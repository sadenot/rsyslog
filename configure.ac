#                                               -*- Autoconf -*-
# Process this file with autoconf to produce a configure script.

AC_PREREQ(2.61)
<<<<<<< HEAD
AC_INIT([rsyslog],[6.3.8],[rsyslog@lists.adiscon.com])
=======
AC_INIT([rsyslog],[6.2.0],[rsyslog@lists.adiscon.com])
>>>>>>> 4f701134
AM_INIT_AUTOMAKE

m4_ifdef([AM_SILENT_RULES], [AM_SILENT_RULES([yes])])

AC_CONFIG_SRCDIR([ChangeLog])
AC_CONFIG_MACRO_DIR([m4])
AC_CONFIG_HEADERS([config.h])

AC_GNU_SOURCE

# check if valgrind is present
AC_CHECK_PROG(have_valgrind, [valgrind], [yes])
AM_CONDITIONAL(HAVE_VALGRIND, test x$have_valgrind = xyes)

# Checks for programs.
AC_PROG_LEX
AC_PROG_YACC
AC_PROG_CC
AM_PROG_CC_C_O
if test "$GCC" = "yes"
then CFLAGS="$CFLAGS -W -Wall -Wformat-security -Wshadow -Wcast-align -Wpointer-arith -Wmissing-format-attribute -g"
fi
AC_DISABLE_STATIC
AC_PROG_LIBTOOL
AC_CANONICAL_HOST

PKG_PROG_PKG_CONFIG

# modules we require
<<<<<<< HEAD
PKG_CHECK_MODULES(LIBESTR, libestr >= 0.1.2)
PKG_CHECK_MODULES(LIBEE, libee >= 0.4.0)
=======
PKG_CHECK_MODULES(LIBESTR, libestr >= 0.1.0)
PKG_CHECK_MODULES(LIBEE, libee >= 0.3.1)
>>>>>>> 4f701134

case "${host}" in
  *-*-linux*)
    AC_DEFINE([OS_LINUX], [1], [Indicator for a Linux OS])
    os_type="linux"
  ;;
  *-*-*darwin*|*-*-freebsd*|*-*-netbsd*|*-*-openbsd*)
    AC_DEFINE([OS_BSD], [1], [Indicator for a BSD OS])
    os_type="bsd"
  ;;
  *-*-kfreebsd*)
    # kernel is FreeBSD, but userspace is glibc - i.e. like linux
    # do not DEFINE OS_BSD
    os_type="bsd"
  ;;
  *-*-solaris*)
    os_type="solaris"
    AC_DEFINE([OS_SOLARIS], [1], [Indicator for a Solaris OS])
    AC_DEFINE([_POSIX_PTHREAD_SEMANTICS], [1], [Use POSIX pthread semantics])
    SOL_LIBS="-lsocket -lnsl"
    AC_SUBST(SOL_LIBS)
  ;;
esac

AC_DEFINE_UNQUOTED([HOSTENV], "$host", [the host environment, can be queried via a system variable])

# Checks for libraries.
save_LIBS=$LIBS
LIBS=
AC_SEARCH_LIBS(clock_gettime, rt)
RT_LIBS=$LIBS
LIBS=
AC_SEARCH_LIBS(dlopen, dl)
DL_LIBS=$LIBS
LIBS=$save_LIBS

AC_SUBST(RT_LIBS)
AC_SUBST(DL_LIBS)

# Checks for header files.
AC_HEADER_RESOLV
AC_HEADER_STDC
AC_HEADER_SYS_WAIT
AC_CHECK_HEADERS([arpa/inet.h libgen.h malloc.h fcntl.h locale.h netdb.h netinet/in.h paths.h stddef.h stdlib.h string.h sys/file.h sys/ioctl.h sys/param.h sys/socket.h sys/time.h sys/stat.h syslog.h unistd.h utmp.h utmpx.h sys/epoll.h sys/prctl.h])

# Checks for typedefs, structures, and compiler characteristics.
AC_C_CONST
AC_C_INLINE
AC_TYPE_OFF_T
AC_TYPE_PID_T
AC_TYPE_SIZE_T
AC_TYPE_SSIZE_T
AC_TYPE_MODE_T
AC_TYPE_UID_T
AC_TYPE_UINT8_T
AC_HEADER_TIME
AC_STRUCT_TM
AC_C_VOLATILE
AC_C_TYPEOF

sa_includes="\
$ac_includes_default
#if HAVE_SYS_SOCKET_H
# include <sys/socket.h>
#endif
"
AC_CHECK_MEMBERS([struct sockaddr.sa_len],,,[$sa_includes])

# Checks for library functions.
AC_FUNC_CHOWN
AC_FUNC_FORK
AC_PROG_GCC_TRADITIONAL
AC_FUNC_MALLOC
AC_FUNC_REALLOC
AC_FUNC_SELECT_ARGTYPES
AC_TYPE_SIGNAL
AC_FUNC_STAT
AC_FUNC_STRERROR_R
AC_FUNC_VPRINTF
AC_CHECK_FUNCS([flock basename alarm clock_gettime gethostbyname gethostname gettimeofday localtime_r memset mkdir regcomp select setid socket strcasecmp strchr strdup strerror strndup strnlen strrchr strstr strtol strtoul uname ttyname_r getline malloc_trim prctl epoll_create epoll_create1 fdatasync lseek64])

# the check below is probably ugly. If someone knows how to do it in a better way, please
# let me know! -- rgerhards, 2010-10-06
AC_CHECK_DECL([SCM_CREDENTIALS], [AC_DEFINE(HAVE_SCM_CREDENTIALS, [1], [set define])], [], [#include <sys/types.h>
#include <sys/socket.h>])
AC_CHECK_DECL([SO_TIMESTAMP], [AC_DEFINE(HAVE_SO_TIMESTAMP, [1], [set define])], [], [#include <sys/types.h>
#include <sys/socket.h>])

# Check for MAXHOSTNAMELEN
AC_MSG_CHECKING(for MAXHOSTNAMELEN)
AC_TRY_COMPILE([
	#include <sys/param.h>
	], [
	return MAXHOSTNAMELEN;
	]
	,
	AC_MSG_RESULT(yes)
	,
	# note: we use 1024 here, which should be far more than needed by any system. If that's too low, we simply
	# life with the need to change it. Most of the code doesn't need it anyways, but there are a few places 
	# where it actually is needed and it makes no sense to change them.
	AC_DEFINE(MAXHOSTNAMELEN, 1024, [Define with a value if your <sys/param.h> does not define MAXHOSTNAMELEN])
	AC_MSG_RESULT(no; defined as 64)
)

# check for availability of atomic operations
RS_ATOMIC_OPERATIONS
RS_ATOMIC_OPERATIONS_64BIT

# fall back to POSIX sems for atomic operations (cpu expensive)
AC_CHECK_HEADERS([semaphore.h])


# Additional module directories
AC_ARG_WITH(moddirs,
        [AS_HELP_STRING([--with-moddirs=DIRS],[Additional module search paths appended to @<:@$libdir/rsyslog@:>@])],
        [_save_IFS=$IFS ; IFS=$PATH_SEPARATOR ; moddirs=""
         for w in ${with_moddirs} ;
         do
                 case $w in
                 "") continue ;; */) ;; *)  w="${w}/" ;;
                 esac
                 for m in ${moddirs} ;
                 do
                         test "x$w" = "x${libdir}/${PACKAGE}/"   || \
                         test "x$w" = "x$m" || test "x$w" = "x/" && \
                         continue 2
                 done
                 case $moddirs in
                 "") moddirs="$w" ;; *) moddirs="${moddirs}:${w}" ;;
                 esac
         done ; IFS=$_save_IFS],[moddirs=""]
)
AM_CONDITIONAL(WITH_MODDIRS, test x$moddirs != x)
AC_SUBST(moddirs)


# Large file support
# http://www.gnu.org/software/autoconf/manual/html_node/System-Services.html#index-AC_005fSYS_005fLARGEFILE-1028
AC_SYS_LARGEFILE
case "${enable_largefile}" in
  no) ;;
  *) enable_largefile="yes" ;;
esac

# Regular expressions
AC_ARG_ENABLE(regexp,
        [AS_HELP_STRING([--enable-regexp],[Enable regular expressions support @<:@default=yes@:>@])],
        [case "${enableval}" in
         yes) enable_regexp="yes" ;;
          no) enable_regexp="no" ;;
           *) AC_MSG_ERROR(bad value ${enableval} for --enable-regexp) ;;
         esac],
        [enable_regexp=yes]
)
AM_CONDITIONAL(ENABLE_REGEXP, test x$enable_regexp = xyes)
if test "$enable_regexp" = "yes"; then
        AC_DEFINE(FEATURE_REGEXP, 1, [Regular expressions support enabled.])
fi



# zlib compression
AC_ARG_ENABLE(zlib,
        [AS_HELP_STRING([--enable-zlib],[Enable zlib compression  support @<:@default=yes@:>@])],
        [case "${enableval}" in
         yes) enable_zlib="yes" ;;
          no) enable_zlib="no" ;;
           *) AC_MSG_ERROR(bad value ${enableval} for --enable-zlib) ;;
         esac],
        [enable_zlib=yes]
)
AM_CONDITIONAL(ENABLE_ZLIB, test x$enable_zlib = xyes)
if test "$enable_zlib" = "yes"; then
	AC_CHECK_HEADER(zlib.h, [zlib_header="yes"], [zlib_header="no" enable_zlib="false"])
	if test "$zlib_header" = "yes"; then
		AC_CHECK_LIB(z, deflate,
                        [AC_DEFINE(USE_NETZIP, 1, [Define if you want to enable zlib support]) 
                         ZLIB_LIBS="-lz"
                         AC_SUBST(ZLIB_LIBS)], enable_zlib="false")
	fi
fi


#gssapi
AC_ARG_ENABLE(gssapi_krb5,
	[AS_HELP_STRING([--enable-gssapi-krb5],[Enable GSSAPI Kerberos 5 support @<:@default=no@:>@])],
        [case "${enableval}" in
         yes) enable_gssapi_krb5="yes" ;;
          no) enable_gssapi_krb5="no" ;;
           *) AC_MSG_ERROR(bad value ${enableval} for --enable-gssapi-krb5) ;;
         esac],
	[enable_gssapi_krb5=no]
)
if test $enable_gssapi_krb5 = yes; then
	AC_CHECK_LIB(gssapi_krb5, gss_acquire_cred, [
		AC_CHECK_HEADER(gssapi/gssapi.h, [
			AC_DEFINE(USE_GSSAPI,,
				  Define if you want to use GSSAPI)
			GSS_LIBS="-lgssapi_krb5"
			AC_SUBST(GSS_LIBS)
		])
	])
fi
AM_CONDITIONAL(ENABLE_GSSAPI, test x$enable_gssapi_krb5 = xyes)


# multithreading via pthreads
AC_ARG_ENABLE(pthreads,
        [AS_HELP_STRING([--enable-pthreads],[Enable multithreading via pthreads @<:@default=yes@:>@])],
        [case "${enableval}" in
         yes) enable_pthreads="yes" ;;
          no) enable_pthreads="no" ;;
           *) AC_MSG_ERROR(bad value ${enableval} for --enable-pthreads) ;;
         esac],
        [enable_pthreads=yes]
)

if test "x$enable_pthreads" = "xno"; then
	AC_MSG_ERROR(rsyslog v3+ does no longer support single threading mode -- use a previous version for that);
fi

if test "x$enable_pthreads" != "xno"; then
  AC_CHECK_HEADERS(
    [pthread.h],
    [
      AC_CHECK_LIB(
        [pthread],
        [pthread_create],
        [
          AC_DEFINE([USE_PTHREADS], [1], [Multithreading support enabled.])
          PTHREADS_LIBS="-lpthread"
 	  case "${os_type}" in
 	  solaris) PTHREADS_CFLAGS="-pthreads" ;;
 	  *)       PTHREADS_CFLAGS="-pthread" ;;
 	  esac
          AC_SUBST(PTHREADS_LIBS)
          AC_SUBST(PTHREADS_CFLAGS)
        ],
        [AC_MSG_FAILURE([pthread is missing])],
        [-lpthread]
      )
    ],
    [AC_MSG_FAILURE([pthread is missing])]
  )
fi

AC_CHECK_FUNCS(
    [pthread_setschedparam],
    [
      rsyslog_have_pthread_setschedparam=yes
    ],
    [
      rsyslog_have_pthread_setschedparam=no
    ]
)
AC_CHECK_HEADERS(
    [sched.h],
    [
      rsyslog_have_sched_h=yes
    ],
    [
      rsyslog_have_sched_h=no
    ]
)
if test "$rsyslog_have_pthread_setschedparam" = "yes" -a "$rsyslog_have_sched_h" = "yes"; then
	save_LIBS=$LIBS
	LIBS=
	AC_SEARCH_LIBS(sched_get_priority_max, rt)
	if test "x$ac_cv_search" != "xno"; then
		AC_CHECK_FUNCS(sched_get_priority_max)
	fi
	IMUDP_LIBS=$LIBS
	AC_SUBST(IMUDP_LIBS)
	LIBS=$save_LIBS
fi


# klog
AC_ARG_ENABLE(klog,
        [AS_HELP_STRING([--enable-klog],[Integrated klog functionality @<:@default=yes@:>@])],
        [case "${enableval}" in
         yes) enable_klog="yes" ;;
          no) enable_klog="no" ;;
           *) AC_MSG_ERROR(bad value ${enableval} for --enable-klog) ;;
         esac],
        [enable_klog="yes"]
)
AM_CONDITIONAL(ENABLE_IMKLOG, test x$enable_klog = xyes)
AM_CONDITIONAL(ENABLE_IMKLOG_BSD, test x$os_type = xbsd)
AM_CONDITIONAL(ENABLE_IMKLOG_LINUX, test x$os_type = xlinux)
AM_CONDITIONAL(ENABLE_IMKLOG_SOLARIS, test x$os_type = xsolaris)


#
# SYSLOG_UNIXAF
#
AC_MSG_CHECKING(for SYSLOG_UNIXAF support)
AC_ARG_ENABLE([unix],
  [AS_HELP_STRING([--disable-unix], [Disable support for unix])],
  [
    if test "x${enableval}" = "xyes"; then
      AC_MSG_RESULT([yes])
      AC_DEFINE([SYSLOG_UNIXAF], [1], [Description])
    else
      AC_MSG_RESULT([no])
    fi
  ],
  [
    # enabled by default
    AC_MSG_RESULT([yes])
    AC_DEFINE([SYSLOG_UNIXAF], [1], [Description])
  ])


# inet
AC_ARG_ENABLE(inet,
        [AS_HELP_STRING([--enable-inet],[Enable networking support @<:@default=yes@:>@])],
        [case "${enableval}" in
         yes) enable_inet="yes" ;;
          no) enable_inet="no" ;;
           *) AC_MSG_ERROR(bad value ${enableval} for --enable-inet) ;;
         esac],
        [enable_inet="yes"]
)
AM_CONDITIONAL(ENABLE_INET, test x$enable_inet = xyes)
if test "$enable_inet" = "yes"; then
        AC_DEFINE(SYSLOG_INET, 1, [network support is integrated.])
fi


#
# The following define determines whether the package adheres to the
# file system standard.
#
AC_MSG_CHECKING(for FSSTND support)
AC_ARG_ENABLE([fsstnd],
  [AS_HELP_STRING([--disable-fsstnd], [Disable support for FSSTND])],
  [
    if test "x${enableval}" = "xyes"; then
      AC_MSG_RESULT([yes])
      AC_DEFINE([FSSTND], [1], [Description])
    else
      AC_MSG_RESULT([no])
    fi
  ],
  [
    # enabled by default
    AC_MSG_RESULT([yes])
    AC_DEFINE([FSSTND], [1], [Description])
  ])


# support for unlimited select() syscall
AC_ARG_ENABLE(unlimited_select,
        [AS_HELP_STRING([--enable-unlimited-select],[Enable unlimited select() syscall @<:@default=no@:>@])],
        [case "${enableval}" in
         yes) enable_unlimited_select="yes" ;;
          no) enable_unlimited_select="no" ;;
           *) AC_MSG_ERROR(bad value ${enableval} for --enable-unlimited-select) ;;
         esac],
        [enable_unlimited_select="no"]
)
if test "$enable_unlimited_select" = "yes"; then
        AC_DEFINE(USE_UNLIMITED_SELECT, 1, [If defined, the select() syscall won't be limited to a particular number of file descriptors.])
fi


# support for systemd unit files
AC_ARG_WITH([systemdsystemunitdir],
        AS_HELP_STRING([--with-systemdsystemunitdir=DIR], [Directory for systemd service files]),
        [], [with_systemdsystemunitdir=$($PKG_CONFIG --variable=systemdsystemunitdir systemd)])
if test "x$with_systemdsystemunitdir" != xno; then
        AC_SUBST([systemdsystemunitdir], [$with_systemdsystemunitdir])
fi
AM_CONDITIONAL(HAVE_SYSTEMD, [test -n "$with_systemdsystemunitdir" -a "x$with_systemdsystemunitdir" != xno ])


# debug
AC_ARG_ENABLE(debug,
        [AS_HELP_STRING([--enable-debug],[Enable debug mode @<:@default=no@:>@])],
        [case "${enableval}" in
         yes) enable_debug="yes" ;;
          no) enable_debug="no" ;;
           *) AC_MSG_ERROR(bad value ${enableval} for --enable-debug) ;;
         esac],
        [enable_debug="no"]
)
if test "$enable_debug" = "yes"; then
        AC_DEFINE(DEBUG, 1, [Defined if debug mode is enabled (its easier to check).])
fi
if test "$enable_debug" = "no"; then
        AC_DEFINE(NDEBUG, 1, [Defined if debug mode is disabled.])
fi


# runtime instrumentation
AC_ARG_ENABLE(rtinst,
        [AS_HELP_STRING([--enable-rtinst],[Enable runtime instrumentation mode @<:@default=no@:>@])],
        [case "${enableval}" in
         yes) enable_rtinst="yes" ;;
          no) enable_rtinst="no" ;;
           *) AC_MSG_ERROR(bad value ${enableval} for --enable-rtinst) ;;
         esac],
        [enable_rtinst="no"]
)
if test "$enable_rtinst" = "yes"; then
        AC_DEFINE(RTINST, 1, [Defined if runtime instrumentation mode is enabled.])
fi


# valgrind
AC_ARG_ENABLE(valgrind,
        [AS_HELP_STRING([--enable-valgrind],[Enable valgrind support settings @<:@default=no@:>@])],
        [case "${enableval}" in
         yes) enable_valgrind="yes" ;;
          no) enable_valgrind="no" ;;
           *) AC_MSG_ERROR(bad value ${enableval} for --enable-valgrind) ;;
         esac],
        [enable_valgrind="no"]
)
if test "$enable_valgrind" = "yes"; then
        AC_DEFINE(VALGRIND, 1, [Defined if valgrind support settings are to be enabled (e.g. prevents dlclose()).])
fi


# memcheck
AC_ARG_ENABLE(memcheck,
        [AS_HELP_STRING([--enable-memcheck],[Enable extended memory check support @<:@default=no@:>@])],
        [case "${enableval}" in
         yes) enable_memcheck="yes" ;;
          no) enable_memcheck="no" ;;
           *) AC_MSG_ERROR(bad value ${enableval} for --enable-memcheck) ;;
         esac],
        [enable_memcheck="no"]
)
if test "$enable_memcheck" = "yes"; then
        AC_DEFINE(MEMCHECK, 1, [Defined if memcheck support settings are to be enabled (e.g. prevents dlclose()).])
fi


# compile diagnostic tools (small helpers usually not needed)
AC_ARG_ENABLE(diagtools,
        [AS_HELP_STRING([--enable-diagtools],[Enable diagnostic tools @<:@default=no@:>@])],
        [case "${enableval}" in
         yes) enable_diagtools="yes" ;;
          no) enable_diagtools="no" ;;
           *) AC_MSG_ERROR(bad value ${enableval} for --enable-diagtools) ;;
         esac],
        [enable_diagtools=no]
)
AM_CONDITIONAL(ENABLE_DIAGTOOLS, test x$enable_diagtools = xyes)



# MySQL support
AC_ARG_ENABLE(mysql,
        [AS_HELP_STRING([--enable-mysql],[Enable MySql database support @<:@default=no@:>@])],
        [case "${enableval}" in
         yes) enable_mysql="yes" ;;
          no) enable_mysql="no" ;;
           *) AC_MSG_ERROR(bad value ${enableval} for --enable-mysql) ;;
         esac],
        [enable_mysql=no]
)
if test "x$enable_mysql" = "xyes"; then
  AC_CHECK_PROG(
    [HAVE_MYSQL_CONFIG],
    [mysql_config],
    [yes],,,
  )
  if test "x${HAVE_MYSQL_CONFIG}" != "xyes"; then
    AC_MSG_FAILURE([mysql_config not found in PATH - usually a package named mysql-dev, libmysql-dev or similar, is missing - install it to fix this issue])
  fi
  AC_CHECK_LIB(
    [mysqlclient],
    [mysql_init],
    [MYSQL_CFLAGS=`mysql_config --cflags`
     MYSQL_LIBS=`mysql_config --libs`
    ],
    [AC_MSG_FAILURE([MySQL library is missing])],
    [`mysql_config --libs`]
  )
  AC_MSG_CHECKING(if we have mysql_library_init)
  save_CFLAGS="$CFLAGS"
  CFLAGS="$CFLAGS $MYSQL_CFLAGS"
  save_LIBS="$LIBS"
  LIBS="$LIBS $MYSQL_LIBS"
  AC_TRY_LINK(
    [#include <mysql.h>
     #include <stdio.h>],
    [mysql_library_init(0, NULL, NULL)],
    [have_mysql_library_init=yes],
    [have_mysql_library_init=no])
  CFLAGS="$save_CFLAGS"
  LIBS="$save_LIBS"
fi
AM_CONDITIONAL(ENABLE_MYSQL, test x$enable_mysql = xyes)
if test "$have_mysql_library_init" = "yes"; then
  AC_DEFINE([HAVE_MYSQL_LIBRARY_INIT], [1], [mysql_library_init available])
fi
AC_SUBST(MYSQL_CFLAGS)
AC_SUBST(MYSQL_LIBS)


# PostgreSQL support
AC_ARG_ENABLE(pgsql,
        [AS_HELP_STRING([--enable-pgsql],[Enable PostgreSQL database support @<:@default=no@:>@])],
        [case "${enableval}" in
         yes) enable_pgsql="yes" ;;
          no) enable_pgsql="no" ;;
           *) AC_MSG_ERROR(bad value ${enableval} for --enable-pgsql) ;;
         esac],
        [enable_pgsql=no]
)
if test "x$enable_pgsql" = "xyes"; then
  AC_CHECK_PROG(
    [HAVE_PGSQL_CONFIG],
    [pg_config],
    [yes],,,
  )
  if test "x${HAVE_PGSQL_CONFIG}" != "xyes"; then
    AC_MSG_FAILURE([pg_config not found in PATH])
  fi
  AC_CHECK_LIB(
    [pq],
    [PQconnectdb],
    [PGSQL_CFLAGS="-I`pg_config --includedir`"
     PGSQL_LIBS="-L`pg_config --libdir` -lpq"
    ],
    [AC_MSG_FAILURE([PgSQL library is missing])],
    [-L`pg_config --libdir`]
  )
fi
AM_CONDITIONAL(ENABLE_PGSQL, test x$enable_pgsql = xyes)
AC_SUBST(PGSQL_CFLAGS)
AC_SUBST(PGSQL_LIBS)


# oracle (OCI) support
AC_ARG_ENABLE(oracle,
	[AS_HELP_STRING([--enable-oracle],[Enable native Oracle database support @<:@default=no@:>@]. (Check your ORACLE_HOME environment variable!))],
	[case "${enableval}" in
	 yes) enable_oracle="yes" ;;
	 no) enable_oracle="no" ;;
	 *) AC_MSG_ERROR(bad value ${enableval} for --enable-oracle) ;;
	 esac],
	[enable_oracle=no]
)
if test "x$enable_oracle" = "xyes"; then
   if test -d "$ORACLE_HOME"
   then
       AC_CHECK_LIB([occi], [OCIEnvCreate],
                    [ORACLE_CFLAGS=-I$ORACLE_HOME/rdbms/public]
		    [ORACLE_LIBS=-L$ORACLE_HOME/lib -locci],
		    [AC_MSG_FAILURE([Oracle (OCI) library is missing: wrong oracle home])],
		    [-I$ORACLE_HOME/rdbms/public/ -L$ORACLE_HOME/lib -locci -lclntsh ]
		 )
    elif test -d "$ORACLE_LIB_PATH" -a -d "$ORACLE_INCLUDE_PATH"
    then
       AC_CHECK_LIB([occi], [OCIEnvCreate],
                    [ORACLE_CFLAGS=-I$ORACLE_INCLUDE_PATH]
		    [ORACLE_LIBS=-L$ORACLE_LIB_PATH -locci],
		    [AC_MSG_FAILURE([Oracle (OCI) library is missing: wrong oracle directories])],
		    [-I$ORACLE_INCLUDE_PATH -L$ORACLE_LIB_PATH -locci -lclntsh ]
		 )
    else
        AC_CHECK_PROG(
      	    [HAVE_ORACLE_CONFIG],
            [oracle-instantclient-config],
            [yes],,,
            )
        if test "x${HAVE_ORACLE_CONFIG}" != "xyes"; then
           AC_MSG_FAILURE([oracle-instantclient-config not found in PATH])
        fi
        AC_CHECK_LIB(
		[occi],
        	[OCIEnvCreate],
        	[ORACLE_CFLAGS="`oracle-instantclient-config --cflags`"
        	ORACLE_LIBS="`oracle-instantclient-config --libs`"
        	],
        	[AC_MSG_FAILURE([Oracle (OCI) libraray is missing])],
        	[`oracle-instantclient-config --libs --cflags`]
        	)
    fi
fi
AM_CONDITIONAL(ENABLE_ORACLE, test x$enable_oracle = xyes)
AC_SUBST(ORACLE_CFLAGS)
AC_SUBST(ORACLE_LIBS)


# libdbi support
AC_ARG_ENABLE(libdbi,
        [AS_HELP_STRING([--enable-libdbi],[Enable libdbi database support @<:@default=no@:>@])],
        [case "${enableval}" in
         yes) enable_libdbi="yes" ;;
          no) enable_libdbi="no" ;;
           *) AC_MSG_ERROR(bad value ${enableval} for --enable-libdbi) ;;
         esac],
        [enable_libdbi=no]
)
if test "x$enable_libdbi" = "xyes"; then
  AC_CHECK_HEADERS(
    [dbi/dbi.h],,
    [AC_MSG_FAILURE([libdbi is missing])]
  )
  AC_CHECK_LIB(
    [dbi],
    [dbi_initialize],
    [LIBDBI_CFLAGS=""
     LIBDBI_LIBS="-ldbi"
    ],
    [AC_MSG_FAILURE([libdbi library is missing])]
  )
  AC_CHECK_LIB(
    [dbi],
    [dbi_initialize_r],
    [AC_DEFINE([HAVE_DBI_R], [1], [Define to 1 if libdbi supports the new plugin-safe interface])]
  )
fi
AM_CONDITIONAL(ENABLE_OMLIBDBI, test x$enable_libdbi = xyes)
AC_SUBST(LIBDBI_CFLAGS)
AC_SUBST(LIBDBI_LIBS)


# SNMP support
AC_ARG_ENABLE(snmp,
        [AS_HELP_STRING([--enable-snmp],[Enable SNMP support @<:@default=no@:>@])],
        [case "${enableval}" in
         yes) enable_snmp="yes" ;;
          no) enable_snmp="no" ;;
           *) AC_MSG_ERROR(bad value ${enableval} for --enable-snmp) ;;
         esac],
        [enable_snmp=no]
)
if test "x$enable_snmp" = "xyes"; then
  AC_CHECK_HEADERS(
    [net-snmp/net-snmp-config.h],,
    [AC_MSG_FAILURE([Net-SNMP is missing])]
  )
  AC_CHECK_LIB(
    [netsnmp],
    [snmp_timeout],
    [SNMP_CFLAGS=""
     SNMP_LIBS="-lnetsnmp"
    ],
    [AC_MSG_FAILURE([Net-SNMP library is missing])]
  )
fi
AM_CONDITIONAL(ENABLE_SNMP, test x$enable_snmp = xyes)
AC_SUBST(SNMP_CFLAGS)
AC_SUBST(SNMP_LIBS)


# elasticsearch support
AC_ARG_ENABLE(elasticsearch,
        [AS_HELP_STRING([--enable-elasticsearch],[Enable elasticsearch output module @<:@default=no@:>@])],
        [case "${enableval}" in
         yes) enable_elasticsearch="yes" ;;
          no) enable_elasticsearch="no" ;;
           *) AC_MSG_ERROR(bad value ${enableval} for --enable-elasticsearch) ;;
         esac],
        [enable_elasticsearch=no]
)
if test "x$enable_elasticsearch" = "xyes"; then
  AC_CHECK_PROG(
    [HAVE_CURL_CONFIG],
    [curl-config],
    [yes],,,
  )
  if test "x${HAVE_CURL_CONFIG}" != "xyes"; then
    AC_MSG_FAILURE([curl-config not found in PATH])
  fi
  AC_CHECK_LIB(
    [curl],
    [curl_global_init],
    [CURL_CFLAGS="`curl-config --cflags`"
      CURL_LIBS="`curl-config --libs`"
    ],
    [AC_MSG_FAILURE([curl library is missing])],
    [`curl-config --libs --cflags`]
  )
fi
AM_CONDITIONAL(ENABLE_ELASTICSEARCH, test x$enable_elasticsearch = xyes)
AC_SUBST(CURL_CFLAGS)
AC_SUBST(CURL_LIBS)


# GnuTLS support
AC_ARG_ENABLE(gnutls,
        [AS_HELP_STRING([--enable-gnutls],[Enable GNU TLS support @<:@default=no@:>@])],
        [case "${enableval}" in
         yes) enable_gnutls="yes" ;;
          no) enable_gnutls="no" ;;
           *) AC_MSG_ERROR(bad value ${enableval} for --enable-gnutls) ;;
         esac],
        [enable_gnutls=no]
)
if test "x$enable_gnutls" = "xyes"; then
	PKG_CHECK_MODULES(GNUTLS, gnutls >= 1.4.0)
	AC_DEFINE([ENABLE_GNUTLS], [1], [Indicator that GnuTLS is present])
fi
AM_CONDITIONAL(ENABLE_GNUTLS, test x$enable_gnutls = xyes)
AC_SUBST(GNUTLS_CFLAGS)
AC_SUBST(GNUTLS_LIBS)


# support for building the rsyslogd runtime
AC_ARG_ENABLE(rsyslogrt,
        [AS_HELP_STRING([--enable-rsyslogrt],[Build rsyslogrt @<:@default=yes@:>@])],
        [case "${enableval}" in
         yes) enable_rsyslogrt="yes" ;;
          no) enable_rsyslogrt="no" ;;
           *) AC_MSG_ERROR(bad value ${enableval} for --enable-rsyslogrt) ;;
         esac],
        [enable_rsyslogrt=yes]
)
if test "x$enable_rsyslogrt" = "xyes"; then
  RSRT_CFLAGS="-I\$(top_srcdir)/runtime -I\$(top_srcdir) -I\$(top_srcdir)/grammar"
  RSRT_LIBS="\$(top_builddir)/runtime/librsyslog.la"
  #??CNF_LIBS="\$(top_builddir)/grammar/libgrammar.la"
fi
AM_CONDITIONAL(ENABLE_RSYSLOGRT, test x$enable_rsyslogrt = xyes)
AC_SUBST(RSRT_CFLAGS)
AC_SUBST(RSRT_LIBS)


# support for NOT building rsyslogd (useful for source-based packaging systems)
AC_ARG_ENABLE(rsyslogd,
        [AS_HELP_STRING([--enable-rsyslogd],[Build rsyslogd @<:@default=yes@:>@])],
        [case "${enableval}" in
         yes) enable_rsyslogd="yes" ;;
          no) enable_rsyslogd="no" ;;
           *) AC_MSG_ERROR(bad value ${enableval} for --enable-rsyslogd) ;;
         esac],
        [enable_rsyslogd=yes]
)
AM_CONDITIONAL(ENABLE_RSYSLOGD, test x$enable_rsyslogd = xyes)


# capability to enable an extended testbench. By default, this is off. The reason
# for this switch is that some test simply take too long to execute them on a regular
# basis. So we enable to skip them, while the majority of tests can still be used. The
# idea is that at least "make distcheck" executes the extended testbench, and also
# developers should explicitely enable it after important changes. -- rgerhards, 2010-04-12
AC_ARG_ENABLE(extended_tests,
        [AS_HELP_STRING([--enable-extended-tests],[extended testbench @<:@default=no@:>@])],
        [case "${enableval}" in
         yes) enable_rsyslogd="yes" ;;
          no) enable_rsyslogd="no" ;;
           *) AC_MSG_ERROR(bad value ${enableval} for --enable-extended-tests) ;;
         esac],
        [enable_extended_tests=no]
)
AM_CONDITIONAL(ENABLE_EXTENDED_TESTS, test x$enable_extended_tests = xyes)


# capability to enable MySQL testbench tests. This requries that a Syslog database
# with the default schema has been created on the local (127.0.0.1) MySQL server and
# a user "rsyslog" with password "testbench" exists, is able to login with default
# parameters and has sufficient (read: all) privileges on that database.
# rgerhards, 2011-03-09
AC_ARG_ENABLE(mysql_tests,
        [AS_HELP_STRING([--enable-mysql-tests],[enable MySQL specific tests in testbench @<:@default=no@:>@])],
        [case "${enableval}" in
         yes) enable_mysql_tests="yes" ;;
          no) enable_mysql_tests="no" ;;
           *) AC_MSG_ERROR(bad value ${enableval} for --enable-mysql-tests) ;;
         esac],
        [enable_mysql_tests=no]
)
AM_CONDITIONAL(ENABLE_MYSQL_TESTS, test x$enable_mysql_tests = xyes)


# Mail support (so far we do not need a library, but we need to turn this on and off)
AC_ARG_ENABLE(mail,
        [AS_HELP_STRING([--enable-mail],[Enable mail support @<:@default=no@:>@])],
        [case "${enableval}" in
         yes) enable_mail="yes" ;;
          no) enable_mail="no" ;;
           *) AC_MSG_ERROR(bad value ${enableval} for --enable-mail) ;;
         esac],
        [enable_mail=no]
)
AM_CONDITIONAL(ENABLE_MAIL, test x$enable_mail = xyes)


# imdiag support (so far we do not need a library, but we need to turn this on and off)
# note that we enable this be default, because an important point is to make
# it available to users who do not know much about how to handle things. It
# would complicate things if we first needed to tell them how to enable imdiag.
# rgerhards, 2008-07-25
AC_ARG_ENABLE(imdiag,
        [AS_HELP_STRING([--enable-imdiag],[Enable imdiag @<:@default=no@:>@])],
        [case "${enableval}" in
         yes) enable_imdiag="yes" ;;
          no) enable_imdiag="no" ;;
           *) AC_MSG_ERROR(bad value ${enableval} for --enable-imdiag) ;;
         esac],
        [enable_imdiag=no]
)
AM_CONDITIONAL(ENABLE_IMDIAG, test x$enable_imdiag = xyes)


# mmnormalize
AC_ARG_ENABLE(mmnormalize,
        [AS_HELP_STRING([--enable-mmnormalize],[Enable building mmnormalize support @<:@default=no@:>@])],
        [case "${enableval}" in
         yes) enable_mmnormalize="yes" ;;
          no) enable_mmnormalize="no" ;;
           *) AC_MSG_ERROR(bad value ${enableval} for --enable-mmnormalize) ;;
         esac],
        [enable_mmnormalize=no]
)
if test "x$enable_mmnormalize" = "xyes"; then
	PKG_CHECK_MODULES(LIBLOGNORM, lognorm >= 0.3.1)
fi
AM_CONDITIONAL(ENABLE_MMNORMALIZE, test x$enable_mmnormalize = xyes)
AC_SUBST(LOGNORM_CFLAGS)
AC_SUBST(LOGNORM_LIBS)


<<<<<<< HEAD
# mmnjsonparse
AC_ARG_ENABLE(mmjsonparse,
        [AS_HELP_STRING([--enable-mmjsonparse],[Enable building mmjsonparse support @<:@default=no@:>@])],
        [case "${enableval}" in
         yes) enable_mmjsonparse="yes" ;;
          no) enable_mmjsonparse="no" ;;
           *) AC_MSG_ERROR(bad value ${enableval} for --enable-mmjsonparse) ;;
         esac],
        [enable_mmjsonparse=no]
)
if test "x$enable_mmjsonparse" = "xyes"; then
	PKG_CHECK_MODULES(LIBLOGNORM, lognorm >= 0.3.1)
fi
AM_CONDITIONAL(ENABLE_MMJSONPARSE, test x$enable_mmjsonparse = xyes)



# mmaudit
AC_ARG_ENABLE(mmaudit,
        [AS_HELP_STRING([--enable-mmaudit],[Enable building mmaudit support @<:@default=no@:>@])],
        [case "${enableval}" in
         yes) enable_mmaudit="yes" ;;
          no) enable_mmaudit="no" ;;
           *) AC_MSG_ERROR(bad value ${enableval} for --enable-mmaudit) ;;
         esac],
        [enable_mmaudit=no]
)
if test "x$enable_mmaudit" = "xyes"; then
	PKG_CHECK_MODULES(LIBLOGNORM, lognorm >= 0.3.1)
fi
AM_CONDITIONAL(ENABLE_MMAUDIT, test x$enable_mmaudit = xyes)


=======
>>>>>>> 4f701134
# RELP support
AC_ARG_ENABLE(relp,
        [AS_HELP_STRING([--enable-relp],[Enable RELP support @<:@default=no@:>@])],
        [case "${enableval}" in
         yes) enable_relp="yes" ;;
          no) enable_relp="no" ;;
           *) AC_MSG_ERROR(bad value ${enableval} for --enable-relp) ;;
         esac],
        [enable_relp=no]
)
if test "x$enable_relp" = "xyes"; then
	PKG_CHECK_MODULES(RELP, relp >= 0.1.1)
fi
AM_CONDITIONAL(ENABLE_RELP, test x$enable_relp = xyes)
AC_SUBST(RELP_CFLAGS)
AC_SUBST(RELP_LIBS)


# RFC 3195 support
AC_ARG_ENABLE(rfc3195,
        [AS_HELP_STRING([--enable-rfc3195],[Enable RFC3195 support @<:@default=no@:>@])],
        [case "${enableval}" in
         yes) enable_rfc3195="yes" ;;
          no) enable_rfc3195="no" ;;
           *) AC_MSG_ERROR(bad value ${enableval} for --enable-rfc3195) ;;
         esac],
        [enable_rfc3195=no]
)
if test "x$enable_rfc3195" = "xyes"; then
	PKG_CHECK_MODULES(LIBLOGGING, liblogging >= 0.7.1)
fi
AM_CONDITIONAL(ENABLE_RFC3195, test x$enable_rfc3195 = xyes)
AC_SUBST(LIBLOGGING_CFLAGS)
AC_SUBST(LIBLOGGING_LIBS)


# enable/disable the testbench (e.g. because some important parts
# are missing)
AC_ARG_ENABLE(testbench,
        [AS_HELP_STRING([--enable-testbench],[testbench enabled @<:@default=yes@:>@])],
        [case "${enableval}" in
         yes) enable_testbench="yes" ;;
          no) enable_testbench="no" ;;
           *) AC_MSG_ERROR(bad value ${enableval} for --enable-testbench) ;;
         esac],
        [enable_testbench=yes]
)
AM_CONDITIONAL(ENABLE_TESTBENCH, test x$enable_testbench = xyes)


# settings for the file input module
AC_ARG_ENABLE(imfile,
        [AS_HELP_STRING([--enable-imfile],[file input module enabled @<:@default=no@:>@])],
        [case "${enableval}" in
         yes) enable_imfile="yes" ;;
          no) enable_imfile="no" ;;
           *) AC_MSG_ERROR(bad value ${enableval} for --enable-imfile) ;;
         esac],
        [enable_imfile=no]
)
AM_CONDITIONAL(ENABLE_IMFILE, test x$enable_imfile = xyes)


# settings for the door input module (under solaris, thus default off)
AC_ARG_ENABLE(imsolaris,
        [AS_HELP_STRING([--enable-imsolaris],[solaris input module enabled @<:@default=no@:>@])],
        [case "${enableval}" in
         yes) enable_imsolaris="yes" ;;
          no) enable_imsolaris="no" ;;
           *) AC_MSG_ERROR(bad value ${enableval} for --enable-imsolaris) ;;
         esac],
        [enable_imsolaris=no]
)
AM_CONDITIONAL(ENABLE_IMSOLARIS, test x$enable_imsolaris = xyes)

# settings for the ptcp input module
AC_ARG_ENABLE(imptcp,
        [AS_HELP_STRING([--enable-imptcp],[plain tcp input module enabled @<:@default=no@:>@])],
        [case "${enableval}" in
         yes) enable_imptcp="yes" ;;
          no) enable_imptcp="no" ;;
           *) AC_MSG_ERROR(bad value ${enableval} for --enable-imptcp) ;;
         esac],
        [enable_imptcp=no]
)
AM_CONDITIONAL(ENABLE_IMPTCP, test x$enable_imptcp = xyes)


# settings for the ttcp input module
AC_ARG_ENABLE(imttcp,
        [AS_HELP_STRING([--enable-imttcp],[threaded plain tcp input module enabled @<:@default=no@:>@])],
        [case "${enableval}" in
         yes) enable_imttcp="yes" ;;
          no) enable_imttcp="no" ;;
           *) AC_MSG_ERROR(bad value ${enableval} for --enable-imttcp) ;;
         esac],
        [enable_imttcp=no]
)
AM_CONDITIONAL(ENABLE_IMTTCP, test x$enable_imttcp = xyes)


# settings for the pstats input module
AC_ARG_ENABLE(impstats,
        [AS_HELP_STRING([--enable-impstats],[periodic statistics module enabled @<:@default=no@:>@])],
        [case "${enableval}" in
         yes) enable_impstats="yes" ;;
          no) enable_impstats="no" ;;
           *) AC_MSG_ERROR(bad value ${enableval} for --enable-impstats) ;;
         esac],
        [enable_impstats=no]
)
AM_CONDITIONAL(ENABLE_IMPSTATS, test x$enable_impstats = xyes)


# settings for the omprog output module
AC_ARG_ENABLE(omprog,
        [AS_HELP_STRING([--enable-omprog],[Compiles omprog module @<:@default=no@:>@])],
        [case "${enableval}" in
         yes) enable_omprog="yes" ;;
          no) enable_omprog="no" ;;
           *) AC_MSG_ERROR(bad value ${enableval} for --enable-omprog) ;;
         esac],
        [enable_omprog=no]
)
AM_CONDITIONAL(ENABLE_OMPROG, test x$enable_omprog = xyes)


# settings for omudpspoof
AC_ARG_ENABLE(omudpspoof,
        [AS_HELP_STRING([--enable-omudpspoof],[Compiles omudpspoof module @<:@default=no@:>@])],
        [case "${enableval}" in
         yes) enable_omudpspoof="yes" ;;
          no) enable_omudpspoof="no" ;;
           *) AC_MSG_ERROR(bad value ${enableval} for --enable-omudpspoof) ;;
         esac],
        [enable_omudpspoof=no]
)

if test "x$enable_omudpspoof" = "xyes"; then
  AC_CHECK_HEADERS(
    [libnet.h],,
    [AC_MSG_FAILURE([libnet is missing])]
  )
  AC_CHECK_LIB(
    [net],
    [libnet_init],
    [UDPSPOOF_CFLAGS=""
     UDPSPOOF_LIBS="-lnet"
    ],
    [AC_MSG_FAILURE([libnet is missing])]
  )
fi
AM_CONDITIONAL(ENABLE_OMUDPSPOOF, test x$enable_omudpspoof = xyes)
AC_SUBST(UDPSPOOF_CFLAGS)
AC_SUBST(UDPSPOOF_LIBS)


# settings for omstdout
AC_ARG_ENABLE(omstdout,
        [AS_HELP_STRING([--enable-omstdout],[Compiles stdout module @<:@default=no@:>@])],
        [case "${enableval}" in
         yes) enable_omstdout="yes" ;;
          no) enable_omstdout="no" ;;
           *) AC_MSG_ERROR(bad value ${enableval} for --enable-omstdout) ;;
         esac],
        [enable_omstdout=no]
)
AM_CONDITIONAL(ENABLE_OMSTDOUT, test x$enable_omstdout = xyes)


# settings for pmlastmsg
AC_ARG_ENABLE(pmlastmsg,
        [AS_HELP_STRING([--enable-pmlastmsg],[Compiles lastmsg parser module @<:@default=no@:>@])],
        [case "${enableval}" in
         yes) enable_pmlastmsg="yes" ;;
          no) enable_pmlastmsg="no" ;;
           *) AC_MSG_ERROR(bad value ${enableval} for --enable-pmlastmsg) ;;
         esac],
        [enable_pmlastmsg=no]
)
AM_CONDITIONAL(ENABLE_PMLASTMSG, test x$enable_pmlastmsg = xyes)


# settings for pmcisconames
AC_ARG_ENABLE(pmcisconames,
        [AS_HELP_STRING([--enable-pmcisconames],[Compiles cisconames parser module @<:@default=no@:>@])],
        [case "${enableval}" in
         yes) enable_pmcisconames="yes" ;;
          no) enable_pmcisconames="no" ;;
           *) AC_MSG_ERROR(bad value ${enableval} for --enable-pmcisconames) ;;
         esac],
        [enable_pmcisconames=no]
)
AM_CONDITIONAL(ENABLE_PMCISCONAMES, test x$enable_pmcisconames = xyes)


# settings for pmaixforwardedfrom
AC_ARG_ENABLE(pmaixforwardedfrom,
        [AS_HELP_STRING([--enable-pmaixforwardedfrom],[Compiles aixforwardedfrom parser module @<:@default=no@:>@])],
        [case "${enableval}" in
         yes) enable_pmaixforwardedfrom="yes" ;;
          no) enable_pmaixforwardedfrom="no" ;;
           *) AC_MSG_ERROR(bad value ${enableval} for --enable-pmaixforwardedfrom) ;;
         esac],
        [enable_pmaixforwardedfrom=no]
)
AM_CONDITIONAL(ENABLE_PMAIXFORWARDEDFROM, test x$enable_pmaixforwardedfrom = xyes)


# settings for pmsnare
AC_ARG_ENABLE(pmsnare,
        [AS_HELP_STRING([--enable-pmsnare],[Compiles snare parser module @<:@default=no@:>@])],
        [case "${enableval}" in
         yes) enable_pmsnare="yes" ;;
          no) enable_pmsnare="no" ;;
           *) AC_MSG_ERROR(bad value ${enableval} for --enable-pmsnare) ;;
         esac],
        [enable_pmsnare=no]
)
AM_CONDITIONAL(ENABLE_PMSNARE, test x$enable_pmsnare = xyes)


# settings for pmrfc3164sd
AC_ARG_ENABLE(pmrfc3164sd,
        [AS_HELP_STRING([--enable-pmrfc3164sd],[Compiles rfc3164sd parser module @<:@default=no@:>@])],
        [case "${enableval}" in
         yes) enable_pmrfc3164sd="yes" ;;
          no) enable_pmrfc3164sd="no" ;;
           *) AC_MSG_ERROR(bad value ${enableval} for --enable-pmrfc3164sd) ;;
         esac],
        [enable_pmrfc3164sd=no]
)
AM_CONDITIONAL(ENABLE_PMRFC3164SD, test x$enable_pmrfc3164sd = xyes)


# settings for omruleset
AC_ARG_ENABLE(omruleset,
        [AS_HELP_STRING([--enable-omruleset],[Compiles ruleset forwarding module @<:@default=yes@:>@])],
        [case "${enableval}" in
         yes) enable_omruleset="yes" ;;
          no) enable_omruleset="no" ;;
           *) AC_MSG_ERROR(bad value ${enableval} for --enable-omruleset) ;;
         esac],
        [enable_omruleset=yes]
)
AM_CONDITIONAL(ENABLE_OMRULESET, test x$enable_omruleset = xyes)


# building the GUI (mostly for diagnostic reasons)
AC_ARG_ENABLE(gui,
        [AS_HELP_STRING([--enable-gui],[Enable GUI programs @<:@default=no@:>@])],
        [case "${enableval}" in
         yes) enable_gui="yes" ;;
          no) enable_gui="no" ;;
           *) AC_MSG_ERROR(bad value ${enableval} for --enable-gui) ;;
         esac],
        [enable_gui=no]
)
if test "x$enable_gui" = "xyes"; then
	if test x$HAVE_JAVAC = x; then
	   AC_MSG_ERROR([GUI components need Java, but Java development system is not installed on this system])
	fi
fi
AM_CONDITIONAL(ENABLE_GUI, test x$enable_gui = xyes)


AC_SUBST(RELP_CFLAGS)
AC_SUBST(RELP_LIBS)

# settings for omuxsock
AC_ARG_ENABLE(omuxsock,
        [AS_HELP_STRING([--enable-omuxsock],[Compiles omuxsock module @<:@default=no@:>@])],
        [case "${enableval}" in
         yes) enable_omuxsock="yes" ;;
          no) enable_omuxsock="no" ;;
           *) AC_MSG_ERROR(bad value ${enableval} for --enable-omuxsock) ;;
         esac],
        [enable_omuxsock=no]
)
AM_CONDITIONAL(ENABLE_OMUXSOCK, test x$enable_omuxsock = xyes)


# This provides a vehicle to integrate custom modules, that are not
# part of rsyslog, into the build process. It is named cust1, so that
# additional such modules can easily be added.
AC_ARG_ENABLE(cust1,
        [AS_HELP_STRING([--enable-cust1],[Compiles cust1 module @<:@default=no@:>@])],
        [case "${enableval}" in
         yes) enable_cust1="yes" ;;
          no) enable_cust1="no" ;;
           *) AC_MSG_ERROR(bad value ${enableval} for --enable-cust1) ;;
         esac],
        [enable_cust1=no]
)
AM_CONDITIONAL(ENABLE_CUST1, test x$enable_cust1 = xyes)


# A custom strgen that also serves as a sample of how to do
# SQL-generating strgen's
AC_ARG_ENABLE(smcustbindcdr,
        [AS_HELP_STRING([--enable-smcustbindcdr],[Compiles smcustbindcdr module @<:@default=no@:>@])],
        [case "${enableval}" in
         yes) enable_smcustbindcdr="yes" ;;
          no) enable_smcustbindcdr="no" ;;
           *) AC_MSG_ERROR(bad value ${enableval} for --enable-smcustbindcdr) ;;
         esac],
        [enable_smcustbindcdr=no]
)
AM_CONDITIONAL(ENABLE_SMCUSTBINDCDR, test x$enable_smcustbindcdr = xyes)


# settings for mmsnmptrapd message modification module
AC_ARG_ENABLE(mmsnmptrapd,
        [AS_HELP_STRING([--enable-mmsnmptrapd],[Compiles mmsnmptrapd module @<:@default=no@:>@])],
        [case "${enableval}" in
         yes) enable_mmsnmptrapd="yes" ;;
          no) enable_mmsnmptrapd="no" ;;
           *) AC_MSG_ERROR(bad value ${enableval} for --enable-mmsnmptrapd) ;;
         esac],
        [enable_mmsnmptrapd=no]
)
AM_CONDITIONAL(ENABLE_MMSNMPTRAPD, test x$enable_mmsnmptrapd = xyes)


# settings for the omhdfs;
AC_ARG_ENABLE(omhdfs,
        [AS_HELP_STRING([--enable-omhdfs],[Compiles omhdfs template module @<:@default=no@:>@])],
        [case "${enableval}" in
         yes) enable_omhdfs="yes" ;;
          no) enable_omhdfs="no" ;;
           *) AC_MSG_ERROR(bad value ${enableval} for --enable-omhdfs) ;;
         esac],
        [enable_omhdfs=no]
)
#
# you may want to do some library checks here - see snmp, mysql, pgsql modules
# for samples
#
AM_CONDITIONAL(ENABLE_OMHDFS, test x$enable_omhdfs = xyes)


#MONGODB SUPPORT

AC_ARG_ENABLE(ommongodb,
        [AS_HELP_STRING([--enable-ommongodb],[Compiles ommongodb template module @<:@default=no@:>@])],
        [case "${enableval}" in
         yes) enable_ommongodb="yes" ;;
          no) enable_ommongodb="no" ;;
           *) AC_MSG_ERROR(bad value ${enableval} for --enable-ommongodb) ;;
         esac],
        [enable_ommongodb=no]
)
#
# you may want to do some library checks here - see snmp, mysql, pgsql modules
# for samples
#
<<<<<<< HEAD
if test "x$enable_ommongodb" = "xyes"; then
	PKG_CHECK_MODULES(LIBMONGO_CLIENT, libmongo-client >= 0.1.4)
	AC_SUBST(LIBMONGO_CLIENT_CFLAGS)
	AC_SUBST(LIBMONGO_CLIENT_LIBS)
fi
AM_CONDITIONAL(ENABLE_OMMONGODB, test x$enable_ommongodb = xyes)
# end of mongodb code

# HIREDIS SUPPORT

AC_ARG_ENABLE(omhiredis,
        [AS_HELP_STRING([--enable-omhiredis],[Compiles omhiredis template module @<:@default=no@:>@])],
        [case "${enableval}" in
         yes) enable_omhiredis="yes" ;;
          no) enable_omhiredis="no" ;;
           *) AC_MSG_ERROR(bad value ${enableval} for --enable-omhiredis) ;;
         esac],
        [enable_omhiredis=no]
)
#
if test "x$enable_omhiredis" = "xyes"; then
	PKG_CHECK_MODULES(HIREDIS, hiredis >= 0.10.1)
	AC_SUBST(HIREDIS_CFLAGS)
	AC_SUBST(HIREDIS_LIBS)
fi
AM_CONDITIONAL(ENABLE_OMHIREDIS, test x$enable_omhiredis = xyes)

# END HIREDIS SUPPORT
=======
AM_CONDITIONAL(ENABLE_OMMONGODB, test x$enable_ommongodb = xyes)
# end of copy template - be sure to search for omtemplate to find everything!

>>>>>>> 4f701134

AC_CONFIG_FILES([Makefile \
		runtime/Makefile \
		grammar/Makefile \
		tools/Makefile \
		doc/Makefile \
		plugins/imudp/Makefile \
		plugins/imtcp/Makefile \
		plugins/im3195/Makefile \
		plugins/imgssapi/Makefile \
		plugins/imuxsock/Makefile \
		plugins/immark/Makefile \
		plugins/imklog/Makefile \
		plugins/omhdfs/Makefile \
		plugins/omprog/Makefile \
		plugins/omstdout/Makefile \
		plugins/pmrfc3164sd/Makefile \
		plugins/pmlastmsg/Makefile \
		plugins/pmcisconames/Makefile \
		plugins/pmsnare/Makefile \
		plugins/pmaixforwardedfrom/Makefile \
		plugins/omruleset/Makefile \
		plugins/omuxsock/Makefile \
		plugins/imfile/Makefile \
		plugins/imsolaris/Makefile \
		plugins/imptcp/Makefile \
		plugins/imttcp/Makefile \
		plugins/impstats/Makefile \
		plugins/imrelp/Makefile \
		plugins/imdiag/Makefile \
		plugins/omtesting/Makefile \
		plugins/omgssapi/Makefile \
		plugins/ommysql/Makefile \
		plugins/ompgsql/Makefile \
		plugins/omrelp/Makefile \
		plugins/omlibdbi/Makefile \
		plugins/ommail/Makefile \
		plugins/omsnmp/Makefile \
		plugins/omoracle/Makefile \
		plugins/omudpspoof/Makefile \
<<<<<<< HEAD
		plugins/ommongodb/Makefile \
        plugins/omhiredis/Makefile \
		plugins/mmnormalize/Makefile \
		plugins/mmjsonparse/Makefile \
		plugins/mmaudit/Makefile \
		plugins/omelasticsearch/Makefile \
=======
		plugins/mmnormalize/Makefile \
>>>>>>> 4f701134
		plugins/sm_cust_bindcdr/Makefile \
		plugins/mmsnmptrapd/Makefile \
		plugins/cust1/Makefile \
		java/Makefile \
		tests/Makefile])
AC_OUTPUT

echo "****************************************************"
echo "rsyslog will be compiled with the following settings:"
echo
echo "    Large file support enabled:               $enable_largefile"
echo "    Networking support enabled:               $enable_inet"
echo "    Regular expressions support enabled:      $enable_regexp"
echo "    Zlib compression support enabled:         $enable_zlib"
echo "    rsyslog runtime will be built:            $enable_rsyslogrt"
echo "    rsyslogd will be built:                   $enable_rsyslogd"
echo "    GUI components will be built:             $enable_gui"
echo "    custom module 1 will be built:            $enable_cust1"
echo "    Unlimited select() support enabled:       $enable_unlimited_select"
echo
echo "---{ input plugins }---"
echo "    Klog functionality enabled:               $enable_klog ($os_type)"
echo "    plain tcp input module enabled:           $enable_imptcp"
echo "    threaded plain tcp input module enabled:  $enable_imttcp"
echo "    imdiag enabled:                           $enable_imdiag"
echo "    file input module enabled:                $enable_imfile"
echo "    Solaris input module enabled:             $enable_imsolaris"
echo "    periodic statistics module enabled:       $enable_impstats"
echo
echo "---{ output plugins }---"
echo "    Mail support enabled:                     $enable_mail"
echo "    omprog module will be compiled:           $enable_omprog"
echo "    output mongodb module will be compiled:   $enable_ommongodb"
echo "    omstdout module will be compiled:         $enable_omstdout"
echo "    omhdfs module will be compiled:           $enable_omhdfs"
echo "    omelasticsearch module will be compiled:  $enable_elasticsearch"
echo "    omruleset module will be compiled:        $enable_omruleset"
echo "    omudpspoof module will be compiled:       $enable_omudpspoof"
echo "    omuxsock module will be compiled:         $enable_omuxsock"
echo
echo "---{ parser modules }---"
echo "    pmrfc3164sd module will be compiled:      $enable_pmrfc3164sd"
echo "    pmlastmsg module will be compiled:        $enable_pmlastmsg"
echo "    pmcisconames module will be compiled:     $enable_pmcisconames"
echo "    pmaixforwardedfrom module w.be compiled:  $enable_pmaixforwardedfrom"
echo "    pmsnare module will be compiled:          $enable_pmsnare"
echo
echo "---{ message modification modules }---"
echo "    mmnormalize module will be compiled:      $enable_mmnormalize"
<<<<<<< HEAD
echo "    mmjsonparse module will be compiled:      $enable_mmjsonparse"
echo "    mmjaduit module will be compiled:         $enable_mmaudit"
=======
>>>>>>> 4f701134
echo "    mmsnmptrapd module will be compiled:      $enable_mmsnmptrapd"
echo
echo "---{ strgen modules }---"
echo "    sm_cust_bindcdr module will be compiled:  $enable_sm_cust_bindcdr"
echo
echo "---{ database support }---"
echo "    MySql support enabled:                    $enable_mysql"
echo "    libdbi support enabled:                   $enable_libdbi"
echo "    PostgreSQL support enabled:               $enable_pgsql"
echo "    mongodb support enabled:                  $enable_ommongodb"
echo "    hiredis support enabled:                  $enable_omhiredis"
echo "    Oracle (OCI) support enabled:             $enable_oracle"
echo
echo "---{ protocol support }---"
echo "    GnuTLS network stream driver enabled:     $enable_gnutls"
echo "    GSSAPI Kerberos 5 support enabled:        $enable_gssapi_krb5"
echo "    RELP support enabled:                     $enable_relp"
echo "    SNMP support enabled:                     $enable_snmp"
echo
echo "---{ debugging support }---"
echo "    Testbench enabled:                        $enable_testbench"
echo "    Extended Testbench enabled:               $enable_extended_tests"
echo "    MySQL Tests enabled:                      $enable_mysql_tests"
echo "    Debug mode enabled:                       $enable_debug"
echo "    Runtime Instrumentation enabled:          $enable_rtinst"
echo "    Diagnostic tools enabled:                 $enable_diagtools"
echo "    Enhanced memory checking enabled:         $enable_memcheck"
echo "    Valgrind support settings enabled:        $enable_valgrind"
echo<|MERGE_RESOLUTION|>--- conflicted
+++ resolved
@@ -2,11 +2,7 @@
 # Process this file with autoconf to produce a configure script.
 
 AC_PREREQ(2.61)
-<<<<<<< HEAD
 AC_INIT([rsyslog],[6.3.8],[rsyslog@lists.adiscon.com])
-=======
-AC_INIT([rsyslog],[6.2.0],[rsyslog@lists.adiscon.com])
->>>>>>> 4f701134
 AM_INIT_AUTOMAKE
 
 m4_ifdef([AM_SILENT_RULES], [AM_SILENT_RULES([yes])])
@@ -36,13 +32,8 @@
 PKG_PROG_PKG_CONFIG
 
 # modules we require
-<<<<<<< HEAD
 PKG_CHECK_MODULES(LIBESTR, libestr >= 0.1.2)
 PKG_CHECK_MODULES(LIBEE, libee >= 0.4.0)
-=======
-PKG_CHECK_MODULES(LIBESTR, libestr >= 0.1.0)
-PKG_CHECK_MODULES(LIBEE, libee >= 0.3.1)
->>>>>>> 4f701134
 
 case "${host}" in
   *-*-linux*)
@@ -865,7 +856,6 @@
 AC_SUBST(LOGNORM_LIBS)
 
 
-<<<<<<< HEAD
 # mmnjsonparse
 AC_ARG_ENABLE(mmjsonparse,
         [AS_HELP_STRING([--enable-mmjsonparse],[Enable building mmjsonparse support @<:@default=no@:>@])],
@@ -899,8 +889,6 @@
 AM_CONDITIONAL(ENABLE_MMAUDIT, test x$enable_mmaudit = xyes)
 
 
-=======
->>>>>>> 4f701134
 # RELP support
 AC_ARG_ENABLE(relp,
         [AS_HELP_STRING([--enable-relp],[Enable RELP support @<:@default=no@:>@])],
@@ -1257,7 +1245,6 @@
 # you may want to do some library checks here - see snmp, mysql, pgsql modules
 # for samples
 #
-<<<<<<< HEAD
 if test "x$enable_ommongodb" = "xyes"; then
 	PKG_CHECK_MODULES(LIBMONGO_CLIENT, libmongo-client >= 0.1.4)
 	AC_SUBST(LIBMONGO_CLIENT_CFLAGS)
@@ -1286,11 +1273,6 @@
 AM_CONDITIONAL(ENABLE_OMHIREDIS, test x$enable_omhiredis = xyes)
 
 # END HIREDIS SUPPORT
-=======
-AM_CONDITIONAL(ENABLE_OMMONGODB, test x$enable_ommongodb = xyes)
-# end of copy template - be sure to search for omtemplate to find everything!
-
->>>>>>> 4f701134
 
 AC_CONFIG_FILES([Makefile \
 		runtime/Makefile \
@@ -1331,16 +1313,12 @@
 		plugins/omsnmp/Makefile \
 		plugins/omoracle/Makefile \
 		plugins/omudpspoof/Makefile \
-<<<<<<< HEAD
 		plugins/ommongodb/Makefile \
         plugins/omhiredis/Makefile \
 		plugins/mmnormalize/Makefile \
 		plugins/mmjsonparse/Makefile \
 		plugins/mmaudit/Makefile \
 		plugins/omelasticsearch/Makefile \
-=======
-		plugins/mmnormalize/Makefile \
->>>>>>> 4f701134
 		plugins/sm_cust_bindcdr/Makefile \
 		plugins/mmsnmptrapd/Makefile \
 		plugins/cust1/Makefile \
@@ -1373,7 +1351,6 @@
 echo "---{ output plugins }---"
 echo "    Mail support enabled:                     $enable_mail"
 echo "    omprog module will be compiled:           $enable_omprog"
-echo "    output mongodb module will be compiled:   $enable_ommongodb"
 echo "    omstdout module will be compiled:         $enable_omstdout"
 echo "    omhdfs module will be compiled:           $enable_omhdfs"
 echo "    omelasticsearch module will be compiled:  $enable_elasticsearch"
@@ -1390,11 +1367,8 @@
 echo
 echo "---{ message modification modules }---"
 echo "    mmnormalize module will be compiled:      $enable_mmnormalize"
-<<<<<<< HEAD
 echo "    mmjsonparse module will be compiled:      $enable_mmjsonparse"
 echo "    mmjaduit module will be compiled:         $enable_mmaudit"
-=======
->>>>>>> 4f701134
 echo "    mmsnmptrapd module will be compiled:      $enable_mmsnmptrapd"
 echo
 echo "---{ strgen modules }---"
