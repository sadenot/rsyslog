--- conflicted
+++ resolved
@@ -656,13 +656,9 @@
         [enable_usertools=no]
 )
 if test "x$enable_usertools" = "xyes"; then
-<<<<<<< HEAD
-	PKG_CHECK_MODULES(LIBMONGO_CLIENT, libmongo-client >= 0.1.4)
-=======
 	if test "x$enable_ommongodb" = "xyes"; then
 		PKG_CHECK_MODULES(LIBMONGO_CLIENT, libmongo-client >= 0.1.4)
 	fi
->>>>>>> 64919481
 fi
 AM_CONDITIONAL(ENABLE_USERTOOLS, test x$enable_usertools = xyes)
 
