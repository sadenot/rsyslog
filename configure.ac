--- conflicted
+++ resolved
@@ -1556,9 +1556,6 @@
 # END HIREDIS SUPPORT
 
 
-<<<<<<< HEAD
-# man pages
-=======
 # HTTPFS SUPPORT
 
 AC_ARG_ENABLE(omhttpfs,
@@ -1582,9 +1579,8 @@
 
 # END HTTPFS SUPPORT
 
-
+# man pages
 AC_CHECKING([if required man pages already exist])
->>>>>>> 534563a5
 have_to_generate_man_pages="no"
 AC_ARG_ENABLE(generate-man-pages,
         [AS_HELP_STRING([--enable-generate-man-pages],[Generate man pages from source @<:@default=no@:>@])],
