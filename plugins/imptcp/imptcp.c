/* imptcp.c
 * This is a native implementation of plain tcp. It is intentionally
 * duplicate work (imtcp). The intent is to gain very fast and simple
 * native ptcp support, utilizing the best interfaces Linux (no cross-
 * platform intended!) has to offer.
 *
 * Note that in this module we try out some new naming conventions,
 * so it may look a bit "different" from the other modules. We are
 * investigating if removing prefixes can help make code more readable.
 *
 * File begun on 2010-08-10 by RGerhards
 *
 * Copyright 2007-2012 Rainer Gerhards and Adiscon GmbH.
 *
 * This file is part of rsyslog.
 *
 * Licensed under the Apache License, Version 2.0 (the "License");
 * you may not use this file except in compliance with the License.
 * You may obtain a copy of the License at
 * 
 *       http://www.apache.org/licenses/LICENSE-2.0
 *       -or-
 *       see COPYING.ASL20 in the source distribution
 * 
 * Unless required by applicable law or agreed to in writing, software
 * distributed under the License is distributed on an "AS IS" BASIS,
 * WITHOUT WARRANTIES OR CONDITIONS OF ANY KIND, either express or implied.
 * See the License for the specific language governing permissions and
 * limitations under the License.
 */
#include "config.h"
#if !defined(HAVE_EPOLL_CREATE)
#	error imptcp requires OS support for epoll - can not build
	/* imptcp gains speed by using modern Linux capabilities. As such,
	 * it can only be build on platforms supporting the epoll API.
	 */
#endif

#include <stdio.h>
#include <stdlib.h>
#include <assert.h>
#include <string.h>
#include <errno.h>
#include <unistd.h>
#include <stdarg.h>
#include <ctype.h>
#include <netinet/in.h>
#include <netdb.h>
#include <sys/types.h>
#include <sys/socket.h>
#include <sys/epoll.h>
#include <netinet/tcp.h>
#if HAVE_FCNTL_H
#include <fcntl.h>
#endif
#include "rsyslog.h"
#include "cfsysline.h"
#include "prop.h"
#include "dirty.h"
#include "module-template.h"
#include "unicode-helper.h"
#include "glbl.h"
#include "prop.h"
#include "errmsg.h"
#include "srUtils.h"
#include "datetime.h"
#include "ruleset.h"
#include "msg.h"
#include "statsobj.h"
#include "net.h" /* for permittedPeers, may be removed when this is removed */

/* the define is from tcpsrv.h, we need to find a new (but easier!!!) abstraction layer some time ... */
#define TCPSRV_NO_ADDTL_DELIMITER -1 /* specifies that no additional delimiter is to be used in TCP framing */


MODULE_TYPE_INPUT
MODULE_TYPE_NOKEEP
MODULE_CNFNAME("imptcp")

/* static data */
DEF_IMOD_STATIC_DATA
DEFobjCurrIf(glbl)
DEFobjCurrIf(net)
DEFobjCurrIf(prop)
DEFobjCurrIf(datetime)
DEFobjCurrIf(errmsg)
DEFobjCurrIf(ruleset)
DEFobjCurrIf(statsobj)

<<<<<<< HEAD
/* forward references */
static void * wrkr(void *myself);
=======
>>>>>>> bd8d972a

/* config settings */
typedef struct configSettings_s {
	int bKeepAlive;			/* support keep-alive packets */
	int iKeepAliveIntvl;
	int iKeepAliveProbes;
	int iKeepAliveTime;
	int bEmitMsgOnClose;		/* emit an informational message on close by remote peer */
	int bSuppOctetFram;		/* support octet-counted framing? */
	int iAddtlFrameDelim;		/* addtl frame delimiter, e.g. for netscreen, default none */
	uchar *pszInputName;		/* value for inputname property, NULL is OK and handled by core engine */
	uchar *lstnIP;			/* which IP we should listen on? */
	uchar *pszBindRuleset;
	int wrkrMax;			/* max number of workers (actually "helper workers") */
} configSettings_t;
static configSettings_t cs;

struct instanceConf_s {
	int bKeepAlive;			/* support keep-alive packets */
	int iKeepAliveIntvl;
	int iKeepAliveProbes;
	int iKeepAliveTime;
	int bEmitMsgOnClose;
	int iAddtlFrameDelim;
	uchar *pszBindPort;		/* port to bind to */
	uchar *pszBindAddr;		/* IP to bind socket to */
	uchar *pszBindRuleset;		/* name of ruleset to bind to */
	uchar *pszInputName;		/* value for inputname property, NULL is OK and handled by core engine */
	ruleset_t *pBindRuleset;	/* ruleset to bind listener to (use system default if unspecified) */
	struct instanceConf_s *next;
};


struct modConfData_s {
	rsconf_t *pConf;		/* our overall config object */
	instanceConf_t *root, *tail;
	int wrkrMax;
};

static modConfData_t *loadModConf = NULL;/* modConf ptr to use for the current load process */
static modConfData_t *runModConf = NULL;/* modConf ptr to use for the current load process */

#include "im-helper.h" /* must be included AFTER the type definitions! */
/* data elements describing our running config */
typedef struct ptcpsrv_s ptcpsrv_t;
typedef struct ptcplstn_s ptcplstn_t;
typedef struct ptcpsess_s ptcpsess_t;
typedef struct epolld_s epolld_t;

/* the ptcp server (listener) object
 * Note that the object contains support for forming a linked list
 * of them. It does not make sense to do this seperately.
 */
struct ptcpsrv_s {
	ptcpsrv_t *pNext;		/* linked list maintenance */
	uchar *port;			/* Port to listen to */
	uchar *lstnIP;			/* which IP we should listen on? */
<<<<<<< HEAD
=======
	sbool bEmitMsgOnClose;
	sbool bSuppOctetFram;
>>>>>>> bd8d972a
	int iAddtlFrameDelim;
	int iKeepAliveIntvl;
	int iKeepAliveProbes;
	int iKeepAliveTime;
	uchar *pszInputName;
	prop_t *pInputName;		/* InputName in (fast to process) property format */
	ruleset_t *pRuleset;
	ptcplstn_t *pLstn;		/* root of our listeners */
	ptcpsess_t *pSess;		/* root of our sessions */
	pthread_mutex_t mutSessLst;
	sbool bKeepAlive;		/* support keep-alive packets */
	sbool bEmitMsgOnClose;
};

/* the ptcp session object. Describes a single active session.
 * includes support for doubly-linked list.
 */
struct ptcpsess_s {
//	ptcpsrv_t *pSrv;	/* our server TODO: check remove! */
	ptcplstn_t *pLstn;	/* our listener */
	ptcpsess_t *prev, *next;
	int sock;
	epolld_t *epd;
//--- from tcps_sess.h
	int iMsg;		 /* index of next char to store in msg */
	int bAtStrtOfFram;	/* are we at the very beginning of a new frame? */
	sbool bSuppOctetFram;	/**< copy from listener, to speed up access */
	enum {
		eAtStrtFram,
		eInOctetCnt,
		eInMsg
	} inputState;		/* our current state */
	int iOctetsRemain;	/* Number of Octets remaining in message */
	TCPFRAMINGMODE eFraming;
	uchar *pMsg;		/* message (fragment) received */
	prop_t *peerName;	/* host name we received messages from */
	prop_t *peerIP;
//--- END from tcps_sess.h
};


/* the ptcp listener object. Describes a single active listener.
 */
struct ptcplstn_s {
	ptcpsrv_t *pSrv;	/* our server */
	ptcplstn_t *prev, *next;
	int sock;
	sbool bSuppOctetFram;
	epolld_t *epd;
	statsobj_t *stats;	/* listener stats */
	STATSCOUNTER_DEF(ctrSubmit, mutCtrSubmit)
};


/* The following structure controls the worker threads. Global data is
 * needed for their access.
 */
static struct wrkrInfo_s {
	pthread_t tid;	/* the worker's thread ID */
	pthread_cond_t run;
	struct epoll_event *event; /* event == NULL -> idle */
	long long unsigned numCalled;	/* how often was this called */
} wrkrInfo[16];
static pthread_mutex_t wrkrMut;
static pthread_cond_t wrkrIdle;
static int wrkrRunning;


/* type of object stored in epoll descriptor */
typedef enum {
	epolld_lstn,
	epolld_sess
} epolld_type_t;

/* an epoll descriptor. contains all information necessary to process
 * the result of epoll.
 */
struct epolld_s {
	epolld_type_t typ;
	void *ptr;
	struct epoll_event ev;
};


/* global data */
pthread_attr_t wrkrThrdAttr;	/* Attribute for session threads; read only after startup */
static ptcpsrv_t *pSrvRoot = NULL;
static int epollfd = -1;			/* (sole) descriptor for epoll */
static int iMaxLine; /* maximum size of a single message */

/* forward definitions */
static rsRetVal resetConfigVariables(uchar __attribute__((unused)) *pp, void __attribute__((unused)) *pVal);
static rsRetVal addLstn(ptcpsrv_t *pSrv, int sock, int isIPv6);


/* some simple constructors/destructors */
static void
destructSess(ptcpsess_t *pSess)
{
	free(pSess->pMsg);
	free(pSess->epd);
	prop.Destruct(&pSess->peerName);
	prop.Destruct(&pSess->peerIP);
	/* TODO: make these inits compile-time switch depending: */
	pSess->pMsg = NULL;
	pSess->epd = NULL;
	free(pSess);
}

static void
destructSrv(ptcpsrv_t *pSrv)
{
	prop.Destruct(&pSrv->pInputName);
	pthread_mutex_destroy(&pSrv->mutSessLst);
	free(pSrv->port);
	free(pSrv);
}

/****************************************** TCP SUPPORT FUNCTIONS ***********************************/
/* We may later think about moving this into a helper library again. But the whole point
 * so far was to keep everything related close togehter. -- rgerhards, 2010-08-10
 */


/* Start up a server. That means all of its listeners are created.
 * Does NOT yet accept/process any incoming data (but binds ports). Hint: this
 * code is to be executed before dropping privileges.
 */
static rsRetVal
startupSrv(ptcpsrv_t *pSrv)
{
	DEFiRet;
        int error, maxs, on = 1;
	int sock = -1;
	int numSocks;
	int sockflags;
        struct addrinfo hints, *res = NULL, *r;
	uchar *lstnIP;
	int isIPv6 = 0;

	lstnIP = pSrv->lstnIP == NULL ? UCHAR_CONSTANT("") : pSrv->lstnIP;

	DBGPRINTF("imptcp: creating listen socket on server '%s', port %s\n", lstnIP, pSrv->port);

        memset(&hints, 0, sizeof(hints));
        hints.ai_flags = AI_PASSIVE;
        hints.ai_family = glbl.GetDefPFFamily();
        hints.ai_socktype = SOCK_STREAM;

        error = getaddrinfo((char*)pSrv->lstnIP, (char*) pSrv->port, &hints, &res);
        if(error) {
		DBGPRINTF("error %d querying server '%s', port '%s'\n", error, pSrv->lstnIP, pSrv->port);
		ABORT_FINALIZE(RS_RET_INVALID_PORT);
	}

        /* Count max number of sockets we may open */
        for(maxs = 0, r = res; r != NULL ; r = r->ai_next, maxs++)
		/* EMPTY */;

        numSocks = 0;   /* num of sockets counter at start of array */
	for(r = res; r != NULL ; r = r->ai_next) {
               sock = socket(r->ai_family, r->ai_socktype, r->ai_protocol);
        	if(sock < 0) {
			if(!(r->ai_family == PF_INET6 && errno == EAFNOSUPPORT))
				DBGPRINTF("error %d creating tcp listen socket", errno);
				/* it is debatable if PF_INET with EAFNOSUPPORT should
				 * also be ignored...
				 */
                        continue;
                }

                if(r->ai_family == AF_INET6) {
			isIPv6 = 1;
#ifdef IPV6_V6ONLY
                	int iOn = 1;
			if(setsockopt(sock, IPPROTO_IPV6, IPV6_V6ONLY,
			      (char *)&iOn, sizeof (iOn)) < 0) {
				close(sock);
				sock = -1;
				continue;
                	}
#endif
<<<<<<< HEAD
                }
=======
                } else {
			isIPv6 = 0;
		}
>>>>>>> bd8d972a
       		if(setsockopt(sock, SOL_SOCKET, SO_REUSEADDR, (char *) &on, sizeof(on)) < 0 ) {
			DBGPRINTF("error %d setting tcp socket option\n", errno);
                        close(sock);
			sock = -1;
			continue;
		}

		/* We use non-blocking IO! */
		if((sockflags = fcntl(sock, F_GETFL)) != -1) {
			sockflags |= O_NONBLOCK;
			/* SETFL could fail too, so get it caught by the subsequent
			 * error check.
			 */
			sockflags = fcntl(sock, F_SETFL, sockflags);
		}
		if(sockflags == -1) {
			DBGPRINTF("error %d setting fcntl(O_NONBLOCK) on tcp socket", errno);
                        close(sock);
			sock = -1;
			continue;
		}



		/* We need to enable BSD compatibility. Otherwise an attacker
		 * could flood our log files by sending us tons of ICMP errors.
		 */
#ifndef BSD	
		if(net.should_use_so_bsdcompat()) {
			if (setsockopt(sock, SOL_SOCKET, SO_BSDCOMPAT,
					(char *) &on, sizeof(on)) < 0) {
				errmsg.LogError(errno, NO_ERRCODE, "TCP setsockopt(BSDCOMPAT)");
                                close(sock);
				sock = -1;
				continue;
			}
		}
#endif

	        if( (bind(sock, r->ai_addr, r->ai_addrlen) < 0)
#ifndef IPV6_V6ONLY
		     && (errno != EADDRINUSE)
#endif
	           ) {
			/* TODO: check if *we* bound the socket - else we *have* an error! */
                        DBGPRINTF("error %d while binding tcp socket", errno);
                	close(sock);
			sock = -1;
                        continue;
                }

		if(listen(sock, 511) < 0) {
			DBGPRINTF("tcp listen error %d, suspending\n", errno);
			close(sock);
			sock = -1;
			continue;
		}

		/* if we reach this point, we were able to obtain a valid socket, so we can
		 * create our listener object. -- rgerhards, 2010-08-10
		 */
		CHKiRet(addLstn(pSrv, sock, isIPv6));
		++numSocks;
	}

	if(numSocks != maxs)
		DBGPRINTF("We could initialize %d TCP listen sockets out of %d we received "
		 	  "- this may or may not be an error indication.\n", numSocks, maxs);

        if(numSocks == 0) {
		DBGPRINTF("No TCP listen sockets could successfully be initialized");
		ABORT_FINALIZE(RS_RET_COULD_NOT_BIND);
	}

finalize_it:
	if(res != NULL)
		freeaddrinfo(res);

	if(iRet != RS_RET_OK) {
		if(sock != -1)
			close(sock);
	}

	RETiRet;
}


/* Set pRemHost based on the address provided. This is to be called upon accept()ing
 * a connection request. It must be provided by the socket we received the
 * message on as well as a NI_MAXHOST size large character buffer for the FQDN.
 * Please see http://www.hmug.org/man/3/getnameinfo.php (under Caveats)
 * for some explanation of the code found below. If we detect a malicious
 * hostname, we return RS_RET_MALICIOUS_HNAME and let the caller decide
 * on how to deal with that.
 * rgerhards, 2008-03-31
 */
static rsRetVal
getPeerNames(prop_t **peerName, prop_t **peerIP, struct sockaddr *pAddr)
{
	int error;
	uchar szIP[NI_MAXHOST] = "";
	uchar szHname[NI_MAXHOST] = "";
	struct addrinfo hints, *res;
	
	DEFiRet;

        error = getnameinfo(pAddr, SALEN(pAddr), (char*)szIP, sizeof(szIP), NULL, 0, NI_NUMERICHOST);

        if(error) {
                DBGPRINTF("Malformed from address %s\n", gai_strerror(error));
		strcpy((char*)szHname, "???");
		strcpy((char*)szIP, "???");
		ABORT_FINALIZE(RS_RET_INVALID_HNAME);
	}

	if(!glbl.GetDisableDNS()) {
		error = getnameinfo(pAddr, SALEN(pAddr), (char*)szHname, NI_MAXHOST, NULL, 0, NI_NAMEREQD);
		if(error == 0) {
			memset (&hints, 0, sizeof (struct addrinfo));
			hints.ai_flags = AI_NUMERICHOST;
			hints.ai_socktype = SOCK_STREAM;
			/* we now do a lookup once again. This one should fail,
			 * because we should not have obtained a non-numeric address. If
			 * we got a numeric one, someone messed with DNS!
			 */
			if(getaddrinfo((char*)szHname, NULL, &hints, &res) == 0) {
				freeaddrinfo (res);
				/* OK, we know we have evil, so let's indicate this to our caller */
				snprintf((char*)szHname, NI_MAXHOST, "[MALICIOUS:IP=%s]", szIP);
				DBGPRINTF("Malicious PTR record, IP = \"%s\" HOST = \"%s\"", szIP, szHname);
				iRet = RS_RET_MALICIOUS_HNAME;
			}
		} else {
			strcpy((char*)szHname, (char*)szIP);
		}
	} else {
		strcpy((char*)szHname, (char*)szIP);
	}

	/* We now have the names, so now let's allocate memory and store them permanently. */
	CHKiRet(prop.Construct(peerName));
	CHKiRet(prop.SetString(*peerName, szHname, ustrlen(szHname)));
	CHKiRet(prop.ConstructFinalize(*peerName));
	CHKiRet(prop.Construct(peerIP));
	CHKiRet(prop.SetString(*peerIP, szIP, ustrlen(szIP)));
	CHKiRet(prop.ConstructFinalize(*peerIP));

finalize_it:
	RETiRet;
}


/* Enable KEEPALIVE handling on the socket.  */
static inline rsRetVal
EnableKeepAlive(ptcplstn_t *pLstn, int sock)
{
	int ret;
	int optval;
	socklen_t optlen;
	DEFiRet;

	optval = 1;
	optlen = sizeof(optval);
	ret = setsockopt(sock, SOL_SOCKET, SO_KEEPALIVE, &optval, optlen);
	if(ret < 0) {
		dbgprintf("EnableKeepAlive socket call returns error %d\n", ret);
		ABORT_FINALIZE(RS_RET_ERR);
	}

#	if defined(TCP_KEEPCNT)
	if(pLstn->pSrv->iKeepAliveProbes > 0) {
		optval = pLstn->pSrv->iKeepAliveProbes;
		optlen = sizeof(optval);
		ret = setsockopt(sock, SOL_TCP, TCP_KEEPCNT, &optval, optlen);
	} else {
		ret = 0;
	}
#	else
	ret = -1;
#	endif
	if(ret < 0) {
		errmsg.LogError(ret, NO_ERRCODE, "imptcp cannot set keepalive probes - ignored");
	}

#	if defined(TCP_KEEPCNT)
	if(pLstn->pSrv->iKeepAliveTime > 0) {
		optval = pLstn->pSrv->iKeepAliveTime;
		optlen = sizeof(optval);
		ret = setsockopt(sock, SOL_TCP, TCP_KEEPIDLE, &optval, optlen);
	} else {
		ret = 0;
	}
#	else
	ret = -1;
#	endif
	if(ret < 0) {
		errmsg.LogError(ret, NO_ERRCODE, "imptcp cannot set keepalive time - ignored");
	}

#	if defined(TCP_KEEPCNT)
	if(pLstn->pSrv->iKeepAliveIntvl > 0) {
		optval = pLstn->pSrv->iKeepAliveIntvl;
		optlen = sizeof(optval);
		ret = setsockopt(sock, SOL_TCP, TCP_KEEPINTVL, &optval, optlen);
	} else {
		ret = 0;
	}
#	else
	ret = -1;
#	endif
	if(ret < 0) {
		errmsg.LogError(errno, NO_ERRCODE, "imptcp cannot set keepalive intvl - ignored");
	}

	dbgprintf("KEEPALIVE enabled for socket %d\n", sock);

finalize_it:
	RETiRet;
}


/* accept an incoming connection request
 * rgerhards, 2008-04-22
 */
static rsRetVal
AcceptConnReq(ptcplstn_t *pLstn, int *newSock, prop_t **peerName, prop_t **peerIP)
{
	int sockflags;
	struct sockaddr_storage addr;
	socklen_t addrlen = sizeof(addr);
	int iNewSock = -1;

	DEFiRet;

	iNewSock = accept(pLstn->sock, (struct sockaddr*) &addr, &addrlen);
	if(iNewSock < 0) {
		if(errno == EAGAIN || errno == EWOULDBLOCK)
			ABORT_FINALIZE(RS_RET_NO_MORE_DATA);
		ABORT_FINALIZE(RS_RET_ACCEPT_ERR);
	}

	if(pLstn->pSrv->bKeepAlive)
		EnableKeepAlive(pLstn, iNewSock);/* we ignore errors, best to do! */

	
	CHKiRet(getPeerNames(peerName, peerIP, (struct sockaddr*) &addr));

	/* set the new socket to non-blocking IO */
	if((sockflags = fcntl(iNewSock, F_GETFL)) != -1) {
		sockflags |= O_NONBLOCK;
		/* SETFL could fail too, so get it caught by the subsequent
		 * error check.
		 */
		sockflags = fcntl(iNewSock, F_SETFL, sockflags);
	}
	if(sockflags == -1) {
		DBGPRINTF("error %d setting fcntl(O_NONBLOCK) on tcp socket %d", errno, iNewSock);
		ABORT_FINALIZE(RS_RET_IO_ERROR);
	}

	*newSock = iNewSock;

finalize_it:
	if(iRet != RS_RET_OK) {
		/* the close may be redundant, but that doesn't hurt... */
		if(iNewSock != -1)
			close(iNewSock);
	}

	RETiRet;
}


/* This is a helper for submitting the message to the rsyslog core.
 * It does some common processing, including resetting the various
 * state variables to a "processed" state.
 * Note that this function is also called if we had a buffer overflow
 * due to a too-long message. So far, there is no indication this 
 * happened and it may be worth thinking about different handling
 * of this case (what obviously would require a change to this
 * function or some related code).
 * rgerhards, 2009-04-23
 * EXTRACT from tcps_sess.c
 */
static rsRetVal
doSubmitMsg(ptcpsess_t *pThis, struct syslogTime *stTime, time_t ttGenTime, multi_submit_t *pMultiSub)
{
	msg_t *pMsg;
	ptcpsrv_t *pSrv;
	DEFiRet;

	if(pThis->iMsg == 0) {
		DBGPRINTF("discarding zero-sized message\n");
		FINALIZE;
	}
	pSrv = pThis->pLstn->pSrv;

	/* we now create our own message object and submit it to the queue */
	CHKiRet(msgConstructWithTime(&pMsg, stTime, ttGenTime));
	MsgSetRawMsg(pMsg, (char*)pThis->pMsg, pThis->iMsg);
	MsgSetInputName(pMsg, pSrv->pInputName);
	MsgSetFlowControlType(pMsg, eFLOWCTL_LIGHT_DELAY);
	pMsg->msgFlags  = NEEDS_PARSING | PARSE_HOSTNAME;
	MsgSetRcvFrom(pMsg, pThis->peerName);
	CHKiRet(MsgSetRcvFromIP(pMsg, pThis->peerIP));
	MsgSetRuleset(pMsg, pSrv->pRuleset);
	STATSCOUNTER_INC(pThis->pLstn->ctrSubmit, pThis->pLstn->mutCtrSubmit);

	if(pMultiSub == NULL) {
		CHKiRet(submitMsg(pMsg));
	} else {
		pMultiSub->ppMsgs[pMultiSub->nElem++] = pMsg;
		if(pMultiSub->nElem == pMultiSub->maxElem)
			CHKiRet(multiSubmitMsg(pMultiSub));
	}


finalize_it:
	/* reset status variables */
	pThis->bAtStrtOfFram = 1;
	pThis->iMsg = 0;

	RETiRet;
}


/* process the data received. As TCP is stream based, we need to process the
 * data inside a state machine. The actual data received is passed in byte-by-byte
 * from DataRcvd, and this function here compiles messages from them and submits
 * the end result to the queue. Introducing this function fixes a long-term bug ;)
 * rgerhards, 2008-03-14
 * EXTRACT from tcps_sess.c
 */
static inline rsRetVal
processDataRcvd(ptcpsess_t *pThis, char c, struct syslogTime *stTime, time_t ttGenTime, multi_submit_t *pMultiSub)
{
	DEFiRet;

	if(pThis->inputState == eAtStrtFram) {
		if(pThis->bSuppOctetFram && isdigit((int) c)) {
			pThis->inputState = eInOctetCnt;
			pThis->iOctetsRemain = 0;
			pThis->eFraming = TCP_FRAMING_OCTET_COUNTING;
		} else {
			pThis->inputState = eInMsg;
			pThis->eFraming = TCP_FRAMING_OCTET_STUFFING;
		}
	}

	if(pThis->inputState == eInOctetCnt) {
		if(isdigit(c)) {
			pThis->iOctetsRemain = pThis->iOctetsRemain * 10 + c - '0';
		} else { /* done with the octet count, so this must be the SP terminator */
			DBGPRINTF("TCP Message with octet-counter, size %d.\n", pThis->iOctetsRemain);
			if(c != ' ') {
				errmsg.LogError(0, NO_ERRCODE, "Framing Error in received TCP message: "
					    "delimiter is not SP but has ASCII value %d.\n", c);
			}
			if(pThis->iOctetsRemain < 1) {
				/* TODO: handle the case where the octet count is 0! */
				DBGPRINTF("Framing Error: invalid octet count\n");
				errmsg.LogError(0, NO_ERRCODE, "Framing Error in received TCP message: "
					    "invalid octet count %d.\n", pThis->iOctetsRemain);
			} else if(pThis->iOctetsRemain > iMaxLine) {
				/* while we can not do anything against it, we can at least log an indication
				 * that something went wrong) -- rgerhards, 2008-03-14
				 */
				DBGPRINTF("truncating message with %d octets - max msg size is %d\n",
					  pThis->iOctetsRemain, iMaxLine);
				errmsg.LogError(0, NO_ERRCODE, "received oversize message: size is %d bytes, "
					        "max msg size is %d, truncating...\n", pThis->iOctetsRemain, iMaxLine);
			}
			pThis->inputState = eInMsg;
		}
	} else {
		assert(pThis->inputState == eInMsg);
		if(pThis->iMsg >= iMaxLine) {
			/* emergency, we now need to flush, no matter if we are at end of message or not... */
			DBGPRINTF("error: message received is larger than max msg size, we split it\n");
			doSubmitMsg(pThis, stTime, ttGenTime, pMultiSub);
			/* we might think if it is better to ignore the rest of the
			 * message than to treat it as a new one. Maybe this is a good
			 * candidate for a configuration parameter...
			 * rgerhards, 2006-12-04
			 */
		}

		if((   (c == '\n')
		   || ((pThis->pLstn->pSrv->iAddtlFrameDelim != TCPSRV_NO_ADDTL_DELIMITER)
		       && (c == pThis->pLstn->pSrv->iAddtlFrameDelim))
		   ) && pThis->eFraming == TCP_FRAMING_OCTET_STUFFING) { /* record delimiter? */
			doSubmitMsg(pThis, stTime, ttGenTime, pMultiSub);
			pThis->inputState = eAtStrtFram;
		} else {
			/* IMPORTANT: here we copy the actual frame content to the message - for BOTH framing modes!
			 * If we have a message that is larger than the max msg size, we truncate it. This is the best
			 * we can do in light of what the engine supports. -- rgerhards, 2008-03-14
			 */
			if(pThis->iMsg < iMaxLine) {
				*(pThis->pMsg + pThis->iMsg++) = c;
			}
		}

		if(pThis->eFraming == TCP_FRAMING_OCTET_COUNTING) {
			/* do we need to find end-of-frame via octet counting? */
			pThis->iOctetsRemain--;
			if(pThis->iOctetsRemain < 1) {
				/* we have end of frame! */
				doSubmitMsg(pThis, stTime, ttGenTime, pMultiSub);
				pThis->inputState = eAtStrtFram;
			}
		}
	}

	RETiRet;
}


/* Processes the data received via a TCP session. If there
 * is no other way to handle it, data is discarded.
 * Input parameter data is the data received, iLen is its
 * len as returned from recv(). iLen must be 1 or more (that
 * is errors must be handled by caller!). iTCPSess must be
 * the index of the TCP session that received the data.
 * rgerhards 2005-07-04
 * And another change while generalizing. We now return either
 * RS_RET_OK, which means the session should be kept open
 * or anything else, which means it must be closed.
 * rgerhards, 2008-03-01
 * As a performance optimization, we pick up the timestamp here. Acutally,
 * this *is* the *correct* reception step for all the data we received, because
 * we have just received a bunch of data! -- rgerhards, 2009-06-16
 * EXTRACT from tcps_sess.c
 */
#define NUM_MULTISUB 1024
static rsRetVal
DataRcvd(ptcpsess_t *pThis, char *pData, size_t iLen)
{
	multi_submit_t multiSub;
	msg_t *pMsgs[NUM_MULTISUB];
	struct syslogTime stTime;
	time_t ttGenTime;
	char *pEnd;
	DEFiRet;

	assert(pData != NULL);
	assert(iLen > 0);

	datetime.getCurrTime(&stTime, &ttGenTime);
	multiSub.ppMsgs = pMsgs;
	multiSub.maxElem = NUM_MULTISUB;
	multiSub.nElem = 0;

	 /* We now copy the message to the session buffer. */
	pEnd = pData + iLen; /* this is one off, which is intensional */

	while(pData < pEnd) {
		CHKiRet(processDataRcvd(pThis, *pData++, &stTime, ttGenTime, &multiSub));
	}

	if(multiSub.nElem > 0) {
		/* submit anything that was not yet submitted */
		CHKiRet(multiSubmitMsg(&multiSub));
	}

finalize_it:
	RETiRet;
}
#undef NUM_MULTISUB


/****************************************** --END-- TCP SUPPORT FUNCTIONS ***********************************/


static inline void
initConfigSettings(void)
{
	cs.bEmitMsgOnClose = 0;
<<<<<<< HEAD
	cs.wrkrMax = 2;
=======
	cs.bSuppOctetFram = 1;
>>>>>>> bd8d972a
	cs.iAddtlFrameDelim = TCPSRV_NO_ADDTL_DELIMITER;
	cs.pszInputName = NULL;
	cs.pszBindRuleset = NULL;
	cs.pszInputName = NULL;
	cs.lstnIP = NULL;
}


/* add socket to the epoll set
 */
static inline rsRetVal
addEPollSock(epolld_type_t typ, void *ptr, int sock, epolld_t **pEpd)
{
	DEFiRet;
	epolld_t *epd = NULL;

	CHKmalloc(epd = calloc(sizeof(epolld_t), 1));
	epd->typ = typ;
	epd->ptr = ptr;
	*pEpd = epd;
	epd->ev.events = EPOLLIN|EPOLLET;
	epd->ev.data.ptr = (void*) epd;

	if(epoll_ctl(epollfd, EPOLL_CTL_ADD, sock, &(epd->ev)) != 0) {
		char errStr[1024];
		int eno = errno;
		errmsg.LogError(0, RS_RET_EPOLL_CTL_FAILED, "os error (%d) during epoll ADD: %s",
			        eno, rs_strerror_r(eno, errStr, sizeof(errStr)));
		ABORT_FINALIZE(RS_RET_EPOLL_CTL_FAILED);
	}

	DBGPRINTF("imptcp: added socket %d to epoll[%d] set\n", sock, epollfd);

finalize_it:
	if(iRet != RS_RET_OK) {
		free(epd);
	}
	RETiRet;
}


/* remove a socket from the epoll set. Note that the epd parameter
 * is not really required -- it is used to satisfy older kernels where
 * epoll_ctl() required a non-NULL pointer even though the ptr is never used.
 * For simplicity, we supply the same pointer we had when we created the
 * event (it's simple because we have it at hand).
 */
static inline rsRetVal
removeEPollSock(int sock, epolld_t *epd)
{
	DEFiRet;

	DBGPRINTF("imptcp: removing socket %d from epoll[%d] set\n", sock, epollfd);

	if(epoll_ctl(epollfd, EPOLL_CTL_DEL, sock, &(epd->ev)) != 0) {
		char errStr[1024];
		int eno = errno;
		errmsg.LogError(0, RS_RET_EPOLL_CTL_FAILED, "os error (%d) during epoll DEL: %s",
			        eno, rs_strerror_r(eno, errStr, sizeof(errStr)));
		ABORT_FINALIZE(RS_RET_EPOLL_CTL_FAILED);
	}

finalize_it:
	RETiRet;
}


/* add a listener to the server 
 */
static rsRetVal
addLstn(ptcpsrv_t *pSrv, int sock, int isIPv6)
{
	DEFiRet;
	ptcplstn_t *pLstn;
	uchar statname[64];

	CHKmalloc(pLstn = malloc(sizeof(ptcplstn_t)));
	pLstn->pSrv = pSrv;
	pLstn->bSuppOctetFram = pSrv->bSuppOctetFram;
	pLstn->sock = sock;
	/* support statistics gathering */
	CHKiRet(statsobj.Construct(&(pLstn->stats)));
	snprintf((char*)statname, sizeof(statname), "imptcp(%s/%s/%s)",
		(pSrv->lstnIP == NULL) ? "*" : (char*)pSrv->lstnIP, pSrv->port,
		isIPv6 ? "IPv6" : "IPv4");
	statname[sizeof(statname)-1] = '\0'; /* just to be on the save side... */
	CHKiRet(statsobj.SetName(pLstn->stats, statname));
<<<<<<< HEAD
=======
	STATSCOUNTER_INIT(pLstn->ctrSubmit, pLstn->mutCtrSubmit);
>>>>>>> bd8d972a
	CHKiRet(statsobj.AddCounter(pLstn->stats, UCHAR_CONSTANT("submitted"),
		ctrType_IntCtr, &(pLstn->ctrSubmit)));
	CHKiRet(statsobj.ConstructFinalize(pLstn->stats));

	/* add to start of server's listener list */
	pLstn->prev = NULL;
	pLstn->next = pSrv->pLstn;
	if(pSrv->pLstn != NULL)
		pSrv->pLstn->prev = pLstn;
	pSrv->pLstn = pLstn;

	iRet = addEPollSock(epolld_lstn, pLstn, sock, &pLstn->epd);

finalize_it:
	RETiRet;
}


/* add a session to the server 
 */
static rsRetVal
addSess(ptcplstn_t *pLstn, int sock, prop_t *peerName, prop_t *peerIP)
{
	DEFiRet;
	ptcpsess_t *pSess = NULL;
	ptcpsrv_t *pSrv = pLstn->pSrv;

	CHKmalloc(pSess = malloc(sizeof(ptcpsess_t)));
	CHKmalloc(pSess->pMsg = malloc(iMaxLine * sizeof(uchar)));
	pSess->pLstn = pLstn;
	pSess->sock = sock;
	pSess->bSuppOctetFram = pLstn->bSuppOctetFram;
	pSess->inputState = eAtStrtFram;
	pSess->iMsg = 0;
	pSess->bAtStrtOfFram = 1;
	pSess->peerName = peerName;
	pSess->peerIP = peerIP;

	/* add to start of server's listener list */
	pSess->prev = NULL;
	pthread_mutex_lock(&pSrv->mutSessLst);
	pSess->next = pSrv->pSess;
	if(pSrv->pSess != NULL)
		pSrv->pSess->prev = pSess;
	pSrv->pSess = pSess;
	pthread_mutex_unlock(&pSrv->mutSessLst);

	iRet = addEPollSock(epolld_sess, pSess, sock, &pSess->epd);

finalize_it:
	RETiRet;
}


/* close/remove a session
 * NOTE: we must first remove the fd from the epoll set and then close it -- else we
 * get an error "bad file descriptor" from epoll.
 */
static rsRetVal
closeSess(ptcpsess_t *pSess)
{
	int sock;
	DEFiRet;
	
	sock = pSess->sock;
	CHKiRet(removeEPollSock(sock, pSess->epd));
	close(sock);

	pthread_mutex_lock(&pSess->pLstn->pSrv->mutSessLst);
	/* finally unlink session from structures */
	if(pSess->next != NULL)
		pSess->next->prev = pSess->prev;
	if(pSess->prev == NULL) {
		/* need to update root! */
		pSess->pLstn->pSrv->pSess = pSess->next;
	} else {
		pSess->prev->next = pSess->next;
	}
	pthread_mutex_unlock(&pSess->pLstn->pSrv->mutSessLst);

	/* unlinked, now remove structure */
	destructSess(pSess);

finalize_it:
	DBGPRINTF("imtcp: session on socket %d closed with iRet %d.\n", sock, iRet);
	RETiRet;
}


/* This function is called when a new listener instace shall be added to 
 * the current config object via the legacy config system. It just shuffles
 * all parameters to the listener in-memory instance.
 */
static rsRetVal addInstance(void __attribute__((unused)) *pVal, uchar *pNewVal)
{
	instanceConf_t *inst;
	DEFiRet;

	CHKmalloc(inst = MALLOC(sizeof(instanceConf_t)));
	if(pNewVal == NULL || *pNewVal == '\0') {
		errmsg.LogError(0, NO_ERRCODE, "imptcp: port number must be specified, listener ignored");
	}
	if((pNewVal == NULL) || (pNewVal == '\0')) {
		inst->pszBindPort = NULL;
	} else {
		CHKmalloc(inst->pszBindPort = ustrdup(pNewVal));
	}
	if((cs.lstnIP == NULL) || (cs.lstnIP[0] == '\0')) {
		inst->pszBindAddr = NULL;
	} else {
		CHKmalloc(inst->pszBindAddr = ustrdup(cs.lstnIP));
	}
	if((cs.pszBindRuleset == NULL) || (cs.pszBindRuleset[0] == '\0')) {
		inst->pszBindRuleset = NULL;
	} else {
		CHKmalloc(inst->pszBindRuleset = ustrdup(cs.pszBindRuleset));
	}
	if((cs.pszInputName == NULL) || (cs.pszInputName[0] == '\0')) {
		inst->pszInputName = NULL;
	} else {
		CHKmalloc(inst->pszInputName = ustrdup(cs.pszInputName));
	}
	inst->pBindRuleset = NULL;
	inst->bKeepAlive = cs.bKeepAlive;
	inst->iKeepAliveIntvl = cs.iKeepAliveTime;
	inst->iKeepAliveProbes = cs.iKeepAliveProbes;
	inst->iKeepAliveTime = cs.iKeepAliveTime;
	inst->bEmitMsgOnClose = cs.bEmitMsgOnClose;
	inst->iAddtlFrameDelim = cs.iAddtlFrameDelim;
	inst->next = NULL;

	/* node created, let's add to config */
	if(loadModConf->tail == NULL) {
		loadModConf->tail = loadModConf->root = inst;
	} else {
		loadModConf->tail->next = inst;
		loadModConf->tail = inst;
	}

finalize_it:
	free(pNewVal);
	RETiRet;
}


static inline rsRetVal
addListner(modConfData_t __attribute__((unused)) *modConf, instanceConf_t *inst)
{
	DEFiRet;
	ptcpsrv_t *pSrv;

	CHKmalloc(pSrv = MALLOC(sizeof(ptcpsrv_t)));
	pthread_mutex_init(&pSrv->mutSessLst, NULL);
	pSrv->pSess = NULL;
	pSrv->pLstn = NULL;
<<<<<<< HEAD
	pSrv->bKeepAlive = inst->bKeepAlive;
	pSrv->iKeepAliveIntvl = inst->iKeepAliveTime;
	pSrv->iKeepAliveProbes = inst->iKeepAliveProbes;
	pSrv->iKeepAliveTime = inst->iKeepAliveTime;
	pSrv->bEmitMsgOnClose = inst->bEmitMsgOnClose;
	CHKmalloc(pSrv->port = ustrdup(inst->pszBindPort));
	pSrv->iAddtlFrameDelim = inst->iAddtlFrameDelim;
	if(inst->pszBindAddr == NULL)
		pSrv->lstnIP = NULL;
	else {
		CHKmalloc(pSrv->lstnIP = ustrdup(inst->pszBindAddr));
	}
	pSrv->pRuleset = inst->pBindRuleset;
	pSrv->pszInputName = (inst->pszInputName == NULL) ?  UCHAR_CONSTANT("imptcp") : ustrdup(inst->pszInputName);
=======
	pSrv->bSuppOctetFram = cs.bSuppOctetFram;
	pSrv->bEmitMsgOnClose = cs.bEmitMsgOnClose;
	pSrv->port = pNewVal;
	pSrv->iAddtlFrameDelim = cs.iAddtlFrameDelim;
	cs.pszInputName = NULL;	/* moved over to pSrv, we do not own */
	pSrv->lstnIP = cs.lstnIP;
	cs.lstnIP = NULL;	/* moved over to pSrv, we do not own */
	pSrv->pRuleset = cs.pRuleset;
	pSrv->pszInputName = (cs.pszInputName == NULL) ?  UCHAR_CONSTANT("imptcp") : cs.pszInputName;
>>>>>>> bd8d972a
	CHKiRet(prop.Construct(&pSrv->pInputName));
	CHKiRet(prop.SetString(pSrv->pInputName, pSrv->pszInputName, ustrlen(pSrv->pszInputName)));
	CHKiRet(prop.ConstructFinalize(pSrv->pInputName));

	/* add to linked list */
	pSrv->pNext = pSrvRoot;
	pSrvRoot = pSrv;

	/* all config vars are auto-reset -- this also is very useful with the
	 * new config format effort (v6).
	 */
	resetConfigVariables(NULL, NULL);

finalize_it:
	if(iRet != RS_RET_OK) {
		errmsg.LogError(0, NO_ERRCODE, "error %d trying to add listener", iRet);
	}
	RETiRet;
}


/* destroy worker pool structures and wait for workers to terminate
 */
static inline void
startWorkerPool(void)
{
	int i;
	wrkrRunning = 0;
	if(runModConf->wrkrMax > 16)
		runModConf->wrkrMax = 16; /* TODO: make dynamic? */
	pthread_mutex_init(&wrkrMut, NULL);
	pthread_cond_init(&wrkrIdle, NULL);
	for(i = 0 ; i < runModConf->wrkrMax ; ++i) {
		/* init worker info structure! */
		pthread_cond_init(&wrkrInfo[i].run, NULL);
		wrkrInfo[i].event = NULL;
		wrkrInfo[i].numCalled = 0;
		pthread_create(&wrkrInfo[i].tid, &wrkrThrdAttr, wrkr, &(wrkrInfo[i]));
	}

}

/* destroy worker pool structures and wait for workers to terminate
 */
static inline void
stopWorkerPool(void)
{
	int i;
	for(i = 0 ; i < runModConf->wrkrMax ; ++i) {
		pthread_cond_signal(&wrkrInfo[i].run); /* awake wrkr if not running */
		pthread_join(wrkrInfo[i].tid, NULL);
		DBGPRINTF("imptcp: info: worker %d was called %llu times\n", i, wrkrInfo[i].numCalled);
		pthread_cond_destroy(&wrkrInfo[i].run);
	}
	pthread_cond_destroy(&wrkrIdle);
	pthread_mutex_destroy(&wrkrMut);

}



/* start up all listeners 
 * This is a one-time stop once the module is set to start.
 */
static inline rsRetVal
startupServers()
{
	DEFiRet;
	rsRetVal localRet, lastErr;
	int iOK;
	int iAll;
	ptcpsrv_t *pSrv;

	iAll = iOK = 0;
	lastErr = RS_RET_ERR;
	pSrv = pSrvRoot;
	while(pSrv != NULL) {
		DBGPRINTF("imptcp: starting up server for port %s, name '%s'\n", pSrv->port, pSrv->pszInputName);
		localRet = startupSrv(pSrv);
		if(localRet == RS_RET_OK)
			iOK++;
		else
			lastErr = localRet;
		++iAll;
		pSrv = pSrv->pNext;
	}

	DBGPRINTF("imptcp: %d out of %d servers started successfully\n", iOK, iAll);
	if(iOK == 0)	/* iff all fails, we report an error */
		iRet = lastErr;
		
	RETiRet;
}


/* process new activity on listener. This means we need to accept a new
 * connection.
 */
static inline rsRetVal
lstnActivity(ptcplstn_t *pLstn)
{
	int newSock;
	prop_t *peerName;
	prop_t *peerIP;
	rsRetVal localRet;
	DEFiRet;

	DBGPRINTF("imptcp: new connection on listen socket %d\n", pLstn->sock);
	while(glbl.GetGlobalInputTermState() == 0) {
		localRet = AcceptConnReq(pLstn, &newSock, &peerName, &peerIP);
		if(localRet == RS_RET_NO_MORE_DATA || glbl.GetGlobalInputTermState() == 1)
			break;
		CHKiRet(localRet);
		CHKiRet(addSess(pLstn, newSock, peerName, peerIP));
	}

finalize_it:
	RETiRet;
}


/* process new activity on session. This means we need to accept data
 * or close the session.
 */
static inline rsRetVal
sessActivity(ptcpsess_t *pSess)
{
	int lenRcv;
	int lenBuf;
	char rcvBuf[128*1024];
	DEFiRet;

	DBGPRINTF("imptcp: new activity on session socket %d\n", pSess->sock);

	while(1) {
		lenBuf = sizeof(rcvBuf);
		lenRcv = recv(pSess->sock, rcvBuf, lenBuf, 0);

		if(lenRcv > 0) {
			/* have data, process it */
			DBGPRINTF("imtcp: data(%d) on socket %d: %s\n", lenBuf, pSess->sock, rcvBuf);
			CHKiRet(DataRcvd(pSess, rcvBuf, lenRcv));
		} else if (lenRcv == 0) {
			/* session was closed, do clean-up */
			if(pSess->pLstn->pSrv->bEmitMsgOnClose) {
				uchar *peerName;
				int lenPeer;
				prop.GetString(pSess->peerName, &peerName, &lenPeer);
				errmsg.LogError(0, RS_RET_PEER_CLOSED_CONN, "imptcp session %d closed by remote peer %s.\n",
						pSess->sock, peerName);
			}
			CHKiRet(closeSess(pSess));
			break;
		} else {
			if(errno == EAGAIN || errno == EWOULDBLOCK)
				break;
			DBGPRINTF("imtcp: error on session socket %d - closed.\n", pSess->sock);
			closeSess(pSess); /* try clean-up by dropping session */
			break;
		}
	}

finalize_it:
	RETiRet;
}


/* This function is called to process a single request. This may
 * be carried out by the main worker or a helper. It can be run
 * concurrently.
 */
static inline void
processWorkItem(struct epoll_event *event)
{
	epolld_t *epd;

	epd = (epolld_t*) event->data.ptr;
	switch(epd->typ) {
	case epolld_lstn:
		lstnActivity((ptcplstn_t *) epd->ptr);
		break;
	case epolld_sess:
		sessActivity((ptcpsess_t *) epd->ptr);
		break;
	default:
		errmsg.LogError(0, RS_RET_INTERNAL_ERROR,
			"error: invalid epolld_type_t %d after epoll", epd->typ);
		break;
	}
}


/* This function is called to process a complete workset, that
 * is a set of events returned from epoll.
 */
static inline void
processWorkSet(int nEvents, struct epoll_event events[])
{
	int iEvt;
	int i;
	int remainEvents;

	remainEvents = nEvents;
	for(iEvt = 0 ; (iEvt < nEvents) && (glbl.GetGlobalInputTermState() == 0) ; ++iEvt) {
		if(remainEvents == 1) {
			/* process self, save context switch */
			processWorkItem(events+iEvt);
		} else {
			pthread_mutex_lock(&wrkrMut);
			/* check if there is a free worker */
			for(i = 0 ; (i < runModConf->wrkrMax) && (wrkrInfo[i].event != NULL) ; ++i)
				/*do search*/;
			if(i < runModConf->wrkrMax) {
				/* worker free -> use it! */
				wrkrInfo[i].event = events+iEvt;
				++wrkrRunning;
				pthread_cond_signal(&wrkrInfo[i].run);
				pthread_mutex_unlock(&wrkrMut);
			} else {
				pthread_mutex_unlock(&wrkrMut);
				/* no free worker, so we process this one ourselfs */
				processWorkItem(events+iEvt);
			}
		}
		--remainEvents;
	}

	if(nEvents > 1) {
		/* we now need to wait until all workers finish. This is because the
		 * rest of this module can not handle the concurrency introduced
		 * by workers running during the epoll call.
		 */
		pthread_mutex_lock(&wrkrMut);
		while(wrkrRunning > 0) {
			pthread_cond_wait(&wrkrIdle, &wrkrMut);
		}
		pthread_mutex_unlock(&wrkrMut);
	}

}


/* worker to process incoming requests
 */
static void *
wrkr(void *myself)
{
	struct wrkrInfo_s *me = (struct wrkrInfo_s*) myself;
	
	pthread_mutex_lock(&wrkrMut);
	while(1) {
		while(me->event == NULL && glbl.GetGlobalInputTermState() == 0) {
			pthread_cond_wait(&me->run, &wrkrMut);
		}
		if(glbl.GetGlobalInputTermState() == 1)
			break;
		pthread_mutex_unlock(&wrkrMut);

		++me->numCalled;
		processWorkItem(me->event);

		pthread_mutex_lock(&wrkrMut);
		me->event = NULL;	/* indicate we are free again */
		--wrkrRunning;
		pthread_cond_signal(&wrkrIdle);
	}
	pthread_mutex_unlock(&wrkrMut);

	return NULL;
}


BEGINbeginCnfLoad
CODESTARTbeginCnfLoad
	loadModConf = pModConf;
	pModConf->pConf = pConf;
	/* init legacy config vars */
	initConfigSettings();
ENDbeginCnfLoad


BEGINendCnfLoad
CODESTARTendCnfLoad
	/* persist module-specific settings from legacy config system */
	loadModConf->wrkrMax = cs.wrkrMax;

	loadModConf = NULL; /* done loading */
	/* free legacy config vars */
	free(cs.pszInputName);
	free(cs.lstnIP);
ENDendCnfLoad


/* function to generate error message if framework does not find requested ruleset */
static inline void
std_checkRuleset_genErrMsg(__attribute__((unused)) modConfData_t *modConf, instanceConf_t *inst)
{
	errmsg.LogError(0, NO_ERRCODE, "imptcp: ruleset '%s' for port %s not found - "
			"using default ruleset instead", inst->pszBindRuleset,
			inst->pszBindPort);
}
BEGINcheckCnf
	instanceConf_t *inst;
CODESTARTcheckCnf
	for(inst = pModConf->root ; inst != NULL ; inst = inst->next) {
		std_checkRuleset(pModConf, inst);
	}
ENDcheckCnf


BEGINactivateCnfPrePrivDrop
	instanceConf_t *inst;
CODESTARTactivateCnfPrePrivDrop
	iMaxLine = glbl.GetMaxLine(); /* get maximum size we currently support */

	runModConf = pModConf;
	for(inst = runModConf->root ; inst != NULL ; inst = inst->next) {
		addListner(pModConf, inst);
	}
	if(pSrvRoot == NULL) {
		errmsg.LogError(0, RS_RET_NO_LSTN_DEFINED, "imptcp: no ptcp server defined, module can not run.");
		ABORT_FINALIZE(RS_RET_NO_RUN);
	}

#	if defined(EPOLL_CLOEXEC) && defined(HAVE_EPOLL_CREATE1)
	DBGPRINTF("imptcp uses epoll_create1()\n");
	epollfd = epoll_create1(EPOLL_CLOEXEC);
	if(epollfd < 0 && errno == ENOSYS)
#	endif
	{
		DBGPRINTF("imptcp uses epoll_create()\n");
		/* reading the docs, the number of epoll events passed to
		 * epoll_create() seems not to be used at all in kernels. So
		 * we just provide "a" number, happens to be 10.
		 */
		epollfd = epoll_create(10);
	}

	if(epollfd < 0) {
		errmsg.LogError(0, RS_RET_EPOLL_CR_FAILED, "error: epoll_create() failed");
		ABORT_FINALIZE(RS_RET_NO_RUN);
	}

	/* start up servers, but do not yet read input data */
	CHKiRet(startupServers());
	DBGPRINTF("imptcp started up, but not yet receiving data\n");
finalize_it:
ENDactivateCnfPrePrivDrop


BEGINactivateCnf
CODESTARTactivateCnf
	/* nothing to do, all done pre priv drop */
ENDactivateCnf


BEGINfreeCnf
	instanceConf_t *inst, *del;
CODESTARTfreeCnf
	for(inst = pModConf->root ; inst != NULL ; ) {
		free(inst->pszBindPort);
		free(inst->pszBindAddr);
		free(inst->pszBindRuleset);
		free(inst->pszInputName);
		del = inst;
		inst = inst->next;
		free(del);
	}
ENDfreeCnf


/* This function is called to gather input.
 */
BEGINrunInput
	int nEvents;
	struct epoll_event events[128];
CODESTARTrunInput
	startWorkerPool();
	DBGPRINTF("imptcp: now beginning to process input data\n");
	while(glbl.GetGlobalInputTermState() == 0) {
		DBGPRINTF("imptcp going on epoll_wait\n");
		nEvents = epoll_wait(epollfd, events, sizeof(events)/sizeof(struct epoll_event), -1);
		DBGPRINTF("imptcp: epoll returned %d events\n", nEvents);
		processWorkSet(nEvents, events);
	}
	DBGPRINTF("imptcp: successfully terminated\n");
	/* we stop the worker pool in AfterRun, in case we get cancelled for some reason (old Interface) */
ENDrunInput


/* initialize and return if will run or not */
BEGINwillRun
CODESTARTwillRun
ENDwillRun


/* completely shut down a server, that means closing all of its
 * listeners and sessions.
 */
static inline void
shutdownSrv(ptcpsrv_t *pSrv)
{
	ptcplstn_t *pLstn, *lstnDel;
	ptcpsess_t *pSess, *sessDel;

	/* listeners */
	pLstn = pSrv->pLstn;
	while(pLstn != NULL) {
		close(pLstn->sock);
		statsobj.Destruct(&(pLstn->stats));
		/* now unlink listner */
		lstnDel = pLstn;
		pLstn = pLstn->next;
		DBGPRINTF("imptcp shutdown listen socket %d\n", lstnDel->sock);
		free(lstnDel->epd);
		free(lstnDel);
	}

	/* sessions */
	pSess = pSrv->pSess;
	while(pSess != NULL) {
		close(pSess->sock);
		sessDel = pSess;
		pSess = pSess->next;
		DBGPRINTF("imptcp shutdown session socket %d\n", sessDel->sock);
		destructSess(sessDel);
	}
}


BEGINafterRun
	ptcpsrv_t *pSrv, *srvDel;
CODESTARTafterRun
	stopWorkerPool();

	/* we need to close everything that is still open */
	pSrv = pSrvRoot;
	while(pSrv != NULL) {
		srvDel = pSrv;
		pSrv = pSrv->pNext;
		shutdownSrv(srvDel);
		destructSrv(srvDel);
	}

	close(epollfd);
ENDafterRun


BEGINmodExit
CODESTARTmodExit
	pthread_attr_destroy(&wrkrThrdAttr);
	/* release objects we used */
	objRelease(glbl, CORE_COMPONENT);
	objRelease(statsobj, CORE_COMPONENT);
	objRelease(prop, CORE_COMPONENT);
	objRelease(net, LM_NET_FILENAME);
	objRelease(datetime, CORE_COMPONENT);
	objRelease(errmsg, CORE_COMPONENT);
	objRelease(ruleset, CORE_COMPONENT);
ENDmodExit


static rsRetVal
resetConfigVariables(uchar __attribute__((unused)) *pp, void __attribute__((unused)) *pVal)
{
	cs.bEmitMsgOnClose = 0;
<<<<<<< HEAD
	cs.wrkrMax = 2;
	cs.bKeepAlive = 0;
	cs.iKeepAliveProbes = 0;
	cs.iKeepAliveTime = 0;
	cs.iKeepAliveIntvl = 0;
=======
	cs.bSuppOctetFram = 1;
>>>>>>> bd8d972a
	cs.iAddtlFrameDelim = TCPSRV_NO_ADDTL_DELIMITER;
	free(cs.pszInputName);
	cs.pszInputName = NULL;
	free(cs.lstnIP);
	cs.lstnIP = NULL;
	return RS_RET_OK;
}


BEGINisCompatibleWithFeature
CODESTARTisCompatibleWithFeature
	if(eFeat == sFEATURENonCancelInputTermination)
		iRet = RS_RET_OK;
ENDisCompatibleWithFeature


BEGINqueryEtryPt
CODESTARTqueryEtryPt
CODEqueryEtryPt_STD_IMOD_QUERIES
CODEqueryEtryPt_STD_CONF2_QUERIES
CODEqueryEtryPt_STD_CONF2_PREPRIVDROP_QUERIES
CODEqueryEtryPt_IsCompatibleWithFeature_IF_OMOD_QUERIES
ENDqueryEtryPt


BEGINmodInit()
CODESTARTmodInit
	*ipIFVersProvided = CURR_MOD_IF_VERSION; /* we only support the current interface specification */
CODEmodInit_QueryRegCFSLineHdlr
	/* request objects we use */
	CHKiRet(objUse(glbl, CORE_COMPONENT));
	CHKiRet(objUse(statsobj, CORE_COMPONENT));
	CHKiRet(objUse(prop, CORE_COMPONENT));
	CHKiRet(objUse(net, LM_NET_FILENAME));
	CHKiRet(objUse(errmsg, CORE_COMPONENT));
	CHKiRet(objUse(datetime, CORE_COMPONENT));
	CHKiRet(objUse(ruleset, CORE_COMPONENT));

	/* initialize "read-only" thread attributes */
	pthread_attr_init(&wrkrThrdAttr);
	pthread_attr_setstacksize(&wrkrThrdAttr, 2048*1024);

	/* init legacy config settings */
	initConfigSettings();

	/* register config file handlers */
	CHKiRet(omsdRegCFSLineHdlr(UCHAR_CONSTANT("inputptcpserverrun"), 0, eCmdHdlrGetWord,
<<<<<<< HEAD
				   addInstance, NULL, STD_LOADABLE_MODULE_ID));
	CHKiRet(omsdRegCFSLineHdlr(UCHAR_CONSTANT("inputptcpserverkeepalive"), 0, eCmdHdlrBinary,
				   NULL, &cs.bKeepAlive, STD_LOADABLE_MODULE_ID));
	CHKiRet(omsdRegCFSLineHdlr(UCHAR_CONSTANT("inputptcpserverkeepalive_probes"), 0, eCmdHdlrInt,
				   NULL, &cs.iKeepAliveProbes, STD_LOADABLE_MODULE_ID));
	CHKiRet(omsdRegCFSLineHdlr(UCHAR_CONSTANT("inputptcpserverkeepalive_time"), 0, eCmdHdlrInt,
				   NULL, &cs.iKeepAliveTime, STD_LOADABLE_MODULE_ID));
	CHKiRet(omsdRegCFSLineHdlr(UCHAR_CONSTANT("inputptcpserverkeepalive_intvl"), 0, eCmdHdlrInt,
				   NULL, &cs.iKeepAliveIntvl, STD_LOADABLE_MODULE_ID));
=======
				   addTCPListener, NULL, STD_LOADABLE_MODULE_ID));
	CHKiRet(omsdRegCFSLineHdlr(UCHAR_CONSTANT("inputptcpserversupportoctetcountedframing"), 0, eCmdHdlrBinary,
				   NULL, &cs.bSuppOctetFram, STD_LOADABLE_MODULE_ID));
>>>>>>> bd8d972a
	CHKiRet(omsdRegCFSLineHdlr(UCHAR_CONSTANT("inputptcpservernotifyonconnectionclose"), 0,
				   eCmdHdlrBinary, NULL, &cs.bEmitMsgOnClose, STD_LOADABLE_MODULE_ID));
	CHKiRet(omsdRegCFSLineHdlr(UCHAR_CONSTANT("inputptcpserveraddtlframedelimiter"), 0, eCmdHdlrInt,
				   NULL, &cs.iAddtlFrameDelim, STD_LOADABLE_MODULE_ID));
	CHKiRet(omsdRegCFSLineHdlr(UCHAR_CONSTANT("inputptcpserverhelperthreads"), 0, eCmdHdlrInt,
				   NULL, &cs.wrkrMax, STD_LOADABLE_MODULE_ID));
	CHKiRet(omsdRegCFSLineHdlr(UCHAR_CONSTANT("inputptcpserverinputname"), 0,
				   eCmdHdlrGetWord, NULL, &cs.pszInputName, STD_LOADABLE_MODULE_ID));
	CHKiRet(omsdRegCFSLineHdlr(UCHAR_CONSTANT("inputptcpserverlistenip"), 0,
				   eCmdHdlrGetWord, NULL, &cs.lstnIP, STD_LOADABLE_MODULE_ID));
	CHKiRet(omsdRegCFSLineHdlr(UCHAR_CONSTANT("inputptcpserverbindruleset"), 0,
				   eCmdHdlrGetWord, NULL, cs.pszBindRuleset, STD_LOADABLE_MODULE_ID));
	CHKiRet(omsdRegCFSLineHdlr(UCHAR_CONSTANT("resetconfigvariables"), 1, eCmdHdlrCustomHandler,
		resetConfigVariables, NULL, STD_LOADABLE_MODULE_ID));
ENDmodInit


/* vim:set ai:
 */<|MERGE_RESOLUTION|>--- conflicted
+++ resolved
@@ -87,11 +87,8 @@
 DEFobjCurrIf(ruleset)
 DEFobjCurrIf(statsobj)
 
-<<<<<<< HEAD
 /* forward references */
 static void * wrkr(void *myself);
-=======
->>>>>>> bd8d972a
 
 /* config settings */
 typedef struct configSettings_s {
@@ -115,6 +112,7 @@
 	int iKeepAliveProbes;
 	int iKeepAliveTime;
 	int bEmitMsgOnClose;
+	int bSuppOctetFram;		/* support octet-counted framing? */
 	int iAddtlFrameDelim;
 	uchar *pszBindPort;		/* port to bind to */
 	uchar *pszBindAddr;		/* IP to bind socket to */
@@ -149,11 +147,7 @@
 	ptcpsrv_t *pNext;		/* linked list maintenance */
 	uchar *port;			/* Port to listen to */
 	uchar *lstnIP;			/* which IP we should listen on? */
-<<<<<<< HEAD
-=======
-	sbool bEmitMsgOnClose;
 	sbool bSuppOctetFram;
->>>>>>> bd8d972a
 	int iAddtlFrameDelim;
 	int iKeepAliveIntvl;
 	int iKeepAliveProbes;
@@ -336,13 +330,9 @@
 				continue;
                 	}
 #endif
-<<<<<<< HEAD
-                }
-=======
                 } else {
 			isIPv6 = 0;
 		}
->>>>>>> bd8d972a
        		if(setsockopt(sock, SOL_SOCKET, SO_REUSEADDR, (char *) &on, sizeof(on)) < 0 ) {
 			DBGPRINTF("error %d setting tcp socket option\n", errno);
                         close(sock);
@@ -821,11 +811,8 @@
 initConfigSettings(void)
 {
 	cs.bEmitMsgOnClose = 0;
-<<<<<<< HEAD
 	cs.wrkrMax = 2;
-=======
 	cs.bSuppOctetFram = 1;
->>>>>>> bd8d972a
 	cs.iAddtlFrameDelim = TCPSRV_NO_ADDTL_DELIMITER;
 	cs.pszInputName = NULL;
 	cs.pszBindRuleset = NULL;
@@ -913,10 +900,7 @@
 		isIPv6 ? "IPv6" : "IPv4");
 	statname[sizeof(statname)-1] = '\0'; /* just to be on the save side... */
 	CHKiRet(statsobj.SetName(pLstn->stats, statname));
-<<<<<<< HEAD
-=======
 	STATSCOUNTER_INIT(pLstn->ctrSubmit, pLstn->mutCtrSubmit);
->>>>>>> bd8d972a
 	CHKiRet(statsobj.AddCounter(pLstn->stats, UCHAR_CONSTANT("submitted"),
 		ctrType_IntCtr, &(pLstn->ctrSubmit)));
 	CHKiRet(statsobj.ConstructFinalize(pLstn->stats));
@@ -1040,6 +1024,7 @@
 		CHKmalloc(inst->pszInputName = ustrdup(cs.pszInputName));
 	}
 	inst->pBindRuleset = NULL;
+	inst->bSuppOctetFram = cs.bSuppOctetFram;
 	inst->bKeepAlive = cs.bKeepAlive;
 	inst->iKeepAliveIntvl = cs.iKeepAliveTime;
 	inst->iKeepAliveProbes = cs.iKeepAliveProbes;
@@ -1072,7 +1057,7 @@
 	pthread_mutex_init(&pSrv->mutSessLst, NULL);
 	pSrv->pSess = NULL;
 	pSrv->pLstn = NULL;
-<<<<<<< HEAD
+	pSrv->bSuppOctetFram = inst->bSuppOctetFram;
 	pSrv->bKeepAlive = inst->bKeepAlive;
 	pSrv->iKeepAliveIntvl = inst->iKeepAliveTime;
 	pSrv->iKeepAliveProbes = inst->iKeepAliveProbes;
@@ -1087,17 +1072,6 @@
 	}
 	pSrv->pRuleset = inst->pBindRuleset;
 	pSrv->pszInputName = (inst->pszInputName == NULL) ?  UCHAR_CONSTANT("imptcp") : ustrdup(inst->pszInputName);
-=======
-	pSrv->bSuppOctetFram = cs.bSuppOctetFram;
-	pSrv->bEmitMsgOnClose = cs.bEmitMsgOnClose;
-	pSrv->port = pNewVal;
-	pSrv->iAddtlFrameDelim = cs.iAddtlFrameDelim;
-	cs.pszInputName = NULL;	/* moved over to pSrv, we do not own */
-	pSrv->lstnIP = cs.lstnIP;
-	cs.lstnIP = NULL;	/* moved over to pSrv, we do not own */
-	pSrv->pRuleset = cs.pRuleset;
-	pSrv->pszInputName = (cs.pszInputName == NULL) ?  UCHAR_CONSTANT("imptcp") : cs.pszInputName;
->>>>>>> bd8d972a
 	CHKiRet(prop.Construct(&pSrv->pInputName));
 	CHKiRet(prop.SetString(pSrv->pInputName, pSrv->pszInputName, ustrlen(pSrv->pszInputName)));
 	CHKiRet(prop.ConstructFinalize(pSrv->pInputName));
@@ -1564,15 +1538,12 @@
 resetConfigVariables(uchar __attribute__((unused)) *pp, void __attribute__((unused)) *pVal)
 {
 	cs.bEmitMsgOnClose = 0;
-<<<<<<< HEAD
 	cs.wrkrMax = 2;
 	cs.bKeepAlive = 0;
 	cs.iKeepAliveProbes = 0;
 	cs.iKeepAliveTime = 0;
 	cs.iKeepAliveIntvl = 0;
-=======
 	cs.bSuppOctetFram = 1;
->>>>>>> bd8d972a
 	cs.iAddtlFrameDelim = TCPSRV_NO_ADDTL_DELIMITER;
 	free(cs.pszInputName);
 	cs.pszInputName = NULL;
@@ -1620,7 +1591,6 @@
 
 	/* register config file handlers */
 	CHKiRet(omsdRegCFSLineHdlr(UCHAR_CONSTANT("inputptcpserverrun"), 0, eCmdHdlrGetWord,
-<<<<<<< HEAD
 				   addInstance, NULL, STD_LOADABLE_MODULE_ID));
 	CHKiRet(omsdRegCFSLineHdlr(UCHAR_CONSTANT("inputptcpserverkeepalive"), 0, eCmdHdlrBinary,
 				   NULL, &cs.bKeepAlive, STD_LOADABLE_MODULE_ID));
@@ -1630,11 +1600,8 @@
 				   NULL, &cs.iKeepAliveTime, STD_LOADABLE_MODULE_ID));
 	CHKiRet(omsdRegCFSLineHdlr(UCHAR_CONSTANT("inputptcpserverkeepalive_intvl"), 0, eCmdHdlrInt,
 				   NULL, &cs.iKeepAliveIntvl, STD_LOADABLE_MODULE_ID));
-=======
-				   addTCPListener, NULL, STD_LOADABLE_MODULE_ID));
 	CHKiRet(omsdRegCFSLineHdlr(UCHAR_CONSTANT("inputptcpserversupportoctetcountedframing"), 0, eCmdHdlrBinary,
 				   NULL, &cs.bSuppOctetFram, STD_LOADABLE_MODULE_ID));
->>>>>>> bd8d972a
 	CHKiRet(omsdRegCFSLineHdlr(UCHAR_CONSTANT("inputptcpservernotifyonconnectionclose"), 0,
 				   eCmdHdlrBinary, NULL, &cs.bEmitMsgOnClose, STD_LOADABLE_MODULE_ID));
 	CHKiRet(omsdRegCFSLineHdlr(UCHAR_CONSTANT("inputptcpserveraddtlframedelimiter"), 0, eCmdHdlrInt,
