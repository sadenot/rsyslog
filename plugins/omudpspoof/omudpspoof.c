/* omudpspoof.c
 *
 * This is a udp-based output module that support spoofing.
 *
 * This file builds on UDP spoofing code contributed by 
 * David Lang <david@lang.hm>. I then created a "real" rsyslog module
 * out of that code and omfwd. I decided to make it a separate module because
 * omfwd already mixes up too many things (TCP & UDP & a differnt modes,
 * this has historic reasons), it would not be a good idea to also add
 * spoofing to it. And, looking at the requirements, there is little in 
 * common between omfwd and this module.
 *
 * Note: I have briefly checked libnet source code and I somewhat have the feeling
 * that under some circumstances we may get into trouble with the lib. For
 * example, it registers an atexit() handler, which should not play nicely
 * with our dynamically loaded modules. Anyhow, I refrain from looking deeper
 * at libnet code, especially as testing does not show any real issues. If some
 * occur, it may be easier to modify libnet for dynamic load environments than
 * using a work-around (as a side not, libnet looks somewhat unmaintained, the CVS
 * I can see on sourceforge dates has no updates done less than 7 years ago).
 * On the other hand, it looks like libnet is thread safe (at least is appropriately
 * compiled, which I hope the standard packages are). So I do not guard calls to
 * it with my own mutex calls.
 * rgerhards, 2009-07-10
 *
 * Copyright 2009 David Lang (spoofing code)
 * Copyright 2009-2012 Rainer Gerhards and Adiscon GmbH.
 *
 * This file is part of rsyslog.
 *
 * Rsyslog is free software: you can redistribute it and/or modify
 * it under the terms of the GNU General Public License as published by
 * the Free Software Foundation, either version 3 of the License, or
 * (at your option) any later version.
 *
 * Rsyslog is distributed in the hope that it will be useful,
 * but WITHOUT ANY WARRANTY; without even the implied warranty of
 * MERCHANTABILITY or FITNESS FOR A PARTICULAR PURPOSE.  See the
 * GNU General Public License for more details.
 *
 * You should have received a copy of the GNU General Public License
 * along with Rsyslog.  If not, see <http://www.gnu.org/licenses/>.
 *
 * A copy of the GPL can be found in the file "COPYING" in this distribution.
 */
#include "config.h"
#include "rsyslog.h"
#include <stdio.h>
#include <stdarg.h>
#include <stdlib.h>
#include <string.h>
#include <time.h>
#include <netinet/in.h>
#include <netdb.h>
#include <fnmatch.h>
#include <assert.h>
#include <errno.h>
#include <ctype.h>
#include <unistd.h>
#ifdef USE_NETZIP
#include <zlib.h>
#endif
#include "conf.h"
#include "syslogd-types.h"
#include "srUtils.h"
#include "net.h"
#include "template.h"
#include "msg.h"
#include "cfsysline.h"
#include "module-template.h"
#include "glbl.h"
#include "errmsg.h"
#include "dirty.h"
#include "unicode-helper.h"
#include "debug.h"


#include <libnet.h>
#define _BSD_SOURCE 1
#define __BSD_SOURCE 1
#define __FAVOR_BSD 1


MODULE_TYPE_OUTPUT
MODULE_TYPE_NOKEEP
MODULE_CNFNAME("omudpspoof")

/* internal structures
 */
DEF_OMOD_STATIC_DATA
DEFobjCurrIf(errmsg)
DEFobjCurrIf(glbl)
DEFobjCurrIf(net)

typedef struct _instanceData {
	uchar	*host;
	uchar	*port;
	int	*pSockArray;		/* sockets to use for UDP */
	int	compressionLevel;	/* 0 - no compression, else level for zlib */
	struct addrinfo *f_addr;
	u_short sourcePort;
	u_short sourcePortStart;	/* for sorce port iteration */
	u_short sourcePortEnd;
} instanceData;

#define DFLT_SOURCE_PORT_START 32000
#define DFLT_SOURCE_PORT_END   42000

typedef struct configSettings_s {
	uchar *pszTplName; /* name of the default template to use */
	uchar *pszSourceNameTemplate; /* name of the template containing the spoofing address */
	uchar *pszTargetHost;
	uchar *pszTargetPort;
	int iCompressionLevel;	/* zlib compressionlevel, the usual values */
	int iSourcePortStart;
	int iSourcePortEnd;
} configSettings_t;
static configSettings_t cs;

BEGINinitConfVars		/* (re)set config variables to default values */
CODESTARTinitConfVars 
	cs.pszTplName = NULL;
	cs.pszSourceNameTemplate = NULL;
	cs.pszTargetHost = NULL;
	cs.pszTargetPort = NULL;
	cs.iCompressionLevel = 0;
	cs.iSourcePortStart = DFLT_SOURCE_PORT_START;
	cs.iSourcePortEnd = DFLT_SOURCE_PORT_END;
ENDinitConfVars


/* add some variables needed for libnet */
libnet_t *libnet_handle;
char errbuf[LIBNET_ERRBUF_SIZE];
pthread_mutex_t mutLibnet;

/* forward definitions */
static rsRetVal doTryResume(instanceData *pData);


/* Close the UDP sockets.
 * rgerhards, 2009-05-29
 */
static rsRetVal
closeUDPSockets(instanceData *pData)
{
	DEFiRet;
	assert(pData != NULL);
	if(pData->pSockArray != NULL) {
		net.closeUDPListenSockets(pData->pSockArray);
		pData->pSockArray = NULL;
		freeaddrinfo(pData->f_addr);
		pData->f_addr = NULL;
	}
	RETiRet;
}


/* get the syslog forward port
 * We may change the implementation to try to lookup the port
 * if it is unspecified. So far, we use the IANA default auf 514.
 * rgerhards, 2007-06-28
 */
static inline uchar *getFwdPt(instanceData *pData)
{
	return (pData->port == NULL) ? UCHAR_CONSTANT("514") : pData->port;
}


BEGINcreateInstance
CODESTARTcreateInstance
ENDcreateInstance


BEGINisCompatibleWithFeature
CODESTARTisCompatibleWithFeature
	if(eFeat == sFEATURERepeatedMsgReduction)
		iRet = RS_RET_OK;
ENDisCompatibleWithFeature


BEGINfreeInstance
CODESTARTfreeInstance
	/* final cleanup */
	closeUDPSockets(pData);
	free(pData->port);
	free(pData->host);
ENDfreeInstance


BEGINdbgPrintInstInfo
CODESTARTdbgPrintInstInfo
	DBGPRINTF("%s", pData->host);
ENDdbgPrintInstInfo


/* Send a message via UDP
 * Note: libnet is not thread-safe, so we need to ensure that only one
 * instance ever is calling libnet code.
 * rgehards, 2007-12-20
 */
static inline rsRetVal
UDPSend(instanceData *pData, uchar *pszSourcename, char *msg, size_t len)
{
	struct addrinfo *r;
	int lsent = 0;
	int bSendSuccess;
<<<<<<< HEAD
	int j;
	u_char opt[20];
=======
>>>>>>> 6ce405a1
	struct sockaddr_in *tempaddr,source_ip;
	libnet_ptag_t ip, ipo;
	libnet_ptag_t udp;
	sbool bNeedUnlock = 0;
	DEFiRet;

	if(pData->pSockArray == NULL) {
		CHKiRet(doTryResume(pData));
	}

	ip = ipo = udp = 0;
	if(pData->sourcePort++ >= pData->sourcePortEnd){
		pData->sourcePort = pData->sourcePortStart;
	}

	inet_pton(AF_INET, (char*)pszSourcename, &(source_ip.sin_addr));

	bSendSuccess = FALSE;
	d_pthread_mutex_lock(&mutLibnet);
	bNeedUnlock = 1;
	for (r = pData->f_addr; r; r = r->ai_next) {
		tempaddr = (struct sockaddr_in *)r->ai_addr;
		libnet_clear_packet(libnet_handle);
		/* note: libnet does need ports in host order NOT in network byte order! -- rgerhards, 2009-11-12 */
		udp = libnet_build_udp(
			ntohs(pData->sourcePort),/* source port */
			ntohs(tempaddr->sin_port),/* destination port */
			LIBNET_UDP_H + len,	/* packet length */
			0,			/* checksum */
			(u_char*)msg,		/* payload */
			len,			/* payload size */
			libnet_handle,		/* libnet handle */
			udp);			/* libnet id */
		if (udp == -1) {
			DBGPRINTF("Can't build UDP header: %s\n", libnet_geterror(libnet_handle));
		}

<<<<<<< HEAD
		/* this is not a legal options string */
		for (j = 0; j < 20; j++) {
			opt[j] = libnet_get_prand(LIBNET_PR2);
		}
		ipo = libnet_build_ipv4_options(opt, 20, libnet_handle, ipo);
		if (ipo == -1) {
			DBGPRINTF("Can't build IP options: %s\n", libnet_geterror(libnet_handle));
		}
=======
>>>>>>> 6ce405a1
		ip = libnet_build_ipv4(
			LIBNET_IPV4_H +  len + LIBNET_UDP_H, /* length */
			0,				/* TOS */
			242,				/* IP ID */
			0,				/* IP Frag */
			64,				/* TTL */
			IPPROTO_UDP,			/* protocol */
			0,				/* checksum */
			source_ip.sin_addr.s_addr,
			tempaddr->sin_addr.s_addr,
			NULL,				/* payload */
			0,				/* payload size */
			libnet_handle,			/* libnet handle */
			ip);				/* libnet id */
		if (ip == -1) {
			DBGPRINTF("Can't build IP header: %s\n", libnet_geterror(libnet_handle));
		}

		/* Write it to the wire. */
		lsent = libnet_write(libnet_handle);
		if (lsent == -1) {
			DBGPRINTF("Write error: %s\n", libnet_geterror(libnet_handle));
		} else {
			bSendSuccess = TRUE;
			break;
		}
	}
	/* finished looping */
	if (bSendSuccess == FALSE) {
		DBGPRINTF("error forwarding via udp, suspending\n");
		iRet = RS_RET_SUSPENDED;
	}

finalize_it:
	if(bNeedUnlock) {
		d_pthread_mutex_unlock(&mutLibnet);
	}
	RETiRet;
}


/* try to resume connection if it is not ready
 * rgerhards, 2007-08-02
 */
static rsRetVal doTryResume(instanceData *pData)
{
	int iErr;
	struct addrinfo *res;
	struct addrinfo hints;
	DEFiRet;

	if(pData->pSockArray != NULL)
		FINALIZE;

	/* The remote address is not yet known and needs to be obtained */
	DBGPRINTF(" %s\n", pData->host);
	memset(&hints, 0, sizeof(hints));
	/* port must be numeric, because config file syntax requires this */
	hints.ai_flags = AI_NUMERICSERV;
	hints.ai_family = glbl.GetDefPFFamily();
	hints.ai_socktype = SOCK_DGRAM;
	if((iErr = (getaddrinfo((char*)pData->host, (char*)getFwdPt(pData), &hints, &res))) != 0) {
		DBGPRINTF("could not get addrinfo for hostname '%s':'%s': %d%s\n",
			  pData->host, getFwdPt(pData), iErr, gai_strerror(iErr));
		ABORT_FINALIZE(RS_RET_SUSPENDED);
	}
	DBGPRINTF("%s found, resuming.\n", pData->host);
	pData->f_addr = res;
	pData->pSockArray = net.create_udp_socket((uchar*)pData->host, NULL, 0);

finalize_it:
	if(iRet != RS_RET_OK) {
		if(pData->f_addr != NULL) {
			freeaddrinfo(pData->f_addr);
			pData->f_addr = NULL;
		}
		iRet = RS_RET_SUSPENDED;
	}

	RETiRet;
}


BEGINtryResume
CODESTARTtryResume
	iRet = doTryResume(pData);
ENDtryResume

BEGINdoAction
	char *psz; /* temporary buffering */
	register unsigned l;
	int iMaxLine;
CODESTARTdoAction
	CHKiRet(doTryResume(pData));

	iMaxLine = glbl.GetMaxLine();

	DBGPRINTF(" %s:%s/udpspoofs\n", pData->host, getFwdPt(pData));

	psz = (char*) ppString[0];
	l = strlen((char*) psz);
	if((int) l > iMaxLine)
		l = iMaxLine;

#	ifdef	USE_NETZIP
	/* Check if we should compress and, if so, do it. We also
	 * check if the message is large enough to justify compression.
	 * The smaller the message, the less likely is a gain in compression.
	 * To save CPU cycles, we do not try to compress very small messages.
	 * What "very small" means needs to be configured. Currently, it is
	 * hard-coded but this may be changed to a config parameter.
	 * rgerhards, 2006-11-30
	 */
	if(pData->compressionLevel && (l > CONF_MIN_SIZE_FOR_COMPRESS)) {
		Bytef *out;
		uLongf destLen = iMaxLine + iMaxLine/100 +12; /* recommended value from zlib doc */
		uLong srcLen = l;
		int ret;
		/* TODO: optimize malloc sequence? -- rgerhards, 2008-09-02 */
		CHKmalloc(out = (Bytef*) MALLOC(destLen));
		out[0] = 'z';
		out[1] = '\0';
		ret = compress2((Bytef*) out+1, &destLen, (Bytef*) psz,
				srcLen, pData->compressionLevel);
		DBGPRINTF("Compressing message, length was %d now %d, return state  %d.\n",
			l, (int) destLen, ret);
		if(ret != Z_OK) {
			/* if we fail, we complain, but only in debug mode
			 * Otherwise, we are silent. In any case, we ignore the
			 * failed compression and just sent the uncompressed
			 * data, which is still valid. So this is probably the
			 * best course of action.
			 * rgerhards, 2006-11-30
			 */
			DBGPRINTF("Compression failed, sending uncompressed message\n");
		} else if(destLen+1 < l) {
			/* only use compression if there is a gain in using it! */
			DBGPRINTF("there is gain in compression, so we do it\n");
			psz = (char*) out;
			l = destLen + 1; /* take care for the "z" at message start! */
		}
		++destLen;
	}
#	endif

	CHKiRet(UDPSend(pData, ppString[1], psz, l));

finalize_it:
ENDdoAction


BEGINparseSelectorAct
	uchar *sourceTpl;
CODESTARTparseSelectorAct
CODE_STD_STRING_REQUESTparseSelectorAct(2)
	/* first check if this config line is actually for us */
	if(strncmp((char*) p, ":omudpspoof:", sizeof(":omudpspoof:") - 1)) {
		ABORT_FINALIZE(RS_RET_CONFLINE_UNPROCESSED);
	}

	/* ok, if we reach this point, we have something for us */
	p += sizeof(":omudpspoof:") - 1; /* eat indicator sequence  (-1 because of '\0'!) */
	CHKiRet(createInstance(&pData));

	sourceTpl = (cs.pszSourceNameTemplate == NULL) ? UCHAR_CONSTANT("RSYSLOG_omudpspoofDfltSourceTpl")
						    : cs.pszSourceNameTemplate;

	if(cs.pszTargetHost == NULL) {
		errmsg.LogError(0, NO_ERRCODE, "No $ActionOMUDPSpoofTargetHost given, can not continue with this action.");
		ABORT_FINALIZE(RS_RET_HOST_NOT_SPECIFIED);
	}

	/* fill instance properties */
	CHKmalloc(pData->host = ustrdup(cs.pszTargetHost));
	if(cs.pszTargetPort == NULL)
		pData->port = NULL;
	else 
		CHKmalloc(pData->port = ustrdup(cs.pszTargetPort));
	CHKiRet(OMSRsetEntry(*ppOMSR, 1, ustrdup(sourceTpl), OMSR_NO_RQD_TPL_OPTS));
	pData->compressionLevel = cs.iCompressionLevel;
	pData->sourcePort = pData->sourcePortStart = cs.iSourcePortStart;
	pData->sourcePortEnd = cs.iSourcePortEnd;

	/* process template */
	CHKiRet(cflineParseTemplateName(&p, *ppOMSR, 0, OMSR_NO_RQD_TPL_OPTS,
		(cs.pszTplName == NULL) ? (uchar*)"RSYSLOG_TraditionalForwardFormat" : cs.pszTplName));

CODE_STD_FINALIZERparseSelectorAct
ENDparseSelectorAct


/* a common function to free our configuration variables - used both on exit
 * and on $ResetConfig processing. -- rgerhards, 2008-05-16
 */
static void
freeConfigVars(void)
{
	free(cs.pszTplName);
	cs.pszTplName = NULL;
	free(cs.pszTargetHost);
	cs.pszTargetHost = NULL;
	free(cs.pszTargetPort);
	cs.pszTargetPort = NULL;
}


BEGINmodExit
CODESTARTmodExit
	/* destroy the libnet state needed for forged UDP sources */
	libnet_destroy(libnet_handle);
	pthread_mutex_destroy(&mutLibnet);
	/* release what we no longer need */
	objRelease(errmsg, CORE_COMPONENT);
	objRelease(glbl, CORE_COMPONENT);
	objRelease(net, LM_NET_FILENAME);
	freeConfigVars();
ENDmodExit


BEGINqueryEtryPt
CODESTARTqueryEtryPt
CODEqueryEtryPt_STD_OMOD_QUERIES
ENDqueryEtryPt


/* Reset config variables for this module to default values.
 * rgerhards, 2008-03-28
 */
static rsRetVal resetConfigVariables(uchar __attribute__((unused)) *pp, void __attribute__((unused)) *pVal)
{
	freeConfigVars();
	/* we now must reset all non-string values */
	cs.iCompressionLevel = 0;
	cs.iSourcePortStart = DFLT_SOURCE_PORT_START;
	cs.iSourcePortEnd = DFLT_SOURCE_PORT_END;
	return RS_RET_OK;
}


BEGINmodInit()
CODESTARTmodInit
INITLegCnfVars
	*ipIFVersProvided = CURR_MOD_IF_VERSION; /* we only support the current interface specification */
CODEmodInit_QueryRegCFSLineHdlr
	CHKiRet(objUse(glbl, CORE_COMPONENT));
	CHKiRet(objUse(errmsg, CORE_COMPONENT));
	CHKiRet(objUse(net,LM_NET_FILENAME));

	/* Initialize the libnet library.  Root priviledges are required.
	* this initializes a IPv4 socket to use for forging UDP packets.
	*/
	libnet_handle = libnet_init(
	    LIBNET_RAW4,                            /* injection type */
	    NULL,                                   /* network interface */
	    errbuf);                                /* errbuf */

	if(libnet_handle == NULL) {
		errmsg.LogError(0, NO_ERRCODE, "Error initializing libnet, can not continue ");
		ABORT_FINALIZE(RS_RET_ERR_LIBNET_INIT);
	}
	pthread_mutex_init(&mutLibnet, NULL);

	CHKiRet(regCfSysLineHdlr((uchar *)"actionomudpspoofdefaulttemplate", 0, eCmdHdlrGetWord, NULL, &cs.pszTplName, NULL));
	CHKiRet(regCfSysLineHdlr((uchar *)"actionomudpspoofsourcenametemplate", 0, eCmdHdlrGetWord, NULL, &cs.pszSourceNameTemplate, NULL));
	CHKiRet(regCfSysLineHdlr((uchar *)"actionomudpspooftargethost", 0, eCmdHdlrGetWord, NULL, &cs.pszTargetHost, NULL));
	CHKiRet(regCfSysLineHdlr((uchar *)"actionomudpspooftargetport", 0, eCmdHdlrGetWord, NULL, &cs.pszTargetPort, NULL));
	CHKiRet(regCfSysLineHdlr((uchar *)"actionomudpspoofsourceportstart", 0, eCmdHdlrInt, NULL, &cs.iSourcePortStart, NULL));
	CHKiRet(regCfSysLineHdlr((uchar *)"actionomudpspoofsourceportend", 0, eCmdHdlrInt, NULL, &cs.iSourcePortEnd, NULL));
	CHKiRet(regCfSysLineHdlr((uchar *)"actionomudpcompressionlevel", 0, eCmdHdlrInt, NULL, &cs.iCompressionLevel, NULL));
	CHKiRet(omsdRegCFSLineHdlr((uchar *)"resetconfigvariables", 1, eCmdHdlrCustomHandler, resetConfigVariables, NULL, STD_LOADABLE_MODULE_ID));
ENDmodInit

/* vim:set ai:
 */<|MERGE_RESOLUTION|>--- conflicted
+++ resolved
@@ -205,11 +205,6 @@
 	struct addrinfo *r;
 	int lsent = 0;
 	int bSendSuccess;
-<<<<<<< HEAD
-	int j;
-	u_char opt[20];
-=======
->>>>>>> 6ce405a1
 	struct sockaddr_in *tempaddr,source_ip;
 	libnet_ptag_t ip, ipo;
 	libnet_ptag_t udp;
@@ -247,17 +242,6 @@
 			DBGPRINTF("Can't build UDP header: %s\n", libnet_geterror(libnet_handle));
 		}
 
-<<<<<<< HEAD
-		/* this is not a legal options string */
-		for (j = 0; j < 20; j++) {
-			opt[j] = libnet_get_prand(LIBNET_PR2);
-		}
-		ipo = libnet_build_ipv4_options(opt, 20, libnet_handle, ipo);
-		if (ipo == -1) {
-			DBGPRINTF("Can't build IP options: %s\n", libnet_geterror(libnet_handle));
-		}
-=======
->>>>>>> 6ce405a1
 		ip = libnet_build_ipv4(
 			LIBNET_IPV4_H +  len + LIBNET_UDP_H, /* length */
 			0,				/* TOS */
