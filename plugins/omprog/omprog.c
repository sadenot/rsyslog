/* omprog.c
 * This output plugin enables rsyslog to execute a program and
 * feed it the message stream as standard input.
 *
 * NOTE: read comments in module-template.h for more specifics!
 *
 * File begun on 2009-04-01 by RGerhards
 *
 * Copyright 2009-2014 Adiscon GmbH.
 *
 * This file is part of rsyslog.
 *
 * Licensed under the Apache License, Version 2.0 (the "License");
 * you may not use this file except in compliance with the License.
 * You may obtain a copy of the License at
 * 
 *       http://www.apache.org/licenses/LICENSE-2.0
 *       -or-
 *       see COPYING.ASL20 in the source distribution
 * 
 * Unless required by applicable law or agreed to in writing, software
 * distributed under the License is distributed on an "AS IS" BASIS,
 * WITHOUT WARRANTIES OR CONDITIONS OF ANY KIND, either express or implied.
 * See the License for the specific language governing permissions and
 * limitations under the License.
 */
#include "config.h"
#include "rsyslog.h"
#include <stdio.h>
#include <stdarg.h>
#include <stdlib.h>
#include <string.h>
#include <assert.h>
#include <signal.h>
#include <errno.h>
#include <unistd.h>
#include <fcntl.h>
#include <wait.h>
#include <pthread.h>
#include "conf.h"
#include "syslogd-types.h"
#include "srUtils.h"
#include "template.h"
#include "module-template.h"
#include "errmsg.h"
#include "cfsysline.h"

MODULE_TYPE_OUTPUT
MODULE_TYPE_NOKEEP
MODULE_CNFNAME("omprog")

/* internal structures
 */
DEF_OMOD_STATIC_DATA
DEFobjCurrIf(errmsg)

typedef struct _instanceData {
	uchar *szBinary;	/* name of binary to call */
	char **aParams;		/* Optional Parameters for binary command */
	uchar *tplName;		/* assigned output template */
<<<<<<< HEAD
	pid_t pid;			/* pid of currently running process */
	int fdPipeOut;			/* file descriptor to write to */
	int bIsRunning;		/* is binary currently running? 0-no, 1-yes */
=======
>>>>>>> 9893a982
	int iParams;		/* Holds the count of parameters if set*/
	int bForceSingleInst;	/* only a single wrkr instance of program permitted? */
	pthread_mutex_t mut;	/* make sure only one instance is active */
	uchar *outputFileName;	/* name of file for std[out/err] or NULL if to discard */
	int fdOutput;		/* it's fd (-1 if closed) */
	int fdPipeIn;		/* fd we receive messages from the program (if we want to) */
} instanceData;

typedef struct wrkrInstanceData {
	instanceData *pData;
	pid_t pid;		/* pid of currently running process */
	int fdPipe;		/* file descriptor to write to */
	int bIsRunning;		/* is binary currently running? 0-no, 1-yes */
} wrkrInstanceData_t;

typedef struct configSettings_s {
	uchar *szBinary;	/* name of binary to call */
} configSettings_t;
static configSettings_t cs;


/* tables for interfacing with the v6 config system */
/* action (instance) parameters */
static struct cnfparamdescr actpdescr[] = {
	{ "binary", eCmdHdlrString, CNFPARAM_REQUIRED },
<<<<<<< HEAD
	{ "output", eCmdHdlrString, 0 },
=======
	{ "forcesingleinstance", eCmdHdlrBinary, CNFPARAM_REQUIRED },
>>>>>>> 9893a982
	{ "template", eCmdHdlrGetWord, 0 }
};
static struct cnfparamblk actpblk =
	{ CNFPARAMBLK_VERSION,
	  sizeof(actpdescr)/sizeof(struct cnfparamdescr),
	  actpdescr
	};

BEGINinitConfVars		/* (re)set config variables to default values */
CODESTARTinitConfVars 
	cs.szBinary = NULL;	/* name of binary to call */
ENDinitConfVars

/* config settings */

BEGINcreateInstance
CODESTARTcreateInstance
	pthread_mutex_init(&pData->mut, NULL);
ENDcreateInstance

BEGINcreateWrkrInstance
CODESTARTcreateWrkrInstance
	pWrkrData->fdPipe = -1;
	pWrkrData->bIsRunning = 0;
ENDcreateWrkrInstance


BEGINisCompatibleWithFeature
CODESTARTisCompatibleWithFeature
	if(eFeat == sFEATURERepeatedMsgReduction)
		iRet = RS_RET_OK;
ENDisCompatibleWithFeature


BEGINfreeInstance
	int i;
CODESTARTfreeInstance
	pthread_mutex_destroy(&pData->mut);
	free(pData->szBinary);
	free(pData->outputFileName);
	if(pData->aParams != NULL) {
		for (i = 0; i < pData->iParams; i++) {
			free(pData->aParams[i]);
		}
		free(pData->aParams); 
	}
ENDfreeInstance

BEGINfreeWrkrInstance
CODESTARTfreeWrkrInstance
ENDfreeWrkrInstance


BEGINdbgPrintInstInfo
CODESTARTdbgPrintInstInfo
ENDdbgPrintInstInfo


BEGINtryResume
CODESTARTtryResume
ENDtryResume


/* As this is assume to be a debug function, we only make
 * best effort to write the message but do *not* try very
 * hard to handle errors. -- rgerhards, 2014-01-16
 */
static void
writeProgramOutput(instanceData *__restrict__ const pData,
	const char *__restrict__ const buf,
	const ssize_t lenBuf)
{
	char errStr[1024];
	ssize_t r;

dbgprintf("omprog: writeProgramOutput, fd %d\n", pData->fdOutput);
	if(pData->fdOutput == -1) {
		pData->fdOutput = open((char*)pData->outputFileName,
				       O_WRONLY | O_APPEND | O_CREAT, 0600);
		if(pData->fdOutput == -1) {
			DBGPRINTF("omprog: error opening output file %s: %s\n",
				   pData->outputFileName, 
				   rs_strerror_r(errno, errStr, sizeof(errStr)));
			goto done;
		}
	}

	r = write(pData->fdOutput, buf, (size_t) lenBuf);
	if(r != lenBuf) {
		DBGPRINTF("omprog: problem writing output file %s: bytes "
			  "requested %lld, written %lld, msg: %s\n",
			   pData->outputFileName, (long long) lenBuf, (long long) r,
			   rs_strerror_r(errno, errStr, sizeof(errStr)));
	}
done:	return;
}


/* check output of the executed program
 * If configured to care about the output, we check if there is some and,
 * if so, properly handle it.
 */
static void
checkProgramOutput(instanceData *__restrict__ const pData)
{
	char buf[4096];
	ssize_t r;

dbgprintf("omprog: checking prog output, fd %d\n", pData->fdPipeIn);
	if(pData->fdPipeIn == -1)
		goto done;

	do {
memset(buf, 0, sizeof(buf));
		r = read(pData->fdPipeIn, buf, sizeof(buf));
dbgprintf("omprog: read state %lld, data '%s'\n", (long long) r, buf);
		if(r > 0)
			writeProgramOutput(pData, buf, r);
	} while(r > 0);

done:	return;
}



/* execute the child process (must be called in child context
 * after fork).
 */
<<<<<<< HEAD
static void
execBinary(instanceData *pData, int fdStdin, int fdStdOutErr)
=======

static void execBinary(wrkrInstanceData_t *pWrkrData, int fdStdin)
>>>>>>> 9893a982
{
	int i, iRet;
	struct sigaction sigAct;
	sigset_t set;
	char errStr[1024];
	char *newenviron[] = { NULL };

	fclose(stdin);
	if(dup(fdStdin) == -1) {
		DBGPRINTF("omprog: dup() stdin failed\n");
		/* do some more error handling here? Maybe if the module
		 * gets some more widespread use...
		 */
	}
	if(pData->outputFileName == NULL) {
		close(fdStdOutErr);
	} else {
		fclose(stdout);
		if(dup(fdStdOutErr) == -1) {
			DBGPRINTF("omprog: dup() stdout failed\n");
		}
		fclose(stderr);
		if(dup(fdStdOutErr) == -1) {
			DBGPRINTF("omprog: dup() stderr failed\n");
		}
	}

	/* we close all file handles as we fork soon
	 * Is there a better way to do this? - mail me! rgerhards@adiscon.com
	 */
#	ifndef VALGRIND /* we can not use this with valgrind - too many errors... */
	for(i = 3 ; i <= 65535 ; ++i)
		close(i);
#	endif

	/* reset signal handlers to default */
	memset(&sigAct, 0, sizeof(sigAct));
	sigemptyset(&sigAct.sa_mask);
	sigAct.sa_handler = SIG_DFL;
	for(i = 1 ; i < NSIG ; ++i)
		sigaction(i, &sigAct, NULL);
	sigemptyset(&set);
        sigprocmask(SIG_SETMASK, &set, NULL);

	alarm(0);

	/* finally exec child */
<<<<<<< HEAD
	iRet = execve((char*)pData->szBinary, pData->aParams, newenviron);
	if(iRet == -1) {
		rs_strerror_r(errno, errStr, sizeof(errStr));
		dbgprintf("omprog: failed to execute binary '%s': %s\n",
			  pData->szBinary, errStr); 
=======
	iRet = execve((char*)pWrkrData->pData->szBinary, pWrkrData->pData->aParams, newenviron);
	if (iRet == -1) {
		dbgprintf("omprog: failed to execute binary '%s' with return code: %d\n",
			  pWrkrData->pData->szBinary, errno); 
>>>>>>> 9893a982
	}
	
	/* we should never reach this point, but if we do, we terminate */
	exit(1);
}


/* creates a pipe and starts program, uses pipe as stdin for program.
 * rgerhards, 2009-04-01
 */
static rsRetVal
openPipe(wrkrInstanceData_t *pWrkrData)
{
	int pipestdin[2];
	int pipestdout[2];
	pid_t cpid;
	int flags;
	DEFiRet;

<<<<<<< HEAD
	assert(pData != NULL);

	if(pipe(pipestdin) == -1) {
		ABORT_FINALIZE(RS_RET_ERR_CREAT_PIPE);
	}
	if(pipe(pipestdout) == -1) {
=======
	if(pipe(pipefd) == -1) {
>>>>>>> 9893a982
		ABORT_FINALIZE(RS_RET_ERR_CREAT_PIPE);
	}

	DBGPRINTF("omprog: executing program '%s' with '%d' parameters\n",
		  pWrkrData->pData->szBinary, pWrkrData->pData->iParams);

	/* NO OUTPUT AFTER FORK! */

	cpid = fork();
	if(cpid == -1) {
		ABORT_FINALIZE(RS_RET_ERR_FORK);
	}
	pData->pid = cpid;

	if(cpid == 0) {    
<<<<<<< HEAD
		/* we are now the child, just exec the binary. */
		close(pipestdin[1]); /* close those pipe "ports" that */
		close(pipestdout[0]); /* we don't need */
		execBinary(pData, pipestdin[0], pipestdout[1]);
=======
		/* we are now the child, just set the right selectors and
		 * exec the binary. If that fails, there is not much we can do.
		 */
		close(pipefd[1]);
		execBinary(pWrkrData, pipefd[0]);
>>>>>>> 9893a982
		/*NO CODE HERE - WILL NEVER BE REACHED!*/
	}

	DBGPRINTF("omprog: child has pid %d\n", (int) cpid);
<<<<<<< HEAD
	if(pData->outputFileName != NULL) {
		pData->fdPipeIn = dup(pipestdout[0]);
		/* we need to set our fd to be non-blocking! */
		flags = fcntl(pData->fdPipeIn, F_GETFL);
		flags |= O_NONBLOCK;
		fcntl(pData->fdPipeIn, F_SETFL, flags);
	} else {
		pData->fdPipeIn = -1;
	}
	close(pipestdin[0]);
	close(pipestdout[1]);
	pData->fdPipeOut = pipestdin[1];
	pData->bIsRunning = 1;
=======
	pWrkrData->fdPipe = pipefd[1];
	pWrkrData->pid = cpid;
	close(pipefd[0]);
	pWrkrData->bIsRunning = 1;
>>>>>>> 9893a982
finalize_it:
	RETiRet;
}


/* clean up after a terminated child
 */
static inline rsRetVal
cleanup(wrkrInstanceData_t *pWrkrData)
{
	int status;
	int ret;
	char errStr[1024];
	DEFiRet;

	assert(pWrkrData->bIsRunning == 1);
	ret = waitpid(pWrkrData->pid, &status, 0);
	if(ret != pWrkrData->pid) {
		/* if waitpid() fails, we can not do much - try to ignore it... */
		DBGPRINTF("omprog: waitpid() returned state %d[%s], future malfunction may happen\n", ret,
			   rs_strerror_r(errno, errStr, sizeof(errStr)));
	} else {
		/* check if we should print out some diagnostic information */
		DBGPRINTF("omprog: waitpid status return for program '%s': %2.2x\n",
			  pWrkrData->pData->szBinary, status);
		if(WIFEXITED(status)) {
			errmsg.LogError(0, NO_ERRCODE, "program '%s' exited normally, state %d",
					pWrkrData->pData->szBinary, WEXITSTATUS(status));
		} else if(WIFSIGNALED(status)) {
			errmsg.LogError(0, NO_ERRCODE, "program '%s' terminated by signal %d.",
					pWrkrData->pData->szBinary, WTERMSIG(status));
		}
	}

<<<<<<< HEAD
dbgprintf("DDDD: omprog: try to catch late messages\n");
	checkProgramOutput(pData); /* try to catch any late messages */

	if(pData->fdOutput != -1) {
		close(pData->fdOutput);
		pData->fdOutput = -1;
	}
	if(pData->fdPipeIn != -1) {
		close(pData->fdPipeIn);
		pData->fdPipeIn = -1;
	}
	if(pData->fdPipeOut != -1) {
		close(pData->fdPipeOut);
		pData->fdPipeOut = -1;
	}
	pData->bIsRunning = 0;
=======
	pWrkrData->bIsRunning = 0;
>>>>>>> 9893a982
	RETiRet;
}


/* try to restart the binary when it has stopped.
 */
static inline rsRetVal
tryRestart(wrkrInstanceData_t *pWrkrData)
{
	DEFiRet;
	assert(pWrkrData->bIsRunning == 0);

	iRet = openPipe(pWrkrData);
	RETiRet;
}

/* write to pipe
 * note that we do not try to run block-free. If the users fears something
 * may block (and this not be acceptable), the action should be run on its
 * own action queue.
 */
static rsRetVal
writePipe(wrkrInstanceData_t *pWrkrData, uchar *szMsg)
{
	int lenWritten;
	int lenWrite;
	int writeOffset;
	char errStr[1024];
	DEFiRet;
	
	lenWrite = strlen((char*)szMsg);
	writeOffset = 0;

	do {
<<<<<<< HEAD
		checkProgramOutput(pData);
dbgprintf("omprog: writing to prog (fd %d): %s\n", pData->fdPipeOut, szMsg);
		lenWritten = write(pData->fdPipeOut, ((char*)szMsg)+writeOffset, lenWrite);
=======
		lenWritten = write(pWrkrData->fdPipe, ((char*)szMsg)+writeOffset, lenWrite);
>>>>>>> 9893a982
		if(lenWritten == -1) {
			switch(errno) {
			case EPIPE:
				DBGPRINTF("omprog: program '%s' terminated, trying to restart\n",
					  pWrkrData->pData->szBinary);
				CHKiRet(cleanup(pWrkrData));
				CHKiRet(tryRestart(pWrkrData));
				break;
			default:
				DBGPRINTF("omprog: error %d writing to pipe: %s\n", errno,
					   rs_strerror_r(errno, errStr, sizeof(errStr)));
				ABORT_FINALIZE(RS_RET_ERR_WRITE_PIPE);
				break;
			}
		} else {
			writeOffset += lenWritten;
		}
	} while(lenWritten != lenWrite);

	checkProgramOutput(pData);

finalize_it:
	RETiRet;
}


BEGINdoAction
	instanceData *pData;
CODESTARTdoAction
	pData = pWrkrData->pData;
	if(pData->bForceSingleInst)
		pthread_mutex_lock(&pData->mut);
	if(pWrkrData->bIsRunning == 0) {
		openPipe(pWrkrData);
	}
	
	iRet = writePipe(pWrkrData, ppString[0]);

	if(iRet != RS_RET_OK)
		iRet = RS_RET_SUSPENDED;
	if(pData->bForceSingleInst)
		pthread_mutex_unlock(&pData->mut);
ENDdoAction


static inline void
setInstParamDefaults(instanceData *pData)
{
	pData->szBinary = NULL;
	pData->aParams = NULL;
	pData->outputFileName = NULL;
	pData->iParams = 0;
<<<<<<< HEAD
	pData->fdPipeOut = -1;
	pData->fdPipeIn = -1;
	pData->fdOutput = -1;
	pData->bIsRunning = 0;
=======
	pData->bForceSingleInst = 0;
>>>>>>> 9893a982
}

BEGINnewActInst
	struct cnfparamvals *pvals;
	sbool bInQuotes;
	int i;
	int iPrm;
	unsigned char *c;
	es_size_t iCnt;
	es_size_t iStr;
	es_str_t *estrBinary;
	es_str_t *estrParams;
	es_str_t *estrTmp;
CODESTARTnewActInst
	if((pvals = nvlstGetParams(lst, &actpblk, NULL)) == NULL) {
		ABORT_FINALIZE(RS_RET_MISSING_CNFPARAMS);
	}

	CHKiRet(createInstance(&pData));
	setInstParamDefaults(pData);

	CODE_STD_STRING_REQUESTnewActInst(1)
	for(i = 0 ; i < actpblk.nParams ; ++i) {
		if(!pvals[i].bUsed)
			continue;
		if(!strcmp(actpblk.descr[i].name, "binary")) {
			estrBinary = pvals[i].val.d.estr; 
			estrParams = NULL; 

			/* Search for space */
			c = es_getBufAddr(pvals[i].val.d.estr);
			iCnt = 0;
			while(iCnt < es_strlen(pvals[i].val.d.estr) ) {
				if (c[iCnt] == ' ') {
					/* Split binary name from parameters */
					estrBinary = es_newStrFromSubStr ( pvals[i].val.d.estr, 0, iCnt ); 
					estrParams = es_newStrFromSubStr ( pvals[i].val.d.estr, iCnt+1, es_strlen(pvals[i].val.d.estr)); 
					break;
				}
				iCnt++;
			}	
			/* Assign binary and params */
			pData->szBinary = (uchar*)es_str2cstr(estrBinary, NULL);
			dbgprintf("omprog: szBinary = '%s'\n", pData->szBinary); 
			/* Check for Params! */
			if (estrParams != NULL) {
				dbgprintf("omprog: szParams = '%s'\n", es_str2cstr(estrParams, NULL) ); 
				
				/* Count parameters if set */
				c = es_getBufAddr(estrParams); /* Reset to beginning */
				pData->iParams = 2; /* Set default to 2, first parameter for binary and second parameter at least from config*/
				iCnt = 0;
				while(iCnt < es_strlen(estrParams) ) {
					if (c[iCnt] == ' ' && c[iCnt-1] != '\\')
						 pData->iParams++; 
					iCnt++;
				}
				dbgprintf("omprog: iParams = '%d'\n", pData->iParams); 

				/* Create argv Array */
				CHKmalloc(pData->aParams = malloc( (pData->iParams+1) * sizeof(char*))); /* One more for first param */ 

				/* Second Loop, create parameter array*/
				c = es_getBufAddr(estrParams); /* Reset to beginning */
				iCnt = iStr = iPrm = 0;
				estrTmp = NULL; 
				bInQuotes = FALSE; 
				/* Set first parameter to binary */
				pData->aParams[iPrm] = strdup((char*)pData->szBinary); 
				dbgprintf("omprog: Param (%d): '%s'\n", iPrm, pData->aParams[iPrm]);
				iPrm++; 
				while(iCnt < es_strlen(estrParams) ) {
					if ( c[iCnt] == ' ' && !bInQuotes ) {
						/* Copy into Param Array! */
						estrTmp = es_newStrFromSubStr( estrParams, iStr, iCnt-iStr); 
					}
					else if ( iCnt+1 >= es_strlen(estrParams) ) {
						/* Copy rest of string into Param Array! */
						estrTmp = es_newStrFromSubStr( estrParams, iStr, iCnt-iStr+1); 
					}
					else if (c[iCnt] == '"') {
						/* switch inQuotes Mode */
						bInQuotes = !bInQuotes; 
					}

					if ( estrTmp != NULL ) {
						pData->aParams[iPrm] = es_str2cstr(estrTmp, NULL); 
						iStr = iCnt+1; /* Set new start */
						dbgprintf("omprog: Param (%d): '%s'\n", iPrm, pData->aParams[iPrm]);
						es_deleteStr( estrTmp );
						estrTmp = NULL; 
						iPrm++;
					}

					/*Next char*/
					iCnt++;
				}
				/* NULL last parameter! */
				pData->aParams[iPrm] = NULL; 

			}
<<<<<<< HEAD
		} else if(!strcmp(actpblk.descr[i].name, "output")) {
			pData->outputFileName = (uchar*)es_str2cstr(pvals[i].val.d.estr, NULL);
=======
		} else if(!strcmp(actpblk.descr[i].name, "forcesingleinstance")) {
			pData->bForceSingleInst = (int) pvals[i].val.d.n;
>>>>>>> 9893a982
		} else if(!strcmp(actpblk.descr[i].name, "template")) {
			pData->tplName = (uchar*)es_str2cstr(pvals[i].val.d.estr, NULL);
		} else {
			dbgprintf("omprog: program error, non-handled param '%s'\n", actpblk.descr[i].name);
		}
	}

	CHKiRet(OMSRsetEntry(*ppOMSR, 0, (uchar*)strdup((pData->tplName == NULL) ? 
						"RSYSLOG_FileFormat" : (char*)pData->tplName),
						OMSR_NO_RQD_TPL_OPTS));
	DBGPRINTF("omprog: bForceSingleInst %d\n", pData->bForceSingleInst);
CODE_STD_FINALIZERnewActInst
	cnfparamvalsDestruct(pvals, &actpblk);
ENDnewActInst

BEGINparseSelectorAct
CODESTARTparseSelectorAct
CODE_STD_STRING_REQUESTparseSelectorAct(1)
	/* first check if this config line is actually for us */
	if(strncmp((char*) p, ":omprog:", sizeof(":omprog:") - 1)) {
		ABORT_FINALIZE(RS_RET_CONFLINE_UNPROCESSED);
	}

	/* ok, if we reach this point, we have something for us */
	p += sizeof(":omprog:") - 1; /* eat indicator sequence  (-1 because of '\0'!) */
	if(cs.szBinary == NULL) {
		errmsg.LogError(0, RS_RET_CONF_RQRD_PARAM_MISSING,
			"no binary to execute specified");
		ABORT_FINALIZE(RS_RET_CONF_RQRD_PARAM_MISSING);
	}

	CHKiRet(createInstance(&pData));

	if(cs.szBinary == NULL) {
		errmsg.LogError(0, RS_RET_CONF_RQRD_PARAM_MISSING,
			"no binary to execute specified");
		ABORT_FINALIZE(RS_RET_CONF_RQRD_PARAM_MISSING);
	}

	CHKmalloc(pData->szBinary = (uchar*) strdup((char*)cs.szBinary));
	/* check if a non-standard template is to be applied */
	if(*(p-1) == ';')
		--p;
	CHKiRet(cflineParseTemplateName(&p, *ppOMSR, 0, 0, (uchar*) "RSYSLOG_FileFormat"));
CODE_STD_FINALIZERparseSelectorAct
ENDparseSelectorAct


BEGINmodExit
CODESTARTmodExit
	free(cs.szBinary);
	cs.szBinary = NULL;
	CHKiRet(objRelease(errmsg, CORE_COMPONENT));
finalize_it:
ENDmodExit


BEGINqueryEtryPt
CODESTARTqueryEtryPt
CODEqueryEtryPt_STD_OMOD_QUERIES
CODEqueryEtryPt_STD_OMOD8_QUERIES
CODEqueryEtryPt_STD_CONF2_CNFNAME_QUERIES 
CODEqueryEtryPt_STD_CONF2_OMOD_QUERIES
ENDqueryEtryPt



/* Reset config variables for this module to default values.
 */
static rsRetVal resetConfigVariables(uchar __attribute__((unused)) *pp, void __attribute__((unused)) *pVal)
{
	DEFiRet;
	free(cs.szBinary);
	cs.szBinary = NULL;
	RETiRet;
}


BEGINmodInit()
CODESTARTmodInit
INITLegCnfVars
	*ipIFVersProvided = CURR_MOD_IF_VERSION; /* we only support the current interface specification */
CODEmodInit_QueryRegCFSLineHdlr
	CHKiRet(objUse(errmsg, CORE_COMPONENT));
	CHKiRet(omsdRegCFSLineHdlr((uchar *)"actionomprogbinary", 0, eCmdHdlrGetWord, NULL, &cs.szBinary, STD_LOADABLE_MODULE_ID));
	CHKiRet(omsdRegCFSLineHdlr((uchar *)"resetconfigvariables", 1, eCmdHdlrCustomHandler, resetConfigVariables, NULL, STD_LOADABLE_MODULE_ID));
CODEmodInit_QueryRegCFSLineHdlr
ENDmodInit

/* vi:set ai:
 */<|MERGE_RESOLUTION|>--- conflicted
+++ resolved
@@ -58,24 +58,18 @@
 	uchar *szBinary;	/* name of binary to call */
 	char **aParams;		/* Optional Parameters for binary command */
 	uchar *tplName;		/* assigned output template */
-<<<<<<< HEAD
-	pid_t pid;			/* pid of currently running process */
-	int fdPipeOut;			/* file descriptor to write to */
-	int bIsRunning;		/* is binary currently running? 0-no, 1-yes */
-=======
->>>>>>> 9893a982
 	int iParams;		/* Holds the count of parameters if set*/
 	int bForceSingleInst;	/* only a single wrkr instance of program permitted? */
+	uchar *outputFileName;	/* name of file for std[out/err] or NULL if to discard */
 	pthread_mutex_t mut;	/* make sure only one instance is active */
-	uchar *outputFileName;	/* name of file for std[out/err] or NULL if to discard */
-	int fdOutput;		/* it's fd (-1 if closed) */
-	int fdPipeIn;		/* fd we receive messages from the program (if we want to) */
 } instanceData;
 
 typedef struct wrkrInstanceData {
 	instanceData *pData;
 	pid_t pid;		/* pid of currently running process */
-	int fdPipe;		/* file descriptor to write to */
+	int fdOutput;		/* it's fd (-1 if closed) */
+	int fdPipeOut;		/* file descriptor to write to */
+	int fdPipeIn;		/* fd we receive messages from the program (if we want to) */
 	int bIsRunning;		/* is binary currently running? 0-no, 1-yes */
 } wrkrInstanceData_t;
 
@@ -89,11 +83,8 @@
 /* action (instance) parameters */
 static struct cnfparamdescr actpdescr[] = {
 	{ "binary", eCmdHdlrString, CNFPARAM_REQUIRED },
-<<<<<<< HEAD
 	{ "output", eCmdHdlrString, 0 },
-=======
 	{ "forcesingleinstance", eCmdHdlrBinary, CNFPARAM_REQUIRED },
->>>>>>> 9893a982
 	{ "template", eCmdHdlrGetWord, 0 }
 };
 static struct cnfparamblk actpblk =
@@ -116,7 +107,9 @@
 
 BEGINcreateWrkrInstance
 CODESTARTcreateWrkrInstance
-	pWrkrData->fdPipe = -1;
+	pWrkrData->fdPipeIn = -1;
+	pWrkrData->fdPipeOut = -1;
+	pWrkrData->fdOutput = -1;
 	pWrkrData->bIsRunning = 0;
 ENDcreateWrkrInstance
 
@@ -162,30 +155,30 @@
  * hard to handle errors. -- rgerhards, 2014-01-16
  */
 static void
-writeProgramOutput(instanceData *__restrict__ const pData,
+writeProgramOutput(wrkrInstanceData_t *__restrict__ const pWrkrData,
 	const char *__restrict__ const buf,
 	const ssize_t lenBuf)
 {
 	char errStr[1024];
 	ssize_t r;
 
-dbgprintf("omprog: writeProgramOutput, fd %d\n", pData->fdOutput);
-	if(pData->fdOutput == -1) {
-		pData->fdOutput = open((char*)pData->outputFileName,
+dbgprintf("omprog: writeProgramOutput, fd %d\n", pWrkrData->fdOutput);
+	if(pWrkrData->fdOutput == -1) {
+		pWrkrData->fdOutput = open((char*)pWrkrData->pData->outputFileName,
 				       O_WRONLY | O_APPEND | O_CREAT, 0600);
-		if(pData->fdOutput == -1) {
+		if(pWrkrData->fdOutput == -1) {
 			DBGPRINTF("omprog: error opening output file %s: %s\n",
-				   pData->outputFileName, 
+				   pWrkrData->pData->outputFileName, 
 				   rs_strerror_r(errno, errStr, sizeof(errStr)));
 			goto done;
 		}
 	}
 
-	r = write(pData->fdOutput, buf, (size_t) lenBuf);
+	r = write(pWrkrData->fdOutput, buf, (size_t) lenBuf);
 	if(r != lenBuf) {
 		DBGPRINTF("omprog: problem writing output file %s: bytes "
 			  "requested %lld, written %lld, msg: %s\n",
-			   pData->outputFileName, (long long) lenBuf, (long long) r,
+			   pWrkrData->pData->outputFileName, (long long) lenBuf, (long long) r,
 			   rs_strerror_r(errno, errStr, sizeof(errStr)));
 	}
 done:	return;
@@ -197,21 +190,21 @@
  * if so, properly handle it.
  */
 static void
-checkProgramOutput(instanceData *__restrict__ const pData)
+checkProgramOutput(wrkrInstanceData_t *__restrict__ const pWrkrData)
 {
 	char buf[4096];
 	ssize_t r;
 
-dbgprintf("omprog: checking prog output, fd %d\n", pData->fdPipeIn);
-	if(pData->fdPipeIn == -1)
+dbgprintf("omprog: checking prog output, fd %d\n", pWrkrData->fdPipeIn);
+	if(pWrkrData->fdPipeIn == -1)
 		goto done;
 
 	do {
 memset(buf, 0, sizeof(buf));
-		r = read(pData->fdPipeIn, buf, sizeof(buf));
+		r = read(pWrkrData->fdPipeIn, buf, sizeof(buf));
 dbgprintf("omprog: read state %lld, data '%s'\n", (long long) r, buf);
 		if(r > 0)
-			writeProgramOutput(pData, buf, r);
+			writeProgramOutput(pWrkrData, buf, r);
 	} while(r > 0);
 
 done:	return;
@@ -222,13 +215,8 @@
 /* execute the child process (must be called in child context
  * after fork).
  */
-<<<<<<< HEAD
 static void
-execBinary(instanceData *pData, int fdStdin, int fdStdOutErr)
-=======
-
-static void execBinary(wrkrInstanceData_t *pWrkrData, int fdStdin)
->>>>>>> 9893a982
+execBinary(wrkrInstanceData_t *pWrkrData, int fdStdin, int fdStdOutErr)
 {
 	int i, iRet;
 	struct sigaction sigAct;
@@ -243,7 +231,7 @@
 		 * gets some more widespread use...
 		 */
 	}
-	if(pData->outputFileName == NULL) {
+	if(pWrkrData->pData->outputFileName == NULL) {
 		close(fdStdOutErr);
 	} else {
 		fclose(stdout);
@@ -276,18 +264,11 @@
 	alarm(0);
 
 	/* finally exec child */
-<<<<<<< HEAD
-	iRet = execve((char*)pData->szBinary, pData->aParams, newenviron);
+	iRet = execve((char*)pWrkrData->pData->szBinary, pWrkrData->pData->aParams, newenviron);
 	if(iRet == -1) {
 		rs_strerror_r(errno, errStr, sizeof(errStr));
 		dbgprintf("omprog: failed to execute binary '%s': %s\n",
-			  pData->szBinary, errStr); 
-=======
-	iRet = execve((char*)pWrkrData->pData->szBinary, pWrkrData->pData->aParams, newenviron);
-	if (iRet == -1) {
-		dbgprintf("omprog: failed to execute binary '%s' with return code: %d\n",
-			  pWrkrData->pData->szBinary, errno); 
->>>>>>> 9893a982
+			  pWrkrData->pData->szBinary, errStr); 
 	}
 	
 	/* we should never reach this point, but if we do, we terminate */
@@ -307,16 +288,10 @@
 	int flags;
 	DEFiRet;
 
-<<<<<<< HEAD
-	assert(pData != NULL);
-
 	if(pipe(pipestdin) == -1) {
 		ABORT_FINALIZE(RS_RET_ERR_CREAT_PIPE);
 	}
 	if(pipe(pipestdout) == -1) {
-=======
-	if(pipe(pipefd) == -1) {
->>>>>>> 9893a982
 		ABORT_FINALIZE(RS_RET_ERR_CREAT_PIPE);
 	}
 
@@ -329,45 +304,31 @@
 	if(cpid == -1) {
 		ABORT_FINALIZE(RS_RET_ERR_FORK);
 	}
-	pData->pid = cpid;
+	pWrkrData->pid = cpid;
 
 	if(cpid == 0) {    
-<<<<<<< HEAD
 		/* we are now the child, just exec the binary. */
 		close(pipestdin[1]); /* close those pipe "ports" that */
 		close(pipestdout[0]); /* we don't need */
-		execBinary(pData, pipestdin[0], pipestdout[1]);
-=======
-		/* we are now the child, just set the right selectors and
-		 * exec the binary. If that fails, there is not much we can do.
-		 */
-		close(pipefd[1]);
-		execBinary(pWrkrData, pipefd[0]);
->>>>>>> 9893a982
+		execBinary(pWrkrData, pipestdin[0], pipestdout[1]);
 		/*NO CODE HERE - WILL NEVER BE REACHED!*/
 	}
 
 	DBGPRINTF("omprog: child has pid %d\n", (int) cpid);
-<<<<<<< HEAD
-	if(pData->outputFileName != NULL) {
-		pData->fdPipeIn = dup(pipestdout[0]);
+	if(pWrkrData->pData->outputFileName != NULL) {
+		pWrkrData->fdPipeIn = dup(pipestdout[0]);
 		/* we need to set our fd to be non-blocking! */
-		flags = fcntl(pData->fdPipeIn, F_GETFL);
+		flags = fcntl(pWrkrData->fdPipeIn, F_GETFL);
 		flags |= O_NONBLOCK;
-		fcntl(pData->fdPipeIn, F_SETFL, flags);
+		fcntl(pWrkrData->fdPipeIn, F_SETFL, flags);
 	} else {
-		pData->fdPipeIn = -1;
+		pWrkrData->fdPipeIn = -1;
 	}
 	close(pipestdin[0]);
 	close(pipestdout[1]);
-	pData->fdPipeOut = pipestdin[1];
-	pData->bIsRunning = 1;
-=======
-	pWrkrData->fdPipe = pipefd[1];
 	pWrkrData->pid = cpid;
-	close(pipefd[0]);
+	pWrkrData->fdPipeOut = pipestdin[1];
 	pWrkrData->bIsRunning = 1;
->>>>>>> 9893a982
 finalize_it:
 	RETiRet;
 }
@@ -402,26 +363,22 @@
 		}
 	}
 
-<<<<<<< HEAD
-dbgprintf("DDDD: omprog: try to catch late messages\n");
-	checkProgramOutput(pData); /* try to catch any late messages */
-
-	if(pData->fdOutput != -1) {
-		close(pData->fdOutput);
-		pData->fdOutput = -1;
-	}
-	if(pData->fdPipeIn != -1) {
-		close(pData->fdPipeIn);
-		pData->fdPipeIn = -1;
-	}
-	if(pData->fdPipeOut != -1) {
-		close(pData->fdPipeOut);
-		pData->fdPipeOut = -1;
-	}
-	pData->bIsRunning = 0;
-=======
+	checkProgramOutput(pWrkrData); /* try to catch any late messages */
+
+	if(pWrkrData->fdOutput != -1) {
+		close(pWrkrData->fdOutput);
+		pWrkrData->fdOutput = -1;
+	}
+	if(pWrkrData->fdPipeIn != -1) {
+		close(pWrkrData->fdPipeIn);
+		pWrkrData->fdPipeIn = -1;
+	}
+	if(pWrkrData->fdPipeOut != -1) {
+		close(pWrkrData->fdPipeOut);
+		pWrkrData->fdPipeOut = -1;
+	}
 	pWrkrData->bIsRunning = 0;
->>>>>>> 9893a982
+	pWrkrData->bIsRunning = 0;
 	RETiRet;
 }
 
@@ -456,13 +413,9 @@
 	writeOffset = 0;
 
 	do {
-<<<<<<< HEAD
-		checkProgramOutput(pData);
-dbgprintf("omprog: writing to prog (fd %d): %s\n", pData->fdPipeOut, szMsg);
-		lenWritten = write(pData->fdPipeOut, ((char*)szMsg)+writeOffset, lenWrite);
-=======
-		lenWritten = write(pWrkrData->fdPipe, ((char*)szMsg)+writeOffset, lenWrite);
->>>>>>> 9893a982
+		checkProgramOutput(pWrkrData);
+dbgprintf("omprog: writing to prog (fd %d): %s\n", pWrkrData->fdPipeOut, szMsg);
+		lenWritten = write(pWrkrData->fdPipeOut, ((char*)szMsg)+writeOffset, lenWrite);
 		if(lenWritten == -1) {
 			switch(errno) {
 			case EPIPE:
@@ -482,7 +435,7 @@
 		}
 	} while(lenWritten != lenWrite);
 
-	checkProgramOutput(pData);
+	checkProgramOutput(pWrkrData);
 
 finalize_it:
 	RETiRet;
@@ -492,6 +445,7 @@
 BEGINdoAction
 	instanceData *pData;
 CODESTARTdoAction
+dbgprintf("DDDD:omprog processing message\n");
 	pData = pWrkrData->pData;
 	if(pData->bForceSingleInst)
 		pthread_mutex_lock(&pData->mut);
@@ -515,14 +469,7 @@
 	pData->aParams = NULL;
 	pData->outputFileName = NULL;
 	pData->iParams = 0;
-<<<<<<< HEAD
-	pData->fdPipeOut = -1;
-	pData->fdPipeIn = -1;
-	pData->fdOutput = -1;
-	pData->bIsRunning = 0;
-=======
 	pData->bForceSingleInst = 0;
->>>>>>> 9893a982
 }
 
 BEGINnewActInst
@@ -624,13 +571,10 @@
 				pData->aParams[iPrm] = NULL; 
 
 			}
-<<<<<<< HEAD
 		} else if(!strcmp(actpblk.descr[i].name, "output")) {
 			pData->outputFileName = (uchar*)es_str2cstr(pvals[i].val.d.estr, NULL);
-=======
 		} else if(!strcmp(actpblk.descr[i].name, "forcesingleinstance")) {
 			pData->bForceSingleInst = (int) pvals[i].val.d.n;
->>>>>>> 9893a982
 		} else if(!strcmp(actpblk.descr[i].name, "template")) {
 			pData->tplName = (uchar*)es_str2cstr(pvals[i].val.d.estr, NULL);
 		} else {
