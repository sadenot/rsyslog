--- conflicted
+++ resolved
@@ -187,11 +187,7 @@
 	va_end(ap);
 
 	iRet = enqMsg((uchar*)pLogMsg, (uchar*) ((iFacilIntMsg == LOG_KERN) ? "kernel:" : "imklog:"),
-<<<<<<< HEAD
-		      iFacilIntMsg, LOG_PRI(priority), NULL);
-=======
-		      iFacilIntMsg, pri2sev(priority));
->>>>>>> 2a9f4e60
+		      iFacilIntMsg, pri2sev(priority), NULL);
 
 	RETiRet;
 }
@@ -231,11 +227,7 @@
 	if(bPermitNonKernel == 0 && pri2fac(priority) != LOG_KERN)
 		FINALIZE; /* silently ignore */
 
-<<<<<<< HEAD
-	iRet = enqMsg((uchar*)pMsg, (uchar*) "kernel:", LOG_FAC(priority), LOG_PRI(priority), tp);
-=======
-	iRet = enqMsg((uchar*)pMsg, (uchar*) "kernel:", pri2fac(priority), pri2sev(priority));
->>>>>>> 2a9f4e60
+	iRet = enqMsg((uchar*)pMsg, (uchar*) "kernel:", pri2fac(priority), pri2sev(priority), tp);
 
 finalize_it:
 	RETiRet;
