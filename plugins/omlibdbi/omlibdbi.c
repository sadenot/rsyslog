--- conflicted
+++ resolved
@@ -302,7 +302,6 @@
 	/* NULL values are supported because drivers have different needs.
 	 * They will err out on connect. -- rgerhards, 2008-02-15
 	 */
-<<<<<<< HEAD
 	if(cs.host    != NULL)
 		if((pData->host     = (uchar*) strdup((char*)cs.host))     == NULL) ABORT_FINALIZE(RS_RET_OUT_OF_MEMORY);
 	if(cs.usrName != NULL)
@@ -310,17 +309,7 @@
 	if(cs.dbName  != NULL)
 		if((pData->dbName   = (uchar*) strdup((char*)cs.dbName))   == NULL) ABORT_FINALIZE(RS_RET_OUT_OF_MEMORY);
 	if(cs.pwd     != NULL)
-		if((pData->pwd      = (uchar*) strdup((char*)""))       == NULL) ABORT_FINALIZE(RS_RET_OUT_OF_MEMORY);
-=======
-	if(host    != NULL)
-		if((pData->host     = (uchar*) strdup((char*)host))     == NULL) ABORT_FINALIZE(RS_RET_OUT_OF_MEMORY);
-	if(usrName != NULL)
-		if((pData->usrName  = (uchar*) strdup((char*)usrName))  == NULL) ABORT_FINALIZE(RS_RET_OUT_OF_MEMORY);
-	if(dbName  != NULL)
-		if((pData->dbName   = (uchar*) strdup((char*)dbName))   == NULL) ABORT_FINALIZE(RS_RET_OUT_OF_MEMORY);
-	if(pwd     != NULL)
-		if((pData->pwd      = (uchar*) strdup((char*)pwd))       == NULL) ABORT_FINALIZE(RS_RET_OUT_OF_MEMORY);
->>>>>>> fd26a42b
+		if((pData->pwd      = (uchar*) strdup((char*)cs.pwd))       == NULL) ABORT_FINALIZE(RS_RET_OUT_OF_MEMORY);
 
 	CHKiRet(cflineParseTemplateName(&p, *ppOMSR, 0, OMSR_RQD_TPL_OPT_SQL, (uchar*) " StdDBFmt"));
 
@@ -374,24 +363,14 @@
 	*ipIFVersProvided = CURR_MOD_IF_VERSION; /* we only support the current interface specification */
 CODEmodInit_QueryRegCFSLineHdlr
 	CHKiRet(objUse(errmsg, CORE_COMPONENT));
-<<<<<<< HEAD
-	CHKiRet(omsdRegCFSLineHdlr(	(uchar *)"actionlibdbidriverdirectory", 0, eCmdHdlrGetWord, NULL, &cs.dbiDrvrDir, STD_LOADABLE_MODULE_ID, eConfObjAction));
-	CHKiRet(omsdRegCFSLineHdlr(	(uchar *)"actionlibdbidriver", 0, eCmdHdlrGetWord, NULL, &cs.drvrName, STD_LOADABLE_MODULE_ID, eConfObjAction));
-	CHKiRet(omsdRegCFSLineHdlr(	(uchar *)"actionlibdbihost", 0, eCmdHdlrGetWord, NULL, &cs.host, STD_LOADABLE_MODULE_ID, eConfObjAction));
-	CHKiRet(omsdRegCFSLineHdlr(	(uchar *)"actionlibdbiusername", 0, eCmdHdlrGetWord, NULL, &cs.usrName, STD_LOADABLE_MODULE_ID, eConfObjAction));
-	CHKiRet(omsdRegCFSLineHdlr(	(uchar *)"actionlibdbipassword", 0, eCmdHdlrGetWord, NULL, &cs.pwd, STD_LOADABLE_MODULE_ID, eConfObjAction));
-	CHKiRet(omsdRegCFSLineHdlr(	(uchar *)"actionlibdbidbname", 0, eCmdHdlrGetWord, NULL, &cs.dbName, STD_LOADABLE_MODULE_ID, eConfObjAction));
-	CHKiRet(omsdRegCFSLineHdlr(	(uchar *)"resetconfigvariables", 1, eCmdHdlrCustomHandler, resetConfigVariables, NULL, STD_LOADABLE_MODULE_ID, eConfObjAction));
-=======
-	CHKiRet(omsdRegCFSLineHdlr(	(uchar *)"actionlibdbidriverdirectory", 0, eCmdHdlrGetWord, NULL, &dbiDrvrDir, STD_LOADABLE_MODULE_ID));
-	CHKiRet(omsdRegCFSLineHdlr(	(uchar *)"actionlibdbidriver", 0, eCmdHdlrGetWord, NULL, &drvrName, STD_LOADABLE_MODULE_ID));
-	CHKiRet(omsdRegCFSLineHdlr(	(uchar *)"actionlibdbihost", 0, eCmdHdlrGetWord, NULL, &host, STD_LOADABLE_MODULE_ID));
-	CHKiRet(omsdRegCFSLineHdlr(	(uchar *)"actionlibdbiusername", 0, eCmdHdlrGetWord, NULL, &usrName, STD_LOADABLE_MODULE_ID));
-	CHKiRet(omsdRegCFSLineHdlr(	(uchar *)"actionlibdbipassword", 0, eCmdHdlrGetWord, NULL, &pwd, STD_LOADABLE_MODULE_ID));
-	CHKiRet(omsdRegCFSLineHdlr(	(uchar *)"actionlibdbidbname", 0, eCmdHdlrGetWord, NULL, &dbName, STD_LOADABLE_MODULE_ID));
-	CHKiRet(omsdRegCFSLineHdlr(	(uchar *)"resetconfigvariables", 1, eCmdHdlrCustomHandler, resetConfigVariables, NULL, STD_LOADABLE_MODULE_ID));
+	CHKiRet(omsdRegCFSLineHdlr((uchar *)"actionlibdbidriverdirectory", 0, eCmdHdlrGetWord, NULL, &cs.dbiDrvrDir, STD_LOADABLE_MODULE_ID, eConfObjAction));
+	CHKiRet(omsdRegCFSLineHdlr((uchar *)"actionlibdbidriver", 0, eCmdHdlrGetWord, NULL, &cs.drvrName, STD_LOADABLE_MODULE_ID, eConfObjAction));
+	CHKiRet(omsdRegCFSLineHdlr((uchar *)"actionlibdbihost", 0, eCmdHdlrGetWord, NULL, &cs.host, STD_LOADABLE_MODULE_ID, eConfObjAction));
+	CHKiRet(omsdRegCFSLineHdlr((uchar *)"actionlibdbiusername", 0, eCmdHdlrGetWord, NULL, &cs.usrName, STD_LOADABLE_MODULE_ID, eConfObjAction));
+	CHKiRet(omsdRegCFSLineHdlr((uchar *)"actionlibdbipassword", 0, eCmdHdlrGetWord, NULL, &cs.pwd, STD_LOADABLE_MODULE_ID, eConfObjAction));
+	CHKiRet(omsdRegCFSLineHdlr((uchar *)"actionlibdbidbname", 0, eCmdHdlrGetWord, NULL, &cs.dbName, STD_LOADABLE_MODULE_ID, eConfObjAction));
+	CHKiRet(omsdRegCFSLineHdlr((uchar *)"resetconfigvariables", 1, eCmdHdlrCustomHandler, resetConfigVariables, NULL, STD_LOADABLE_MODULE_ID, eConfObjAction));
 	DBGPRINTF("omlibdbi compiled with version %s loaded, libdbi version %s\n", VERSION, dbi_version());
->>>>>>> fd26a42b
 ENDmodInit
 
 /* vim:set ai:
