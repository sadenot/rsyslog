/* imfile.c
 * 
 * This is the input module for reading text file data. A text file is a
 * non-binary file who's lines are delemited by the \n character.
 *
 * Work originally begun on 2008-02-01 by Rainer Gerhards
 *
 * Copyright 2008,2009 Rainer Gerhards and Adiscon GmbH.
 *
 * This file is part of rsyslog.
 *
 * Rsyslog is free software: you can redistribute it and/or modify
 * it under the terms of the GNU General Public License as published by
 * the Free Software Foundation, either version 3 of the License, or
 * (at your option) any later version.
 *
 * Rsyslog is distributed in the hope that it will be useful,
 * but WITHOUT ANY WARRANTY; without even the implied warranty of
 * MERCHANTABILITY or FITNESS FOR A PARTICULAR PURPOSE.  See the
 * GNU General Public License for more details.
 *
 * You should have received a copy of the GNU General Public License
 * along with Rsyslog.  If not, see <http://www.gnu.org/licenses/>.
 *
 * A copy of the GPL can be found in the file "COPYING" in this distribution.
 */
#include "config.h" /* this is for autotools and always must be the first include */
#include <stdio.h>
#include <stdlib.h>
#include <assert.h>
#include <string.h>
#include <errno.h>
#include <fcntl.h>
#include <pthread.h>		/* do NOT remove: will soon be done by the module generation macros */
#ifdef HAVE_SYS_STAT_H
#	include <sys/stat.h>
#endif
#include "rsyslog.h"		/* error codes etc... */
#include "dirty.h"
#include "cfsysline.h"		/* access to config file objects */
#include "module-template.h"	/* generic module interface code - very important, read it! */
#include "srUtils.h"		/* some utility functions */
#include "msg.h"
#include "stream.h"
#include "errmsg.h"
#include "glbl.h"
#include "datetime.h"
#include "unicode-helper.h"
#include "prop.h"
#include "stringbuf.h"
#include "ruleset.h"

MODULE_TYPE_INPUT	/* must be present for input modules, do not remove */
MODULE_TYPE_NOKEEP

/* defines */

/* Module static data */
DEF_IMOD_STATIC_DATA	/* must be present, starts static data */
DEFobjCurrIf(errmsg)
DEFobjCurrIf(glbl)
DEFobjCurrIf(datetime)
DEFobjCurrIf(strm)
DEFobjCurrIf(prop)
DEFobjCurrIf(ruleset)

#define NUM_MULTISUB 1024 /* max number of submits -- TODO: make configurable */
typedef struct fileInfo_s {
	uchar *pszFileName;
	uchar *pszTag;
	size_t lenTag;
	uchar *pszStateFile; /* file in which state between runs is to be stored */
	int iFacility;
	int iSeverity;
<<<<<<< HEAD
=======
	int maxLinesAtOnce;
>>>>>>> ffdc33e3
	int nRecords; /**< How many records did we process before persisting the stream? */
	int iPersistStateInterval; /**< how often should state be persisted? (0=on close only) */
	strm_t *pStrm;	/* its stream (NULL if not assigned) */
	int readMode;	/* which mode to use in ReadMulteLine call? */
	ruleset_t *pRuleset;	/* ruleset to bind listener to (use system default if unspecified) */
<<<<<<< HEAD
=======
	multi_submit_t multiSub;
>>>>>>> ffdc33e3
} fileInfo_t;


/* forward definitions */
static rsRetVal persistStrmState(fileInfo_t *pInfo);

/* config variables */
static uchar *pszFileName = NULL;
static uchar *pszFileTag = NULL;
static uchar *pszStateFile = NULL;
static int iPollInterval = 10;	/* number of seconds to sleep when there was no file activity */
static int iPersistStateInterval = 0;	/* how often if state file to be persisted? (default 0->never) */
static int iFacility = 128; /* local0 */
static int iSeverity = 5;  /* notice, as of rfc 3164 */
static int readMode = 0;  /* mode to use for ReadMultiLine call */
<<<<<<< HEAD
=======
static int maxLinesAtOnce = 10240;	/* how many lines to process in a row? */
>>>>>>> ffdc33e3
static ruleset_t *pBindRuleset = NULL;	/* ruleset to bind listener to (use system default if unspecified) */

static int iFilPtr = 0;		/* number of files to be monitored; pointer to next free spot during config */
#define MAX_INPUT_FILES 100
static fileInfo_t files[MAX_INPUT_FILES];

static prop_t *pInputName = NULL;	/* there is only one global inputName for all messages generated by this input */

/* enqueue the read file line as a message. The provided string is
 * not freed - thuis must be done by the caller.
 */
static rsRetVal enqLine(fileInfo_t *pInfo, cstr_t *cstrLine)
{
	DEFiRet;
	msg_t *pMsg;

	if(rsCStrLen(cstrLine) == 0) {
		/* we do not process empty lines */
		FINALIZE;
	}

	CHKiRet(msgConstruct(&pMsg));
	MsgSetFlowControlType(pMsg, eFLOWCTL_FULL_DELAY);
	MsgSetInputName(pMsg, pInputName);
	MsgSetRawMsg(pMsg, (char*)rsCStrGetSzStr(cstrLine), cstrLen(cstrLine));
	MsgSetMSGoffs(pMsg, 0);	/* we do not have a header... */
	MsgSetHOSTNAME(pMsg, glbl.GetLocalHostName(), ustrlen(glbl.GetLocalHostName()));
	MsgSetTAG(pMsg, pInfo->pszTag, pInfo->lenTag);
	pMsg->iFacility = LOG_FAC(pInfo->iFacility);
	pMsg->iSeverity = LOG_PRI(pInfo->iSeverity);
	MsgSetRuleset(pMsg, pInfo->pRuleset);
<<<<<<< HEAD
	CHKiRet(submitMsg(pMsg));
=======
	pInfo->multiSub.ppMsgs[pInfo->multiSub.nElem++] = pMsg;
	if(pInfo->multiSub.nElem == pInfo->multiSub.maxElem)
		CHKiRet(multiSubmitMsg(&pInfo->multiSub));
>>>>>>> ffdc33e3
finalize_it:
	RETiRet;
}


/* try to open a file. This involves checking if there is a status file and,
 * if so, reading it in. Processing continues from the last know location.
 */
static rsRetVal
openFile(fileInfo_t *pThis)
{
	DEFiRet;
	strm_t *psSF = NULL;
	uchar pszSFNam[MAXFNAME];
	size_t lenSFNam;
	struct stat stat_buf;

	/* Construct file name */
	lenSFNam = snprintf((char*)pszSFNam, sizeof(pszSFNam) / sizeof(uchar), "%s/%s",
			     (char*) glbl.GetWorkDir(), (char*)pThis->pszStateFile);

	/* check if the file exists */
	if(stat((char*) pszSFNam, &stat_buf) == -1) {
		if(errno == ENOENT) {
			/* currently no object! dbgoprint((obj_t*) pThis, "clean startup, no .si file found\n"); */
			ABORT_FINALIZE(RS_RET_FILE_NOT_FOUND);
		} else {
			/* currently no object! dbgoprint((obj_t*) pThis, "error %d trying to access .si file\n", errno); */
			ABORT_FINALIZE(RS_RET_IO_ERROR);
		}
	}

	/* If we reach this point, we have a .si file */

	CHKiRet(strm.Construct(&psSF));
	CHKiRet(strm.SettOperationsMode(psSF, STREAMMODE_READ));
	CHKiRet(strm.SetsType(psSF, STREAMTYPE_FILE_SINGLE));
	CHKiRet(strm.SetFName(psSF, pszSFNam, lenSFNam));
	CHKiRet(strm.ConstructFinalize(psSF));

	/* read back in the object */
	CHKiRet(obj.Deserialize(&pThis->pStrm, (uchar*) "strm", psSF, NULL, pThis));

	CHKiRet(strm.SeekCurrOffs(pThis->pStrm));

	/* note: we do not delete the state file, so that the last position remains
	 * known even in the case that rsyslogd aborts for some reason (like powerfail)
	 */

finalize_it:
	if(psSF != NULL)
		strm.Destruct(&psSF);

	if(iRet != RS_RET_OK) {
		CHKiRet(strm.Construct(&pThis->pStrm));
		CHKiRet(strm.SettOperationsMode(pThis->pStrm, STREAMMODE_READ));
		CHKiRet(strm.SetsType(pThis->pStrm, STREAMTYPE_FILE_MONITOR));
		CHKiRet(strm.SetFName(pThis->pStrm, pThis->pszFileName, strlen((char*) pThis->pszFileName)));
		CHKiRet(strm.ConstructFinalize(pThis->pStrm));
	}

	RETiRet;
}


/* The following is a cancel cleanup handler for strmReadLine(). It is necessary in case
 * strmReadLine() is cancelled while processing the stream. -- rgerhards, 2008-03-27
 */
static void pollFileCancelCleanup(void *pArg)
{
	BEGINfunc;
	cstr_t **ppCStr = (cstr_t**) pArg;
	if(*ppCStr != NULL)
		rsCStrDestruct(ppCStr);
	ENDfunc;
}


/* poll a file, need to check file rollover etc. open file if not open */
#pragma GCC diagnostic ignored "-Wempty-body"
static rsRetVal pollFile(fileInfo_t *pThis, int *pbHadFileData)
{
	cstr_t *pCStr = NULL;
	int nProcessed = 0;
	DEFiRet;

	ASSERT(pbHadFileData != NULL);

	/* Note: we must do pthread_cleanup_push() immediately, because the POXIS macros
	 * otherwise do not work if I include the _cleanup_pop() inside an if... -- rgerhards, 2008-08-14
	 */
	pthread_cleanup_push(pollFileCancelCleanup, &pCStr);
	if(pThis->pStrm == NULL) {
		CHKiRet(openFile(pThis)); /* open file */
	}

	/* loop below will be exited when strmReadLine() returns EOF */
	while(glbl.GetGlobalInputTermState() == 0) {
<<<<<<< HEAD
		CHKiRet(strm.ReadLine(pThis->pStrm, &pCStr, pThis->readMode));
=======
		if(pThis->maxLinesAtOnce != 0 && nProcessed >= pThis->maxLinesAtOnce)
			break;
		CHKiRet(strm.ReadLine(pThis->pStrm, &pCStr, pThis->readMode));
		++nProcessed;
>>>>>>> ffdc33e3
		*pbHadFileData = 1; /* this is just a flag, so set it and forget it */
		CHKiRet(enqLine(pThis, pCStr)); /* process line */
		rsCStrDestruct(&pCStr); /* discard string (must be done by us!) */
		if(pThis->iPersistStateInterval > 0 && pThis->nRecords++ >= pThis->iPersistStateInterval) {
			persistStrmState(pThis);
			pThis->nRecords = 0;
		}
	}

finalize_it:
<<<<<<< HEAD
=======
	if(pThis->multiSub.nElem > 0) {
		/* submit everything that was not yet submitted */
		CHKiRet(multiSubmitMsg(&pThis->multiSub));
	}
>>>>>>> ffdc33e3
		; /*EMPTY STATEMENT - needed to keep compiler happy - see below! */
	/* Note: the problem above is that pthread:cleanup_pop() is a macro which
	 * evaluates to something like "} while(0);". So the code would become
	 * "finalize_it: }", that is a label without a statement. The C standard does
	 * not permit this. So we add an empty statement "finalize_it: ; }" and
	 * everybody is happy. Note that without the ;, an error is reported only
	 * on some platforms/compiler versions. -- rgerhards, 2008-08-15
	 */
	pthread_cleanup_pop(0);

	if(pCStr != NULL) {
		rsCStrDestruct(&pCStr);
	}

	RETiRet;
}
#pragma GCC diagnostic warning "-Wempty-body"


/* This function is the cancel cleanup handler. It is called when rsyslog decides the
 * module must be stopped, what most probably happens during shutdown of rsyslogd. When
 * this function is called, the runInput() function (below) is already terminated - somewhere
 * in the middle of what it was doing. The cancel cleanup handler below should take
 * care of any locked mutexes and such, things that really need to be cleaned up
 * before processing continues. In general, many plugins do not need to provide
 * any code at all here.
 *
 * IMPORTANT: the calling interface of this function can NOT be modified. It actually is
 * called by pthreads. The provided argument is currently not being used.
 */
static void
inputModuleCleanup(void __attribute__((unused)) *arg)
{
	BEGINfunc
	ENDfunc
}


/* This function is called by the framework to gather the input. The module stays
 * most of its lifetime inside this function. It MUST NEVER exit this function. Doing
 * so would end module processing and rsyslog would NOT reschedule the module. If
 * you exit from this function, you violate the interface specification!
 *
 * We go through all files and remember if at least one had data. If so, we do
 * another run (until no data was present in any file). Then we sleep for
 * PollInterval seconds and restart the whole process. This ensures that as
 * long as there is some data present, it will be processed at the fastest
 * possible pace - probably important for busy systmes. If we monitor just a
 * single file, the algorithm is slightly modified. In that case, the sleep
 * hapens immediately. The idea here is that if we have just one file, we
 * returned from the file processer because that file had no additional data.
 * So even if we found some lines, it is highly unlikely to find a new one
 * just now. Trying it would result in a performance-costly additional try
 * which in the very, very vast majority of cases will never find any new
 * lines. 
 * On spamming the main queue: keep in mind that it will automatically rate-limit
 * ourselfes if we begin to overrun it. So we really do not need to care here.
 */
#pragma GCC diagnostic ignored "-Wempty-body"
BEGINrunInput
	int i;
	int bHadFileData; /* were there at least one file with data during this run? */
CODESTARTrunInput
	pthread_cleanup_push(inputModuleCleanup, NULL);
	while(glbl.GetGlobalInputTermState() == 0) {
		do {
			bHadFileData = 0;
			for(i = 0 ; i < iFilPtr ; ++i) {
				if(glbl.GetGlobalInputTermState() == 1)
					break; /* terminate input! */
				pollFile(&files[i], &bHadFileData);
			}
		} while(iFilPtr > 1 && bHadFileData == 1 && glbl.GetGlobalInputTermState() == 0); /* warning: do...while()! */

		/* Note: the additional 10ns wait is vitally important. It guards rsyslog against totally
		 * hogging the CPU if the users selects a polling interval of 0 seconds. It doesn't hurt any
		 * other valid scenario. So do not remove. -- rgerhards, 2008-02-14
		 */
		if(glbl.GetGlobalInputTermState() == 0)
			srSleep(iPollInterval, 10);
	}
	DBGPRINTF("imfile: terminating upon request of rsyslog core\n");
	
	pthread_cleanup_pop(0); /* just for completeness, but never called... */
	RETiRet;	/* use it to make sure the housekeeping is done! */
ENDrunInput
#pragma GCC diagnostic warning "-Wempty-body"
	/* END no-touch zone                                                                          *
	 * ------------------------------------------------------------------------------------------ */


/* The function is called by rsyslog before runInput() is called. It is a last chance
 * to set up anything specific. Most importantly, it can be used to tell rsyslog if the
 * input shall run or not. The idea is that if some config settings (or similiar things)
 * are not OK, the input can tell rsyslog it will not execute. To do so, return
 * RS_RET_NO_RUN or a specific error code. If RS_RET_OK is returned, rsyslog will
 * proceed and call the runInput() entry point.
 */
BEGINwillRun
CODESTARTwillRun
	/* free config variables we do no longer needed */
	free(pszFileName);
	free(pszFileTag);
	free(pszStateFile);

	if(iFilPtr == 0) {
		errmsg.LogError(0, RS_RET_NO_RUN, "No files configured to be monitored");
		ABORT_FINALIZE(RS_RET_NO_RUN);
	}

	/* we need to create the inputName property (only once during our lifetime) */
	CHKiRet(prop.Construct(&pInputName));
	CHKiRet(prop.SetString(pInputName, UCHAR_CONSTANT("imfile"), sizeof("imfile") - 1));
	CHKiRet(prop.ConstructFinalize(pInputName));

finalize_it:
ENDwillRun



/* This function persists information for a specific file being monitored.
 * To do so, it simply persists the stream object. We do NOT abort on error
 * iRet as that makes matters worse (at least we can try persisting the others...).
 * rgerhards, 2008-02-13
 */
static rsRetVal
persistStrmState(fileInfo_t *pInfo)
{
	DEFiRet;
	strm_t *psSF = NULL; /* state file (stream) */
	size_t lenDir;

	ASSERT(pInfo != NULL);

	/* TODO: create a function persistObj in obj.c? */
	CHKiRet(strm.Construct(&psSF));
	lenDir = ustrlen(glbl.GetWorkDir());
	if(lenDir > 0)
		CHKiRet(strm.SetDir(psSF, glbl.GetWorkDir(), lenDir));
	CHKiRet(strm.SettOperationsMode(psSF, STREAMMODE_WRITE_TRUNC));
	CHKiRet(strm.SetsType(psSF, STREAMTYPE_FILE_SINGLE));
	CHKiRet(strm.SetFName(psSF, pInfo->pszStateFile, strlen((char*) pInfo->pszStateFile)));
	CHKiRet(strm.ConstructFinalize(psSF));

	CHKiRet(strm.Serialize(pInfo->pStrm, psSF));

	CHKiRet(strm.Destruct(&psSF));

finalize_it:
	if(psSF != NULL)
		strm.Destruct(&psSF);

	RETiRet;
}


/* This function is called by the framework after runInput() has been terminated. It
 * shall free any resources and prepare the module for unload.
 */
BEGINafterRun
	int i;
CODESTARTafterRun
	/* Close files and persist file state information. We do NOT abort on error iRet as that makes
	 * matters worse (at least we can try persisting the others...). Please note that, under stress
	 * conditions, it may happen that we are terminated before we actuall could open all streams. So
	 * before we change anything, we need to make sure the stream was open.
	 */
	for(i = 0 ; i < iFilPtr ; ++i) {
		if(files[i].pStrm != NULL) { /* stream open? */
			persistStrmState(&files[i]);
			strm.Destruct(&(files[i].pStrm));
		}
		free(files[i].pszFileName);
		free(files[i].pszTag);
		free(files[i].pszStateFile);
	}

	if(pInputName != NULL)
		prop.Destruct(&pInputName);
ENDafterRun


BEGINisCompatibleWithFeature
CODESTARTisCompatibleWithFeature
	if(eFeat == sFEATURENonCancelInputTermination)
		iRet = RS_RET_OK;
ENDisCompatibleWithFeature


/* The following entry points are defined in module-template.h.
 * In general, they need to be present, but you do NOT need to provide
 * any code here.
 */
BEGINmodExit
CODESTARTmodExit
	/* release objects we used */
	objRelease(strm, CORE_COMPONENT);
	objRelease(datetime, CORE_COMPONENT);
	objRelease(glbl, CORE_COMPONENT);
	objRelease(errmsg, CORE_COMPONENT);
	objRelease(prop, CORE_COMPONENT);
	objRelease(ruleset, CORE_COMPONENT);
ENDmodExit


BEGINqueryEtryPt
CODESTARTqueryEtryPt
CODEqueryEtryPt_STD_IMOD_QUERIES
CODEqueryEtryPt_IsCompatibleWithFeature_IF_OMOD_QUERIES
ENDqueryEtryPt


/* The following function shall reset all configuration variables to their
 * default values. The code provided in modInit() below registers it to be
 * called on "$ResetConfigVariables". You may also call it from other places,
 * but in general this is not necessary. Once runInput() has been called, this
 * function here is never again called.
 */
static rsRetVal resetConfigVariables(uchar __attribute__((unused)) *pp, void __attribute__((unused)) *pVal)
{
	DEFiRet;

	if(pszFileName != NULL) {
		free(pszFileName);
		pszFileName = NULL;
	}

	if(pszFileTag != NULL) {
		free(pszFileTag);
		pszFileTag = NULL;
	}

	if(pszStateFile != NULL) {
		free(pszFileTag);
		pszFileTag = NULL;
	}


	/* set defaults... */
	iPollInterval = 10;
	iFacility = 128; /* local0 */
	iSeverity = 5;  /* notice, as of rfc 3164 */
	readMode = 0;
	pBindRuleset = NULL;
<<<<<<< HEAD
=======
	maxLinesAtOnce = 10240;
>>>>>>> ffdc33e3

	RETiRet;
}


/* add a new monitor */
static rsRetVal addMonitor(void __attribute__((unused)) *pVal, uchar *pNewVal)
{
	DEFiRet;
	fileInfo_t *pThis;

	free(pNewVal); /* we do not need it, but we must free it! */

	if(iFilPtr < MAX_INPUT_FILES) {
		pThis = &files[iFilPtr];
		/* TODO: check for strdup() NULL return */
		if(pszFileName == NULL) {
			errmsg.LogError(0, RS_RET_CONFIG_ERROR, "imfile error: no file name given, file monitor can not be created");
			ABORT_FINALIZE(RS_RET_CONFIG_ERROR);
		} else {
			pThis->pszFileName = (uchar*) strdup((char*) pszFileName);
		}

		if(pszFileTag == NULL) {
			errmsg.LogError(0, RS_RET_CONFIG_ERROR, "imfile error: no tag value given , file monitor can not be created");
			ABORT_FINALIZE(RS_RET_CONFIG_ERROR);
		} else {
			pThis->pszTag = (uchar*) strdup((char*) pszFileTag);
			pThis->lenTag = ustrlen(pThis->pszTag);
		}

		if(pszStateFile == NULL) {
			errmsg.LogError(0, RS_RET_CONFIG_ERROR, "imfile error: not state file name given, file monitor can not be created");
			ABORT_FINALIZE(RS_RET_CONFIG_ERROR);
		} else {
			pThis->pszStateFile = (uchar*) strdup((char*) pszStateFile);
		}

		CHKmalloc(pThis->multiSub.ppMsgs = MALLOC(NUM_MULTISUB * sizeof(msg_t*)));
		pThis->multiSub.maxElem = NUM_MULTISUB;
		pThis->multiSub.nElem = 0;
		pThis->iSeverity = iSeverity;
		pThis->iFacility = iFacility;
<<<<<<< HEAD
=======
		pThis->maxLinesAtOnce = maxLinesAtOnce;
>>>>>>> ffdc33e3
		pThis->iPersistStateInterval = iPersistStateInterval;
		pThis->nRecords = 0;
		pThis->readMode = readMode;
		pThis->pRuleset = pBindRuleset;
		iPersistStateInterval = 0;
	} else {
		errmsg.LogError(0, RS_RET_OUT_OF_DESRIPTORS, "Too many file monitors configured - ignoring this one");
		ABORT_FINALIZE(RS_RET_OUT_OF_DESRIPTORS);
	}

	CHKiRet(resetConfigVariables((uchar*) "dummy", (void*) pThis)); /* values are both dummies */

finalize_it:
	if(iRet == RS_RET_OK)
		++iFilPtr;	/* we got a new file to monitor */

	RETiRet;
}


/* accept a new ruleset to bind. Checks if it exists and complains, if not */
static rsRetVal
setRuleset(void __attribute__((unused)) *pVal, uchar *pszName)
{
	ruleset_t *pRuleset;
	rsRetVal localRet;
	DEFiRet;

	localRet = ruleset.GetRuleset(&pRuleset, pszName);
	if(localRet == RS_RET_NOT_FOUND) {
		errmsg.LogError(0, NO_ERRCODE, "error: ruleset '%s' not found - ignored", pszName);
	}
	CHKiRet(localRet);
	pBindRuleset = pRuleset;
	DBGPRINTF("imfile current bind ruleset %p: '%s'\n", pRuleset, pszName);

finalize_it:
	free(pszName); /* no longer needed */
	RETiRet;
}


/* modInit() is called once the module is loaded. It must perform all module-wide
 * initialization tasks. There are also a number of housekeeping tasks that the
 * framework requires. These are handled by the macros. Please note that the
 * complexity of processing is depending on the actual module. However, only
 * thing absolutely necessary should be done here. Actual app-level processing
 * is to be performed in runInput(). A good sample of what to do here may be to
 * set some variable defaults. The most important thing probably is registration
 * of config command handlers.
 */
BEGINmodInit()
CODESTARTmodInit
	*ipIFVersProvided = CURR_MOD_IF_VERSION; /* we only support the current interface specification */
CODEmodInit_QueryRegCFSLineHdlr
	CHKiRet(objUse(errmsg, CORE_COMPONENT));
	CHKiRet(objUse(glbl, CORE_COMPONENT));
	CHKiRet(objUse(datetime, CORE_COMPONENT));
	CHKiRet(objUse(strm, CORE_COMPONENT));
	CHKiRet(objUse(ruleset, CORE_COMPONENT));
	CHKiRet(objUse(prop, CORE_COMPONENT));

	DBGPRINTF("imfile: version %s initializing\n", VERSION);
	CHKiRet(omsdRegCFSLineHdlr((uchar *)"inputfilename", 0, eCmdHdlrGetWord,
	  	NULL, &pszFileName, STD_LOADABLE_MODULE_ID));
	CHKiRet(omsdRegCFSLineHdlr((uchar *)"inputfiletag", 0, eCmdHdlrGetWord,
	  	NULL, &pszFileTag, STD_LOADABLE_MODULE_ID));
	CHKiRet(omsdRegCFSLineHdlr((uchar *)"inputfilestatefile", 0, eCmdHdlrGetWord,
	  	NULL, &pszStateFile, STD_LOADABLE_MODULE_ID));
	CHKiRet(omsdRegCFSLineHdlr((uchar *)"inputfileseverity", 0, eCmdHdlrSeverity,
	  	NULL, &iSeverity, STD_LOADABLE_MODULE_ID));
	CHKiRet(omsdRegCFSLineHdlr((uchar *)"inputfilefacility", 0, eCmdHdlrFacility,
	  	NULL, &iFacility, STD_LOADABLE_MODULE_ID));
	CHKiRet(omsdRegCFSLineHdlr((uchar *)"inputfilepollinterval", 0, eCmdHdlrInt,
	  	NULL, &iPollInterval, STD_LOADABLE_MODULE_ID));
	CHKiRet(omsdRegCFSLineHdlr((uchar *)"inputfilereadmode", 0, eCmdHdlrInt,
	  	NULL, &readMode, STD_LOADABLE_MODULE_ID));
<<<<<<< HEAD
=======
	CHKiRet(omsdRegCFSLineHdlr((uchar *)"inputfilemaxlinesatonce", 0, eCmdHdlrSize,
	  	NULL, &maxLinesAtOnce, STD_LOADABLE_MODULE_ID));
>>>>>>> ffdc33e3
	CHKiRet(omsdRegCFSLineHdlr((uchar *)"inputfilepersiststateinterval", 0, eCmdHdlrInt,
	  	NULL, &iPersistStateInterval, STD_LOADABLE_MODULE_ID));
	CHKiRet(omsdRegCFSLineHdlr((uchar *)"inputfilebindruleset", 0, eCmdHdlrGetWord,
		setRuleset, NULL, STD_LOADABLE_MODULE_ID));
	/* that command ads a new file! */
	CHKiRet(omsdRegCFSLineHdlr((uchar *)"inputrunfilemonitor", 0, eCmdHdlrGetWord,
		addMonitor, NULL, STD_LOADABLE_MODULE_ID));
	CHKiRet(omsdRegCFSLineHdlr((uchar *)"resetconfigvariables", 1, eCmdHdlrCustomHandler,
		resetConfigVariables, NULL, STD_LOADABLE_MODULE_ID));
ENDmodInit
/* vim:set ai:
 */<|MERGE_RESOLUTION|>--- conflicted
+++ resolved
@@ -72,19 +72,13 @@
 	uchar *pszStateFile; /* file in which state between runs is to be stored */
 	int iFacility;
 	int iSeverity;
-<<<<<<< HEAD
-=======
 	int maxLinesAtOnce;
->>>>>>> ffdc33e3
 	int nRecords; /**< How many records did we process before persisting the stream? */
 	int iPersistStateInterval; /**< how often should state be persisted? (0=on close only) */
 	strm_t *pStrm;	/* its stream (NULL if not assigned) */
 	int readMode;	/* which mode to use in ReadMulteLine call? */
 	ruleset_t *pRuleset;	/* ruleset to bind listener to (use system default if unspecified) */
-<<<<<<< HEAD
-=======
 	multi_submit_t multiSub;
->>>>>>> ffdc33e3
 } fileInfo_t;
 
 
@@ -100,10 +94,7 @@
 static int iFacility = 128; /* local0 */
 static int iSeverity = 5;  /* notice, as of rfc 3164 */
 static int readMode = 0;  /* mode to use for ReadMultiLine call */
-<<<<<<< HEAD
-=======
 static int maxLinesAtOnce = 10240;	/* how many lines to process in a row? */
->>>>>>> ffdc33e3
 static ruleset_t *pBindRuleset = NULL;	/* ruleset to bind listener to (use system default if unspecified) */
 
 static int iFilPtr = 0;		/* number of files to be monitored; pointer to next free spot during config */
@@ -135,13 +126,9 @@
 	pMsg->iFacility = LOG_FAC(pInfo->iFacility);
 	pMsg->iSeverity = LOG_PRI(pInfo->iSeverity);
 	MsgSetRuleset(pMsg, pInfo->pRuleset);
-<<<<<<< HEAD
-	CHKiRet(submitMsg(pMsg));
-=======
 	pInfo->multiSub.ppMsgs[pInfo->multiSub.nElem++] = pMsg;
 	if(pInfo->multiSub.nElem == pInfo->multiSub.maxElem)
 		CHKiRet(multiSubmitMsg(&pInfo->multiSub));
->>>>>>> ffdc33e3
 finalize_it:
 	RETiRet;
 }
@@ -240,14 +227,10 @@
 
 	/* loop below will be exited when strmReadLine() returns EOF */
 	while(glbl.GetGlobalInputTermState() == 0) {
-<<<<<<< HEAD
-		CHKiRet(strm.ReadLine(pThis->pStrm, &pCStr, pThis->readMode));
-=======
 		if(pThis->maxLinesAtOnce != 0 && nProcessed >= pThis->maxLinesAtOnce)
 			break;
 		CHKiRet(strm.ReadLine(pThis->pStrm, &pCStr, pThis->readMode));
 		++nProcessed;
->>>>>>> ffdc33e3
 		*pbHadFileData = 1; /* this is just a flag, so set it and forget it */
 		CHKiRet(enqLine(pThis, pCStr)); /* process line */
 		rsCStrDestruct(&pCStr); /* discard string (must be done by us!) */
@@ -258,13 +241,10 @@
 	}
 
 finalize_it:
-<<<<<<< HEAD
-=======
 	if(pThis->multiSub.nElem > 0) {
 		/* submit everything that was not yet submitted */
 		CHKiRet(multiSubmitMsg(&pThis->multiSub));
 	}
->>>>>>> ffdc33e3
 		; /*EMPTY STATEMENT - needed to keep compiler happy - see below! */
 	/* Note: the problem above is that pthread:cleanup_pop() is a macro which
 	 * evaluates to something like "} while(0);". So the code would become
@@ -509,10 +489,7 @@
 	iSeverity = 5;  /* notice, as of rfc 3164 */
 	readMode = 0;
 	pBindRuleset = NULL;
-<<<<<<< HEAD
-=======
 	maxLinesAtOnce = 10240;
->>>>>>> ffdc33e3
 
 	RETiRet;
 }
@@ -556,10 +533,7 @@
 		pThis->multiSub.nElem = 0;
 		pThis->iSeverity = iSeverity;
 		pThis->iFacility = iFacility;
-<<<<<<< HEAD
-=======
 		pThis->maxLinesAtOnce = maxLinesAtOnce;
->>>>>>> ffdc33e3
 		pThis->iPersistStateInterval = iPersistStateInterval;
 		pThis->nRecords = 0;
 		pThis->readMode = readMode;
@@ -637,11 +611,8 @@
 	  	NULL, &iPollInterval, STD_LOADABLE_MODULE_ID));
 	CHKiRet(omsdRegCFSLineHdlr((uchar *)"inputfilereadmode", 0, eCmdHdlrInt,
 	  	NULL, &readMode, STD_LOADABLE_MODULE_ID));
-<<<<<<< HEAD
-=======
 	CHKiRet(omsdRegCFSLineHdlr((uchar *)"inputfilemaxlinesatonce", 0, eCmdHdlrSize,
 	  	NULL, &maxLinesAtOnce, STD_LOADABLE_MODULE_ID));
->>>>>>> ffdc33e3
 	CHKiRet(omsdRegCFSLineHdlr((uchar *)"inputfilepersiststateinterval", 0, eCmdHdlrInt,
 	  	NULL, &iPersistStateInterval, STD_LOADABLE_MODULE_ID));
 	CHKiRet(omsdRegCFSLineHdlr((uchar *)"inputfilebindruleset", 0, eCmdHdlrGetWord,
