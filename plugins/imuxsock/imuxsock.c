/* imuxsock.c
 * This is the implementation of the Unix sockets input module.
 *
 * NOTE: read comments in module-template.h to understand how this file
 *       works!
 *
 * File begun on 2007-12-20 by RGerhards (extracted from syslogd.c)
 *
 * Copyright 2007-2019 Rainer Gerhards and Adiscon GmbH.
 *
 * This file is part of rsyslog.
 *
 * Rsyslog is free software: you can redistribute it and/or modify
 * it under the terms of the GNU General Public License as published by
 * the Free Software Foundation, either version 3 of the License, or
 * (at your option) any later version.
 *
 * Rsyslog is distributed in the hope that it will be useful,
 * but WITHOUT ANY WARRANTY; without even the implied warranty of
 * MERCHANTABILITY or FITNESS FOR A PARTICULAR PURPOSE.  See the
 * GNU General Public License for more details.
 *
 * You should have received a copy of the GNU General Public License
 * along with Rsyslog.  If not, see <http://www.gnu.org/licenses/>.
 *
 * A copy of the GPL can be found in the file "COPYING" in this distribution.
 */
#ifdef __sun
#define _XPG4_2
#endif
#include "config.h"
#include <stdlib.h>
#include <stdio.h>
#include <ctype.h>
#include <assert.h>
#include <string.h>
#include <errno.h>
#include <unistd.h>
#include <fcntl.h>
#include <poll.h>
#include <sys/stat.h>
#include <sys/un.h>
#include <sys/socket.h>
#ifdef HAVE_LIBSYSTEMD
#	include <systemd/sd-daemon.h>
#endif
#include "rsyslog.h"
#include "dirty.h"
#include "cfsysline.h"
#include "unicode-helper.h"
#include "module-template.h"
#include "srUtils.h"
#include "errmsg.h"
#include "net.h"
#include "glbl.h"
#include "msg.h"
#include "parser.h"
#include "prop.h"
#include "debug.h"
#include "ruleset.h"
#include "unlimited_select.h"
#include "statsobj.h"
#include "datetime.h"
#include "hashtable.h"
#include "ratelimit.h"

<<<<<<< HEAD
#ifdef __GNUC__
#pragma GCC diagnostic ignored "-Wswitch-enum"
#endif
=======
>>>>>>> 511c9195

MODULE_TYPE_INPUT
MODULE_TYPE_NOKEEP
MODULE_CNFNAME("imuxsock")

/* defines */
#ifndef _PATH_LOG
#ifdef BSD
#define _PATH_LOG	"/var/run/log"
#else
#define _PATH_LOG	"/dev/log"
#endif
#endif
#ifndef SYSTEMD_JOURNAL
#define SYSTEMD_JOURNAL  "/run/systemd/journal"
#endif
#ifndef SYSTEMD_PATH_LOG
#define SYSTEMD_PATH_LOG SYSTEMD_JOURNAL "/syslog"
#endif
#define UNSET -1 /* to indicate a value has not been configured */

/* forward definitions */
static rsRetVal resetConfigVariables(uchar __attribute__((unused)) *pp, void __attribute__((unused)) *pVal);

#if defined(_AIX)
#define ucred  ucred_t
#endif
/* emulate struct ucred for platforms that do not have it */
#ifndef HAVE_SCM_CREDENTIALS
struct ucred { int pid; uid_t uid; gid_t gid; };
#endif

/* handle some defines missing on more than one platform */
#ifndef SUN_LEN
#define SUN_LEN(su) \
	(sizeof(*(su)) - sizeof((su)->sun_path) + strlen((su)->sun_path))
#endif
/* Module static data */
DEF_IMOD_STATIC_DATA
DEFobjCurrIf(glbl)
DEFobjCurrIf(prop)
DEFobjCurrIf(net)
DEFobjCurrIf(parser)
DEFobjCurrIf(datetime)
DEFobjCurrIf(statsobj)
DEFobjCurrIf(ruleset)


statsobj_t *modStats;
STATSCOUNTER_DEF(ctrSubmit, mutCtrSubmit)
STATSCOUNTER_DEF(ctrLostRatelimit, mutCtrLostRatelimit)
STATSCOUNTER_DEF(ctrNumRatelimiters, mutCtrNumRatelimiters)


/* a very simple "hash function" for process IDs - we simply use the
 * pid itself: it is quite expected that all pids may log some time, but
 * from a collision point of view it is likely that long-running daemons
 * start early and so will stay right in the top spots of the
 * collision list.
 */
static unsigned int
hash_from_key_fn(void *k)
{
	return((unsigned) *((pid_t*) k));
}

static int
key_equals_fn(void *key1, void *key2)
{
	return *((pid_t*) key1) == *((pid_t*) key2);
}


/* structure to describe a specific listener */
typedef struct lstn_s {
	uchar *sockName;	/* read-only after startup */
	prop_t *hostName;	/* host-name override - if set, use this instead of actual name */
	int fd;			/* read-only after startup */
	int flags;		/* should parser parse host name?  read-only after startup */
	int flowCtl;		/* flow control settings for this socket */
	int ratelimitInterval;
	int ratelimitBurst;
	ratelimit_t *dflt_ratelimiter;/*ratelimiter to apply if none else is to be used */
	intTiny ratelimitSev;	/* severity level (and below) for which rate-limiting shall apply */
	struct hashtable *ht;	/* our hashtable for rate-limiting */
	sbool bParseHost;	/* should parser parse host name?  read-only after startup */
	sbool bCreatePath;	/* auto-creation of socket directory? */
	sbool bUseCreds;	/* pull original creator credentials from socket */
	sbool bAnnotate;	/* annotate events with trusted properties */
	sbool bParseTrusted;	/* parse trusted properties */
	sbool bWritePid;	/* write original PID into tag */
	sbool bDiscardOwnMsgs;	/* discard messages that originated from ourselves */
	sbool bUseSysTimeStamp;	/* use timestamp from system (instead of from message) */
	sbool bUnlink;		/* unlink&re-create socket at start and end of processing */
	sbool bUseSpecialParser;/* use "canned" log socket parser instead of parser chain? */
	ruleset_t *pRuleset;
} lstn_t;
static lstn_t *listeners;

static prop_t *pLocalHostIP = NULL;	/* there is only one global IP for all internally-generated messages */
static prop_t *pInputName = NULL;	/* our inputName currently is always "imuxsock", and this will hold it */
static int startIndexUxLocalSockets; /* process fd from that index on (used to
				* suppress local logging. rgerhards 2005-08-01
				* read-only after startup
				*/
static int nfd = 1; /* number of active unix sockets  (socket 0 is always reserved for the system
			socket, even if it is not enabled. */
static int sd_fds = 0;			/* number of systemd activated sockets */

#define DFLT_bCreatePath 0
#define DFLT_ratelimitInterval 0
#define DFLT_ratelimitBurst 200
#define DFLT_ratelimitSeverity 1			/* do not rate-limit emergency messages */
/* config vars for the legacy config system */
static struct configSettings_s {
	int bOmitLocalLogging;
	uchar *pLogSockName;
	uchar *pLogHostName;		/* host name to use with this socket */
	int bUseFlowCtl;		/* use flow control or not (if yes, only LIGHT is used!) */
	int bUseFlowCtlSysSock;
	int bIgnoreTimestamp;		/* ignore timestamps present in the incoming message? */
	int bIgnoreTimestampSysSock;
	int bUseSysTimeStamp;		/* use timestamp from system (rather than from message) */
	int bUseSysTimeStampSysSock;	/* same, for system log socket */
	int bWritePid;			/* use credentials from recvmsg() and fixup PID in TAG */
	int bWritePidSysSock;		/* use credentials from recvmsg() and fixup PID in TAG */
	int bCreatePath;		/* auto-create socket path? */
	int ratelimitInterval;		/* interval in seconds, 0 = off */
	int ratelimitIntervalSysSock;
	int ratelimitBurst;		/* max nbr of messages in interval */
	int ratelimitBurstSysSock;
	int ratelimitSeverity;
	int ratelimitSeveritySysSock;
	int bAnnotate;			/* annotate trusted properties */
	int bAnnotateSysSock;		/* same, for system log socket */
	int bParseTrusted;		/* parse trusted properties */
} cs;

/* config vars for the v2 config system (rsyslog v6+) */
struct instanceConf_s {
	uchar *sockName;
	uchar *pLogHostName;		/* host name to use with this socket */
	sbool bUseFlowCtl;		/* use flow control or not (if yes, only LIGHT is used! */
	sbool bIgnoreTimestamp;		/* ignore timestamps present in the incoming message? */
	sbool bWritePid;		/* use credentials from recvmsg() and fixup PID in TAG */
	sbool bUseSysTimeStamp;		/* use timestamp from system (instead of from message) */
	int bCreatePath;		/* auto-create socket path? */
	int ratelimitInterval;		/* interval in seconds, 0 = off */
	int ratelimitBurst;		/* max nbr of messages in interval */
	int ratelimitSeverity;
	int bAnnotate;			/* annotate trusted properties */
	int bParseTrusted;		/* parse trusted properties */
	sbool bDiscardOwnMsgs;		/* discard messages that originated from our own pid? */
	sbool bUnlink;
	sbool bUseSpecialParser;
	sbool bParseHost;
	uchar *pszBindRuleset;		/* name of ruleset to bind to */
	ruleset_t *pBindRuleset;	/* ruleset to bind listener to (use system default if unspecified) */
	struct instanceConf_s *next;
};

struct modConfData_s {
	rsconf_t *pConf;		/* our overall config object */
	instanceConf_t *root, *tail;
	uchar *pLogSockName;
	int ratelimitIntervalSysSock;
	int ratelimitBurstSysSock;
	int ratelimitSeveritySysSock;
	int bAnnotateSysSock;
	int bParseTrusted;
	int bUseSpecialParser;
	int bParseHost;
	sbool bIgnoreTimestamp;		/* ignore timestamps present in the incoming message? */
	sbool bUseFlowCtl;		/* use flow control or not (if yes, only LIGHT is used! */
	sbool bOmitLocalLogging;
	sbool bWritePidSysSock;
	sbool bUseSysTimeStamp;
	sbool bDiscardOwnMsgs;
	sbool configSetViaV2Method;
	sbool bUnlink;
};
static modConfData_t *loadModConf = NULL;/* modConf ptr to use for the current load process */
static modConfData_t *runModConf = NULL;/* modConf ptr to use for the current load process */

/* module-global parameters */
static struct cnfparamdescr modpdescr[] = {
	{ "syssock.use", eCmdHdlrBinary, 0 },
	{ "syssock.name", eCmdHdlrGetWord, 0 },
	{ "syssock.unlink", eCmdHdlrBinary, 0 },
	{ "syssock.ignoretimestamp", eCmdHdlrBinary, 0 },
	{ "syssock.ignoreownmessages", eCmdHdlrBinary, 0 },
	{ "syssock.flowcontrol", eCmdHdlrBinary, 0 },
	{ "syssock.usesystimestamp", eCmdHdlrBinary, 0 },
	{ "syssock.annotate", eCmdHdlrBinary, 0 },
	{ "syssock.parsetrusted", eCmdHdlrBinary, 0 },
	{ "syssock.usespecialparser", eCmdHdlrBinary, 0 },
	{ "syssock.parsehostname", eCmdHdlrBinary, 0 },
	{ "syssock.usepidfromsystem", eCmdHdlrBinary, 0 },
	{ "syssock.ratelimit.interval", eCmdHdlrInt, 0 },
	{ "syssock.ratelimit.burst", eCmdHdlrInt, 0 },
	{ "syssock.ratelimit.severity", eCmdHdlrInt, 0 }
};
static struct cnfparamblk modpblk =
	{ CNFPARAMBLK_VERSION,
	  sizeof(modpdescr)/sizeof(struct cnfparamdescr),
	  modpdescr
	};

/* input instance parameters */
static struct cnfparamdescr inppdescr[] = {
	{ "socket", eCmdHdlrString, CNFPARAM_REQUIRED }, /* legacy: addunixlistensocket */
	{ "unlink", eCmdHdlrBinary, 0 },
	{ "createpath", eCmdHdlrBinary, 0 },
	{ "parsetrusted", eCmdHdlrBinary, 0 },
	{ "ignoreownmessages", eCmdHdlrBinary, 0 },
	{ "hostname", eCmdHdlrString, 0 },
	{ "ignoretimestamp", eCmdHdlrBinary, 0 },
	{ "flowcontrol", eCmdHdlrBinary, 0 },
	{ "usesystimestamp", eCmdHdlrBinary, 0 },
	{ "annotate", eCmdHdlrBinary, 0 },
	{ "usespecialparser", eCmdHdlrBinary, 0 },
	{ "parsehostname", eCmdHdlrBinary, 0 },
	{ "usepidfromsystem", eCmdHdlrBinary, 0 },
	{ "ruleset", eCmdHdlrString, 0 },
	{ "ratelimit.interval", eCmdHdlrInt, 0 },
	{ "ratelimit.burst", eCmdHdlrInt, 0 },
	{ "ratelimit.severity", eCmdHdlrInt, 0 }
};
static struct cnfparamblk inppblk =
	{ CNFPARAMBLK_VERSION,
	  sizeof(inppdescr)/sizeof(struct cnfparamdescr),
	  inppdescr
	};

#include "im-helper.h" /* must be included AFTER the type definitions! */

static int bLegacyCnfModGlobalsPermitted;/* are legacy module-global config parameters permitted? */


/* create input instance, set default parameters, and
 * add it to the list of instances.
 */
static rsRetVal
createInstance(instanceConf_t **pinst)
{
	instanceConf_t *inst;
	DEFiRet;
	CHKmalloc(inst = malloc(sizeof(instanceConf_t)));
	inst->sockName = NULL;
	inst->pLogHostName = NULL;
	inst->pszBindRuleset = NULL;
	inst->pBindRuleset = NULL;
	inst->ratelimitInterval = DFLT_ratelimitInterval;
	inst->ratelimitBurst = DFLT_ratelimitBurst;
	inst->ratelimitSeverity = DFLT_ratelimitSeverity;
	inst->bUseFlowCtl = 0;
	inst->bUseSpecialParser = 1;
	inst->bParseHost = UNSET;
	inst->bIgnoreTimestamp = 1;
	inst->bCreatePath = DFLT_bCreatePath;
	inst->bUseSysTimeStamp = 1;
	inst->bWritePid = 0;
	inst->bAnnotate = 0;
	inst->bParseTrusted = 0;
	inst->bDiscardOwnMsgs = bProcessInternalMessages;
	inst->bUnlink = 1;
	inst->next = NULL;

	/* node created, let's add to config */
	if(loadModConf->tail == NULL) {
		loadModConf->tail = loadModConf->root = inst;
	} else {
		loadModConf->tail->next = inst;
		loadModConf->tail = inst;
	}

	*pinst = inst;
finalize_it:
	RETiRet;
}


/* This function is called when a new listen socket instance shall be added to
 * the current config object via the legacy config system. It just shuffles
 * all parameters to the listener in-memory instance.
 * rgerhards, 2011-05-12
 */
static rsRetVal addInstance(void __attribute__((unused)) *pVal, uchar *pNewVal)
{
	instanceConf_t *inst;
	DEFiRet;

	if(pNewVal == NULL || pNewVal[0] == '\0') {
		LogError(0, RS_RET_SOCKNAME_MISSING , "imuxsock: socket name must be specified, "
			        "but is not - listener not created\n");
		if(pNewVal != NULL)
			free(pNewVal);
		ABORT_FINALIZE(RS_RET_SOCKNAME_MISSING);
	}

	CHKiRet(createInstance(&inst));
	inst->sockName = pNewVal;
	inst->ratelimitInterval = cs.ratelimitInterval;
	inst->pLogHostName = cs.pLogHostName;
	inst->ratelimitBurst = cs.ratelimitBurst;
	inst->ratelimitSeverity = cs.ratelimitSeverity;
	inst->bUseFlowCtl = cs.bUseFlowCtl;
	inst->bIgnoreTimestamp = cs.bIgnoreTimestamp;
	inst->bCreatePath = cs.bCreatePath;
	inst->bUseSysTimeStamp = cs.bUseSysTimeStamp;
	inst->bWritePid = cs.bWritePid;
	inst->bAnnotate = cs.bAnnotate;
	inst->bParseTrusted = cs.bParseTrusted;
	inst->bParseHost = UNSET;
	inst->next = NULL;

	/* reset hostname for next socket */
	cs.pLogHostName = NULL;

finalize_it:
	RETiRet;
}


/* add an additional listen socket.
 * added capability to specify hostname for socket -- rgerhards, 2008-08-01
 */
static rsRetVal
addListner(instanceConf_t *inst)
{
	DEFiRet;

	if(inst->bParseHost == UNSET) {
		if(*inst->sockName == ':') {
			listeners[nfd].bParseHost = 1;
		} else {
			listeners[nfd].bParseHost = 0;
		}
	} else {
		listeners[nfd].bParseHost = inst->bParseHost;
	}
	if(inst->pLogHostName == NULL) {
		listeners[nfd].hostName = NULL;
	} else {
		CHKiRet(prop.Construct(&(listeners[nfd].hostName)));
		CHKiRet(prop.SetString(listeners[nfd].hostName, inst->pLogHostName, ustrlen(inst->pLogHostName)));
		CHKiRet(prop.ConstructFinalize(listeners[nfd].hostName));
	}
	if(inst->ratelimitInterval > 0) {
		if((listeners[nfd].ht = create_hashtable(100, hash_from_key_fn, key_equals_fn,
			(void(*)(void*))ratelimitDestruct)) == NULL) {
			/* in this case, we simply turn off rate-limiting */
			DBGPRINTF("imuxsock: turning off rate limiting because we could not "
				  "create hash table\n");
			inst->ratelimitInterval = 0;
		}
	} else {
		listeners[nfd].ht = NULL;
	}
	listeners[nfd].ratelimitInterval = inst->ratelimitInterval;
	listeners[nfd].ratelimitBurst = inst->ratelimitBurst;
	listeners[nfd].ratelimitSev = inst->ratelimitSeverity;
	listeners[nfd].flowCtl = inst->bUseFlowCtl ? eFLOWCTL_LIGHT_DELAY : eFLOWCTL_NO_DELAY;
	listeners[nfd].flags = inst->bIgnoreTimestamp ? IGNDATE : NOFLAG;
	listeners[nfd].bCreatePath = inst->bCreatePath;
	listeners[nfd].sockName = ustrdup(inst->sockName);
	listeners[nfd].bUseCreds = (inst->bDiscardOwnMsgs || inst->bWritePid || inst->ratelimitInterval
	|| inst->bAnnotate || inst->bUseSysTimeStamp) ? 1 : 0;
	listeners[nfd].bAnnotate = inst->bAnnotate;
	listeners[nfd].bParseTrusted = inst->bParseTrusted;
	listeners[nfd].bDiscardOwnMsgs = inst->bDiscardOwnMsgs;
	listeners[nfd].bUnlink = inst->bUnlink;
	listeners[nfd].bWritePid = inst->bWritePid;
	listeners[nfd].bUseSysTimeStamp = inst->bUseSysTimeStamp;
	listeners[nfd].bUseSpecialParser = inst->bUseSpecialParser;
	listeners[nfd].pRuleset = inst->pBindRuleset;
	CHKiRet(ratelimitNew(&listeners[nfd].dflt_ratelimiter, "imuxsock", NULL));
	ratelimitSetLinuxLike(listeners[nfd].dflt_ratelimiter,
			      listeners[nfd].ratelimitInterval,
			      listeners[nfd].ratelimitBurst);
	ratelimitSetSeverity(listeners[nfd].dflt_ratelimiter,
			     listeners[nfd].ratelimitSev);
	nfd++;

finalize_it:
	RETiRet;
}


static rsRetVal discardLogSockets(void)
{
	int i;

	/* Check whether the system socket is in use */
	if(startIndexUxLocalSockets == 0) {
		/* Clean up rate limiting data for the system socket */
		if(listeners[0].ht != NULL) {
			hashtable_destroy(listeners[0].ht, 1); /* 1 => free all values automatically */
		}
		ratelimitDestruct(listeners[0].dflt_ratelimiter);
	}

	/* Clean up all other sockets */
	for (i = 1; i < nfd; i++) {
		if(listeners[i].sockName != NULL) {
			free(listeners[i].sockName);
			listeners[i].sockName = NULL;
		}
		if(listeners[i].hostName != NULL) {
			prop.Destruct(&(listeners[i].hostName));
		}
		if(listeners[i].ht != NULL) {
			hashtable_destroy(listeners[i].ht, 1); /* 1 => free all values automatically */
		}
		ratelimitDestruct(listeners[i].dflt_ratelimiter);
	}

	return RS_RET_OK;
}


/* used to create a log socket if NOT passed in via systemd.
 */
/* note: the linux SUN_LEN macro uses a sizeof based on a NULL pointer. This
 * triggers UBSan warning. As such, we turn that warning off for the fuction.
 * As it is OS-provided, there is no way to solve it ourselves. The problem
 * may also exist on other platforms, we have just noticed it on Linux.
 */
#if defined(__clang__)
#pragma GCC diagnostic ignored "-Wunknown-attributes"
#endif
static rsRetVal
#if defined(__clang__)
__attribute__((no_sanitize("undefined")))
#endif
createLogSocket(lstn_t *pLstn)
{
	struct sockaddr_un sunx;
	DEFiRet;

	if(pLstn->bUnlink)
		unlink((char*)pLstn->sockName);
	memset(&sunx, 0, sizeof(sunx));
	sunx.sun_family = AF_UNIX;
	if(pLstn->bCreatePath) {
		makeFileParentDirs((uchar*)pLstn->sockName, ustrlen(pLstn->sockName), 0755, -1, -1, 0);
	}
	strncpy(sunx.sun_path, (char*)pLstn->sockName, sizeof(sunx.sun_path));
	sunx.sun_path[sizeof(sunx.sun_path)-1] = '\0';
	pLstn->fd = socket(AF_UNIX, SOCK_DGRAM, 0);
	if(pLstn->fd < 0 ) {
		ABORT_FINALIZE(RS_RET_ERR_CRE_AFUX);
	}
	if(bind(pLstn->fd, (struct sockaddr *) &sunx, SUN_LEN(&sunx)) < 0) {
		ABORT_FINALIZE(RS_RET_ERR_CRE_AFUX);
	}
	if(chmod((char*)pLstn->sockName, 0666) < 0) {
		ABORT_FINALIZE(RS_RET_ERR_CRE_AFUX);
	}
finalize_it:
	if(iRet != RS_RET_OK) {
		LogError(errno, iRet, "cannot create '%s'", pLstn->sockName);
		if(pLstn->fd != -1) {
			close(pLstn->fd);
			pLstn->fd = -1;
		}
	}
	RETiRet;
}


static rsRetVal
openLogSocket(lstn_t *pLstn)
{
	DEFiRet;
#	ifdef HAVE_SCM_CREDENTIALS
	int one;
#	endif /* HAVE_SCM_CREDENTIALS */

	if(pLstn->sockName[0] == '\0')
		return -1;

	pLstn->fd = -1;

#ifdef HAVE_LIBSYSTEMD
	if (sd_fds > 0) {
		/* Check if the current socket is a systemd activated one.
		 * If so, just use it.
		*/
		int fd;

		for (fd = SD_LISTEN_FDS_START; fd < SD_LISTEN_FDS_START + sd_fds; fd++) {
			if( sd_is_socket_unix(fd, SOCK_DGRAM, -1, (const char*) pLstn->sockName, 0) == 1) {
				/* ok, it matches -- just use as is */
				pLstn->fd = fd;

				LogMsg(0, NO_ERRCODE, LOG_INFO,
					"imuxsock: Acquired UNIX socket '%s' (fd %d) from systemd.\n",
					pLstn->sockName, pLstn->fd);
				break;
			}
			/*
			 * otherwise it either didn't match *this* socket and
			 * we just continue to check the next one or there was
			 * an error and we will create a new socket below.
			 */
		}
	}
#endif

	if (pLstn->fd == -1) {
		CHKiRet(createLogSocket(pLstn));
		assert(pLstn->fd != -1); /* else createLogSocket() should have failed! */
	}

#	ifdef HAVE_SCM_CREDENTIALS
	if(pLstn->bUseCreds) {
		one = 1;
		if(setsockopt(pLstn->fd, SOL_SOCKET, SO_PASSCRED, &one, (socklen_t) sizeof(one)) != 0) {
			LogError(errno, NO_ERRCODE, "set SO_PASSCRED failed on '%s'", pLstn->sockName);
			pLstn->bUseCreds = 0;
		}
// TODO: move to its own #if
		if(setsockopt(pLstn->fd, SOL_SOCKET, SO_TIMESTAMP, &one, sizeof(one)) != 0) {
			LogError(errno, NO_ERRCODE, "set SO_TIMESTAMP failed on '%s'", pLstn->sockName);
		}
	}
#	else /* HAVE_SCM_CREDENTIALS */
	pLstn->bUseCreds = 0;
	pLstn->bAnnotate = 0;
#	endif /* HAVE_SCM_CREDENTIALS */

finalize_it:
	if(iRet != RS_RET_OK) {
		if(pLstn->fd != -1) {
			close(pLstn->fd);
			pLstn->fd = -1;
		}
	}

	RETiRet;
}


/* find ratelimiter to use for this message. Currently, we use the
 * pid, but may change to cgroup later (probably via a config switch).
 * Returns NULL if not found or rate-limiting not activated for this
 * listener (the latter being a performance enhancement).
 */
static rsRetVal
findRatelimiter(lstn_t *pLstn, struct ucred *cred, ratelimit_t **prl)
{
	ratelimit_t *rl = NULL;
	int r;
	pid_t *keybuf;
	char pinfobuf[512];
	DEFiRet;

	if(cred == NULL)
		FINALIZE;
#if 0 // TODO: check deactivated?
	if(pLstn->ratelimitInterval == 0) {
		*prl = NULL;
		FINALIZE;
	}
#endif
	if(pLstn->ht == NULL) {
		*prl = NULL;
		FINALIZE;
	}

	rl = hashtable_search(pLstn->ht, &cred->pid);
	if(rl == NULL) {
		/* we need to add a new ratelimiter, process not seen before! */
		DBGPRINTF("imuxsock: no ratelimiter for pid %lu, creating one\n",
			  (unsigned long) cred->pid);
		STATSCOUNTER_INC(ctrNumRatelimiters, mutCtrNumRatelimiters);
		/* read process name from system  */
		char procName[256]; /* enough for any sane process name  */
		snprintf(procName, sizeof(procName), "/proc/%lu/cmdline", (unsigned long) cred->pid);
		FILE *f = fopen(procName, "r");
		if (f) {
			size_t len;
			len = fread(procName, sizeof(char), 256, f);
			if (len > 0) {
				snprintf(pinfobuf, sizeof(pinfobuf), "pid: %lu, name: %s",
					(unsigned long) cred->pid, procName);
			}
			fclose(f);
		}
		else {
			snprintf(pinfobuf, sizeof(pinfobuf), "pid: %lu",
				(unsigned long) cred->pid);
		}
		pinfobuf[sizeof(pinfobuf)-1] = '\0'; /* to be on safe side */
		CHKiRet(ratelimitNew(&rl, "imuxsock", pinfobuf));
		ratelimitSetLinuxLike(rl, pLstn->ratelimitInterval, pLstn->ratelimitBurst);
		ratelimitSetSeverity(rl, pLstn->ratelimitSev);
		CHKmalloc(keybuf = malloc(sizeof(pid_t)));
		*keybuf = cred->pid;
		r = hashtable_insert(pLstn->ht, keybuf, rl);
		if(r == 0)
			ABORT_FINALIZE(RS_RET_OUT_OF_MEMORY);
	}

	*prl = rl;
	rl = NULL;

finalize_it:
	if(rl != NULL)
		ratelimitDestruct(rl);
	if(*prl == NULL)
		*prl = pLstn->dflt_ratelimiter;
	RETiRet;
}


/* patch correct pid into tag. bufTAG MUST be CONF_TAG_MAXSIZE long!
 */
static void
fixPID(uchar *bufTAG, int *lenTag, struct ucred *cred)
{
	int i;
	char bufPID[16];
	int lenPID;

	if(cred == NULL)
		return;
	
	lenPID = snprintf(bufPID, sizeof(bufPID), "[%lu]:", (unsigned long) cred->pid);

	for(i = *lenTag ; i >= 0  && bufTAG[i] != '[' ; --i)
		/*JUST SKIP*/;

	if(i < 0)
		i = *lenTag - 1; /* go right at end of TAG, pid was not present (-1 for ':') */
	
	if(i + lenPID > CONF_TAG_MAXSIZE)
		return; /* do not touch, as things would break */

	memcpy(bufTAG + i, bufPID, lenPID);
	*lenTag = i + lenPID;
}


/* Get an "trusted property" from the system. Returns an empty string if the
 * property can not be obtained. Inspired by similiar functionality inside
 * journald. Currently works with Linux /proc filesystem, only.
 */
static rsRetVal
getTrustedProp(struct ucred *cred, const char *propName, uchar *buf, size_t lenBuf, int *lenProp)
{
	int fd;
	int i;
	int lenRead;
	char namebuf[1024];
	DEFiRet;

	if(snprintf(namebuf, sizeof(namebuf), "/proc/%lu/%s", (long unsigned) cred->pid,
		propName) >= (int) sizeof(namebuf)) {
		ABORT_FINALIZE(RS_RET_ERR);
	}

	if((fd = open(namebuf, O_RDONLY)) == -1) {
		DBGPRINTF("error reading '%s'\n", namebuf);
		ABORT_FINALIZE(RS_RET_ERR);
	}
	if((lenRead = read(fd, buf, lenBuf - 1)) == -1) {
		DBGPRINTF("error reading file data for '%s'\n", namebuf);
		close(fd);
		ABORT_FINALIZE(RS_RET_ERR);
	}
	
	/* we strip after the first \n */
	for(i = 0 ; i < lenRead ; ++i) {
		if(buf[i] == '\n')
			break;
		else if(iscntrl(buf[i]))
			buf[i] = ' ';
	}
	buf[i] = '\0';
	*lenProp = i;

	close(fd);

finalize_it:
	RETiRet;
}


/* read the exe trusted property path (so far, /proc fs only)
 */
static rsRetVal
getTrustedExe(struct ucred *cred, uchar *buf, size_t lenBuf, int* lenProp)
{
	int lenRead;
	char namebuf[1024];
	DEFiRet;

	if(snprintf(namebuf, sizeof(namebuf), "/proc/%lu/exe", (long unsigned) cred->pid)
		>= (int) sizeof(namebuf)) {
		ABORT_FINALIZE(RS_RET_ERR);
	}

	if((lenRead = readlink(namebuf, (char*)buf, lenBuf - 1)) == -1) {
		DBGPRINTF("error reading link '%s'\n", namebuf);
		ABORT_FINALIZE(RS_RET_ERR);
	}
	
	buf[lenRead] = '\0';
	*lenProp = lenRead;

finalize_it:
	RETiRet;
}


/* copy a trusted property in escaped mode. That is, the property can contain
 * any character and so it must be properly quoted AND escaped.
 * It is assumed the output buffer is large enough. Returns the number of
 * characters added.
 */
static int
copyescaped(uchar *dstbuf, uchar *inbuf, int inlen)
{
	int iDst, iSrc;

	*dstbuf = '"';
	for(iDst=1, iSrc=0 ; iSrc < inlen ; ++iDst, ++iSrc) {
		if(inbuf[iSrc] == '"' || inbuf[iSrc] == '\\') {
			dstbuf[iDst++] = '\\';
		}
		dstbuf[iDst] = inbuf[iSrc];
	}
	dstbuf[iDst++] = '"';
	return iDst;
}


/* submit received message to the queue engine
 * We now parse the message according to expected format so that we
 * can also mangle it if necessary.
 */
static rsRetVal
SubmitMsg(uchar *pRcv, int lenRcv, lstn_t *pLstn, struct ucred *cred, struct timeval *ts)
{
	smsg_t *pMsg = NULL;
	int lenMsg;
	int offs;
	int i;
	uchar *parse;
	syslog_pri_t pri;
	uchar bufParseTAG[CONF_TAG_MAXSIZE];
	struct syslogTime st;
	time_t tt;
	ratelimit_t *ratelimiter = NULL;
	struct syslogTime dummyTS;
	DEFiRet;

	if(pLstn->bDiscardOwnMsgs && cred != NULL && cred->pid == glblGetOurPid()) {
		DBGPRINTF("imuxsock: discarding message from our own pid\n");
		FINALIZE;
	}

	/* TODO: handle format errors?? */
	/* we need to parse the pri first, because we need the severity for
	 * rate-limiting as well.
	 */
	parse = pRcv;
	lenMsg = lenRcv;
	offs = 1; /* '<' */
	
	parse++;
	pri = 0;
	while(offs < lenMsg && isdigit(*parse)) {
		pri = pri * 10 + *parse - '0';
		++parse;
		++offs;
	}

	findRatelimiter(pLstn, cred, &ratelimiter); /* ignore error, better so than others... */

	if(ts == NULL) {
		datetime.getCurrTime(&st, &tt, TIME_IN_LOCALTIME);
	} else {
		datetime.timeval2syslogTime(ts, &st, TIME_IN_LOCALTIME);
		tt = ts->tv_sec;
	}

#if 0 // TODO: think about stats counters (or wait for request...?)
	if(ratelimiter != NULL && !withinRatelimit(ratelimiter, tt, cred->pid)) {
		STATSCOUNTER_INC(ctrLostRatelimit, mutCtrLostRatelimit);
		FINALIZE;
	}
#endif

	/* we now create our own message object and submit it to the queue */
	CHKiRet(msgConstructWithTime(&pMsg, &st, tt));

	/* created trusted properties */
	if(cred != NULL && pLstn->bAnnotate) {
		uchar propBuf[1024];
		int lenProp;

		if (pLstn->bParseTrusted) {
			struct json_object *json, *jval;

#define CHKjson(operation, toBeFreed)					\
			if((operation) == NULL) {			\
				json_object_put(toBeFreed);		\
				ABORT_FINALIZE(RS_RET_OUT_OF_MEMORY);	\
			}

			CHKmalloc(json = json_object_new_object());
			/* create value string, create field, and add it */
			CHKjson(jval = json_object_new_int(cred->pid), json);
			json_object_object_add(json, "pid", jval);
			CHKjson(jval = json_object_new_int(cred->uid), json);
			json_object_object_add(json, "uid", jval);
			CHKjson(jval = json_object_new_int(cred->gid), json);
			json_object_object_add(json, "gid", jval);
			if(getTrustedProp(cred, "comm", propBuf, sizeof(propBuf), &lenProp) == RS_RET_OK) {
				CHKjson(jval = json_object_new_string((char*)propBuf), json);
				json_object_object_add(json, "appname", jval);
			}
			if(getTrustedExe(cred, propBuf, sizeof(propBuf), &lenProp) == RS_RET_OK) {
				CHKjson(jval = json_object_new_string((char*)propBuf), json);
				json_object_object_add(json, "exe", jval);
			}
			if(getTrustedProp(cred, "cmdline", propBuf, sizeof(propBuf), &lenProp) == RS_RET_OK) {
				CHKjson(jval = json_object_new_string((char*)propBuf), json);
				json_object_object_add(json, "cmd", jval);
			}
#undef CHKjson

			/* as per lumberjack spec, these properties need to go into
			 * the CEE root.
			 */
			msgAddJSON(pMsg, (uchar*)"!", json, 0, 0);

			MsgSetRawMsg(pMsg, (char*)pRcv, lenRcv);
		} else {
			uchar msgbuf[8192];
			uchar *pmsgbuf = msgbuf;
			int toffs; /* offset for trusted properties */

			if((unsigned) (lenRcv + 4096) >= sizeof(msgbuf)) {
				CHKmalloc(pmsgbuf = malloc(lenRcv+4096));
			}

			memcpy(pmsgbuf, pRcv, lenRcv);
			memcpy(pmsgbuf+lenRcv, " @[", 3);
			toffs = lenRcv + 3; /* next free location */
			lenProp = snprintf((char*)propBuf, sizeof(propBuf), "_PID=%lu _UID=%lu _GID=%lu",
				 		(long unsigned) cred->pid, (long unsigned) cred->uid,
						(long unsigned) cred->gid);
			memcpy(pmsgbuf+toffs, propBuf, lenProp);
			toffs = toffs + lenProp;
	
			if(getTrustedProp(cred, "comm", propBuf, sizeof(propBuf), &lenProp) == RS_RET_OK) {
				memcpy(pmsgbuf+toffs, " _COMM=", 7);
				memcpy(pmsgbuf+toffs+7, propBuf, lenProp);
				toffs = toffs + 7 + lenProp;
			}
			if(getTrustedExe(cred, propBuf, sizeof(propBuf), &lenProp) == RS_RET_OK) {
				memcpy(pmsgbuf+toffs, " _EXE=", 6);
				memcpy(pmsgbuf+toffs+6, propBuf, lenProp);
				toffs = toffs + 6 + lenProp;
			}
			if(getTrustedProp(cred, "cmdline", propBuf, sizeof(propBuf), &lenProp) == RS_RET_OK) {
				memcpy(pmsgbuf+toffs, " _CMDLINE=", 10);
				toffs = toffs + 10 +
					copyescaped(pmsgbuf+toffs+10, propBuf, lenProp);
			}

			/* finalize string */
			pmsgbuf[toffs] = ']';
			pmsgbuf[toffs+1] = '\0';

			MsgSetRawMsg(pMsg, (char*)pmsgbuf, toffs + 1);
			if (pmsgbuf != msgbuf) {
				free(pmsgbuf);
			}
		}
	} else {
		/* just add the unmodified message */
		MsgSetRawMsg(pMsg, (char*)pRcv, lenRcv);
	}

	MsgSetFlowControlType(pMsg, pLstn->flowCtl);
	MsgSetInputName(pMsg, pInputName);
	if(pLstn->bParseHost) {
		pMsg->msgFlags  = pLstn->flags | PARSE_HOSTNAME;
	} else {
		pMsg->msgFlags  = pLstn->flags;
	}

	if(pLstn->bUseSpecialParser) {
		/* this is the legacy "log socket" parser which was written on the assumption
		 * that the log socket format would be fixed. While many folks said so, it
		 * seems to be different in practice, and this is why we now have choices...
		 * rgerhards, 2015-03-03
		 */
		parser.SanitizeMsg(pMsg);
		lenMsg = pMsg->iLenRawMsg - offs; /* SanitizeMsg() may have changed the size */
		msgSetPRI(pMsg, pri);
		MsgSetAfterPRIOffs(pMsg, offs);

		parse++; lenMsg--; /* '>' */
		if(ts == NULL) {
			if((pLstn->flags & IGNDATE)) {
				/* in this case, we still need to find out if we have a valid
				 * datestamp or not .. and advance the parse pointer accordingly.
				 */
				if (datetime.ParseTIMESTAMP3339(&dummyTS, &parse, &lenMsg) != RS_RET_OK) {
					datetime.ParseTIMESTAMP3164(&dummyTS, &parse, &lenMsg,
					NO_PARSE3164_TZSTRING, NO_PERMIT_YEAR_AFTER_TIME);
				}
			} else {
				if(datetime.ParseTIMESTAMP3339(&(pMsg->tTIMESTAMP), &parse, &lenMsg) != RS_RET_OK &&
				datetime.ParseTIMESTAMP3164(&(pMsg->tTIMESTAMP), &parse, &lenMsg,
				NO_PARSE3164_TZSTRING, NO_PERMIT_YEAR_AFTER_TIME) != RS_RET_OK) {
					DBGPRINTF("we have a problem, invalid timestamp in msg!\n");
				}
			}
		} else { /* if we pulled the time from the system, we need to update the message text */
			uchar *tmpParse = parse; /* just to check correctness of TS */
			if(datetime.ParseTIMESTAMP3339(&dummyTS, &tmpParse, &lenMsg) == RS_RET_OK ||
		 	datetime.ParseTIMESTAMP3164(&dummyTS, &tmpParse, &lenMsg, NO_PARSE3164_TZSTRING,
			NO_PERMIT_YEAR_AFTER_TIME) == RS_RET_OK) {
			/* We modify the message only if it contained a valid timestamp,
			otherwise we do not touch it at all. */
				datetime.formatTimestamp3164(&st, (char*)parse, 0);
				parse[15] = ' '; /* re-write \0 from fromatTimestamp3164 by SP */
				/* update "counters" to reflect processed timestamp */
				parse += 16;
			}
		}

		/* pull tag */

		i = 0;
		while(lenMsg > 0 && *parse != ' ' && i < CONF_TAG_MAXSIZE - 1) {
			bufParseTAG[i++] = *parse++;
			--lenMsg;
		}
		bufParseTAG[i] = '\0';	/* terminate string */
		if(pLstn->bWritePid)
			fixPID(bufParseTAG, &i, cred);
		MsgSetTAG(pMsg, bufParseTAG, i);
		MsgSetMSGoffs(pMsg, pMsg->iLenRawMsg - lenMsg);
	} else { /* we are configured to use regular parser chain */
		pMsg->msgFlags  |= NEEDS_PARSING;
	}

	MsgSetRcvFrom(pMsg, pLstn->hostName == NULL ? glbl.GetLocalHostNameProp() : pLstn->hostName);
	CHKiRet(MsgSetRcvFromIP(pMsg, pLocalHostIP));
	MsgSetRuleset(pMsg, pLstn->pRuleset);
	ratelimitAddMsg(ratelimiter, NULL, pMsg);
	STATSCOUNTER_INC(ctrSubmit, mutCtrSubmit);
finalize_it:
	if(iRet != RS_RET_OK) {
		if(pMsg != NULL)
			msgDestruct(&pMsg);
	}
	RETiRet;
}


/* This function receives data from a socket indicated to be ready
 * to receive and submits the message received for processing.
 * rgerhards, 2007-12-20
 * Interface changed so that this function is passed the array index
 * of the socket which is to be processed. This eases access to the
 * growing number of properties. -- rgerhards, 2008-08-01
 */
static rsRetVal readSocket(lstn_t *pLstn)
{
	DEFiRet;
	int iRcvd;
	int iMaxLine;
	struct msghdr msgh;
	struct iovec msgiov;
	struct ucred cred;
	struct timeval ts;
	int cred_set = 0;
	int ts_set = 0;
	uchar bufRcv[4096+1];
	uchar *pRcv = NULL; /* receive buffer */
#	ifdef HAVE_SCM_CREDENTIALS
	/* aux is a union rather than a direct char array to force alignment with cmsghdr */
	union {
		char buf[128];
		struct cmsghdr cm;
	} aux;
#	endif

	assert(pLstn->fd >= 0);

	iMaxLine = glbl.GetMaxLine();

	/* we optimize performance: if iMaxLine is below 4K (which it is in almost all
	 * cases, we use a fixed buffer on the stack. Only if it is higher, heap memory
	 * is used. We could use alloca() to achive a similar aspect, but there are so
	 * many issues with alloca() that I do not want to take that route.
	 * rgerhards, 2008-09-02
	 */
	if((size_t) iMaxLine < sizeof(bufRcv) - 1) {
		pRcv = bufRcv;
	} else {
		CHKmalloc(pRcv = (uchar*) malloc(iMaxLine + 1));
	}

	memset(&msgh, 0, sizeof(msgh));
	memset(&msgiov, 0, sizeof(msgiov));
#	ifdef HAVE_SCM_CREDENTIALS
	if(pLstn->bUseCreds) {
		memset(&aux, 0, sizeof(aux));
		msgh.msg_control = &aux;
		msgh.msg_controllen = sizeof(aux);
	}
#	endif
	msgiov.iov_base = (char*)pRcv;
	msgiov.iov_len = iMaxLine;
	msgh.msg_iov = &msgiov;
	msgh.msg_iovlen = 1;
/*  AIXPORT : MSG_DONTWAIT not supported */
#if defined (_AIX)
#define MSG_DONTWAIT    MSG_NONBLOCK
#endif
	iRcvd = recvmsg(pLstn->fd, &msgh, MSG_DONTWAIT);

	DBGPRINTF("Message from UNIX socket: #%d, size %d\n", pLstn->fd, (int) iRcvd);
	if(iRcvd > 0) {
#		if defined(HAVE_SCM_CREDENTIALS) || defined(HAVE_SO_TIMESTAMP)
		if(pLstn->bUseCreds) {
			struct cmsghdr *cm;
			for(cm = CMSG_FIRSTHDR(&msgh); cm; cm = CMSG_NXTHDR(&msgh, cm)) {
#				ifdef HAVE_SCM_CREDENTIALS
				if(   pLstn->bUseCreds
				   && cm->cmsg_level == SOL_SOCKET && cm->cmsg_type == SCM_CREDENTIALS) {
					memcpy(&cred, CMSG_DATA(cm), sizeof(cred));
					cred_set = 1;
				}
#				endif /* HAVE_SCM_CREDENTIALS */
#				if HAVE_SO_TIMESTAMP
				if(   pLstn->bUseSysTimeStamp
				   && cm->cmsg_level == SOL_SOCKET && cm->cmsg_type == SO_TIMESTAMP) {
					memcpy(&ts, CMSG_DATA(cm), sizeof(ts));
					ts_set = 1;
				}
#				endif /* HAVE_SO_TIMESTAMP */
			}
		}
#		endif /* defined(HAVE_SCM_CREDENTIALS) || defined(HAVE_SO_TIMESTAMP) */
		CHKiRet(SubmitMsg(pRcv, iRcvd, pLstn, (cred_set ? &cred : NULL), (ts_set ? &ts : NULL)));
	} else if(iRcvd < 0 && errno != EINTR && errno != EAGAIN) {
		char errStr[1024];
		rs_strerror_r(errno, errStr, sizeof(errStr));
		DBGPRINTF("UNIX socket error: %d = %s.\n", errno, errStr);
		LogError(errno, NO_ERRCODE, "imuxsock: recvfrom UNIX");
	}

finalize_it:
	if(pRcv != NULL && (size_t) iMaxLine >= sizeof(bufRcv) - 1)
		free(pRcv);

	RETiRet;
}


/* activate current listeners */
static rsRetVal
activateListeners(void)
{
	int actSocks;
	int i;
	DEFiRet;

	/* Initialize the system socket only if it's in use */
	if(startIndexUxLocalSockets == 0) {
		/* first apply some config settings */
		listeners[0].sockName = UCHAR_CONSTANT(_PATH_LOG);
		if(runModConf->pLogSockName != NULL) {
			listeners[0].sockName = runModConf->pLogSockName;
		}
#ifdef HAVE_LIBSYSTEMD
		else if(sd_booted()) {
			struct stat st;
			if(stat(SYSTEMD_PATH_LOG, &st) != -1 && S_ISSOCK(st.st_mode)) {
				listeners[0].sockName = (uchar*) SYSTEMD_PATH_LOG;
			}
		}
#endif
		if(runModConf->ratelimitIntervalSysSock > 0) {
			if((listeners[0].ht = create_hashtable(100, hash_from_key_fn, key_equals_fn, NULL)) == NULL) {
				/* in this case, we simply turn of rate-limiting */
				LogError(0, NO_ERRCODE, "imuxsock: turning off rate limiting because "
					"we could not create hash table\n");
				runModConf->ratelimitIntervalSysSock = 0;
			}
		} else {
			listeners[0].ht = NULL;
		}
		listeners[0].fd = -1;
		listeners[0].pRuleset = NULL;
		listeners[0].hostName = NULL;
		listeners[0].bParseHost = 0;
		listeners[0].bCreatePath = 0;
		listeners[0].ratelimitInterval = runModConf->ratelimitIntervalSysSock;
		listeners[0].ratelimitBurst = runModConf->ratelimitBurstSysSock;
		listeners[0].ratelimitSev = runModConf->ratelimitSeveritySysSock;
		listeners[0].bUseCreds = (runModConf->bWritePidSysSock || runModConf->ratelimitIntervalSysSock
		|| runModConf->bAnnotateSysSock || runModConf->bDiscardOwnMsgs
		|| runModConf->bUseSysTimeStamp) ? 1 : 0;
		listeners[0].bWritePid = runModConf->bWritePidSysSock;
		listeners[0].bAnnotate = runModConf->bAnnotateSysSock;
		listeners[0].bParseTrusted = runModConf->bParseTrusted;
		listeners[0].bParseHost = runModConf->bParseHost;
		listeners[0].bUseSpecialParser = runModConf->bUseSpecialParser;
		listeners[0].bDiscardOwnMsgs = runModConf->bDiscardOwnMsgs;
		listeners[0].bUnlink = runModConf->bUnlink;
		listeners[0].bUseSysTimeStamp = runModConf->bUseSysTimeStamp;
		listeners[0].flags = runModConf->bIgnoreTimestamp ? IGNDATE : NOFLAG;
		listeners[0].flowCtl = runModConf->bUseFlowCtl ? eFLOWCTL_LIGHT_DELAY : eFLOWCTL_NO_DELAY;
		CHKiRet(ratelimitNew(&listeners[0].dflt_ratelimiter, "imuxsock", NULL));
			ratelimitSetLinuxLike(listeners[0].dflt_ratelimiter,
			listeners[0].ratelimitInterval,
			listeners[0].ratelimitBurst);
		ratelimitSetSeverity(listeners[0].dflt_ratelimiter,listeners[0].ratelimitSev);
	}

#ifdef HAVE_LIBSYSTEMD
	sd_fds = sd_listen_fds(0);
	if(sd_fds < 0) {
		LogError(-sd_fds, NO_ERRCODE, "imuxsock: Failed to acquire systemd socket");
		ABORT_FINALIZE(RS_RET_ERR_CRE_AFUX);
	}
#endif

	/* initialize and return if will run or not */
	actSocks = 0;
	for (i = startIndexUxLocalSockets ; i < nfd ; i++) {
		if(openLogSocket(&(listeners[i])) == RS_RET_OK) {
			++actSocks;
			DBGPRINTF("imuxsock: Opened UNIX socket '%s' (fd %d).\n",
				  listeners[i].sockName, listeners[i].fd);
		}
	}

	if(actSocks == 0) {
		LogError(0, RS_RET_ERR, "imuxsock does not run because we could not "
			"aquire any socket\n");
		ABORT_FINALIZE(RS_RET_ERR);
	}

finalize_it:
	RETiRet;
}



BEGINbeginCnfLoad
CODESTARTbeginCnfLoad
	loadModConf = pModConf;
	pModConf->pConf = pConf;
	/* init our settings */
	pModConf->pLogSockName = NULL;
	pModConf->bOmitLocalLogging = 0;
	pModConf->bIgnoreTimestamp = 1;
	pModConf->bUseFlowCtl = 0;
	pModConf->bUseSysTimeStamp = 1;
	pModConf->bWritePidSysSock = 0;
	pModConf->bAnnotateSysSock = 0;
	pModConf->bParseTrusted = 0;
	pModConf->bParseHost = UNSET;
	pModConf->bUseSpecialParser = 1;
	/* if we do not process internal messages, we will see messages
	 * from ourselves, and so we need to permit this.
	 */
	pModConf->bDiscardOwnMsgs = bProcessInternalMessages;
	pModConf->bUnlink = 1;
	pModConf->ratelimitIntervalSysSock = DFLT_ratelimitInterval;
	pModConf->ratelimitBurstSysSock = DFLT_ratelimitBurst;
	pModConf->ratelimitSeveritySysSock = DFLT_ratelimitSeverity;
	bLegacyCnfModGlobalsPermitted = 1;
	/* reset legacy config vars */
	resetConfigVariables(NULL, NULL);
ENDbeginCnfLoad


BEGINsetModCnf
	struct cnfparamvals *pvals = NULL;
	int i;
CODESTARTsetModCnf
	pvals = nvlstGetParams(lst, &modpblk, NULL);
	if(pvals == NULL) {
		LogError(0, RS_RET_MISSING_CNFPARAMS, "error processing module "
				"config parameters [module(...)]");
		ABORT_FINALIZE(RS_RET_MISSING_CNFPARAMS);
	}

	if(Debug) {
		dbgprintf("module (global) param blk for imuxsock:\n");
		cnfparamsPrint(&modpblk, pvals);
	}

	for(i = 0 ; i < modpblk.nParams ; ++i) {
		if(!pvals[i].bUsed)
			continue;
		if(!strcmp(modpblk.descr[i].name, "syssock.use")) {
			loadModConf->bOmitLocalLogging = ((int) pvals[i].val.d.n) ? 0 : 1;
		} else if(!strcmp(modpblk.descr[i].name, "syssock.name")) {
			loadModConf->pLogSockName = (uchar*)es_str2cstr(pvals[i].val.d.estr, NULL);
		} else if(!strcmp(modpblk.descr[i].name, "syssock.ignoretimestamp")) {
			loadModConf->bIgnoreTimestamp = (int) pvals[i].val.d.n;
		} else if(!strcmp(modpblk.descr[i].name, "syssock.ignoreownmessages")) {
			loadModConf->bDiscardOwnMsgs = (int) pvals[i].val.d.n;
		} else if(!strcmp(modpblk.descr[i].name, "syssock.unlink")) {
			loadModConf->bUnlink = (int) pvals[i].val.d.n;
		} else if(!strcmp(modpblk.descr[i].name, "syssock.flowcontrol")) {
			loadModConf->bUseFlowCtl = (int) pvals[i].val.d.n;
		} else if(!strcmp(modpblk.descr[i].name, "syssock.usesystimestamp")) {
			loadModConf->bUseSysTimeStamp = (int) pvals[i].val.d.n;
		} else if(!strcmp(modpblk.descr[i].name, "syssock.annotate")) {
			loadModConf->bAnnotateSysSock = (int) pvals[i].val.d.n;
		} else if(!strcmp(modpblk.descr[i].name, "syssock.parsetrusted")) {
			loadModConf->bParseTrusted = (int) pvals[i].val.d.n;
		} else if(!strcmp(modpblk.descr[i].name, "syssock.parsehostname")) {
			loadModConf->bParseHost = (int) pvals[i].val.d.n;
		} else if(!strcmp(modpblk.descr[i].name, "syssock.usespecialparser")) {
			loadModConf->bUseSpecialParser = (int) pvals[i].val.d.n;
		} else if(!strcmp(modpblk.descr[i].name, "syssock.usepidfromsystem")) {
			loadModConf->bWritePidSysSock = (int) pvals[i].val.d.n;
		} else if(!strcmp(modpblk.descr[i].name, "syssock.ratelimit.interval")) {
			loadModConf->ratelimitIntervalSysSock = (int) pvals[i].val.d.n;
		} else if(!strcmp(modpblk.descr[i].name, "syssock.ratelimit.burst")) {
			loadModConf->ratelimitBurstSysSock = (int) pvals[i].val.d.n;
		} else if(!strcmp(modpblk.descr[i].name, "syssock.ratelimit.severity")) {
			loadModConf->ratelimitSeveritySysSock = (int) pvals[i].val.d.n;
		} else {
			dbgprintf("imuxsock: program error, non-handled "
			  "param '%s' in beginCnfLoad\n", modpblk.descr[i].name);
		}
	}

	/* disable legacy module-global config directives */
	bLegacyCnfModGlobalsPermitted = 0;
	loadModConf->configSetViaV2Method = 1;

finalize_it:
	if(pvals != NULL)
		cnfparamvalsDestruct(pvals, &modpblk);
ENDsetModCnf


BEGINnewInpInst
	struct cnfparamvals *pvals;
	instanceConf_t *inst;
	int i;
CODESTARTnewInpInst
	DBGPRINTF("newInpInst (imuxsock)\n");

	pvals = nvlstGetParams(lst, &inppblk, NULL);
	if(pvals == NULL) {
		LogError(0, RS_RET_MISSING_CNFPARAMS,
			        "imuxsock: required parameter are missing\n");
		ABORT_FINALIZE(RS_RET_MISSING_CNFPARAMS);
	}

	if(Debug) {
		dbgprintf("input param blk in imuxsock:\n");
		cnfparamsPrint(&inppblk, pvals);
	}

	CHKiRet(createInstance(&inst));

	for(i = 0 ; i < inppblk.nParams ; ++i) {
		if(!pvals[i].bUsed)
			continue;
		if(!strcmp(inppblk.descr[i].name, "socket")) {
			inst->sockName = (uchar*)es_str2cstr(pvals[i].val.d.estr, NULL);
		} else if(!strcmp(inppblk.descr[i].name, "createpath")) {
			inst->bCreatePath = (int) pvals[i].val.d.n;
		} else if(!strcmp(inppblk.descr[i].name, "parsetrusted")) {
			inst->bParseTrusted = (int) pvals[i].val.d.n;
		} else if(!strcmp(inppblk.descr[i].name, "ignoreownmessages")) {
			inst->bDiscardOwnMsgs = (int) pvals[i].val.d.n;
		} else if(!strcmp(inppblk.descr[i].name, "unlink")) {
			inst->bUnlink = (int) pvals[i].val.d.n;
		} else if(!strcmp(inppblk.descr[i].name, "hostname")) {
			inst->pLogHostName = (uchar*)es_str2cstr(pvals[i].val.d.estr, NULL);
		} else if(!strcmp(inppblk.descr[i].name, "ignoretimestamp")) {
			inst->bIgnoreTimestamp = (int) pvals[i].val.d.n;
		} else if(!strcmp(inppblk.descr[i].name, "flowcontrol")) {
			inst->bUseFlowCtl = (int) pvals[i].val.d.n;
		} else if(!strcmp(inppblk.descr[i].name, "usesystimestamp")) {
			inst->bUseSysTimeStamp = (int) pvals[i].val.d.n;
		} else if(!strcmp(inppblk.descr[i].name, "annotate")) {
			inst->bAnnotate = (int) pvals[i].val.d.n;
		} else if(!strcmp(inppblk.descr[i].name, "usepidfromsystem")) {
			inst->bWritePid = (int) pvals[i].val.d.n;
		} else if(!strcmp(inppblk.descr[i].name, "parsehostname")) {
			inst->bParseHost  = (int) pvals[i].val.d.n;
		} else if(!strcmp(inppblk.descr[i].name, "usespecialparser")) {
			inst->bUseSpecialParser  = (int) pvals[i].val.d.n;
		} else if(!strcmp(inppblk.descr[i].name, "ruleset")) {
			inst->pszBindRuleset = (uchar*)es_str2cstr(pvals[i].val.d.estr, NULL);
		} else if(!strcmp(inppblk.descr[i].name, "ratelimit.interval")) {
			inst->ratelimitInterval = (int) pvals[i].val.d.n;
		} else if(!strcmp(inppblk.descr[i].name, "ratelimit.burst")) {
			inst->ratelimitBurst = (int) pvals[i].val.d.n;
		} else if(!strcmp(inppblk.descr[i].name, "ratelimit.severity")) {
			inst->ratelimitSeverity = (int) pvals[i].val.d.n;
		} else {
			dbgprintf("imuxsock: program error, non-handled "
			  "param '%s'\n", inppblk.descr[i].name);
		}
	}
finalize_it:
CODE_STD_FINALIZERnewInpInst
	cnfparamvalsDestruct(pvals, &inppblk);
ENDnewInpInst


BEGINendCnfLoad
CODESTARTendCnfLoad
	if(!loadModConf->configSetViaV2Method) {
		/* persist module-specific settings from legacy config system */
		/* these are used to initialize the system log socket (listeners[0]) */
		loadModConf->bOmitLocalLogging = cs.bOmitLocalLogging;
		loadModConf->pLogSockName = cs.pLogSockName;
		loadModConf->bIgnoreTimestamp = cs.bIgnoreTimestampSysSock;
		loadModConf->bUseSysTimeStamp = cs.bUseSysTimeStampSysSock;
		loadModConf->bUseFlowCtl = cs.bUseFlowCtlSysSock;
		loadModConf->bAnnotateSysSock = cs.bAnnotateSysSock;
		loadModConf->bWritePidSysSock = cs.bWritePidSysSock;
		loadModConf->bParseTrusted = cs.bParseTrusted;
		loadModConf->ratelimitIntervalSysSock = cs.ratelimitIntervalSysSock;
		loadModConf->ratelimitBurstSysSock = cs.ratelimitBurstSysSock;
		loadModConf->ratelimitSeveritySysSock = cs.ratelimitSeveritySysSock;
	}

	loadModConf = NULL; /* done loading */
	/* free legacy config vars */
	free(cs.pLogHostName);
	cs.pLogSockName = NULL;
	cs.pLogHostName = NULL;
ENDendCnfLoad


/* function to generate error message if framework does not find requested ruleset */
static void
std_checkRuleset_genErrMsg(__attribute__((unused)) modConfData_t *modConf, instanceConf_t *inst)
{
	LogError(0, NO_ERRCODE, "imuxsock: ruleset '%s' for socket %s not found - "
			"using default ruleset instead", inst->pszBindRuleset,
			inst->sockName);
}
BEGINcheckCnf
	instanceConf_t *inst;
CODESTARTcheckCnf
	for(inst = pModConf->root ; inst != NULL ; inst = inst->next) {
		std_checkRuleset(pModConf, inst);
	}
ENDcheckCnf


BEGINactivateCnfPrePrivDrop
	instanceConf_t *inst;
	int nLstn;
	int i;
CODESTARTactivateCnfPrePrivDrop
	runModConf = pModConf;
#	ifdef OS_SOLARIS
		/* under solaris, we must NEVER process the local log socket, because
		 * it is implemented there differently. If we used it, we would actually
		 * delete it and render the system partly unusable. So don't do that.
		 * rgerhards, 2010-03-26
		 */
		startIndexUxLocalSockets = 1;
#	else
		startIndexUxLocalSockets = runModConf->bOmitLocalLogging ? 1 : 0;
#	endif
	/* we first calculate the number of listeners so that we can
	 * appropriately size the listener array. Note that we will
	 * always allocate memory for the system log socket.
	 */
	nLstn = 0;
	for(inst = runModConf->root ; inst != NULL ; inst = inst->next) {
		++nLstn;
	}
	if(nLstn > 0 || startIndexUxLocalSockets == 0) {
		DBGPRINTF("imuxsock: allocating memory for %d listeners\n", nLstn);
		CHKmalloc(listeners = realloc(listeners, (1+nLstn)*sizeof(lstn_t)));
		for(i = 1 ; i < nLstn ; ++i) {
			listeners[i].sockName = NULL;
			listeners[i].fd  = -1;
		}
		for(inst = runModConf->root ; inst != NULL ; inst = inst->next) {
			addListner(inst);
		}
		CHKiRet(activateListeners());
	}
finalize_it:
ENDactivateCnfPrePrivDrop


BEGINactivateCnf
CODESTARTactivateCnf
ENDactivateCnf


BEGINfreeCnf
	instanceConf_t *inst, *del;
CODESTARTfreeCnf
	free(pModConf->pLogSockName);
	for(inst = pModConf->root ; inst != NULL ; ) {
		free(inst->sockName);
		free(inst->pszBindRuleset);
		free(inst->pLogHostName);
		del = inst;
		inst = inst->next;
		free(del);
	}
ENDfreeCnf


/* This function is called to gather input. */
BEGINrunInput
	int nfds;
	int i;
CODESTARTrunInput
	struct pollfd *const pollfds = calloc(nfd, sizeof(struct pollfd));
	CHKmalloc(pollfds);
	if(startIndexUxLocalSockets == 1 && nfd == 1) {
		/* No sockets were configured, no reason to run. */
		ABORT_FINALIZE(RS_RET_OK);
	}
	if(startIndexUxLocalSockets == 1) {
		pollfds[0].fd = -1;
	}
	for (i = startIndexUxLocalSockets; i < nfd; i++) {
		pollfds[i].fd = listeners[i].fd;
		pollfds[i].events = POLLIN;
	}

	/* this is an endless loop - it is terminated when the thread is
	 * signalled to do so.
	 */
	while(1) {
		DBGPRINTF("--------imuxsock calling poll() on %d fds\n", nfd);

		nfds = poll(pollfds, nfd, -1);
		if(glbl.GetGlobalInputTermState() == 1)
			break; /* terminate input! */

		if(nfds < 0) {
			if(errno == EINTR) {
				DBGPRINTF("imuxsock: EINTR occured\n");
			} else {
				LogMsg(errno, RS_RET_POLL_ERR, LOG_WARNING, "imuxsock: poll "
					"system call failed, may cause further troubles");
			}
			nfds = 0;
		}

		for (i = startIndexUxLocalSockets ; i < nfd && nfds > 0; i++) {
			if(glbl.GetGlobalInputTermState() == 1)
				ABORT_FINALIZE(RS_RET_FORCE_TERM); /* terminate input! */
			if(pollfds[i].revents & POLLIN) {
				readSocket(&(listeners[i]));
				--nfds; /* indicate we have processed one */
			}
		}
	}

finalize_it:
	free(pollfds);
ENDrunInput


BEGINwillRun
CODESTARTwillRun
ENDwillRun


BEGINafterRun
	int i;
CODESTARTafterRun
	/* do cleanup here */
	if(startIndexUxLocalSockets == 1 && nfd == 1) {
		/* No sockets were configured, no cleanup needed. */
		return RS_RET_OK;
	}

	/* Close the UNIX sockets. */
	for (i = 0; i < nfd; i++)
		if (listeners[i].fd != -1)
			close(listeners[i].fd);

	/* Clean-up files. */
	for(i = startIndexUxLocalSockets; i < nfd; i++)
		if (listeners[i].sockName && listeners[i].fd != -1) {
			/* If systemd passed us a socket it is systemd's job to clean it up.
			 * Do not unlink it -- we will get same socket (node) from systemd
			 * e.g. on restart again.
			 */
			if (sd_fds > 0
#			ifdef HAVE_LIBSYSTEMD
			    && listeners[i].fd >= SD_LISTEN_FDS_START &&
			       listeners[i].fd <  SD_LISTEN_FDS_START + sd_fds
#			endif
			   )
				continue;

			if(listeners[i].bUnlink) {
				DBGPRINTF("imuxsock: unlinking unix socket file[%d] %s\n", i, listeners[i].sockName);
				unlink((char*) listeners[i].sockName);
			}
		}

	discardLogSockets();
	nfd = 1;
ENDafterRun


BEGINmodExit
CODESTARTmodExit
	free(listeners);
	if(pInputName != NULL)
		prop.Destruct(&pInputName);

	statsobj.Destruct(&modStats);

	objRelease(parser, CORE_COMPONENT);
	objRelease(glbl, CORE_COMPONENT);
	objRelease(prop, CORE_COMPONENT);
	objRelease(statsobj, CORE_COMPONENT);
	objRelease(datetime, CORE_COMPONENT);
	objRelease(ruleset, CORE_COMPONENT);
ENDmodExit


BEGINisCompatibleWithFeature
CODESTARTisCompatibleWithFeature
	if(eFeat == sFEATURENonCancelInputTermination)
		iRet = RS_RET_OK;
ENDisCompatibleWithFeature


BEGINqueryEtryPt
CODESTARTqueryEtryPt
CODEqueryEtryPt_STD_IMOD_QUERIES
CODEqueryEtryPt_STD_CONF2_QUERIES
CODEqueryEtryPt_STD_CONF2_setModCnf_QUERIES
CODEqueryEtryPt_STD_CONF2_PREPRIVDROP_QUERIES
CODEqueryEtryPt_STD_CONF2_IMOD_QUERIES
CODEqueryEtryPt_IsCompatibleWithFeature_IF_OMOD_QUERIES
ENDqueryEtryPt

static rsRetVal resetConfigVariables(uchar __attribute__((unused)) *pp, void __attribute__((unused)) *pVal)
{
	free(cs.pLogSockName);
	cs.pLogSockName = NULL;
	free(cs.pLogHostName);
	cs.bOmitLocalLogging = 0;
	cs.pLogHostName = NULL;
	cs.bIgnoreTimestamp = 1;
	cs.bIgnoreTimestampSysSock = 1;
	cs.bUseFlowCtl = 0;
	cs.bUseFlowCtlSysSock = 0;
	cs.bUseSysTimeStamp = 1;
	cs.bUseSysTimeStampSysSock = 1;
	cs.bWritePid = 0;
	cs.bWritePidSysSock = 0;
	cs.bAnnotate = 0;
	cs.bAnnotateSysSock = 0;
	cs.bParseTrusted = 0;
	cs.bCreatePath = DFLT_bCreatePath;
	cs.ratelimitInterval = DFLT_ratelimitInterval;
	cs.ratelimitIntervalSysSock = DFLT_ratelimitInterval;
	cs.ratelimitBurst = DFLT_ratelimitBurst;
	cs.ratelimitBurstSysSock = DFLT_ratelimitBurst;
	cs.ratelimitSeverity = DFLT_ratelimitSeverity;
	cs.ratelimitSeveritySysSock = DFLT_ratelimitSeverity;

	return RS_RET_OK;
}


BEGINmodInit()
CODESTARTmodInit
	*ipIFVersProvided = CURR_MOD_IF_VERSION; /* we only support the current interface specification */
CODEmodInit_QueryRegCFSLineHdlr
	CHKiRet(objUse(glbl, CORE_COMPONENT));
	CHKiRet(objUse(net, CORE_COMPONENT));
	CHKiRet(objUse(prop, CORE_COMPONENT));
	CHKiRet(objUse(statsobj, CORE_COMPONENT));
	CHKiRet(objUse(datetime, CORE_COMPONENT));
	CHKiRet(objUse(parser, CORE_COMPONENT));
	CHKiRet(objUse(ruleset, CORE_COMPONENT));

	DBGPRINTF("imuxsock version %s initializing\n", PACKAGE_VERSION);

	/* init legacy config vars */
	cs.pLogSockName = NULL;
	cs.pLogHostName = NULL;	/* host name to use with this socket */

	/* we need to create the inputName property (only once during our lifetime) */
	CHKiRet(prop.Construct(&pInputName));
	CHKiRet(prop.SetString(pInputName, UCHAR_CONSTANT("imuxsock"), sizeof("imuxsock") - 1));
	CHKiRet(prop.ConstructFinalize(pInputName));

	/* right now, glbl does not permit per-instance IP address notation. As long as this
	 * is the case, it is OK to query the HostIP once here at this location. HOWEVER, the
	 * whole concept is not 100% clean and needs to be addressed on a higher layer.
	 * TODO / rgerhards, 2012-04-11
	 */
	pLocalHostIP = glbl.GetLocalHostIP();

	/* register config file handlers */
	CHKiRet(omsdRegCFSLineHdlr((uchar *)"inputunixlistensocketignoremsgtimestamp", 0, eCmdHdlrBinary,
		NULL, &cs.bIgnoreTimestamp, STD_LOADABLE_MODULE_ID));
	CHKiRet(omsdRegCFSLineHdlr((uchar *)"inputunixlistensockethostname", 0, eCmdHdlrGetWord,
		NULL, &cs.pLogHostName, STD_LOADABLE_MODULE_ID));
	CHKiRet(omsdRegCFSLineHdlr((uchar *)"inputunixlistensocketflowcontrol", 0, eCmdHdlrBinary,
		NULL, &cs.bUseFlowCtl, STD_LOADABLE_MODULE_ID));
	CHKiRet(omsdRegCFSLineHdlr((uchar *)"inputunixlistensocketannotate", 0, eCmdHdlrBinary,
		NULL, &cs.bAnnotate, STD_LOADABLE_MODULE_ID));
	CHKiRet(omsdRegCFSLineHdlr((uchar *)"inputunixlistensocketcreatepath", 0, eCmdHdlrBinary,
		NULL, &cs.bCreatePath, STD_LOADABLE_MODULE_ID));
	CHKiRet(omsdRegCFSLineHdlr((uchar *)"inputunixlistensocketusesystimestamp", 0, eCmdHdlrBinary,
		NULL, &cs.bUseSysTimeStamp, STD_LOADABLE_MODULE_ID));
	CHKiRet(omsdRegCFSLineHdlr((uchar *)"addunixlistensocket", 0, eCmdHdlrGetWord,
		addInstance, NULL, STD_LOADABLE_MODULE_ID));
	CHKiRet(omsdRegCFSLineHdlr((uchar *)"inputunixlistensocketusepidfromsystem", 0, eCmdHdlrBinary,
		NULL, &cs.bWritePid, STD_LOADABLE_MODULE_ID));
	CHKiRet(omsdRegCFSLineHdlr((uchar *)"imuxsockratelimitinterval", 0, eCmdHdlrInt,
		NULL, &cs.ratelimitInterval, STD_LOADABLE_MODULE_ID));
	CHKiRet(omsdRegCFSLineHdlr((uchar *)"imuxsockratelimitburst", 0, eCmdHdlrInt,
		NULL, &cs.ratelimitBurst, STD_LOADABLE_MODULE_ID));
	CHKiRet(omsdRegCFSLineHdlr((uchar *)"imuxsockratelimitseverity", 0, eCmdHdlrInt,
		NULL, &cs.ratelimitSeverity, STD_LOADABLE_MODULE_ID));
	CHKiRet(omsdRegCFSLineHdlr((uchar *)"resetconfigvariables", 1, eCmdHdlrCustomHandler,
		resetConfigVariables, NULL, STD_LOADABLE_MODULE_ID));
	/* the following one is a (dirty) trick: the system log socket is not added via
	 * an "addUnixListenSocket" config format. As such, it's properties can not be modified
	 * via $InputUnixListenSocket*". So we need to add a special directive
	 * for that. We should revisit all of that once we have the new config format...
	 * rgerhards, 2008-03-06
	 */
	CHKiRet(regCfSysLineHdlr2((uchar *)"omitlocallogging", 0, eCmdHdlrBinary,
		NULL, &cs.bOmitLocalLogging, STD_LOADABLE_MODULE_ID, &bLegacyCnfModGlobalsPermitted));
	CHKiRet(regCfSysLineHdlr2((uchar *)"systemlogsocketname", 0, eCmdHdlrGetWord,
		NULL, &cs.pLogSockName, STD_LOADABLE_MODULE_ID, &bLegacyCnfModGlobalsPermitted));
	CHKiRet(regCfSysLineHdlr2((uchar *)"systemlogsocketignoremsgtimestamp", 0, eCmdHdlrBinary,
		NULL, &cs.bIgnoreTimestampSysSock, STD_LOADABLE_MODULE_ID, &bLegacyCnfModGlobalsPermitted));
	CHKiRet(regCfSysLineHdlr2((uchar *)"systemlogsocketflowcontrol", 0, eCmdHdlrBinary,
		NULL, &cs.bUseFlowCtlSysSock, STD_LOADABLE_MODULE_ID, &bLegacyCnfModGlobalsPermitted));
	CHKiRet(regCfSysLineHdlr2((uchar *)"systemlogusesystimestamp", 0, eCmdHdlrBinary,
		NULL, &cs.bUseSysTimeStampSysSock, STD_LOADABLE_MODULE_ID, &bLegacyCnfModGlobalsPermitted));
	CHKiRet(regCfSysLineHdlr2((uchar *)"systemlogsocketannotate", 0, eCmdHdlrBinary,
		NULL, &cs.bAnnotateSysSock, STD_LOADABLE_MODULE_ID, &bLegacyCnfModGlobalsPermitted));
	CHKiRet(regCfSysLineHdlr2((uchar *)"systemlogparsetrusted", 0, eCmdHdlrBinary,
		NULL, &cs.bParseTrusted, STD_LOADABLE_MODULE_ID, &bLegacyCnfModGlobalsPermitted));
	CHKiRet(regCfSysLineHdlr2((uchar *)"systemlogusepidfromsystem", 0, eCmdHdlrBinary,
		NULL, &cs.bWritePidSysSock, STD_LOADABLE_MODULE_ID, &bLegacyCnfModGlobalsPermitted));
	CHKiRet(regCfSysLineHdlr2((uchar *)"systemlogratelimitinterval", 0, eCmdHdlrInt,
		NULL, &cs.ratelimitIntervalSysSock, STD_LOADABLE_MODULE_ID, &bLegacyCnfModGlobalsPermitted));
	CHKiRet(regCfSysLineHdlr2((uchar *)"systemlogratelimitburst", 0, eCmdHdlrInt,
		NULL, &cs.ratelimitBurstSysSock, STD_LOADABLE_MODULE_ID, &bLegacyCnfModGlobalsPermitted));
	CHKiRet(regCfSysLineHdlr2((uchar *)"systemlogratelimitseverity", 0, eCmdHdlrInt,
		NULL, &cs.ratelimitSeveritySysSock, STD_LOADABLE_MODULE_ID, &bLegacyCnfModGlobalsPermitted));
	
	/* support statistics gathering */
	CHKiRet(statsobj.Construct(&modStats));
	CHKiRet(statsobj.SetName(modStats, UCHAR_CONSTANT("imuxsock")));
	CHKiRet(statsobj.SetOrigin(modStats, UCHAR_CONSTANT("imuxsock")));
	STATSCOUNTER_INIT(ctrSubmit, mutCtrSubmit);
	CHKiRet(statsobj.AddCounter(modStats, UCHAR_CONSTANT("submitted"),
		ctrType_IntCtr, CTR_FLAG_RESETTABLE, &ctrSubmit));
	STATSCOUNTER_INIT(ctrLostRatelimit, mutCtrLostRatelimit);
	CHKiRet(statsobj.AddCounter(modStats, UCHAR_CONSTANT("ratelimit.discarded"),
		ctrType_IntCtr, CTR_FLAG_RESETTABLE, &ctrLostRatelimit));
	STATSCOUNTER_INIT(ctrNumRatelimiters, mutCtrNumRatelimiters);
	CHKiRet(statsobj.AddCounter(modStats, UCHAR_CONSTANT("ratelimit.numratelimiters"),
		ctrType_IntCtr, CTR_FLAG_RESETTABLE, &ctrNumRatelimiters));
	CHKiRet(statsobj.ConstructFinalize(modStats));

ENDmodInit<|MERGE_RESOLUTION|>--- conflicted
+++ resolved
@@ -64,12 +64,7 @@
 #include "hashtable.h"
 #include "ratelimit.h"
 
-<<<<<<< HEAD
-#ifdef __GNUC__
-#pragma GCC diagnostic ignored "-Wswitch-enum"
-#endif
-=======
->>>>>>> 511c9195
+
 
 MODULE_TYPE_INPUT
 MODULE_TYPE_NOKEEP
