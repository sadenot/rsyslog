/* imuxsock.c
 * This is the implementation of the Unix sockets input module.
 *
 * NOTE: read comments in module-template.h to understand how this file
 *       works!
 *
 * File begun on 2007-12-20 by RGerhards (extracted from syslogd.c)
 *
 * Copyright 2007-2011 Rainer Gerhards and Adiscon GmbH.
 *
 * This file is part of rsyslog.
 *
 * Rsyslog is free software: you can redistribute it and/or modify
 * it under the terms of the GNU General Public License as published by
 * the Free Software Foundation, either version 3 of the License, or
 * (at your option) any later version.
 *
 * Rsyslog is distributed in the hope that it will be useful,
 * but WITHOUT ANY WARRANTY; without even the implied warranty of
 * MERCHANTABILITY or FITNESS FOR A PARTICULAR PURPOSE.  See the
 * GNU General Public License for more details.
 *
 * You should have received a copy of the GNU General Public License
 * along with Rsyslog.  If not, see <http://www.gnu.org/licenses/>.
 *
 * A copy of the GPL can be found in the file "COPYING" in this distribution.
 */
#include "config.h"
#include "rsyslog.h"
#include <stdlib.h>
#include <stdio.h>
#include <ctype.h>
#include <assert.h>
#include <string.h>
#include <errno.h>
#include <unistd.h>
#include <fcntl.h>
#include <sys/stat.h>
#include <sys/un.h>
#include <sys/socket.h>
#include "dirty.h"
#include "cfsysline.h"
#include "unicode-helper.h"
#include "module-template.h"
#include "srUtils.h"
#include "errmsg.h"
#include "net.h"
#include "glbl.h"
#include "msg.h"
#include "parser.h"
#include "prop.h"
#include "debug.h"
#include "unlimited_select.h"
#include "sd-daemon.h"
#include "statsobj.h"
#include "datetime.h"
#include "hashtable.h"

MODULE_TYPE_INPUT
MODULE_TYPE_NOKEEP
MODULE_CNFNAME("imuxsock")

/* defines */
#define MAXFUNIX	50
#ifndef _PATH_LOG
#ifdef BSD
#define _PATH_LOG	"/var/run/log"
#else
#define _PATH_LOG	"/dev/log"
#endif
#endif
#ifndef SYSTEMD_JOURNAL
#define SYSTEMD_JOURNAL  "/run/systemd/journal"
#endif
#ifndef SYSTEMD_PATH_LOG
#define SYSTEMD_PATH_LOG SYSTEMD_JOURNAL "/syslog"
#endif

/* forward definitions */
static rsRetVal resetConfigVariables(uchar __attribute__((unused)) *pp, void __attribute__((unused)) *pVal);

/* emulate struct ucred for platforms that do not have it */
#ifndef HAVE_SCM_CREDENTIALS
struct ucred { int pid; };
#endif

/* handle some defines missing on more than one platform */
#ifndef SUN_LEN
#define SUN_LEN(su) \
   (sizeof(*(su)) - sizeof((su)->sun_path) + strlen((su)->sun_path))
#endif
/* Module static data */
DEF_IMOD_STATIC_DATA
DEFobjCurrIf(errmsg)
DEFobjCurrIf(glbl)
DEFobjCurrIf(prop)
DEFobjCurrIf(net)
DEFobjCurrIf(parser)
DEFobjCurrIf(datetime)
DEFobjCurrIf(statsobj)


statsobj_t *modStats;
STATSCOUNTER_DEF(ctrSubmit, mutCtrSubmit)
STATSCOUNTER_DEF(ctrLostRatelimit, mutCtrLostRatelimit)
STATSCOUNTER_DEF(ctrNumRatelimiters, mutCtrNumRatelimiters)

struct rs_ratelimit_state {
	unsigned short interval;
	unsigned short burst;
	unsigned done;
	unsigned missed;
	time_t begin;
};
typedef struct rs_ratelimit_state rs_ratelimit_state_t;


/* a very simple "hash function" for process IDs - we simply use the
 * pid itself: it is quite expected that all pids may log some time, but
 * from a collision point of view it is likely that long-running daemons 
 * start early and so will stay right in the top spots of the
 * collision list.
 */
static unsigned int
hash_from_key_fn(void *k)
{
	return((unsigned) *((pid_t*) k));
}

static int
key_equals_fn(void *key1, void *key2)
{
	return *((pid_t*) key1) == *((pid_t*) key2);
}


/* structure to describe a specific listener */
typedef struct lstn_s {
	uchar *sockName;	/* read-only after startup */
	prop_t *hostName;	/* host-name override - if set, use this instead of actual name */
	int fd;			/* read-only after startup */
	int flags;		/* should parser parse host name?  read-only after startup */
	int flowCtl;		/* flow control settings for this socket */
	int ratelimitInterval;
	int ratelimitBurst;
	intTiny ratelimitSev;	/* severity level (and below) for which rate-limiting shall apply */
	struct hashtable *ht;	/* our hashtable for rate-limiting */
	sbool bParseHost;	/* should parser parse host name?  read-only after startup */
	sbool bCreatePath;	/* auto-creation of socket directory? */
	sbool bUseCreds;	/* pull original creator credentials from socket */
	sbool bAnnotate;	/* annotate events with trusted properties */
	sbool bWritePid;	/* write original PID into tag */
	sbool bUseSysTimeStamp;	/* use timestamp from system (instead of from message) */
} lstn_t;
static lstn_t listeners[MAXFUNIX];

static prop_t *pLocalHostIP = NULL;	/* there is only one global IP for all internally-generated messages */
static prop_t *pInputName = NULL;	/* our inputName currently is always "imudp", and this will hold it */
static int startIndexUxLocalSockets; /* process fd from that index on (used to
 				   * suppress local logging. rgerhards 2005-08-01
				   * read-only after startup
				   */
static int nfd = 1; /* number of Unix sockets open / read-only after startup */
static int sd_fds = 0;			/* number of systemd activated sockets */

/* config vars for legacy config system */
#define DFLT_bCreatePath 0
#define DFLT_ratelimitInterval 0
#define DFLT_ratelimitBurst 200
#define DFLT_ratelimitSeverity 1			/* do not rate-limit emergency messages */
static struct configSettings_s {
	int bOmitLocalLogging;
	uchar *pLogSockName;
	uchar *pLogHostName;		/* host name to use with this socket */
	int bUseFlowCtl;		/* use flow control or not (if yes, only LIGHT is used! */
	int bIgnoreTimestamp;		/* ignore timestamps present in the incoming message? */
	int bUseSysTimeStamp;		/* use timestamp from system (rather than from message) */
	int bUseSysTimeStampSysSock;	/* same, for system log socket */
	int bWritePid;			/* use credentials from recvmsg() and fixup PID in TAG */
	int bWritePidSysSock;		/* use credentials from recvmsg() and fixup PID in TAG */
	int bCreatePath;		/* auto-create socket path? */
	int ratelimitInterval;		/* interval in seconds, 0 = off */
	int ratelimitIntervalSysSock;
	int ratelimitBurst;		/* max nbr of messages in interval */
	int ratelimitBurstSysSock;
	int ratelimitSeverity;
	int ratelimitSeveritySysSock;
	int bAnnotate;			/* annotate trusted properties */
	int bAnnotateSysSock;		/* same, for system log socket */
} cs;

struct instanceConf_s {
	uchar *sockName;
	uchar *pLogHostName;		/* host name to use with this socket */
	sbool bUseFlowCtl;		/* use flow control or not (if yes, only LIGHT is used! */
	sbool bIgnoreTimestamp;		/* ignore timestamps present in the incoming message? */
	sbool bWritePid;		/* use credentials from recvmsg() and fixup PID in TAG */
	sbool bUseSysTimeStamp;		/* use timestamp from system (instead of from message) */
	int bCreatePath;		/* auto-create socket path? */
	int ratelimitInterval;		/* interval in seconds, 0 = off */
	int ratelimitBurst;		/* max nbr of messages in interval */
	int ratelimitSeverity;
	int bAnnotate;			/* annotate trusted properties */
	struct instanceConf_s *next;
};

struct modConfData_s {
	rsconf_t *pConf;		/* our overall config object */
	instanceConf_t *root, *tail;
	uchar *pLogSockName;
	int ratelimitIntervalSysSock;
	int ratelimitBurstSysSock;
	int ratelimitSeveritySysSock;
	sbool bOmitLocalLogging;
	sbool bWritePidSysSock;
	int bAnnotateSysSock;
	sbool bUseSysTimeStamp;
};
static modConfData_t *loadModConf = NULL;/* modConf ptr to use for the current load process */
static modConfData_t *runModConf = NULL;/* modConf ptr to use for the current load process */

/* we do not use this, because we do not bind to a ruleset so far
 * enable when this is changed: #include "im-helper.h" */ /* must be included AFTER the type definitions! */


static void 
initRatelimitState(struct rs_ratelimit_state *rs, unsigned short interval, unsigned short burst)
{
	rs->interval = interval;
	rs->burst = burst;
	rs->done = 0;
	rs->missed = 0;
	rs->begin = 0;
}


/* ratelimiting support, modelled after the linux kernel
 * returns 1 if message is within rate limit and shall be 
 * processed, 0 otherwise.
 * This implementation is NOT THREAD-SAFE and must not 
 * be called concurrently.
 */
static inline int
withinRatelimit(struct rs_ratelimit_state *rs, time_t tt, pid_t pid)
{
	int ret;
	uchar msgbuf[1024];

	if(rs->interval == 0) {
		ret = 1;
		goto finalize_it;
	}

	assert(rs->burst != 0);

	if(rs->begin == 0)
		rs->begin = tt;

	/* resume if we go out of out time window */
	if(tt > rs->begin + rs->interval) {
		if(rs->missed) {
			snprintf((char*)msgbuf, sizeof(msgbuf),
			         "imuxsock lost %u messages from pid %lu due to rate-limiting",
				 rs->missed, (unsigned long) pid);
			logmsgInternal(RS_RET_RATE_LIMITED, LOG_SYSLOG|LOG_INFO, msgbuf, 0);
			rs->missed = 0;
		}
		rs->begin = 0;
		rs->done = 0;
	}

	/* do actual limit check */
	if(rs->burst > rs->done) {
		rs->done++;
		ret = 1;
	} else {
		if(rs->missed == 0) {
			snprintf((char*)msgbuf, sizeof(msgbuf),
			         "imuxsock begins to drop messages from pid %lu due to rate-limiting",
				 (unsigned long) pid);
			logmsgInternal(RS_RET_RATE_LIMITED, LOG_SYSLOG|LOG_INFO, msgbuf, 0);
		}
		rs->missed++;
		ret = 0;
	}

finalize_it:
	return ret;
}


/* set the timestamp ignore / not ignore option for the system
 * log socket. This must be done separtely, as it is not added via a command
 * but present by default. -- rgerhards, 2008-03-06
 */
static rsRetVal setSystemLogTimestampIgnore(void __attribute__((unused)) *pVal, int iNewVal)
{
	DEFiRet;
	listeners[0].flags = iNewVal ? IGNDATE : NOFLAG;
	RETiRet;
}

/* set flowcontrol for the system log socket
 */
static rsRetVal setSystemLogFlowControl(void __attribute__((unused)) *pVal, int iNewVal)
{
	DEFiRet;
	listeners[0].flowCtl = iNewVal ? eFLOWCTL_LIGHT_DELAY : eFLOWCTL_NO_DELAY;
	RETiRet;
}


/* This function is called when a new listen socket instace shall be added to 
 * the current config object via the legacy config system. It just shuffles
 * all parameters to the listener in-memory instance.
 * rgerhards, 2011-05-12
 */
static rsRetVal addInstance(void __attribute__((unused)) *pVal, uchar *pNewVal)
{
	instanceConf_t *inst;
	DEFiRet;

	if(pNewVal == NULL || pNewVal[0] == '\0') {
		errmsg.LogError(0, RS_RET_SOCKNAME_MISSING , "imuxsock: socket name must be specified, "
			        "but is not - listener not created\n");
		if(pNewVal != NULL)
			free(pNewVal);
		ABORT_FINALIZE(RS_RET_SOCKNAME_MISSING);
	}

	CHKmalloc(inst = MALLOC(sizeof(instanceConf_t)));
	inst->sockName = pNewVal;
	inst->ratelimitInterval = cs.ratelimitInterval;
	inst->ratelimitBurst = cs.ratelimitBurst;
	inst->ratelimitSeverity = cs.ratelimitSeverity;
	inst->bUseFlowCtl = cs.bUseFlowCtl;
	inst->bIgnoreTimestamp = cs.bIgnoreTimestamp;
	inst->bCreatePath = cs.bCreatePath;
	inst->bUseSysTimeStamp = cs.bUseSysTimeStamp;
	inst->bWritePid = cs.bWritePid;
	inst->bAnnotate = cs.bAnnotate;
	inst->next = NULL;

	/* node created, let's add to config */
	if(loadModConf->tail == NULL) {
		loadModConf->tail = loadModConf->root = inst;
	} else {
		loadModConf->tail->next = inst;
		loadModConf->tail = inst;
	}

	/* some legacy conf processing */
	free(cs.pLogHostName); /* reset hostname for next socket */
	cs.pLogHostName = NULL;

finalize_it:
	RETiRet;
}


/* add an additional listen socket. Socket names are added
 * until the array is filled up. It is never reset, only at
 * module unload.
 * TODO: we should change the array to a list so that we
 * can support any number of listen socket names.
 * rgerhards, 2007-12-20
 * added capability to specify hostname for socket -- rgerhards, 2008-08-01
 */
static rsRetVal
addListner(instanceConf_t *inst)
{
	DEFiRet;

	if(nfd < MAXFUNIX) {
		if(*inst->sockName == ':') {
			listeners[nfd].bParseHost = 1;
		} else {
			listeners[nfd].bParseHost = 0;
		}
		CHKiRet(prop.Construct(&(listeners[nfd].hostName)));
		if(inst->pLogHostName == NULL) {
			CHKiRet(prop.SetString(listeners[nfd].hostName, glbl.GetLocalHostName(),
				ustrlen(glbl.GetLocalHostName())));
		} else {
			CHKiRet(prop.SetString(listeners[nfd].hostName, inst->pLogHostName, ustrlen(inst->pLogHostName)));
		}
		CHKiRet(prop.ConstructFinalize(listeners[nfd].hostName));
		if(inst->ratelimitInterval > 0) {
			if((listeners[nfd].ht = create_hashtable(100, hash_from_key_fn, key_equals_fn, NULL)) == NULL) {
				/* in this case, we simply turn off rate-limiting */
				dbgprintf("imuxsock: turning off rate limiting because we could not "
					  "create hash table\n");
				inst->ratelimitInterval = 0;
			}
		}
		listeners[nfd].ratelimitInterval = inst->ratelimitInterval;
		listeners[nfd].ratelimitBurst = inst->ratelimitBurst;
		listeners[nfd].ratelimitSev = inst->ratelimitSeverity;
		listeners[nfd].flowCtl = inst->bUseFlowCtl ? eFLOWCTL_LIGHT_DELAY : eFLOWCTL_NO_DELAY;
		listeners[nfd].flags = inst->bIgnoreTimestamp ? IGNDATE : NOFLAG;
		listeners[nfd].bCreatePath = inst->bCreatePath;
		listeners[nfd].sockName = ustrdup(inst->sockName);
		listeners[nfd].bUseCreds = (inst->bWritePid || inst->ratelimitInterval || inst->bAnnotate) ? 1 : 0;
		listeners[nfd].bAnnotate = inst->bAnnotate;
		listeners[nfd].bWritePid = inst->bWritePid;
		listeners[nfd].bUseSysTimeStamp = inst->bUseSysTimeStamp;
		nfd++;
	} else {
		errmsg.LogError(0, NO_ERRCODE, "Out of unix socket name descriptors, ignoring %s\n",
			 inst->sockName);
	}

finalize_it:
	RETiRet;
}


/* discard all log sockets except for "socket" 0. Data for it comes from
 * the constant memory pool - and if not, it is freeed via some other pointer.
 */
static rsRetVal discardLogSockets(void)
{
	int i;

        for (i = 1; i < nfd; i++) {
		if(listeners[i].sockName != NULL) {
			free(listeners[i].sockName);
			listeners[i].sockName = NULL;
		}
		if(listeners[i].hostName != NULL) {
			prop.Destruct(&(listeners[i].hostName));
		}
		if(listeners[i].ht != NULL) {
			hashtable_destroy(listeners[i].ht, 1); /* 1 => free all values automatically */
		}
	}

	return RS_RET_OK;
}


/* used to create a log socket if NOT passed in via systemd. 
 */
static inline rsRetVal
createLogSocket(lstn_t *pLstn)
{
	struct sockaddr_un sunx;
	DEFiRet;

	unlink((char*)pLstn->sockName);
	memset(&sunx, 0, sizeof(sunx));
	sunx.sun_family = AF_UNIX;
	if(pLstn->bCreatePath) {
		makeFileParentDirs((uchar*)pLstn->sockName, ustrlen(pLstn->sockName), 0755, -1, -1, 0);
	}
	strncpy(sunx.sun_path, (char*)pLstn->sockName, sizeof(sunx.sun_path));
	pLstn->fd = socket(AF_UNIX, SOCK_DGRAM, 0);
	if(pLstn->fd < 0 || bind(pLstn->fd, (struct sockaddr *) &sunx, SUN_LEN(&sunx)) < 0 ||
	    chmod((char*)pLstn->sockName, 0666) < 0) {
		errmsg.LogError(errno, NO_ERRCODE, "cannot create '%s'", pLstn->sockName);
		dbgprintf("cannot create %s (%d).\n", pLstn->sockName, errno);
		close(pLstn->fd);
		pLstn->fd = -1;
		ABORT_FINALIZE(RS_RET_ERR_CRE_AFUX);
	}
finalize_it:
	RETiRet;
}


static inline rsRetVal
openLogSocket(lstn_t *pLstn)
{
	DEFiRet;
	int one;

	if(pLstn->sockName[0] == '\0')
		return -1;

	pLstn->fd = -1;

	if (sd_fds > 0) {
               /* Check if the current socket is a systemd activated one.
	        * If so, just use it.
		*/
		int fd;

		for (fd = SD_LISTEN_FDS_START; fd < SD_LISTEN_FDS_START + sd_fds; fd++) {
			if( sd_is_socket_unix(fd, SOCK_DGRAM, -1, (const char*) pLstn->sockName, 0) == 1) {
				/* ok, it matches -- just use as is */
				pLstn->fd = fd;

				dbgprintf("imuxsock: Acquired UNIX socket '%s' (fd %d) from systemd.\n",
					pLstn->sockName, pLstn->fd);
				break;
			}
			/*
			 * otherwise it either didn't matched *this* socket and
			 * we just continue to check the next one or there were
			 * an error and we will create a new socket bellow.
			 */
		}
	}

	if (pLstn->fd == -1) {
		CHKiRet(createLogSocket(pLstn));
	}

#	if HAVE_SCM_CREDENTIALS
	if(pLstn->bUseCreds) {
		one = 1;
		if(setsockopt(pLstn->fd, SOL_SOCKET, SO_PASSCRED, &one, (socklen_t) sizeof(one)) != 0) {
			errmsg.LogError(errno, NO_ERRCODE, "set SO_PASSCRED failed on '%s'", pLstn->sockName);
			pLstn->bUseCreds = 0;
		}
		if(setsockopt(pLstn->fd, SOL_SOCKET, SCM_CREDENTIALS, &one, sizeof(one)) != 0) {
			errmsg.LogError(errno, NO_ERRCODE, "set SCM_CREDENTIALS failed on '%s'", pLstn->sockName);
			pLstn->bUseCreds = 0;
		}
// TODO: move to its own #if
		if(setsockopt(pLstn->fd, SOL_SOCKET, SO_TIMESTAMP, &one, sizeof(one)) != 0) {
			errmsg.LogError(errno, NO_ERRCODE, "set SO_TIMESTAMP failed on '%s'", pLstn->sockName);
		}
	}
#	else /* HAVE_SCM_CREDENTIALS */
	pLstn->bUseCreds = 0;
	pLstn->bAnnotate = 0;
#	endif /* HAVE_SCM_CREDENTIALS */

finalize_it:
	if(iRet != RS_RET_OK) {
		close(pLstn->fd);
		pLstn->fd = -1;
	}

	RETiRet;
}


/* find ratelimiter to use for this message. Currently, we use the
 * pid, but may change to cgroup later (probably via a config switch).
 * Returns NULL if not found or rate-limiting not activated for this
 * listener (the latter being a performance enhancement).
 */
static inline rsRetVal
findRatelimiter(lstn_t *pLstn, struct ucred *cred, rs_ratelimit_state_t **prl)
{
	rs_ratelimit_state_t *rl;
	int r;
	pid_t *keybuf;
	DEFiRet;

	if(cred == NULL)
		FINALIZE;
	if(pLstn->ratelimitInterval == 0) {
		*prl = NULL;
		FINALIZE;
	}

	rl = hashtable_search(pLstn->ht, &cred->pid);
	if(rl == NULL) {
		/* we need to add a new ratelimiter, process not seen before! */
		dbgprintf("imuxsock: no ratelimiter for pid %lu, creating one\n",
			  (unsigned long) cred->pid);
		STATSCOUNTER_INC(ctrNumRatelimiters, mutCtrNumRatelimiters);
		CHKmalloc(rl = malloc(sizeof(rs_ratelimit_state_t)));
		CHKmalloc(keybuf = malloc(sizeof(pid_t)));
		*keybuf = cred->pid;
		initRatelimitState(rl, pLstn->ratelimitInterval, pLstn->ratelimitBurst);
		r = hashtable_insert(pLstn->ht, keybuf, rl);
		if(r == 0)
			ABORT_FINALIZE(RS_RET_OUT_OF_MEMORY);
	}

	*prl = rl;

finalize_it:
	RETiRet;
}


/* patch correct pid into tag. bufTAG MUST be CONF_TAG_MAXSIZE long!
 */
static inline void
fixPID(uchar *bufTAG, int *lenTag, struct ucred *cred)
{
	int i;
	char bufPID[16];
	int lenPID;

	if(cred == NULL)
		return;
	
	lenPID = snprintf(bufPID, sizeof(bufPID), "[%lu]:", (unsigned long) cred->pid);

	for(i = *lenTag ; i >= 0  && bufTAG[i] != '[' ; --i)
		/*JUST SKIP*/;

	if(i < 0)
		i = *lenTag - 1; /* go right at end of TAG, pid was not present (-1 for ':') */
	
	if(i + lenPID > CONF_TAG_MAXSIZE)
		return; /* do not touch, as things would break */

	memcpy(bufTAG + i, bufPID, lenPID);
	*lenTag = i + lenPID;
}


/* Get an "trusted property" from the system. Returns an empty string if the
 * property can not be obtained. Inspired by similiar functionality inside
 * journald. Currently works with Linux /proc filesystem, only.
 */
static rsRetVal
getTrustedProp(struct ucred *cred, char *propName, uchar *buf, size_t lenBuf, int *lenProp)
{
	int fd;
	int i;
	int lenRead;
	char namebuf[1024];
	DEFiRet;

	if(snprintf(namebuf, sizeof(namebuf), "/proc/%lu/%s", (long unsigned) cred->pid,
		propName) >= (int) sizeof(namebuf)) {
		ABORT_FINALIZE(RS_RET_ERR);
	}

	if((fd = open(namebuf, O_RDONLY)) == -1) {
		DBGPRINTF("error reading '%s'\n", namebuf);
		*lenProp = 0;
		FINALIZE;
	}
	if((lenRead = read(fd, buf, lenBuf - 1)) == -1) {
		DBGPRINTF("error reading file data for '%s'\n", namebuf);
		*lenProp = 0;
		close(fd);
		FINALIZE;
	}
	
	/* we strip after the first \n */
	for(i = 0 ; i < lenRead ; ++i) {
		if(buf[i] == '\n')
			break;
		else if(iscntrl(buf[i]))
			buf[i] = ' ';
	}
	buf[i] = '\0';
	*lenProp = i;

	close(fd);

finalize_it:
	RETiRet;
}


/* read the exe trusted property path (so far, /proc fs only)
 */
static rsRetVal
getTrustedExe(struct ucred *cred, uchar *buf, size_t lenBuf, int* lenProp)
{
	int lenRead;
	char namebuf[1024];
	DEFiRet;

	if(snprintf(namebuf, sizeof(namebuf), "/proc/%lu/exe", (long unsigned) cred->pid)
		>= (int) sizeof(namebuf)) {
		ABORT_FINALIZE(RS_RET_ERR);
	}

	if((lenRead = readlink(namebuf, (char*)buf, lenBuf - 1)) == -1) {
		DBGPRINTF("error reading link '%s'\n", namebuf);
		*lenProp = 0;
		FINALIZE;
	}
	
	buf[lenRead] = '\0';
	*lenProp = lenRead;

finalize_it:
	RETiRet;
}


/* copy a trusted property in escaped mode. That is, the property can contain
 * any character and so it must be properly quoted AND escaped.
 * It is assumed the output buffer is large enough. Returns the number of
 * characters added.
 */
static inline int
copyescaped(uchar *dstbuf, uchar *inbuf, int inlen)
{
	int iDst, iSrc;

	*dstbuf = '"';
	for(iDst=1, iSrc=0 ; iSrc < inlen ; ++iDst, ++iSrc) {
		if(inbuf[iSrc] == '"' || inbuf[iSrc] == '\\') {
			dstbuf[iDst++] = '\\';
		}
		dstbuf[iDst] = inbuf[iSrc];
	}
	dstbuf[iDst++] = '"';
	return iDst;
}


/* submit received message to the queue engine
 * We now parse the message according to expected format so that we
 * can also mangle it if necessary.
 */
static inline rsRetVal
SubmitMsg(uchar *pRcv, int lenRcv, lstn_t *pLstn, struct ucred *cred, struct timeval *ts)
{
	msg_t *pMsg;
	int lenMsg;
	int offs;
	int i;
	uchar *parse;
	int pri;
	int facil;
	int sever;
	uchar bufParseTAG[CONF_TAG_MAXSIZE];
	struct syslogTime st;
	time_t tt;
	rs_ratelimit_state_t *ratelimiter = NULL;
	int lenProp;
	uchar propBuf[1024];
	uchar msgbuf[8192];
	uchar *pmsgbuf;
	int toffs; /* offset for trusted properties */
	struct syslogTime dummyTS;
	DEFiRet;

	/* TODO: handle format errors?? */
	/* we need to parse the pri first, because we need the severity for
	 * rate-limiting as well.
	 */
	parse = pRcv;
	lenMsg = lenRcv;
	offs = 1; /* '<' */
	
	parse++;
	pri = 0;
	while(offs < lenMsg && isdigit(*parse)) {
		pri = pri * 10 + *parse - '0';
		++parse;
		++offs;
	} 
	facil = LOG_FAC(pri);
	sever = LOG_PRI(pri);

	if(sever >= pLstn->ratelimitSev) {
		/* note: if cred == NULL, then ratelimiter == NULL as well! */
		findRatelimiter(pLstn, cred, &ratelimiter); /* ignore error, better so than others... */
	}

	if(ts == NULL) {
		datetime.getCurrTime(&st, &tt);
	} else {
		datetime.timeval2syslogTime(ts, &st);
		tt = ts->tv_sec;
	}

	if(ratelimiter != NULL && !withinRatelimit(ratelimiter, tt, cred->pid)) {
		STATSCOUNTER_INC(ctrLostRatelimit, mutCtrLostRatelimit);
		FINALIZE;
	}

	/* created trusted properties */
	if(cred != NULL && pLstn->bAnnotate) {
		if((unsigned) (lenRcv + 4096) < sizeof(msgbuf)) {
			pmsgbuf = msgbuf;
		} else {
			CHKmalloc(pmsgbuf = malloc(lenRcv+4096));
		}
		memcpy(pmsgbuf, pRcv, lenRcv);
		memcpy(pmsgbuf+lenRcv, " @[", 3);
		toffs = lenRcv + 3; /* next free location */
		lenProp = snprintf((char*)propBuf, sizeof(propBuf), "_PID=%lu _UID=%lu _GID=%lu",
			 		(long unsigned) cred->pid, (long unsigned) cred->uid, 
					(long unsigned) cred->gid);
		memcpy(pmsgbuf+toffs, propBuf, lenProp);
		toffs = toffs + lenProp;
		getTrustedProp(cred, "comm", propBuf, sizeof(propBuf), &lenProp);
		if(lenProp) {
			memcpy(pmsgbuf+toffs, " _COMM=", 7);
			memcpy(pmsgbuf+toffs+7, propBuf, lenProp);
			toffs = toffs + 7 + lenProp;
		}
		getTrustedExe(cred, propBuf, sizeof(propBuf), &lenProp);
		if(lenProp) {
			memcpy(pmsgbuf+toffs, " _EXE=", 6);
			memcpy(pmsgbuf+toffs+6, propBuf, lenProp);
			toffs = toffs + 6 + lenProp;
		}
		getTrustedProp(cred, "cmdline", propBuf, sizeof(propBuf), &lenProp);
		if(lenProp) {
			memcpy(pmsgbuf+toffs, " _CMDLINE=", 10);
			toffs = toffs + 10 + 
				copyescaped(pmsgbuf+toffs+10, propBuf, lenProp);
		}
		/* finalize string */
		pmsgbuf[toffs] = ']';
		pmsgbuf[toffs+1] = '\0';
		pRcv = pmsgbuf;
		lenRcv = toffs + 1;
	}

	/* we now create our own message object and submit it to the queue */
	CHKiRet(msgConstructWithTime(&pMsg, &st, tt));
	MsgSetRawMsg(pMsg, (char*)pRcv, lenRcv);
	parser.SanitizeMsg(pMsg);
	lenMsg = pMsg->iLenRawMsg - offs;
	MsgSetInputName(pMsg, pInputName);
	MsgSetFlowControlType(pMsg, pLstn->flowCtl);

	pMsg->iFacility = facil;
	pMsg->iSeverity = sever;
	MsgSetAfterPRIOffs(pMsg, offs);

	parse++; lenMsg--; /* '>' */

	if(ts == NULL) {
		if((pLstn->flags & IGNDATE)) {
			/* in this case, we still need to find out if we have a valid
			 * datestamp or not .. and advance the parse pointer accordingly.
			 */
			datetime.ParseTIMESTAMP3164(&dummyTS, &parse, &lenMsg);
		} else {
			if(datetime.ParseTIMESTAMP3164(&(pMsg->tTIMESTAMP), &parse, &lenMsg) != RS_RET_OK) {
				DBGPRINTF("we have a problem, invalid timestamp in msg!\n");
			}
		}
	} else { /* if we pulled the time from the system, we need to update the message text */
		uchar *tmpParse = parse; /* just to check correctness of TS */
		if(datetime.ParseTIMESTAMP3164(&dummyTS, &tmpParse, &lenMsg) == RS_RET_OK) {
			/* We modify the message only if it contained a valid timestamp,
			 * otherwise we do not touch it at all. */
			datetime.formatTimestamp3164(&st, (char*)parse, 0);
			parse[15] = ' '; /* re-write \0 from fromatTimestamp3164 by SP */
			/* update "counters" to reflect processed timestamp */
			parse += 16;
			lenMsg -= 16;
		}
	}

	/* pull tag */

	i = 0;
	while(lenMsg > 0 && *parse != ' ' && i < CONF_TAG_MAXSIZE - 1) {
		bufParseTAG[i++] = *parse++;
		--lenMsg;
	}
	bufParseTAG[i] = '\0';	/* terminate string */
	if(pLstn->bWritePid)
		fixPID(bufParseTAG, &i, cred);
	MsgSetTAG(pMsg, bufParseTAG, i);

	MsgSetMSGoffs(pMsg, pMsg->iLenRawMsg - lenMsg);

	if(pLstn->bParseHost) {
		pMsg->msgFlags  = pLstn->flags | PARSE_HOSTNAME;
	} else {
		pMsg->msgFlags  = pLstn->flags;
	}

	MsgSetRcvFrom(pMsg, pLstn->hostName);
	CHKiRet(MsgSetRcvFromIP(pMsg, pLocalHostIP));
	CHKiRet(submitMsg(pMsg));

	STATSCOUNTER_INC(ctrSubmit, mutCtrSubmit);
finalize_it:
	RETiRet;
}


/* This function receives data from a socket indicated to be ready
 * to receive and submits the message received for processing.
 * rgerhards, 2007-12-20
 * Interface changed so that this function is passed the array index
 * of the socket which is to be processed. This eases access to the
 * growing number of properties. -- rgerhards, 2008-08-01
 */
static rsRetVal readSocket(lstn_t *pLstn)
{
	DEFiRet;
	int iRcvd;
	int iMaxLine;
	struct msghdr msgh;
	struct iovec msgiov;
#	if HAVE_SCM_CREDENTIALS
	struct cmsghdr *cm;
#	endif
	struct ucred *cred;
	struct timeval *ts;
	uchar bufRcv[4096+1];
	char aux[128];
	uchar *pRcv = NULL; /* receive buffer */

	assert(pLstn->fd >= 0);

	iMaxLine = glbl.GetMaxLine();

	/* we optimize performance: if iMaxLine is below 4K (which it is in almost all
	 * cases, we use a fixed buffer on the stack. Only if it is higher, heap memory
	 * is used. We could use alloca() to achive a similar aspect, but there are so
	 * many issues with alloca() that I do not want to take that route.
	 * rgerhards, 2008-09-02
	 */
	if((size_t) iMaxLine < sizeof(bufRcv) - 1) {
		pRcv = bufRcv;
	} else {
		CHKmalloc(pRcv = (uchar*) MALLOC(sizeof(uchar) * (iMaxLine + 1)));
	}

	memset(&msgh, 0, sizeof(msgh));
	memset(&msgiov, 0, sizeof(msgiov));
#	if HAVE_SCM_CREDENTIALS
	if(pLstn->bUseCreds) {
		memset(&aux, 0, sizeof(aux));
		msgh.msg_control = aux;
		msgh.msg_controllen = sizeof(aux);
	}
#	endif
	msgiov.iov_base = pRcv;
	msgiov.iov_len = iMaxLine;
	msgh.msg_iov = &msgiov;
	msgh.msg_iovlen = 1;
	iRcvd = recvmsg(pLstn->fd, &msgh, MSG_DONTWAIT);
 
	dbgprintf("Message from UNIX socket: #%d\n", pLstn->fd);
	if(iRcvd > 0) {
		cred = NULL;
		ts = NULL;
		if(pLstn->bUseCreds || pLstn->bUseSysTimeStamp) {
			for(cm = CMSG_FIRSTHDR(&msgh); cm; cm = CMSG_NXTHDR(&msgh, cm)) {
#				if HAVE_SCM_CREDENTIALS
				if(   pLstn->bUseCreds
				   && cm->cmsg_level == SOL_SOCKET && cm->cmsg_type == SCM_CREDENTIALS) {
					cred = (struct ucred*) CMSG_DATA(cm);
					break;
				}
#				endif /* HAVE_SCM_CREDENTIALS */
#				if HAVE_SO_TIMESTAMP
				if(   pLstn->bUseSysTimeStamp 
				   && cm->cmsg_level == SOL_SOCKET && cm->cmsg_type == SO_TIMESTAMP) {
					ts = (struct timeval *)CMSG_DATA(cm);
					dbgprintf("XXX: got timestamp %ld.%ld\n",
					  	(long) ts->tv_sec, (long) ts->tv_usec);
					break;
				}
#				endif /* HAVE_SO_TIMESTAMP */
			}
		}
		CHKiRet(SubmitMsg(pRcv, iRcvd, pLstn, cred, ts));
	} else if(iRcvd < 0 && errno != EINTR) {
		char errStr[1024];
		rs_strerror_r(errno, errStr, sizeof(errStr));
		dbgprintf("UNIX socket error: %d = %s.\n", errno, errStr);
		errmsg.LogError(errno, NO_ERRCODE, "imuxsock: recvfrom UNIX");
	}

finalize_it:
	if(pRcv != NULL && (size_t) iMaxLine >= sizeof(bufRcv) - 1)
		free(pRcv);

	RETiRet;
}


/* activate current listeners */
static inline rsRetVal
activateListeners()
{
	register int i;
	int actSocks;
	DEFiRet;

	/* first apply some config settings */
#	ifdef OS_SOLARIS
		/* under solaris, we must NEVER process the local log socket, because
		 * it is implemented there differently. If we used it, we would actually
		 * delete it and render the system partly unusable. So don't do that.
		 * rgerhards, 2010-03-26
		 */
		startIndexUxLocalSockets = 1;
#	else
		startIndexUxLocalSockets = runModConf->bOmitLocalLogging ? 1 : 0;
#	endif
	if(runModConf->pLogSockName != NULL)
		listeners[0].sockName = runModConf->pLogSockName;
	else if(sd_booted()) {
		struct stat st;
		if(stat(SYSTEMD_PATH_LOG, &st) != -1 && S_ISSOCK(st.st_mode)) {
			listeners[0].sockName = (uchar*) SYSTEMD_PATH_LOG;
		}
	}
	if(runModConf->ratelimitIntervalSysSock > 0) {
		if((listeners[0].ht = create_hashtable(100, hash_from_key_fn, key_equals_fn, NULL)) == NULL) {
			/* in this case, we simply turn of rate-limiting */
			errmsg.LogError(0, NO_ERRCODE, "imuxsock: turning off rate limiting because we could not "
				  "create hash table\n");
			runModConf->ratelimitIntervalSysSock = 0;
		}
	}
	listeners[0].ratelimitInterval = runModConf->ratelimitIntervalSysSock;
	listeners[0].ratelimitBurst = runModConf->ratelimitBurstSysSock;
	listeners[0].ratelimitSev = runModConf->ratelimitSeveritySysSock;
	listeners[0].bUseCreds = (runModConf->bWritePidSysSock || runModConf->ratelimitIntervalSysSock) ? 1 : 0;
	listeners[0].bWritePid = runModConf->bWritePidSysSock;
	listeners[0].bAnnotate = runModConf->bAnnotateSysSock;
	listeners[0].bUseSysTimeStamp = runModConf->bUseSysTimeStamp;

	sd_fds = sd_listen_fds(0);
	if(sd_fds < 0) {
		errmsg.LogError(-sd_fds, NO_ERRCODE, "imuxsock: Failed to acquire systemd socket");
		ABORT_FINALIZE(RS_RET_ERR_CRE_AFUX);
	}

	/* initialize and return if will run or not */
	actSocks = 0;
	for (i = startIndexUxLocalSockets ; i < nfd ; i++) {
		if(openLogSocket(&(listeners[i])) == RS_RET_OK) {
			++actSocks;
			dbgprintf("imuxsock: Opened UNIX socket '%s' (fd %d).\n",
				  listeners[i].sockName, listeners[i].fd);
		}
	}

	if(actSocks == 0) {
		errmsg.LogError(0, NO_ERRCODE, "imuxsock does not run because we could not aquire any socket\n");
		ABORT_FINALIZE(RS_RET_ERR);
	}

finalize_it:
	RETiRet;
}



BEGINbeginCnfLoad
CODESTARTbeginCnfLoad
	loadModConf = pModConf;
	pModConf->pConf = pConf;
	/* reset legacy config vars */
	resetConfigVariables(NULL, NULL);
ENDbeginCnfLoad


BEGINendCnfLoad
CODESTARTendCnfLoad
	/* persist module-specific settings from legacy config system */
	loadModConf->bOmitLocalLogging = cs.bOmitLocalLogging;
	loadModConf->pLogSockName = cs.pLogSockName;

	loadModConf = NULL; /* done loading */
	/* free legacy config vars */
	free(cs.pLogHostName);
	cs.pLogSockName = NULL;
	cs.pLogHostName = NULL;
ENDendCnfLoad


BEGINcheckCnf
CODESTARTcheckCnf
ENDcheckCnf


BEGINactivateCnfPrePrivDrop
	instanceConf_t *inst;
CODESTARTactivateCnfPrePrivDrop
	runModConf = pModConf;
	for(inst = runModConf->root ; inst != NULL ; inst = inst->next) {
		addListner(inst);
	}
	CHKiRet(activateListeners());
finalize_it:
ENDactivateCnfPrePrivDrop


BEGINactivateCnf
CODESTARTactivateCnf
ENDactivateCnf


BEGINfreeCnf
CODESTARTfreeCnf
	free(pModConf->pLogSockName);
ENDfreeCnf


/* This function is called to gather input. */
BEGINrunInput
	int maxfds;
	int nfds;
	int i;
	int fd;
#ifdef USE_UNLIMITED_SELECT
        fd_set  *pReadfds = malloc(glbl.GetFdSetSize());
#else
        fd_set  readfds;
        fd_set *pReadfds = &readfds;
#endif

CODESTARTrunInput
	/* this is an endless loop - it is terminated when the thread is
	 * signalled to do so. This, however, is handled by the framework,
	 * right into the sleep below.
	 */
	while(1) {
		/* Add the Unix Domain Sockets to the list of read
		 * descriptors.
		 * rgerhards 2005-08-01: we must now check if there are
		 * any local sockets to listen to at all. If the -o option
		 * is given without -a, we do not need to listen at all..
		 */
	        maxfds = 0;
	        FD_ZERO (pReadfds);
		/* Copy master connections */
		for (i = startIndexUxLocalSockets; i < nfd; i++) {
			if (listeners[i].fd!= -1) {
				FD_SET(listeners[i].fd, pReadfds);
				if(listeners[i].fd > maxfds)
					maxfds=listeners[i].fd;
			}
		}

		if(Debug) {
			dbgprintf("--------imuxsock calling select, active file descriptors (max %d): ", maxfds);
			for (nfds= 0; nfds <= maxfds; ++nfds)
				if ( FD_ISSET(nfds, pReadfds) )
					dbgprintf("%d ", nfds);
			dbgprintf("\n");
		}

		/* wait for io to become ready */
		nfds = select(maxfds+1, (fd_set *) pReadfds, NULL, NULL, NULL);
		if(glbl.GetGlobalInputTermState() == 1)
			break; /* terminate input! */

		for (i = 0; i < nfd && nfds > 0; i++) {
			if(glbl.GetGlobalInputTermState() == 1)
				ABORT_FINALIZE(RS_RET_FORCE_TERM); /* terminate input! */
			if ((fd = listeners[i].fd) != -1 && FD_ISSET(fd, pReadfds)) {
				readSocket(&(listeners[i]));
				--nfds; /* indicate we have processed one */
			}
		}
	}

finalize_it:
	freeFdSet(pReadfds);
	RETiRet;
ENDrunInput


BEGINwillRun
CODESTARTwillRun
<<<<<<< HEAD
=======
	register int i;
	int actSocks;

	/* first apply some config settings */
#	ifdef OS_SOLARIS
		/* under solaris, we must NEVER process the local log socket, because
		 * it is implemented there differently. If we used it, we would actually
		 * delete it and render the system partly unusable. So don't do that.
		 * rgerhards, 2010-03-26
		 */
		startIndexUxLocalSockets = 1;
#	else
		startIndexUxLocalSockets = bOmitLocalLogging ? 1 : 0;
#	endif
	if(pLogSockName != NULL)
		listeners[0].sockName = pLogSockName;
	else if(sd_booted()) {
		struct stat st;
		if(stat(SYSTEMD_JOURNAL, &st) != -1 && S_ISDIR(st.st_mode)) {
			listeners[0].sockName = (uchar*)SYSTEMD_PATH_LOG;
		}
	}
	if(ratelimitIntervalSysSock > 0) {
		if((listeners[0].ht = create_hashtable(100, hash_from_key_fn, key_equals_fn, NULL)) == NULL) {
			/* in this case, we simply turn of rate-limiting */
			dbgprintf("imuxsock: turning off rate limiting because we could not "
				  "create hash table\n");
			ratelimitIntervalSysSock = 0;
		}
	}
	listeners[0].ratelimitInterval = ratelimitIntervalSysSock;
	listeners[0].ratelimitBurst = ratelimitBurstSysSock;
	listeners[0].ratelimitSev = ratelimitSeveritySysSock;
	listeners[0].bUseCreds = (bWritePidSysSock || ratelimitIntervalSysSock) ? 1 : 0;
	listeners[0].bWritePid = bWritePidSysSock;

	sd_fds = sd_listen_fds(0);
	if (sd_fds < 0) {
		errmsg.LogError(-sd_fds, NO_ERRCODE, "imuxsock: Failed to acquire systemd socket");
		ABORT_FINALIZE(RS_RET_ERR_CRE_AFUX);
	}

	/* initialize and return if will run or not */
	actSocks = 0;
	for (i = startIndexUxLocalSockets ; i < nfd ; i++) {
		if(openLogSocket(&(listeners[i])) == RS_RET_OK) {
			++actSocks;
			dbgprintf("imuxsock: Opened UNIX socket '%s' (fd %d).\n", listeners[i].sockName, listeners[i].fd);
		}
	}

	if(actSocks == 0) {
		errmsg.LogError(0, NO_ERRCODE, "imuxsock does not run because we could not aquire any socket\n");
		ABORT_FINALIZE(RS_RET_ERR);
	}

	/* we need to create the inputName property (only once during our lifetime) */
	CHKiRet(prop.Construct(&pInputName));
	CHKiRet(prop.SetString(pInputName, UCHAR_CONSTANT("imuxsock"), sizeof("imuxsock") - 1));
	CHKiRet(prop.ConstructFinalize(pInputName));

	pLocalHostIP = glbl.GetLocalHostIP();

finalize_it:
>>>>>>> bd8d972a
ENDwillRun


BEGINafterRun
	int i;
CODESTARTafterRun
	/* do cleanup here */
	/* Close the UNIX sockets. */
       for (i = 0; i < nfd; i++)
		if (listeners[i].fd != -1)
			close(listeners[i].fd);

       /* Clean-up files. */
       for(i = startIndexUxLocalSockets; i < nfd; i++)
		if (listeners[i].sockName && listeners[i].fd != -1) {
			/* If systemd passed us a socket it is systemd's job to clean it up.
			 * Do not unlink it -- we will get same socket (node) from systemd
			 * e.g. on restart again.
			 */
			if (sd_fds > 0 &&
			    listeners[i].fd >= SD_LISTEN_FDS_START &&
			    listeners[i].fd <  SD_LISTEN_FDS_START + sd_fds)
				continue;

			DBGPRINTF("imuxsock: unlinking unix socket file[%d] %s\n", i, listeners[i].sockName);
			unlink((char*) listeners[i].sockName);
		}

	discardLogSockets();
	nfd = 1;
ENDafterRun


BEGINmodExit
CODESTARTmodExit
	if(pInputName != NULL)
		prop.Destruct(&pInputName);

	statsobj.Destruct(&modStats);

	objRelease(parser, CORE_COMPONENT);
	objRelease(glbl, CORE_COMPONENT);
	objRelease(errmsg, CORE_COMPONENT);
	objRelease(prop, CORE_COMPONENT);
	objRelease(statsobj, CORE_COMPONENT);
	objRelease(datetime, CORE_COMPONENT);
ENDmodExit


BEGINisCompatibleWithFeature
CODESTARTisCompatibleWithFeature
	if(eFeat == sFEATURENonCancelInputTermination)
		iRet = RS_RET_OK;
ENDisCompatibleWithFeature


BEGINqueryEtryPt
CODESTARTqueryEtryPt
CODEqueryEtryPt_STD_IMOD_QUERIES
CODEqueryEtryPt_STD_CONF2_QUERIES
CODEqueryEtryPt_STD_CONF2_PREPRIVDROP_QUERIES
CODEqueryEtryPt_IsCompatibleWithFeature_IF_OMOD_QUERIES
ENDqueryEtryPt

static rsRetVal resetConfigVariables(uchar __attribute__((unused)) *pp, void __attribute__((unused)) *pVal)
{
	free(cs.pLogSockName);
	cs.pLogSockName = NULL;
	free(cs.pLogHostName);
	cs.bOmitLocalLogging = 0;
	cs.pLogHostName = NULL;
	cs.bIgnoreTimestamp = 1;
	cs.bUseFlowCtl = 0;
	cs.bUseSysTimeStamp = 1;
	cs.bUseSysTimeStampSysSock = 1;
	cs.bWritePid = 0;
	cs.bWritePidSysSock = 0;
	cs.bAnnotate = 0;
	cs.bAnnotateSysSock = 0;
	cs.bCreatePath = DFLT_bCreatePath;
	cs.ratelimitInterval = DFLT_ratelimitInterval;
	cs.ratelimitIntervalSysSock = DFLT_ratelimitInterval;
	cs.ratelimitBurst = DFLT_ratelimitBurst;
	cs.ratelimitBurstSysSock = DFLT_ratelimitBurst;
	cs.ratelimitSeverity = DFLT_ratelimitSeverity;
	cs.ratelimitSeveritySysSock = DFLT_ratelimitSeverity;

	return RS_RET_OK;
}


BEGINmodInit()
	int i;
CODESTARTmodInit
	*ipIFVersProvided = CURR_MOD_IF_VERSION; /* we only support the current interface specification */
CODEmodInit_QueryRegCFSLineHdlr
	CHKiRet(objUse(errmsg, CORE_COMPONENT));
	CHKiRet(objUse(glbl, CORE_COMPONENT));
	CHKiRet(objUse(net, CORE_COMPONENT));
	CHKiRet(objUse(prop, CORE_COMPONENT));
	CHKiRet(objUse(statsobj, CORE_COMPONENT));
	CHKiRet(objUse(datetime, CORE_COMPONENT));
	CHKiRet(objUse(parser, CORE_COMPONENT));

	dbgprintf("imuxsock version %s initializing\n", PACKAGE_VERSION);

	/* init legacy config vars */
	cs.pLogSockName = NULL;
	cs.pLogHostName = NULL;	/* host name to use with this socket */

	/* we need to create the inputName property (only once during our lifetime) */
	CHKiRet(prop.Construct(&pInputName));
	CHKiRet(prop.SetString(pInputName, UCHAR_CONSTANT("imuxsock"), sizeof("imuxsock") - 1));
	CHKiRet(prop.ConstructFinalize(pInputName));

	/* init system log socket settings */
	listeners[0].flags = IGNDATE;
	listeners[0].sockName = UCHAR_CONSTANT(_PATH_LOG);
	listeners[0].hostName = NULL;
	listeners[0].flowCtl = eFLOWCTL_NO_DELAY;
	listeners[0].fd = -1;
	listeners[0].bParseHost = 0;
	listeners[0].bUseCreds = 0;
	listeners[0].bAnnotate = 0;
	listeners[0].bCreatePath = 0;
	listeners[0].bUseSysTimeStamp = 1;

	/* initialize socket names */
	for(i = 1 ; i < MAXFUNIX ; ++i) {
		listeners[i].sockName = NULL;
		listeners[i].fd  = -1;
	}

	/* now init listen socket zero, the local log socket */
	CHKiRet(prop.Construct(&(listeners[0].hostName)));
	CHKiRet(prop.SetString(listeners[0].hostName, glbl.GetLocalHostName(), ustrlen(glbl.GetLocalHostName())));
	CHKiRet(prop.ConstructFinalize(listeners[0].hostName));

	/* register config file handlers */
	CHKiRet(omsdRegCFSLineHdlr((uchar *)"omitlocallogging", 0, eCmdHdlrBinary,
		NULL, &cs.bOmitLocalLogging, STD_LOADABLE_MODULE_ID));
	CHKiRet(omsdRegCFSLineHdlr((uchar *)"inputunixlistensocketignoremsgtimestamp", 0, eCmdHdlrBinary,
		NULL, &cs.bIgnoreTimestamp, STD_LOADABLE_MODULE_ID));
	CHKiRet(omsdRegCFSLineHdlr((uchar *)"systemlogsocketname", 0, eCmdHdlrGetWord,
		NULL, &cs.pLogSockName, STD_LOADABLE_MODULE_ID));
	CHKiRet(omsdRegCFSLineHdlr((uchar *)"inputunixlistensockethostname", 0, eCmdHdlrGetWord,
		NULL, &cs.pLogHostName, STD_LOADABLE_MODULE_ID));
	CHKiRet(omsdRegCFSLineHdlr((uchar *)"inputunixlistensocketflowcontrol", 0, eCmdHdlrBinary,
		NULL, &cs.bUseFlowCtl, STD_LOADABLE_MODULE_ID));
	CHKiRet(omsdRegCFSLineHdlr((uchar *)"inputunixlistensocketannotate", 0, eCmdHdlrBinary,
		NULL, &cs.bAnnotate, STD_LOADABLE_MODULE_ID));
	CHKiRet(omsdRegCFSLineHdlr((uchar *)"inputunixlistensocketcreatepath", 0, eCmdHdlrBinary,
		NULL, &cs.bCreatePath, STD_LOADABLE_MODULE_ID));
	CHKiRet(omsdRegCFSLineHdlr((uchar *)"inputunixlistensocketusesystimestamp", 0, eCmdHdlrBinary,
		NULL, &cs.bUseSysTimeStamp, STD_LOADABLE_MODULE_ID));
	CHKiRet(omsdRegCFSLineHdlr((uchar *)"addunixlistensocket", 0, eCmdHdlrGetWord,
		addInstance, NULL, STD_LOADABLE_MODULE_ID));
	CHKiRet(omsdRegCFSLineHdlr((uchar *)"inputunixlistensocketusepidfromsystem", 0, eCmdHdlrBinary,
		NULL, &cs.bWritePid, STD_LOADABLE_MODULE_ID));
	CHKiRet(omsdRegCFSLineHdlr((uchar *)"imuxsockratelimitinterval", 0, eCmdHdlrInt,
		NULL, &cs.ratelimitInterval, STD_LOADABLE_MODULE_ID));
	CHKiRet(omsdRegCFSLineHdlr((uchar *)"imuxsockratelimitburst", 0, eCmdHdlrInt,
		NULL, &cs.ratelimitBurst, STD_LOADABLE_MODULE_ID));
	CHKiRet(omsdRegCFSLineHdlr((uchar *)"imuxsockratelimitseverity", 0, eCmdHdlrInt,
		NULL, &cs.ratelimitSeverity, STD_LOADABLE_MODULE_ID));
	CHKiRet(omsdRegCFSLineHdlr((uchar *)"resetconfigvariables", 1, eCmdHdlrCustomHandler,
		resetConfigVariables, NULL, STD_LOADABLE_MODULE_ID));
	/* the following one is a (dirty) trick: the system log socket is not added via
	 * an "addUnixListenSocket" config format. As such, it's properties can not be modified
	 * via $InputUnixListenSocket*". So we need to add a special directive
	 * for that. We should revisit all of that once we have the new config format...
	 * rgerhards, 2008-03-06
	 */
	CHKiRet(omsdRegCFSLineHdlr((uchar *)"systemlogsocketignoremsgtimestamp", 0, eCmdHdlrBinary,
		setSystemLogTimestampIgnore, NULL, STD_LOADABLE_MODULE_ID));
	CHKiRet(omsdRegCFSLineHdlr((uchar *)"systemlogsocketflowcontrol", 0, eCmdHdlrBinary,
		setSystemLogFlowControl, NULL, STD_LOADABLE_MODULE_ID));
	CHKiRet(omsdRegCFSLineHdlr((uchar *)"systemlogusesystimestamp", 0, eCmdHdlrBinary,
		NULL, &cs.bUseSysTimeStampSysSock, STD_LOADABLE_MODULE_ID));
	CHKiRet(omsdRegCFSLineHdlr((uchar *)"systemlogsocketannotate", 0, eCmdHdlrBinary,
		NULL, &cs.bAnnotateSysSock, STD_LOADABLE_MODULE_ID));
	CHKiRet(omsdRegCFSLineHdlr((uchar *)"systemlogusepidfromsystem", 0, eCmdHdlrBinary,
		NULL, &cs.bWritePidSysSock, STD_LOADABLE_MODULE_ID));
	CHKiRet(omsdRegCFSLineHdlr((uchar *)"systemlogratelimitinterval", 0, eCmdHdlrInt,
		NULL, &cs.ratelimitIntervalSysSock, STD_LOADABLE_MODULE_ID));
	CHKiRet(omsdRegCFSLineHdlr((uchar *)"systemlogratelimitburst", 0, eCmdHdlrInt,
		NULL, &cs.ratelimitBurstSysSock, STD_LOADABLE_MODULE_ID));
	CHKiRet(omsdRegCFSLineHdlr((uchar *)"systemlogratelimitseverity", 0, eCmdHdlrInt,
		NULL, &cs.ratelimitSeveritySysSock, STD_LOADABLE_MODULE_ID));
	
	/* support statistics gathering */
	CHKiRet(statsobj.Construct(&modStats));
	CHKiRet(statsobj.SetName(modStats, UCHAR_CONSTANT("imuxsock")));
	STATSCOUNTER_INIT(ctrSubmit, mutCtrSubmit);
	CHKiRet(statsobj.AddCounter(modStats, UCHAR_CONSTANT("submitted"),
		ctrType_IntCtr, &ctrSubmit));
	STATSCOUNTER_INIT(ctrLostRatelimit, mutCtrLostRatelimit);
	CHKiRet(statsobj.AddCounter(modStats, UCHAR_CONSTANT("ratelimit.discarded"),
		ctrType_IntCtr, &ctrLostRatelimit));
	STATSCOUNTER_INIT(ctrNumRatelimiters, mutCtrNumRatelimiters);
	CHKiRet(statsobj.AddCounter(modStats, UCHAR_CONSTANT("ratelimit.numratelimiters"),
		ctrType_IntCtr, &ctrNumRatelimiters));
	CHKiRet(statsobj.ConstructFinalize(modStats));

ENDmodInit
/* vim:set ai:
 */<|MERGE_RESOLUTION|>--- conflicted
+++ resolved
@@ -1156,73 +1156,6 @@
 
 BEGINwillRun
 CODESTARTwillRun
-<<<<<<< HEAD
-=======
-	register int i;
-	int actSocks;
-
-	/* first apply some config settings */
-#	ifdef OS_SOLARIS
-		/* under solaris, we must NEVER process the local log socket, because
-		 * it is implemented there differently. If we used it, we would actually
-		 * delete it and render the system partly unusable. So don't do that.
-		 * rgerhards, 2010-03-26
-		 */
-		startIndexUxLocalSockets = 1;
-#	else
-		startIndexUxLocalSockets = bOmitLocalLogging ? 1 : 0;
-#	endif
-	if(pLogSockName != NULL)
-		listeners[0].sockName = pLogSockName;
-	else if(sd_booted()) {
-		struct stat st;
-		if(stat(SYSTEMD_JOURNAL, &st) != -1 && S_ISDIR(st.st_mode)) {
-			listeners[0].sockName = (uchar*)SYSTEMD_PATH_LOG;
-		}
-	}
-	if(ratelimitIntervalSysSock > 0) {
-		if((listeners[0].ht = create_hashtable(100, hash_from_key_fn, key_equals_fn, NULL)) == NULL) {
-			/* in this case, we simply turn of rate-limiting */
-			dbgprintf("imuxsock: turning off rate limiting because we could not "
-				  "create hash table\n");
-			ratelimitIntervalSysSock = 0;
-		}
-	}
-	listeners[0].ratelimitInterval = ratelimitIntervalSysSock;
-	listeners[0].ratelimitBurst = ratelimitBurstSysSock;
-	listeners[0].ratelimitSev = ratelimitSeveritySysSock;
-	listeners[0].bUseCreds = (bWritePidSysSock || ratelimitIntervalSysSock) ? 1 : 0;
-	listeners[0].bWritePid = bWritePidSysSock;
-
-	sd_fds = sd_listen_fds(0);
-	if (sd_fds < 0) {
-		errmsg.LogError(-sd_fds, NO_ERRCODE, "imuxsock: Failed to acquire systemd socket");
-		ABORT_FINALIZE(RS_RET_ERR_CRE_AFUX);
-	}
-
-	/* initialize and return if will run or not */
-	actSocks = 0;
-	for (i = startIndexUxLocalSockets ; i < nfd ; i++) {
-		if(openLogSocket(&(listeners[i])) == RS_RET_OK) {
-			++actSocks;
-			dbgprintf("imuxsock: Opened UNIX socket '%s' (fd %d).\n", listeners[i].sockName, listeners[i].fd);
-		}
-	}
-
-	if(actSocks == 0) {
-		errmsg.LogError(0, NO_ERRCODE, "imuxsock does not run because we could not aquire any socket\n");
-		ABORT_FINALIZE(RS_RET_ERR);
-	}
-
-	/* we need to create the inputName property (only once during our lifetime) */
-	CHKiRet(prop.Construct(&pInputName));
-	CHKiRet(prop.SetString(pInputName, UCHAR_CONSTANT("imuxsock"), sizeof("imuxsock") - 1));
-	CHKiRet(prop.ConstructFinalize(pInputName));
-
-	pLocalHostIP = glbl.GetLocalHostIP();
-
-finalize_it:
->>>>>>> bd8d972a
 ENDwillRun
 
 
