/* Runs a test suite on the rsyslog (and later potentially
 * other things).
 *
 * The name of the test suite must be given as argv[1]. In this config,
 * rsyslogd is loaded with config ./testsuites/<name>.conf and then
 * test cases ./testsuites/ *.<name> are executed on it. This test driver is
 * suitable for testing cases where a message sent (via UDP) results in
 * exactly one response. It can not be used in cases where no response
 * is expected (that would result in a hang of the test driver).
 * Note: each test suite can contain many tests, but they all need to work
 * with the same rsyslog configuration.
 *
 * Part of the testbench for rsyslog.
 *
 * Copyright 2009 Rainer Gerhards and Adiscon GmbH.
 *
 * This file is part of rsyslog.
 *
 * Rsyslog is free software: you can redistribute it and/or modify
 * it under the terms of the GNU General Public License as published by
 * the Free Software Foundation, either version 3 of the License, or
 * (at your option) any later version.
 *
 * Rsyslog is distributed in the hope that it will be useful,
 * but WITHOUT ANY WARRANTY; without even the implied warranty of
 * MERCHANTABILITY or FITNESS FOR A PARTICULAR PURPOSE.  See the
 * GNU General Public License for more details.
 *
 * You should have received a copy of the GNU General Public License
 * along with Rsyslog.  If not, see <http://www.gnu.org/licenses/>.
 *
 * A copy of the GPL can be found in the file "COPYING" in this distribution.
 */
#include "config.h"
#include <stdio.h>
#include <stdlib.h>
#include <sys/types.h>
#include <sys/socket.h>
#include <sys/wait.h>
#include <sys/stat.h>
#include <sys/time.h>
#include <arpa/inet.h>
#include <assert.h>
#include <unistd.h>
#include <string.h>
#include <glob.h>
#include <signal.h>
#include <netinet/in.h>
#include <getopt.h>
#include <errno.h>
#include <ctype.h>

#define EXIT_FAILURE 1
#define INVALID_SOCKET -1
/* Name of input file, must match $IncludeConfig in test suite .conf files */
#define NETTEST_INPUT_CONF_FILE "nettest.input.conf" /* name of input file, must match $IncludeConfig in .conf files */

typedef enum { inputUDP, inputTCP } inputMode_t;
inputMode_t inputMode = inputTCP; /* input for which tests are to be run */
static pid_t rsyslogdPid = 0;	/* pid of rsyslog instance being tested */
static char *srcdir;	/* global $srcdir, set so that we can run outside of "make check" */
static char *testSuite = NULL; /* name of current test suite */
static int iPort = 12514; /* port which shall be used for sending data */
static char* pszCustomConf = NULL;	/* custom config file, use -c conf to specify */
static int verbose = 0;	/* verbose output? -v option */
static int IPv4Only = 0;	/* use only IPv4 in rsyslogd call? */
static char **ourEnvp;

/* these two are quick hacks... */
int iFailed = 0;
int iTests = 0;

/* provide user-friednly name of input mode
 */
static char *inputMode2Str(inputMode_t mode)
{
	char *pszMode;

	if(mode == inputUDP)
		pszMode = "udp";
	else
		pszMode = "tcp";

	return pszMode;
}


void readLine(int fd, char *ln)
{
	char *orig = ln;
	char c;
	int lenRead;

	if(verbose)
		fprintf(stderr, "begin readLine\n");
	lenRead = read(fd, &c, 1);

	while(lenRead == 1 && c != '\n') {
		if(c == '\0') {
			*ln = c;
			fprintf(stderr, "Warning: there was a '\\0'-Byte in the read response "
					"right after this string: '%s'\n", orig);
			c = '?';
		}
		*ln++ = c;
		lenRead = read(fd, &c, 1);
	}
	*ln = '\0';

	if(lenRead < 0) {
		printf("read from rsyslogd returned with error '%s' - aborting test\n", strerror(errno));
		exit(1);
	}

	if(verbose)
		fprintf(stderr, "end readLine, val read '%s'\n", orig);
}


/* send a message via TCP
 * We open the connection on the initial send, and never close it
 * (let the OS do that). If a conneciton breaks, we do NOT try to
 * recover, so all test after that one will fail (and the test
 * driver probably hang. returns 0 if ok, something else otherwise.
 * We use traditional framing '\n' at EOR for this tester. It may be
 * worth considering additional framing modes.
 * rgerhards, 2009-04-08
 * Note: we re-create the socket within the retry loop, because this
 * seems to be needed under Solaris. If we do not do that, we run
 * into troubles (maybe something wrongly initialized then?)
 * -- rgerhards, 2010-04-12
 */
int
tcpSend(char *buf, int lenBuf)
{
	static int sock = INVALID_SOCKET;
	struct sockaddr_in addr;
	int retries;
	int ret;
	int iRet = 0; /* 0 OK, anything else error */

	if(sock == INVALID_SOCKET) {
		/* first time, need to connect to target */
		retries = 0;
		while(1) { /* loop broken inside */
			/* first time, need to connect to target */
			if((sock=socket(AF_INET, SOCK_STREAM, 0))==-1) {
				perror("socket()");
				iRet = 1;
				goto finalize_it;
			}
			memset((char *) &addr, 0, sizeof(addr));
			addr.sin_family = AF_INET;
			addr.sin_port = htons(iPort);
			if(inet_aton("127.0.0.1", &addr.sin_addr)==0) {
				fprintf(stderr, "inet_aton() failed\n");
				iRet = 1;
				goto finalize_it;
			}
			if((ret = connect(sock, (struct sockaddr*)&addr, sizeof(addr))) == 0) {
				break;
			} else {
				if(retries++ == 50) {
					fprintf(stderr, "connect() failed\n");
					iRet = 1;
					goto finalize_it;
				} else {
					usleep(100000); /* ms = 1000 us! */
				}
			}
		} 
	}

	/* send test data */
	if((ret = send(sock, buf, lenBuf, 0)) != lenBuf) {
		perror("send test data");
		fprintf(stderr, "send() failed, sock=%d, ret=%d\n", sock, ret);
		iRet = 1;
		goto finalize_it;
	}

	/* send record terminator */
	if(send(sock, "\n", 1, 0) != 1) {
		perror("send record terminator");
		fprintf(stderr, "send() failed\n");
		iRet = 1;
		goto finalize_it;
	}

finalize_it:
	if(iRet != 0) {
		/* need to do some (common) cleanup */
		if(sock != INVALID_SOCKET) {
			close(sock);
			sock = INVALID_SOCKET;
		}
		++iFailed;
	}

	return iRet;
}


/* send a message via UDP
 * returns 0 if ok, something else otherwise.
 */
int
udpSend(char *buf, int lenBuf)
{
	struct sockaddr_in si_other;
	int s, slen=sizeof(si_other);

	if((s=socket(AF_INET, SOCK_DGRAM, 0))==-1) {
		perror("socket()");
		return(1);
	}

	memset((char *) &si_other, 0, sizeof(si_other));
	si_other.sin_family = AF_INET;
	si_other.sin_port = htons(iPort);
	if(inet_aton("127.0.0.1", &si_other.sin_addr)==0) {
		fprintf(stderr, "inet_aton() failed\n");
		return(1);
	}

	if(sendto(s, buf, lenBuf, 0, (struct sockaddr*) &si_other, slen)==-1) {
		perror("sendto");
		fprintf(stderr, "sendto() failed\n");
		return(1);
	}

	close(s);
	return 0;
}


/* open pipe to test candidate - so far, this is
 * always rsyslogd and with a fixed config. Later, we may
 * change this. Returns 0 if ok, something else otherwise.
 * rgerhards, 2009-03-31
 */
int openPipe(char *configFile, pid_t *pid, int *pfd)
{
	int pipefd[2];
	pid_t cpid;
	char *newargv[] = {"../tools/rsyslogd", "dummy", "-c4", "-u2", "-n", "-irsyslog.pid",
			   "-M../runtime/.libs:../.libs", NULL, NULL};
	char confFile[1024];

	sprintf(confFile, "-f%s/testsuites/%s.conf", srcdir,
		(pszCustomConf == NULL) ? configFile : pszCustomConf);
	newargv[1] = confFile;

	if(IPv4Only)
		newargv[(sizeof(newargv)/sizeof(char*)) - 2] = "-4";

	if (pipe(pipefd) == -1) {
		perror("pipe");
		exit(EXIT_FAILURE);
	}

	cpid = fork();
	if (cpid == -1) {
		perror("fork");
		exit(EXIT_FAILURE);
	}

	if(cpid == 0) {    /* Child reads from pipe */
		fclose(stdout);
		dup(pipefd[1]);
		close(pipefd[1]);
		close(pipefd[0]);
		fclose(stdin);
		execve("../tools/rsyslogd", newargv, ourEnvp);
	} else {            
		usleep(10000);
		close(pipefd[1]);
		*pid = cpid;
		*pfd = pipefd[0];
	}

	return(0);
}


/* This function unescapes a string of testdata. That it, escape sequences
 * are converted into their one-character equivalent. While doing so, it applies
 * C-like semantics. This was made necessary for easy integration of control
 * characters inside test cases.  -- rgerhards, 2009-03-11
 * Currently supported:
 * \\	single backslash
 * \n, \t, \r as in C
 * \nnn where nnn is a 1 to 3 character octal sequence 
 * Note that when a problem occurs, the end result is undefined. After all, this
 * is for a testsuite generatort, it must not be 100% bullet proof (so do not
 * copy this code into something that must be!). Also note that we do in-memory
 * unescaping and assume that the string gets shorter but NEVER longer!
 */
void unescapeTestdata(char *testdata)
{
	char *pDst;
	char *pSrc;
	int i;
	int c;

	pDst = pSrc = testdata;
	while(*pSrc) {
		if(*pSrc == '\\') {
			switch(*++pSrc) {
			case '\\':	*pDst++ = *pSrc++;
					break;
			case 'n':	*pDst++ = '\n';
					++pSrc;
					break;
			case 'r':	*pDst++ = '\r';
					++pSrc;
					break;
			case 't':	*pDst++ = '\t';
					++pSrc;
					break;
			case '0':
			case '1':
			case '2':
			case '3':	c = *pSrc++ - '0';
					i = 1; /* we already processed one digit! */
					while(i < 3 && isdigit(*pSrc)) {
						c = c * 8 + *pSrc++ - '0';
						++i;
					}
					*pDst++ = c;
					break;
			default:	break;
			}
		} else {
			*pDst++ = *pSrc++;
		}
	}
	*pDst = '\0';
}


/* Process a specific test case. File name is provided.
 * Needs to return 0 if all is OK, something else otherwise.
 */
int
processTestFile(int fd, char *pszFileName)
{
	FILE *fp;
	char *testdata = NULL;
	char *expected = NULL;
	int ret = 0;
	size_t lenLn;
	char buf[4096];

	if((fp = fopen((char*)pszFileName, "r")) == NULL) {
		perror((char*)pszFileName);
		return(2);
	}

	/* skip comments at start of file */

	while(!feof(fp)) {
		getline(&testdata, &lenLn, fp);
		while(!feof(fp)) {
			if(*testdata == '#')
				getline(&testdata, &lenLn, fp);
			else
				break; /* first non-comment */
		}

		/* this is not perfect, but works ;) */
		if(feof(fp))
			break;

		++iTests; /* increment test count, we now do one! */

		testdata[strlen(testdata)-1] = '\0'; /* remove \n */
		/* now we have the test data to send (we could use function pointers here...) */
		unescapeTestdata(testdata);
		if(inputMode == inputUDP) {
			if(udpSend(testdata, strlen(testdata)) != 0)
				return(2);
		} else {
			if(tcpSend(testdata, strlen(testdata)) != 0)
				return(2);
		}

		/* next line is expected output 
		 * we do not care about EOF here, this will lead to a failure and thus
		 * draw enough attention. -- rgerhards, 2009-03-31
		 */
		getline(&expected, &lenLn, fp);
		expected[strlen(expected)-1] = '\0'; /* remove \n */

		/* pull response from server and then check if it meets our expectation */
//printf("try pull pipe...\n");
		readLine(fd, buf);
		if(strlen(buf) == 0) {
			printf("something went wrong - read a zero-length string from rsyslogd\n");
			exit(1);
		}
		if(strcmp(expected, buf)) {
			++iFailed;
			printf("\nExpected Response:\n'%s'\nActual Response:\n'%s'\n",
				expected, buf);
				ret = 1;
		}

		/* we need to free buffers, as we have potentially modified them! */
		free(testdata);
		testdata = NULL;
		free(expected);
		expected = NULL;
	}

	fclose(fp);
	return(ret);
}


/* carry out all tests. Tests are specified via a file name
 * wildcard. Each of the files is read and the test carried
 * out.
 * Returns the number of tests that failed. Zero means all
 * success.
 */
int
doTests(int fd, char *files)
{
	int ret;
	char *testFile;
	glob_t testFiles;
	size_t i = 0;
	struct stat fileInfo;

	glob(files, GLOB_MARK, NULL, &testFiles);

	for(i = 0; i < testFiles.gl_pathc; i++) {
		testFile = testFiles.gl_pathv[i];

		if(stat((char*) testFile, &fileInfo) != 0) 
			continue; /* continue with the next file if we can't stat() the file */

		/* all regular files are run through the test logic. Symlinks don't work. */
		if(S_ISREG(fileInfo.st_mode)) { /* config file */
			if(verbose) printf("processing test case '%s' ... ", testFile);
			ret = processTestFile(fd, testFile);
			if(ret == 0) {
				if(verbose) printf("successfully completed\n");
			} else {
				if(!verbose)
					printf("test '%s' ", testFile);
				printf("failed!\n");
			}
		}
	}
	globfree(&testFiles);

	if(iTests == 0) {
		printf("Error: no test cases found, no tests executed.\n");
		iFailed = 1;
	} else {
		printf("Number of tests run: %3d, number of failures: %d, test: %s/%s\n",
		       iTests, iFailed, testSuite, inputMode2Str(inputMode));
	}

	return(iFailed);
}


/* indicate that our child has died (where it is not permitted to!).
 */
void childDied(__attribute__((unused)) int sig)
{
	printf("ERROR: child died unexpectedly (maybe a segfault?)!\n");
	exit(1);
}


/* cleanup */
void doAtExit(void)
{
	int status;

	/* disarm died-child handler */
	signal(SIGCHLD, SIG_IGN);

	if(rsyslogdPid != 0) {
		kill(rsyslogdPid, SIGTERM);
		waitpid(rsyslogdPid, &status, 0);	/* wait until instance terminates */
	}

	unlink(NETTEST_INPUT_CONF_FILE);
}

/* Run the test suite. This must be called with exactly one parameter, the
 * name of the test suite. For details, see file header comment at the top
 * of this file.
 * rgerhards, 2009-04-03
 */
int main(int argc, char *argv[], char *envp[])
{
	int fd;
	int opt;
	int ret = 0;
	FILE *fp;
	char buf[4096];
	char testcases[4096];

	ourEnvp = envp;
	while((opt = getopt(argc, argv, "4c:i:p:t:v")) != EOF) {
		switch((char)opt) {
                case '4':
			IPv4Only = 1;
			break;
                case 'c':
			pszCustomConf = optarg;
			break;
                case 'i':
			if(!strcmp(optarg, "udp"))
				inputMode = inputUDP;
			else if(!strcmp(optarg, "tcp"))
				inputMode = inputTCP;
			else {
				printf("error: unsupported input mode '%s'\n", optarg);
				exit(1);
			}
			break;
                case 'p':
			iPort = atoi(optarg);
			break;
                case 't':
			testSuite = optarg;
			break;
                case 'v':
			verbose = 1;
			break;
		default:printf("Invalid call of nettester, invalid option '%c'.\n", opt);
			printf("Usage: nettester -d -ttestsuite-name -iudp|tcp [-pport] [-ccustomConfFile] \n");
			exit(1);
		}
	}
	
	if(testSuite == NULL) {
		printf("error: no testsuite given, need to specify -t testsuite!\n");
		exit(1);
	}

	atexit(doAtExit);

	if((srcdir = getenv("srcdir")) == NULL)
		srcdir = ".";

	if(verbose) printf("Start of nettester run ($srcdir=%s, testsuite=%s, input=%s/%d)\n",
		srcdir, testSuite, inputMode2Str(inputMode), iPort);

	/* create input config file */
	if((fp = fopen(NETTEST_INPUT_CONF_FILE, "w")) == NULL) {
		perror(NETTEST_INPUT_CONF_FILE);
		printf("error opening input configuration file\n");
		exit(1);
	}
	if(inputMode == inputUDP) {
		fputs("$ModLoad ../plugins/imudp/.libs/imudp\n", fp);
		fprintf(fp, "$UDPServerRun %d\n", iPort);
	} else {
		fputs("$ModLoad ../plugins/imtcp/.libs/imtcp\n", fp);
		fprintf(fp, "$InputTCPServerRun %d\n", iPort);
	}
	fclose(fp);

<<<<<<< HEAD
	/* arm died-child handler */
	signal(SIGCHLD, childDied);
=======
	/* make sure we do not abort if there is an issue with pipes.
	 * our code does the necessary error handling.
	 */
	sigset(SIGPIPE, SIG_IGN);
>>>>>>> 9039fad4

	/* start to be tested rsyslogd */
	openPipe(testSuite, &rsyslogdPid, &fd);
	readLine(fd, buf);

	/* generate filename */
	sprintf(testcases, "%s/testsuites/*.%s", srcdir, testSuite);
	if(doTests(fd, testcases) != 0)
		ret = 1;

	if(verbose) printf("End of nettester run (%d).\n", ret);

	exit(ret);
}<|MERGE_RESOLUTION|>--- conflicted
+++ resolved
@@ -569,15 +569,13 @@
 	}
 	fclose(fp);
 
-<<<<<<< HEAD
 	/* arm died-child handler */
 	signal(SIGCHLD, childDied);
-=======
+
 	/* make sure we do not abort if there is an issue with pipes.
 	 * our code does the necessary error handling.
 	 */
 	sigset(SIGPIPE, SIG_IGN);
->>>>>>> 9039fad4
 
 	/* start to be tested rsyslogd */
 	openPipe(testSuite, &rsyslogdPid, &fd);
