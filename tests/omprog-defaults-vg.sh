--- conflicted
+++ resolved
@@ -22,10 +22,6 @@
 }
 '
 startup_vg
-<<<<<<< HEAD
-wait_startup
-=======
->>>>>>> 4a54c23d
 injectmsg 0 10
 shutdown_when_empty
 wait_shutdown_vg
