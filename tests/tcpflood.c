/* Opens a large number of tcp connections and sends
 * messages over them. This is used for stress-testing.
 *
 * Params
 * -t	target address (default 127.0.0.1)
 * -p	target port (default 13514)
 * -n	number of target ports (targets are in range -p..(-p+-n-1)
 *      Note -c must also be set to at LEAST the number of -n!
 * -c	number of connections (default 1)
 * -m	number of messages to send (connection is random)
 * -i	initial message number (optional)
 * -P	PRI to be used for generated messages (default is 167).
 *      Specify the plain number without leading zeros
 * -d   amount of extra data to add to message. If present, the
 *      number itself will be added as third field, and the data
 *      bytes as forth. Add -r to randomize the amount of extra
 *      data included in the range 1..(value of -d).
 * -r	randomize amount of extra data added (-d must be > 0)
 * -f	support for testing dynafiles. If given, include a dynafile ID
 *      in the range 0..(f-1) as the SECOND field, shifting all field values
 *      one field to the right. Zero (default) disables this functionality.
 * -M   the message to be sent. Disables all message format options, as
 *      only that exact same message is sent.
 * -I   read specified input file, do NOT generate own test data. The test
 *      completes when eof is reached.
 * -B   The specified file (-I) is binary. No data processing is done by
 *      tcpflood. If multiple connections are specified, data is read in
 *      chunks and spread across the connections without taking any record
 *      delemiters into account.
 * -C	when input from a file is read, this file is transmitted -C times
 *      (C like cycle, running out of meaningful option switches ;))
 * -D	randomly drop and re-establish connections. Useful for stress-testing
 *      the TCP receiver.
 * -F	USASCII value for frame delimiter (in octet-stuffing mode), default LF
 *
 * Part of the testbench for rsyslog.
 *
 * Copyright 2009, 2010 Rainer Gerhards and Adiscon GmbH.
 *
 * This file is part of rsyslog.
 *
 * Rsyslog is free software: you can redistribute it and/or modify
 * it under the terms of the GNU General Public License as published by
 * the Free Software Foundation, either version 3 of the License, or
 * (at your option) any later version.
 *
 * Rsyslog is distributed in the hope that it will be useful,
 * but WITHOUT ANY WARRANTY; without even the implied warranty of
 * MERCHANTABILITY or FITNESS FOR A PARTICULAR PURPOSE.  See the
 * GNU General Public License for more details.
 *
 * You should have received a copy of the GNU General Public License
 * along with Rsyslog.  If not, see <http://www.gnu.org/licenses/>.
 *
 * A copy of the GPL can be found in the file "COPYING" in this distribution.
 */
#include "config.h"
#include <stdio.h>
#include <stdlib.h>
#include <time.h>
#include <signal.h>
#include <sys/types.h>
#include <sys/socket.h>
#include <arpa/inet.h>
#include <assert.h>
#include <unistd.h>
#include <string.h>
#include <netinet/in.h>
#include <sys/resource.h>

#define EXIT_FAILURE 1
#define INVALID_SOCKET -1
/* Name of input file, must match $IncludeConfig in test suite .conf files */
#define NETTEST_INPUT_CONF_FILE "nettest.input.conf" /* name of input file, must match $IncludeConfig in .conf files */

#define MAX_EXTRADATA_LEN 100*1024

static char *targetIP = "127.0.0.1";
static char *msgPRI = "167";
static int targetPort = 13514;
static int numTargetPorts = 1;
static int dynFileIDs = 0;
static int extraDataLen = 0; /* amount of extra data to add to message */
static int bRandomizeExtraData = 0; /* randomize amount of extra data added */
static int numMsgsToSend; /* number of messages to send */
static int numConnections = 1; /* number of connections to create */
static int *sockArray;  /* array of sockets to use */
static int msgNum = 0;	/* initial message number to start with */
static int bShowProgress = 1; /* show progress messages */
static int bRandConnDrop = 0; /* randomly drop connections? */
static char *MsgToSend = NULL; /* if non-null, this is the actual message to send */
static int bBinaryFile = 0;	/* is -I file binary */
static char *dataFile = NULL;	/* name of data file, if NULL, generate own data */
static int numFileIterations = 1;/* how often is file data to be sent? */
static char frameDelim = '\n';	/* default frame delimiter */
FILE *dataFP = NULL;		/* file pointer for data file, if used */
static long nConnDrops = 0;	/* counter: number of time connection was dropped (-D option) */


/* open a single tcp connection
 */
int openConn(int *fd)
{
	int sock;
	struct sockaddr_in addr;
	int port;
	int retries = 0;
	int rnd;

	if((sock=socket(AF_INET, SOCK_STREAM, 0))==-1) {
		perror("socket()");
		return(1);
	}

	/* randomize port if required */
	if(numTargetPorts > 1) {
		rnd = rand(); /* easier if we need value for debug messages ;) */
		port = targetPort + (rnd % numTargetPorts);
	} else {
		port = targetPort;
	}
	memset((char *) &addr, 0, sizeof(addr));
	addr.sin_family = AF_INET;
	addr.sin_port = htons(port);
	if(inet_aton(targetIP, &addr.sin_addr)==0) {
		fprintf(stderr, "inet_aton() failed\n");
		return(1);
	}
	while(1) { /* loop broken inside */
		if(connect(sock, (struct sockaddr*)&addr, sizeof(addr)) == 0) {
			break;
		} else {
			if(retries++ == 50) {
				perror("connect()");
				fprintf(stderr, "connect() failed\n");
				return(1);
			} else {
				usleep(100000); /* ms = 1000 us! */
			}
		}
	} 

	*fd = sock;
	return 0;
}


/* open all requested tcp connections
 * this includes allocating the connection array
 */
int openConnections(void)
{
	int i;
	char msgBuf[128];
	size_t lenMsg;

	if(bShowProgress)
		write(1, "      open connections", sizeof("      open connections")-1);
	sockArray = calloc(numConnections, sizeof(int));
	for(i = 0 ; i < numConnections ; ++i) {
		if(i % 10 == 0) {
			if(bShowProgress)
				printf("\r%5.5d", i);
		}
		if(openConn(&(sockArray[i])) != 0) {
			printf("error in trying to open connection i=%d\n", i);
			return 1;
		}
	}
	lenMsg = sprintf(msgBuf, "\r%5.5d open connections\n", i);
	write(1, msgBuf, lenMsg);

	return 0;
}


/* we also close all connections because otherwise we may get very bad
 * timing for the syslogd - it may not be able to process all incoming
 * messages fast enough if we immediately shut down.
 * TODO: it may be an interesting excercise to handle that situation
 * at the syslogd level, too
 * rgerhards, 2009-04-14
 */
void closeConnections(void)
{
	int i;
	size_t lenMsg;
	struct linger ling;
	char msgBuf[128];

	if(bShowProgress)
		write(1, "      close connections", sizeof("      close connections")-1);
	for(i = 0 ; i < numConnections ; ++i) {
		if(i % 10 == 0) {
			if(bShowProgress) {
				lenMsg = sprintf(msgBuf, "\r%5.5d", i);
				write(1, msgBuf, lenMsg);
			}
		}
		if(sockArray[i] != -1) {
			/* we try to not overrun the receiver by trying to flush buffers
			 * *during* close(). -- rgerhards, 2010-08-10
			 */
			ling.l_onoff = 1;
			ling.l_linger = 1;
			setsockopt(sockArray[i], SOL_SOCKET, SO_LINGER, &ling, sizeof(ling));
			close(sockArray[i]);
		}
	}
	lenMsg = sprintf(msgBuf, "\r%5.5d close connections\n", i);
	write(1, msgBuf, lenMsg);

}


/* generate the message to be sent according to program command line parameters.
 * this has been moved to its own function as we now have various different ways
 * of constructing test messages. -- rgerhards, 2010-03-31
 */
static inline void
genMsg(char *buf, size_t maxBuf, int *pLenBuf)
{
	int edLen; /* actual extra data length to use */
	char extraData[MAX_EXTRADATA_LEN + 1];
	char dynFileIDBuf[128] = "";
	static int numMsgsGen = 0;
	int done;

	if(dataFP != NULL) {
		/* get message from file */
		do {
			done = 1;
			*pLenBuf = fread(buf, 1, 1024, dataFP);
			if(feof(dataFP)) {
				if(--numFileIterations > 0)  {
					rewind(dataFP);
					done = 0; /* need new iteration */
				} else {
					*pLenBuf = 0;
					goto finalize_it;
				}
			}
		} while(!done); /* Attention: do..while()! */
	} else if(MsgToSend == NULL) {
		if(dynFileIDs > 0) {
			snprintf(dynFileIDBuf, maxBuf, "%d:", rand() % dynFileIDs);
		}
		if(extraDataLen == 0) {
			*pLenBuf = snprintf(buf, maxBuf, "<%s>Mar  1 01:00:00 172.20.245.8 tag msgnum:%s%8.8d:%c",
					       msgPRI, dynFileIDBuf, msgNum, frameDelim);
		} else {
			if(bRandomizeExtraData)
				edLen = ((long) rand() + extraDataLen) % extraDataLen + 1;
			else
				edLen = extraDataLen;
			memset(extraData, 'X', edLen);
			extraData[edLen] = '\0';
			*pLenBuf = snprintf(buf, maxBuf, "<%s>Mar  1 01:00:00 172.20.245.8 tag msgnum:%s%8.8d:%d:%s%c",
					       msgPRI, dynFileIDBuf, msgNum, edLen, extraData, frameDelim);
		}
	} else {
		/* use fixed message format from command line */
		*pLenBuf = snprintf(buf, maxBuf, "%s\n", MsgToSend);
	}

	if(numMsgsGen++ >= numMsgsToSend)
		*pLenBuf = 0; /* indicate end of run */

finalize_it: ;
}

/* send messages to the tcp connections we keep open. We use
 * a very basic format that helps identify the message
 * (via msgnum:<number>: e.g. msgnum:00000001:). This format is suitable
 * for extracton to field-based properties.
 * The first numConnection messages are sent sequentially, as are the
 * last. All messages in between are sent over random connections.
 * Note that message numbers start at 0.
 */
int sendMessages(void)
{
	int i = 0;
	int socknum;
	int lenBuf;
	int lenSend;
	char *statusText;
	char buf[MAX_EXTRADATA_LEN + 1024];

	if(dataFile == NULL) {
		printf("Sending %d messages.\n", numMsgsToSend);
		statusText = "messages";
	} else {
		printf("Sending file '%s' %d times.\n", dataFile, numFileIterations);
		statusText = "kb";
	}
	if(bShowProgress)
		printf("\r%8.8d %s sent", 0, statusText);
	while(1) { /* broken inside loop! */
		if(i < numConnections)
			socknum = i;
		else if(i >= numMsgsToSend - numConnections)
			socknum = i - (numMsgsToSend - numConnections);
		else {
			int rnd = rand();
			socknum = rnd % numConnections;
		}
		genMsg(buf, sizeof(buf), &lenBuf); /* generate the message to send according to params */
		if(lenBuf == 0)
			break; /* end of processing! */
		if(sockArray[socknum] == -1) {
			/* connection was dropped, need to re-establish */
			if(openConn(&(sockArray[socknum])) != 0) {
				printf("error in trying to re-open connection %d\n", socknum);
				exit(1);
			}
		}
		lenSend = send(sockArray[socknum], buf, lenBuf, 0);
		if(lenSend != lenBuf) {
			printf("\r%5.5d\n", i);
			fflush(stdout);
			perror("send test data");
			printf("send() failed at socket %d, index %d, msgNum %d\n",
				sockArray[socknum], i, msgNum);
			fflush(stderr);
			return(1);
		}
		if(i % 100 == 0) {
			if(bShowProgress)
				printf("\r%8.8d", i);
		}
		if(bRandConnDrop) {
			/* if we need to randomly drop connections, see if we 
			 * are a victim
			 */
			if(rand() > (int) (RAND_MAX * 0.95)) {
				++nConnDrops;
				close(sockArray[socknum]);
				sockArray[socknum] = -1;
			}
		}
		++msgNum;
		++i;
	}
	printf("\r%8.8d %s sent\n", i, statusText);

	return 0;
}


/* Run the test.
 * rgerhards, 2009-04-03
 */
int main(int argc, char *argv[])
{
	int ret = 0;
	int opt;
	struct sigaction sigAct;
	static char buf[1024];

	srand(time(NULL));	/* seed is good enough for our needs */

	/* on Solaris, we do not HAVE MSG_NOSIGNAL, so for this reason
	 * we block SIGPIPE (not an issue for this program)
	 */
	memset(&sigAct, 0, sizeof(sigAct));
	sigemptyset(&sigAct.sa_mask);
	sigAct.sa_handler = SIG_IGN;
	sigaction(SIGPIPE, &sigAct, NULL);

	setvbuf(stdout, buf, _IONBF, 48);
	
	if(!isatty(1))
		bShowProgress = 0;

	while((opt = getopt(argc, argv, "f:F:t:p:c:C:m:i:I:P:d:Dn:M:rB")) != -1) {
		switch (opt) {
		case 't':	targetIP = optarg;
				break;
		case 'p':	targetPort = atoi(optarg);
				break;
		case 'n':	numTargetPorts = atoi(optarg);
				break;
		case 'c':	numConnections = atoi(optarg);
				break;
		case 'C':	numFileIterations = atoi(optarg);
				break;
		case 'm':	numMsgsToSend = atoi(optarg);
				break;
		case 'i':	msgNum = atoi(optarg);
				break;
		case 'P':	msgPRI = optarg;
				break;
		case 'd':	extraDataLen = atoi(optarg);
				if(extraDataLen > MAX_EXTRADATA_LEN) {
					fprintf(stderr, "-d max is %d!\n",
						MAX_EXTRADATA_LEN);
					exit(1);
				}
				break;
		case 'D':	bRandConnDrop = 1;
				break;
		case 'r':	bRandomizeExtraData = 1;
				break;
		case 'f':	dynFileIDs = atoi(optarg);
				break;
		case 'F':	frameDelim = atoi(optarg);
				break;
		case 'M':	MsgToSend = optarg;
				break;
		case 'I':	dataFile = optarg;
				/* in this mode, we do not know the num messages to send, so
				 * we set a (high) number to keep the code happy.
				 */
				numMsgsToSend = 1000000;
				break;
		case 'B':	bBinaryFile = 1;
				break;
		default:	printf("invalid option '%c' or value missing - terminating...\n", opt);
				exit (1);
				break;
		}
	}

	if(numConnections > 20) {
		/* if we use many (whatever this means, 20 is randomly picked)
		 * connections, we need to make sure we have a high enough
		 * limit. -- rgerhards, 2010-03-25
		 */
		struct rlimit maxFiles;
		maxFiles.rlim_cur = numConnections + 20;
		maxFiles.rlim_max = numConnections + 20;
		if(setrlimit(RLIMIT_NOFILE, &maxFiles) < 0) {
			perror("setrlimit to increase file handles failed");
			exit(1);
		}
	}
	
	if(dataFile != NULL) {
		if((dataFP = fopen(dataFile, "r")) == NULL) {
			perror(dataFile);
			exit(1);
		}
	}

	if(openConnections() != 0) {
		printf("error opening connections\n");
		exit(1);
	}

	if(sendMessages() != 0) {
		printf("error sending messages\n");
		exit(1);
	}

<<<<<<< HEAD
	closeConnections();

=======
	if(nConnDrops > 0)
		printf("-D option initiated %ld connection closures\n", nConnDrops);
>>>>>>> 3700a64d
	printf("End of tcpflood Run\n");

	closeConnections(); /* this is important so that we do not finish too early! */
	exit(ret);
}<|MERGE_RESOLUTION|>--- conflicted
+++ resolved
@@ -452,13 +452,10 @@
 		exit(1);
 	}
 
-<<<<<<< HEAD
 	closeConnections();
 
-=======
 	if(nConnDrops > 0)
 		printf("-D option initiated %ld connection closures\n", nConnDrops);
->>>>>>> 3700a64d
 	printf("End of tcpflood Run\n");
 
 	closeConnections(); /* this is important so that we do not finish too early! */
