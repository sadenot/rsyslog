if ENABLE_TESTBENCH
# TODO: reenable TESTRUNS = rt_init rscript
check_PROGRAMS = $(TESTRUNS) ourtail nettester tcpflood chkseq msleep randomgen diagtalker uxsockrcvr syslog_caller syslog_inject inputfilegen
TESTS = $(TESTRUNS) 
#TESTS = $(TESTRUNS) cfg.sh

if ENABLE_IMDIAG
TESTS +=  \
	arrayqueue.sh \
	da-mainmsg-q.sh \
	validation-run.sh \
	imtcp-multiport.sh \
	daqueue-persist.sh \
	diskqueue.sh \
	diskqueue-fsync.sh \
	rulesetmultiqueue.sh \
	manytcp.sh \
	rsf_getenv.sh \
	imtcp_conndrop.sh \
	imtcp_addtlframedelim.sh \
	sndrcv.sh \
	sndrcv_failover.sh \
	sndrcv_gzip.sh \
	sndrcv_udp.sh \
	sndrcv_udp_nonstdpt.sh \
	asynwr_simple.sh \
	asynwr_timeout.sh \
	asynwr_small.sh \
	asynwr_tinybuf.sh \
	wr_large_async.sh \
	wr_large_sync.sh \
	asynwr_deadlock.sh \
	asynwr_deadlock2.sh \
	asynwr_deadlock4.sh \
	gzipwr_large.sh \
	gzipwr_large_dynfile.sh \
	dynfile_invld_async.sh \
	dynfile_invld_sync.sh \
	dynfile_invalid2.sh \
	complex1.sh \
	queue-persist.sh \
	pipeaction.sh \
	execonlyonce.sh \
	execonlywhenprevsuspended.sh \
	execonlywhenprevsuspended2.sh \
	execonlywhenprevsuspended3.sh \
	execonlywhenprevsuspended4.sh \
	pipe_noreader.sh \
	dircreate_dflt.sh \
	dircreate_off.sh \
	imuxsock_logger_root.sh \
	imuxsock_traillf_root.sh \
	imuxsock_ccmiddle_root.sh \
	udp-msgreduc-vg.sh \
	udp-msgreduc-orgmsg-vg.sh \
	queue-persist.sh 
	discard-rptdmsg.sh \
	discard-allmark.sh \
	discard.sh \
	failover-async.sh \
	failover-double.sh \
	failover-basic.sh \
	failover-rptd.sh \
	failover-no-rptd.sh \
	failover-no-basic.sh \
	rcvr_fail_restore.sh \
	linkedlistqueue.sh

if HAVE_VALGRIND
TESTS +=  \
	discard-rptdmsg-vg.sh \
	discard-allmark-vg.sh \
	failover-basic-vg.sh \
	failover-rptd-vg.sh \
	failover-no-basic-vg.sh \
	failover-no-rptd-vg.sh \
	tcp-msgreduc-vg.sh
endif # HAVE_VALGRIND
endif # ENABLE_IMDIAG


if ENABLE_MYSQL_TESTS
TESTS +=  \
	mysql-basic.sh \
	mysql-basic-cnf6.sh \
	mysql-asyn.sh 
if ENABLE_OMLIBDBI
TESTS +=  \
	libdbi-basic.sh \
	libdbi-asyn.sh
endif
if HAVE_VALGRIND
TESTS +=  \
	mysql-basic-vg.sh \
	mysql-asyn-vg.sh 
endif
endif

if ENABLE_IMPTCP
TESTS +=  \
	manyptcp.sh \
	imptcp_large.sh \
	imptcp_addtlframedelim.sh \
	imptcp_conndrop.sh 
endif

if ENABLE_GNUTLS
# TODO: re-enable in newer version
#TESTS +=  \
	#sndrcv_tls_anon.sh \
	#sndrcv_tls_anon_rebind.sh \
	#imtcp-tls-basic.sh
if HAVE_VALGRIND
TESTS += imtcp-tls-basic-vg.sh \
	 imtcp_conndrop_tls-vg.sh 
	 manytcp-too-few-tls-vg.sh 
endif
endif

if ENABLE_OMUXSOCK
TESTS += uxsock_simple.sh
endif

if ENABLE_OMUDPSPOOF
TESTS += sndrcv_omudpspoof.sh \
	 sndrcv_omudpspoof_nonstdpt.sh
endif

if ENABLE_OMSTDOUT
TESTS += omod-if-array.sh \
	 proprepltest.sh \
	 parsertest.sh \
	 timestamp.sh \
	 inputname.sh \
	 threadingmq.sh \
	 threadingmqaq.sh \
	 badqi.sh \
	 tabescape_dflt.sh \
	 tabescape_off.sh \
	 fieldtest.sh
endif

if ENABLE_OMRULESET
if ENABLE_IMDIAG
TESTS += omruleset.sh \
	 omruleset-queue.sh
endif
endif

if ENABLE_EXTENDED_TESTS
TESTS += random.sh 
endif

if ENABLE_IMFILE
TESTS += imfile-basic.sh
if HAVE_VALGRIND
TESTS += imfile-basic-vg.sh
endif
endif

endif # if ENABLE_TESTBENCH

TESTS_ENVIRONMENT = RSYSLOG_MODDIR='$(abs_top_builddir)'/runtime/.libs/
DISTCLEANFILES=rsyslog.pid
test_files = testbench.h runtime-dummy.c

EXTRA_DIST= 1.rstest 2.rstest 3.rstest err1.rstest \
	   validation-run.sh \
	   testsuites/x.509/ca.pem \
	   testsuites/x.509/ca-key.pem \
	   testsuites/x.509/client-cert.pem \
	   testsuites/x.509/client-key.pem \
	   testsuites/x.509/machine-cert.pem \
	   testsuites/x.509/machine-key.pem \
	   testsuites/invalid.conf \
	   testsuites/valid.conf \
	   cfg.sh \
	   cfg1.cfgtest \
	   cfg1.testin \
	   cfg2.cfgtest \
	   cfg2.testin \
	   cfg3.cfgtest \
	   cfg3.testin \
	   cfg4.cfgtest \
	   cfg4.testin \
	   DevNull.cfgtest \
	   err1.rstest \
	   NoExistFile.cfgtest \
	   timestamp.sh \
	   testsuites/ts3164.conf \
	   testsuites/mon1digit.ts3164 \
	   testsuites/mon2digit.ts3164 \
	   testsuites/Jan.ts3164 \
	   testsuites/Feb.ts3164 \
	   testsuites/Mar.ts3164 \
	   testsuites/Apr.ts3164 \
	   testsuites/May.ts3164 \
	   testsuites/Jun.ts3164 \
	   testsuites/Jul.ts3164 \
	   testsuites/Aug.ts3164 \
	   testsuites/Sep.ts3164 \
	   testsuites/Oct.ts3164 \
	   testsuites/Nov.ts3164 \
	   testsuites/Dec.ts3164 \
	   testsuites/ts3339.conf \
	   testsuites/master.ts3339 \
	   testsuites/tsmysql.conf \
	   testsuites/master.tsmysql \
	   testsuites/tspgsql.conf \
	   testsuites/master.tspgsql \
	   testsuites/subsecond.conf \
	   testsuites/master.subsecond \
	   testsuites/parse_8bit_escape.conf \
	   testsuites/8bit.parse_8bit_escape \
	   testsuites/parse1.conf \
	   testsuites/field1.conf \
	   testsuites/1.parse1 \
	   testsuites/2.parse1 \
	   testsuites/3.parse1 \
	   testsuites/4.parse1 \
	   testsuites/mark.parse1 \
	   testsuites/8bit.parse1 \
	   testsuites/empty.parse1 \
	   testsuites/snare.parse1 \
	   testsuites/oversizeTag-1.parse1 \
	   testsuites/weird.parse1 \
	   testsuites/date1.parse1 \
	   testsuites/date2.parse1 \
	   testsuites/date3.parse1 \
	   testsuites/date4.parse1 \
	   testsuites/date5.parse1 \
   	   testsuites/rfc3164.parse1 \
	   testsuites/rfc5424-1.parse1 \
	   testsuites/rfc5424-2.parse1 \
	   testsuites/rfc5424-3.parse1 \
	   testsuites/rfc5424-4.parse1 \
	   testsuites/malformed1.parse1 \
	   testsuites/reallife.parse1 \
	   testsuites/parse2.conf \
	   testsuites/reallife.parse2 \
	   testsuites/parse3.conf \
	   testsuites/reallife.parse3 \
	   testsuites/parse-nodate.conf \
	   testsuites/samples.parse-nodate \
	   testsuites/parse_invld_regex.conf \
	   testsuites/samples.parse_invld_regex \
	   testsuites/parse-3164-buggyday.conf \
	   testsuites/samples.parse-3164-buggyday \
	   testsuites/snare_ccoff_udp.conf \
	   testsuites/samples.snare_ccoff_udp \
	   testsuites/snare_ccoff_udp2.conf \
	   testsuites/samples.snare_ccoff_udp2 \
	   testsuites/omod-if-array.conf \
	   testsuites/1.omod-if-array \
	   testsuites/1.field1 \
	   killrsyslog.sh \
	   parsertest.sh \
	   fieldtest.sh \
	   rsf_getenv.sh \
	   testsuites/rsf_getenv.conf \
	   diskqueue.sh \
	   testsuites/diskqueue.conf \
	   arrayqueue.sh \
	   testsuites/arrayqueue.conf \
	   linkedlistqueue.sh \
	   testsuites/linkedlistqueue.conf \
	   da-mainmsg-q.sh \
	   testsuites/da-mainmsg-q.conf \
	   diskqueue-fsync.sh \
	   testsuites/diskqueue-fsync.conf \
	   imtcp-tls-basic.sh \
<<<<<<< HEAD
=======
	   imtcp-tls-basic-vg.sh \
>>>>>>> 4a24d8e1
	   testsuites/imtcp-tls-basic.conf \
	   imtcp-multiport.sh \
	   testsuites/imtcp-multiport.conf \
	   udp-msgreduc-orgmsg-vg.sh \
	   testsuites/udp-msgreduc-orgmsg-vg.conf \
	   udp-msgreduc-vg.sh \
	   testsuites/udp-msgreduc-vg.conf \
<<<<<<< HEAD
=======
	   manytcp-too-few-tls.sh \
	   testsuites/manytcp-too-few-tls.conf \
>>>>>>> 4a24d8e1
	   manytcp.sh \
	   testsuites/manytcp.conf \
	   manyptcp.sh \
	   testsuites/manyptcp.conf \
	   imptcp_large.sh \
	   testsuites/imptcp_large.conf \
	   imptcp_addtlframedelim.sh \
	   testsuites/imptcp_addtlframedelim.conf \
	   imptcp_conndrop.sh \
	   testsuites/imptcp_conndrop.conf \
	   imtcp_conndrop.sh \
	   testsuites/imtcp_conndrop.conf \
	   imtcp_conndrop_tls.sh \
	   imtcp_conndrop_tls-vg.sh \
	   testsuites/imtcp_conndrop.conf \
	   imtcp_addtlframedelim.sh \
	   testsuites/imtcp_addtlframedelim.conf \
	   tcp-msgreduc-vg.sh \
	   testsuites/./tcp-msgreduc-vg.conf \
	   inputname.sh \
	   testsuites/inputname_imtcp.conf \
	   testsuites/1.inputname_imtcp_12514 \
	   testsuites/1.inputname_imtcp_12515 \
	   testsuites/1.inputname_imtcp_12516 \
	   omod-if-array.sh \
	   discard.sh \
	   testsuites/discard.conf \
	   failover-no-rptd.sh \
	   failover-no-rptd-vg.sh \
	   testsuites/failover-no-rptd.conf \
	   failover-no-basic.sh \
	   failover-no-basic-vg.sh \
	   testsuites/failover-no-basic.conf \
	   failover-rptd.sh \
	   failover-rptd-vg.sh \
	   testsuites/failover-rptd.conf \
	   failover-basic.sh \
	   failover-basic-vg.sh \
	   testsuites/failover-basic.conf \
	   failover-async.sh \
	   testsuites/failover-async.conf \
	   failover-double.sh \
	   testsuites/failover-double.conf \
	   discard-rptdmsg.sh \
	   discard-rptdmsg-vg.sh \
	   testsuites/discard-rptdmsg.conf \
	   discard-allmark.sh \
	   discard-allmark-vg.sh \
	   testsuites/discard-allmark.conf \
	   diag.sh \
	   testsuites/diag-common.conf \
	   testsuites/diag-common2.conf \
           rcvr_fail_restore.sh \
	   testsuites/rcvr_fail_restore_rcvr.conf \
	   testsuites/rcvr_fail_restore_sender.conf \
           daqueue-persist.sh \
	   daqueue-persist-drvr.sh \
	   queue-persist.sh \
	   queue-persist-drvr.sh \
	   testsuites/queue-persist.conf \
	   threadingmq.sh \
	   testsuites/threadingmq.conf \
	   threadingmqaq.sh \
	   testsuites/threadingmqaq.conf \
	   sndrcv_drvr.sh \
	   sndrcv_drvr_noexit.sh \
	   sndrcv_failover.sh \
	   testsuites/sndrcv_failover_sender.conf \
	   testsuites/sndrcv_failover_rcvr.conf \
	   sndrcv.sh \
	   testsuites/sndrcv_sender.conf \
	   testsuites/sndrcv_rcvr.conf \
	   sndrcv_udp.sh \
	   testsuites/sndrcv_udp_sender.conf \
	   testsuites/sndrcv_udp_rcvr.conf \
	   sndrcv_udp_nonstdpt.sh \
	   testsuites/sndrcv_udp_nonstdpt_sender.conf \
	   testsuites/sndrcv_udp_nonstdpt_rcvr.conf \
	   sndrcv_omudpspoof.sh \
	   testsuites/sndrcv_omudpspoof_sender.conf \
	   testsuites/sndrcv_omudpspoof_rcvr.conf \
	   sndrcv_omudpspoof_nonstdpt.sh \
	   testsuites/sndrcv_omudpspoof_nonstdpt_sender.conf \
	   testsuites/sndrcv_omudpspoof_nonstdpt_rcvr.conf \
	   sndrcv_gzip.sh \
	   testsuites/sndrcv_gzip_sender.conf \
	   testsuites/sndrcv_gzip_rcvr.conf \
	   pipeaction.sh \
	   testsuites/pipeaction.conf \
	   pipe_noreader.sh \
	   testsuites/pipe_noreader.conf \
	   uxsock_simple.sh \
	   testsuites/uxsock_simple.conf \
	   asynwr_simple.sh \
	   testsuites/asynwr_simple.conf \
	   asynwr_timeout.sh \
	   testsuites/asynwr_timeout.conf \
	   asynwr_small.sh \
	   testsuites/asynwr_small.conf \
	   asynwr_tinybuf.sh \
	   testsuites/asynwr_tinybuf.conf \
	   wr_large_async.sh \
	   wr_large_sync.sh \
	   wr_large.sh \
	   testsuites/wr_large.conf \
	   asynwr_deadlock.sh \
	   testsuites/asynwr_deadlock.conf \
	   asynwr_deadlock2.sh \
	   testsuites/asynwr_deadlock2.conf \
	   asynwr_deadlock4.sh \
	   testsuites/asynwr_deadlock4.conf \
	   gzipwr_large.sh \
	   testsuites/gzipwr_large.conf \
	   gzipwr_large_dynfile.sh \
	   testsuites/gzipwr_large_dynfile.conf \
	   complex1.sh \
	   testsuites/complex1.conf \
	   random.sh \
	   testsuites/random.conf \
	   imfile-basic.sh \
	   imfile-basic-vg.sh \
	   testsuites/imfile-basic.conf \
	   dynfile_invld_async.sh \
	   dynfile_invld_sync.sh \
	   dynfile_cachemiss.sh \
	   testsuites/dynfile_cachemiss.conf \
	   dynfile_invalid2.sh \
	   testsuites/dynfile_invalid2.conf \
	   proprepltest.sh \
	   testsuites/rfctag.conf \
	   testsuites/master.rfctag \
	   testsuites/nolimittag.conf \
	   testsuites/master.nolimittag \
	   rulesetmultiqueue.sh \
	   testsuites/rulesetmultiqueue.conf \
	   omruleset.sh \
	   testsuites/omruleset.conf \
	   omruleset-queue.sh \
	   testsuites/omruleset-queue.conf \
	   badqi.sh \
	   testsuites/badqi.conf \
	   bad_qi/dbq.qi \
	   execonlyonce.sh \
	   testsuites/execonlyonce.conf \
	   testsuites/execonlyonce.data \
	   execonlywhenprevsuspended.sh \
	   testsuites/execonlywhenprevsuspended.conf \
	   execonlywhenprevsuspended2.sh \
	   testsuites/execonlywhenprevsuspended2.conf \
	   execonlywhenprevsuspended3.sh \
	   testsuites/execonlywhenprevsuspended3.conf \
	   execonlywhenprevsuspended4.sh \
	   testsuites/execonlywhenprevsuspended4.conf \
	   tabescape_dflt.sh \
	   testsuites/tabescape_dflt.conf \
	   testsuites/1.tabescape_dflt \
	   tabescape_off.sh \
	   testsuites/tabescape_off.conf \
	   testsuites/1.tabescape_off \
	   dircreate_dflt.sh \
	   testsuites/dircreate_dflt.conf \
	   dircreate_off.sh \
	   testsuites/dircreate_off.conf \
	   imuxsock_logger_root.sh \
	   testsuites/imuxsock_logger_root.conf \
	   resultdata/imuxsock_logger.log \
	   imuxsock_traillf_root.sh \
	   testsuites/imuxsock_traillf_root.conf \
	   resultdata/imuxsock_traillf.log \
	   imuxsock_ccmiddle_root.sh \
	   testsuites/imuxsock_ccmiddle_root.conf \
	   resultdata/imuxsock_ccmiddle.log \
	   testsuites/mysql-truncate.sql \
	   testsuites/mysql-select-msg.sql \
	   libdbi-basic.sh \
	   testsuites/libdbi-basic.conf \
	   libdbi-asyn.sh \
	   testsuites/libdbi-asyn.conf \
	   mysql-basic.sh \
	   mysql-basic-cnf6.sh \
	   mysql-basic-vg.sh \
	   testsuites/mysql-basic.conf \
	   testsuites/mysql-basic-cnf6.conf \
	   mysql-asyn.sh \
	   mysql-asyn-vg.sh \
	   testsuites/mysql-asyn.conf \
	   cfg.sh

# TODO: re-enable
#sndrcv_tls_anon_rebind.sh \
#testsuites/sndrcv_tls_anon_rebind_sender.conf \
#testsuites/sndrcv_tls_anon_rebind_rcvr.conf \
#sndrcv_tls_anon.sh \
#testsuites/sndrcv_tls_anon_sender.conf \
#testsuites/sndrcv_tls_anon_rcvr.conf \
#

ourtail_SOURCES = ourtail.c
msleep_SOURCES = msleep.c
chkseq_SOURCES = chkseq.c

uxsockrcvr_SOURCES = uxsockrcvr.c
uxsockrcvr_LDADD = $(SOL_LIBS)

tcpflood_SOURCES = tcpflood.c
tcpflood_CPPFLAGS = $(PTHREADS_CFLAGS) $(GNUTLS_CFLAGS)
tcpflood_LDADD = $(SOL_LIBS) $(PTHREADS_LIBS) $(GNUTLS_LIBS)
if ENABLE_GNUTLS
tcpflood_LDADD += -lgcrypt
endif

syslog_caller_SOURCES = syslog_caller.c
syslog_caller_LDADD = $(SOL_LIBS)

syslog_inject_SOURCES = syslog_inject.c
syslog_inject_LDADD = $(SOL_LIBS)

diagtalker_SOURCES = diagtalker.c
diagtalker_LDADD = $(SOL_LIBS)

randomgen_SOURCES = randomgen.c
randomgen_LDADD = $(SOL_LIBS)

inputfilegen_SOURCES = inputfilegen.c
inputfilegen_LDADD = $(SOL_LIBS)

nettester_SOURCES = nettester.c getline.c
nettester_LDADD = $(SOL_LIBS)

# rtinit tests disabled for the moment - also questionable if they
# really provide value (after all, everything fails if rtinit fails...)
#rt_init_SOURCES = rt-init.c $(test_files)
#rt_init_CPPFLAGS =  -I$(top_srcdir) $(PTHREADS_CFLAGS) $(RSRT_CFLAGS)
#rt_init_LDADD = $(RSRT_LIBS) $(ZLIB_LIBS) $(PTHREADS_LIBS) $(SOL_LIBS)
#rt_init_LDFLAGS = -export-dynamic

# same for basic rscript tests
#rscript_SOURCES = rscript.c getline.c $(test_files)
#rscript_CPPFLAGS =  -I$(top_srcdir) $(PTHREADS_CFLAGS) $(RSRT_CFLAGS)
#rscript_LDADD = $(RSRT_LIBS) $(ZLIB_LIBS) $(PTHREADS_LIBS) $(SOL_LIBS)
#rscript_LDFLAGS = -export-dynamic<|MERGE_RESOLUTION|>--- conflicted
+++ resolved
@@ -269,10 +269,7 @@
 	   diskqueue-fsync.sh \
 	   testsuites/diskqueue-fsync.conf \
 	   imtcp-tls-basic.sh \
-<<<<<<< HEAD
-=======
 	   imtcp-tls-basic-vg.sh \
->>>>>>> 4a24d8e1
 	   testsuites/imtcp-tls-basic.conf \
 	   imtcp-multiport.sh \
 	   testsuites/imtcp-multiport.conf \
@@ -280,11 +277,8 @@
 	   testsuites/udp-msgreduc-orgmsg-vg.conf \
 	   udp-msgreduc-vg.sh \
 	   testsuites/udp-msgreduc-vg.conf \
-<<<<<<< HEAD
-=======
 	   manytcp-too-few-tls.sh \
 	   testsuites/manytcp-too-few-tls.conf \
->>>>>>> 4a24d8e1
 	   manytcp.sh \
 	   testsuites/manytcp.conf \
 	   manyptcp.sh \
