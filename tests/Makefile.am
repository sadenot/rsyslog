--- conflicted
+++ resolved
@@ -52,42 +52,38 @@
 	discard-rptdmsg.sh \
 	discard-allmark.sh \
 	discard.sh \
-<<<<<<< HEAD
-	queue-persist.sh \
-	linkedlistqueue.sh
-endif
-
-if HAVE_VALGRIND
-TESTS +=  \
-	discard-rptdmsg-vg.sh \
-	discard-allmark-vg.sh \
-	tcp-msgreduc-vg.sh
-endif
-
-
-if ENABLE_MYSQL_TESTS
-TESTS +=  \
-	mysql-basic.sh \
-	mysql-asyn.sh 
-if ENABLE_OMLIBDBI
-TESTS +=  \
-	libdbi-basic.sh \
-	libdbi-asyn.sh
-endif
-if HAVE_VALGRIND
-TESTS +=  \
-	mysql-basic-vg.sh \
-	mysql-asyn-vg.sh 
-endif
-endif
-
-=======
 	failover-basic.sh \
 	failover-rptd.sh \
 	failover-no-rptd.sh \
 	failover-no-basic.sh \
 	queue-persist.sh 
->>>>>>> 9e18ecc9
+	queue-persist.sh \
+	linkedlistqueue.sh
+endif
+
+if HAVE_VALGRIND
+TESTS +=  \
+	discard-rptdmsg-vg.sh \
+	discard-allmark-vg.sh \
+	tcp-msgreduc-vg.sh
+endif
+
+
+if ENABLE_MYSQL_TESTS
+TESTS +=  \
+	mysql-basic.sh \
+	mysql-asyn.sh 
+if ENABLE_OMLIBDBI
+TESTS +=  \
+	libdbi-basic.sh \
+	libdbi-asyn.sh
+endif
+if HAVE_VALGRIND
+TESTS +=  \
+	mysql-basic-vg.sh \
+	mysql-asyn-vg.sh 
+endif
+endif
 
 if ENABLE_IMPTCP
 TESTS +=  \
