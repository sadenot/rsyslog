if ENABLE_TESTBENCH
# TODO: reenable TESTRUNS = rt_init rscript
check_PROGRAMS = $(TESTRUNS) ourtail nettester tcpflood chkseq msleep randomgen diagtalker uxsockrcvr syslog_caller syslog_inject inputfilegen
TESTS = $(TESTRUNS) cfg.sh

if ENABLE_IMDIAG
TESTS +=  \
	arrayqueue.sh \
	da-mainmsg-q.sh \
	validation-run.sh \
	imtcp-multiport.sh \
	daqueue-persist.sh \
	diskqueue.sh \
	diskqueue-fsync.sh \
	rulesetmultiqueue.sh \
	manytcp.sh \
	rsf_getenv.sh \
	imtcp_conndrop.sh \
	imtcp_addtlframedelim.sh \
	sndrcv.sh \
	sndrcv_failover.sh \
	sndrcv_gzip.sh \
	sndrcv_udp.sh \
	sndrcv_udp_nonstdpt.sh \
	asynwr_simple.sh \
	asynwr_timeout.sh \
	asynwr_small.sh \
	asynwr_tinybuf.sh \
	wr_large_async.sh \
	wr_large_sync.sh \
	asynwr_deadlock.sh \
	asynwr_deadlock2.sh \
	asynwr_deadlock4.sh \
	gzipwr_large.sh \
	gzipwr_large_dynfile.sh \
	dynfile_invld_async.sh \
	dynfile_invld_sync.sh \
	dynfile_invalid2.sh \
	complex1.sh \
	queue-persist.sh \
	pipeaction.sh \
	execonlyonce.sh \
	execonlywhenprevsuspended.sh \
	execonlywhenprevsuspended2.sh \
	execonlywhenprevsuspended3.sh \
	execonlywhenprevsuspended4.sh \
	pipe_noreader.sh \
	dircreate_dflt.sh \
	dircreate_off.sh \
	imuxsock_logger_root.sh \
	imuxsock_traillf_root.sh \
	imuxsock_ccmiddle_root.sh \
	udp-msgreduc-vg.sh \
	udp-msgreduc-orgmsg-vg.sh \
	queue-persist.sh 
	discard-rptdmsg.sh \
	discard-allmark.sh \
	discard.sh \
	failover-async.sh \
	failover-double.sh \
	failover-basic.sh \
	failover-rptd.sh \
	failover-no-rptd.sh \
	failover-no-basic.sh \
	rcvr_fail_restore.sh \
	linkedlistqueue.sh
endif

if HAVE_VALGRIND
TESTS +=  \
	discard-rptdmsg-vg.sh \
	discard-allmark-vg.sh \
	failover-basic-vg.sh \
	failover-rptd-vg.sh \
	failover-no-basic-vg.sh \
	failover-no-rptd-vg.sh \
	tcp-msgreduc-vg.sh
endif


if ENABLE_MYSQL_TESTS
TESTS +=  \
	mysql-basic.sh \
	mysql-asyn.sh 
if ENABLE_OMLIBDBI
TESTS +=  \
	libdbi-basic.sh \
	libdbi-asyn.sh
endif
if HAVE_VALGRIND
TESTS +=  \
	mysql-basic-vg.sh \
	mysql-asyn-vg.sh 
endif
endif

if ENABLE_IMPTCP
TESTS +=  \
	manyptcp.sh \
	imptcp_large.sh \
	imptcp_addtlframedelim.sh \
	imptcp_conndrop.sh 
endif

if ENABLE_GNUTLS
TESTS +=  \
	sndrcv_tls_anon.sh \
	sndrcv_tls_anon_rebind.sh \
<<<<<<< HEAD
	imtcp-tls-basic.sh \
	imtcp_conndrop_tls.sh 
if HAVE_VALGRIND
TESTS += imtcp-tls-basic-vg.sh \
	 imtcp_conndrop_tls-vg.sh 
	 manytcp-too-few-tls-vg.sh 
=======
	imtcp-tls-basic.sh
if HAVE_VALGRIND
# This test does not work on v5 as we keep DH params
#TESTS += manytcp-too-few-tls.sh
>>>>>>> b71ef4ab
endif
endif

if ENABLE_OMUXSOCK
TESTS += uxsock_simple.sh
endif

if ENABLE_OMUDPSPOOF
TESTS += sndrcv_omudpspoof.sh \
	 sndrcv_omudpspoof_nonstdpt.sh
endif

if ENABLE_OMSTDOUT
TESTS += omod-if-array.sh \
	 proprepltest.sh \
	 parsertest.sh \
	 timestamp.sh \
	 inputname.sh \
	 threadingmq.sh \
	 threadingmqaq.sh \
	 badqi.sh \
	 tabescape_dflt.sh \
	 tabescape_off.sh \
	 fieldtest.sh
endif

if ENABLE_OMRULESET
if ENABLE_IMDIAG
TESTS += omruleset.sh \
	 omruleset-queue.sh
endif
endif

if ENABLE_EXTENDED_TESTS
TESTS += random.sh 
endif

if ENABLE_IMFILE
TESTS += imfile-basic.sh
if HAVE_VALGRIND
TESTS += imfile-basic-vg.sh
endif
endif

endif # if ENABLE_TESTBENCH

TESTS_ENVIRONMENT = RSYSLOG_MODDIR='$(abs_top_builddir)'/runtime/.libs/
DISTCLEANFILES=rsyslog.pid
test_files = testbench.h runtime-dummy.c

EXTRA_DIST= 1.rstest 2.rstest 3.rstest err1.rstest \
	   validation-run.sh \
	   testsuites/x.509/ca.pem \
	   testsuites/x.509/ca-key.pem \
	   testsuites/x.509/client-cert.pem \
	   testsuites/x.509/client-key.pem \
	   testsuites/x.509/machine-cert.pem \
	   testsuites/x.509/machine-key.pem \
	   testsuites/invalid.conf \
	   testsuites/valid.conf \
	   cfg.sh \
	   cfg1.cfgtest \
	   cfg1.testin \
	   cfg2.cfgtest \
	   cfg2.testin \
	   cfg3.cfgtest \
	   cfg3.testin \
	   cfg4.cfgtest \
	   cfg4.testin \
	   DevNull.cfgtest \
	   err1.rstest \
	   NoExistFile.cfgtest \
	   timestamp.sh \
	   testsuites/ts3164.conf \
	   testsuites/mon1digit.ts3164 \
	   testsuites/mon2digit.ts3164 \
	   testsuites/Jan.ts3164 \
	   testsuites/Feb.ts3164 \
	   testsuites/Mar.ts3164 \
	   testsuites/Apr.ts3164 \
	   testsuites/May.ts3164 \
	   testsuites/Jun.ts3164 \
	   testsuites/Jul.ts3164 \
	   testsuites/Aug.ts3164 \
	   testsuites/Sep.ts3164 \
	   testsuites/Oct.ts3164 \
	   testsuites/Nov.ts3164 \
	   testsuites/Dec.ts3164 \
	   testsuites/ts3339.conf \
	   testsuites/master.ts3339 \
	   testsuites/tsmysql.conf \
	   testsuites/master.tsmysql \
	   testsuites/tspgsql.conf \
	   testsuites/master.tspgsql \
	   testsuites/subsecond.conf \
	   testsuites/master.subsecond \
	   testsuites/parse_8bit_escape.conf \
	   testsuites/8bit.parse_8bit_escape \
	   testsuites/parse1.conf \
	   testsuites/field1.conf \
	   testsuites/1.parse1 \
	   testsuites/2.parse1 \
	   testsuites/3.parse1 \
	   testsuites/4.parse1 \
	   testsuites/mark.parse1 \
	   testsuites/8bit.parse1 \
	   testsuites/empty.parse1 \
	   testsuites/snare.parse1 \
	   testsuites/oversizeTag-1.parse1 \
	   testsuites/weird.parse1 \
	   testsuites/date1.parse1 \
	   testsuites/date2.parse1 \
	   testsuites/date3.parse1 \
	   testsuites/date4.parse1 \
	   testsuites/date5.parse1 \
   	   testsuites/rfc3164.parse1 \
	   testsuites/rfc5424-1.parse1 \
	   testsuites/rfc5424-2.parse1 \
	   testsuites/rfc5424-3.parse1 \
	   testsuites/rfc5424-4.parse1 \
	   testsuites/malformed1.parse1 \
	   testsuites/reallife.parse1 \
	   testsuites/parse2.conf \
	   testsuites/reallife.parse2 \
	   testsuites/parse3.conf \
	   testsuites/reallife.parse3 \
	   testsuites/parse-nodate.conf \
	   testsuites/samples.parse-nodate \
	   testsuites/parse_invld_regex.conf \
	   testsuites/samples.parse_invld_regex \
	   testsuites/parse-3164-buggyday.conf \
	   testsuites/samples.parse-3164-buggyday \
	   testsuites/snare_ccoff_udp.conf \
	   testsuites/samples.snare_ccoff_udp \
	   testsuites/snare_ccoff_udp2.conf \
	   testsuites/samples.snare_ccoff_udp2 \
	   testsuites/omod-if-array.conf \
	   testsuites/1.omod-if-array \
	   testsuites/1.field1 \
	   killrsyslog.sh \
	   parsertest.sh \
	   fieldtest.sh \
	   rsf_getenv.sh \
	   testsuites/rsf_getenv.conf \
	   diskqueue.sh \
	   testsuites/diskqueue.conf \
	   arrayqueue.sh \
	   testsuites/arrayqueue.conf \
	   linkedlistqueue.sh \
	   testsuites/linkedlistqueue.conf \
	   da-mainmsg-q.sh \
	   testsuites/da-mainmsg-q.conf \
	   diskqueue-fsync.sh \
	   testsuites/diskqueue-fsync.conf \
	   imtcp-tls-basic.sh \
	   testsuites/imtcp-tls-basic.conf \
           tls-certs/ca-key.pem \
           tls-certs/ca.pem \
           tls-certs/cert.pem \
           tls-certs/key.pem \
	   imtcp-multiport.sh \
	   testsuites/imtcp-multiport.conf \
	   udp-msgreduc-orgmsg-vg.sh \
	   testsuites/udp-msgreduc-orgmsg-vg.conf \
	   udp-msgreduc-vg.sh \
	   testsuites/udp-msgreduc-vg.conf \
	   manytcp-too-few-tls.sh \
	   testsuites/manytcp-too-few-tls.conf \
	   manytcp.sh \
	   testsuites/manytcp.conf \
	   manyptcp.sh \
	   testsuites/manyptcp.conf \
	   imptcp_large.sh \
	   testsuites/imptcp_large.conf \
	   imptcp_addtlframedelim.sh \
	   testsuites/imptcp_addtlframedelim.conf \
	   imptcp_conndrop.sh \
	   testsuites/imptcp_conndrop.conf \
	   imtcp_conndrop.sh \
	   testsuites/imtcp_conndrop.conf \
	   imtcp_addtlframedelim.sh \
	   testsuites/imtcp_addtlframedelim.conf \
	   tcp-msgreduc-vg.sh \
	   testsuites/./tcp-msgreduc-vg.conf \
	   inputname.sh \
	   testsuites/inputname_imtcp.conf \
	   testsuites/1.inputname_imtcp_12514 \
	   testsuites/1.inputname_imtcp_12515 \
	   testsuites/1.inputname_imtcp_12516 \
	   omod-if-array.sh \
	   discard.sh \
	   testsuites/discard.conf \
	   failover-no-rptd.sh \
	   failover-no-rptd-vg.sh \
	   testsuites/failover-no-rptd.conf \
	   failover-no-basic.sh \
	   failover-no-basic-vg.sh \
	   testsuites/failover-no-basic.conf \
	   failover-rptd.sh \
	   failover-rptd-vg.sh \
	   testsuites/failover-rptd.conf \
	   failover-basic.sh \
	   failover-basic-vg.sh \
	   testsuites/failover-basic.conf \
	   failover-async.sh \
	   testsuites/failover-async.conf \
	   failover-double.sh \
	   testsuites/failover-double.conf \
	   discard-rptdmsg.sh \
	   discard-rptdmsg-vg.sh \
	   testsuites/discard-rptdmsg.conf \
	   discard-allmark.sh \
	   discard-allmark-vg.sh \
	   testsuites/discard-allmark.conf \
	   diag.sh \
	   testsuites/diag-common.conf \
	   testsuites/diag-common2.conf \
           rcvr_fail_restore.sh \
	   testsuites/rcvr_fail_restore_rcvr.conf \
	   testsuites/rcvr_fail_restore_sender.conf \
           daqueue-persist.sh \
	   daqueue-persist-drvr.sh \
	   queue-persist.sh \
	   queue-persist-drvr.sh \
	   testsuites/queue-persist.conf \
	   threadingmq.sh \
	   testsuites/threadingmq.conf \
	   threadingmqaq.sh \
	   testsuites/threadingmqaq.conf \
	   sndrcv_drvr.sh \
	   sndrcv_drvr_noexit.sh \
	   sndrcv_failover.sh \
	   testsuites/sndrcv_failover_sender.conf \
	   testsuites/sndrcv_failover_rcvr.conf \
	   sndrcv.sh \
	   testsuites/sndrcv_sender.conf \
	   testsuites/sndrcv_rcvr.conf \
	   sndrcv_udp.sh \
	   testsuites/sndrcv_udp_sender.conf \
	   testsuites/sndrcv_udp_rcvr.conf \
	   sndrcv_udp_nonstdpt.sh \
	   testsuites/sndrcv_udp_nonstdpt_sender.conf \
	   testsuites/sndrcv_udp_nonstdpt_rcvr.conf \
	   sndrcv_omudpspoof.sh \
	   testsuites/sndrcv_omudpspoof_sender.conf \
	   testsuites/sndrcv_omudpspoof_rcvr.conf \
	   sndrcv_omudpspoof_nonstdpt.sh \
	   testsuites/sndrcv_omudpspoof_nonstdpt_sender.conf \
	   testsuites/sndrcv_omudpspoof_nonstdpt_rcvr.conf \
	   sndrcv_gzip.sh \
	   testsuites/sndrcv_gzip_sender.conf \
	   testsuites/sndrcv_gzip_rcvr.conf \
	   sndrcv_tls_anon_rebind.sh \
	   testsuites/sndrcv_tls_anon_rebind_sender.conf \
	   testsuites/sndrcv_tls_anon_rebind_rcvr.conf \
	   sndrcv_tls_anon.sh \
	   testsuites/sndrcv_tls_anon_sender.conf \
	   testsuites/sndrcv_tls_anon_rcvr.conf \
	   pipeaction.sh \
	   testsuites/pipeaction.conf \
	   pipe_noreader.sh \
	   testsuites/pipe_noreader.conf \
	   uxsock_simple.sh \
	   testsuites/uxsock_simple.conf \
	   asynwr_simple.sh \
	   testsuites/asynwr_simple.conf \
	   asynwr_timeout.sh \
	   testsuites/asynwr_timeout.conf \
	   asynwr_small.sh \
	   testsuites/asynwr_small.conf \
	   asynwr_tinybuf.sh \
	   testsuites/asynwr_tinybuf.conf \
	   wr_large_async.sh \
	   wr_large_sync.sh \
	   wr_large.sh \
	   testsuites/wr_large.conf \
	   asynwr_deadlock.sh \
	   testsuites/asynwr_deadlock.conf \
	   asynwr_deadlock2.sh \
	   testsuites/asynwr_deadlock2.conf \
	   asynwr_deadlock4.sh \
	   testsuites/asynwr_deadlock4.conf \
	   gzipwr_large.sh \
	   testsuites/gzipwr_large.conf \
	   gzipwr_large_dynfile.sh \
	   testsuites/gzipwr_large_dynfile.conf \
	   complex1.sh \
	   testsuites/complex1.conf \
	   random.sh \
	   testsuites/random.conf \
	   imfile-basic.sh \
	   imfile-basic-vg.sh \
	   testsuites/imfile-basic.conf \
	   dynfile_invld_async.sh \
	   dynfile_invld_sync.sh \
	   dynfile_cachemiss.sh \
	   testsuites/dynfile_cachemiss.conf \
	   dynfile_invalid2.sh \
	   testsuites/dynfile_invalid2.conf \
	   proprepltest.sh \
	   testsuites/rfctag.conf \
	   testsuites/master.rfctag \
	   testsuites/nolimittag.conf \
	   testsuites/master.nolimittag \
	   rulesetmultiqueue.sh \
	   testsuites/rulesetmultiqueue.conf \
	   omruleset.sh \
	   testsuites/omruleset.conf \
	   omruleset-queue.sh \
	   testsuites/omruleset-queue.conf \
	   badqi.sh \
	   testsuites/badqi.conf \
	   bad_qi/dbq.qi \
	   execonlyonce.sh \
	   testsuites/execonlyonce.conf \
	   testsuites/execonlyonce.data \
	   execonlywhenprevsuspended.sh \
	   testsuites/execonlywhenprevsuspended.conf \
	   execonlywhenprevsuspended2.sh \
	   testsuites/execonlywhenprevsuspended2.conf \
	   execonlywhenprevsuspended3.sh \
	   testsuites/execonlywhenprevsuspended3.conf \
	   execonlywhenprevsuspended4.sh \
	   testsuites/execonlywhenprevsuspended4.conf \
	   tabescape_dflt.sh \
	   testsuites/tabescape_dflt.conf \
	   testsuites/1.tabescape_dflt \
	   tabescape_off.sh \
	   testsuites/tabescape_off.conf \
	   testsuites/1.tabescape_off \
	   dircreate_dflt.sh \
	   testsuites/dircreate_dflt.conf \
	   dircreate_off.sh \
	   testsuites/dircreate_off.conf \
	   imuxsock_logger_root.sh \
	   testsuites/imuxsock_logger_root.conf \
	   resultdata/imuxsock_logger.log \
	   imuxsock_traillf_root.sh \
	   testsuites/imuxsock_traillf_root.conf \
	   resultdata/imuxsock_traillf.log \
	   imuxsock_ccmiddle_root.sh \
	   testsuites/imuxsock_ccmiddle_root.conf \
	   resultdata/imuxsock_ccmiddle.log \
	   testsuites/mysql-truncate.sql \
	   testsuites/mysql-select-msg.sql \
	   libdbi-basic.sh \
	   testsuites/libdbi-basic.conf \
	   libdbi-asyn.sh \
	   testsuites/libdbi-asyn.conf \
	   mysql-basic.sh \
	   mysql-basic-vg.sh \
	   testsuites/mysql-basic.conf \
	   mysql-asyn.sh \
	   mysql-asyn-vg.sh \
	   testsuites/mysql-asyn.conf \
	   cfg.sh

ourtail_SOURCES = ourtail.c
msleep_SOURCES = msleep.c
chkseq_SOURCES = chkseq.c

uxsockrcvr_SOURCES = uxsockrcvr.c
uxsockrcvr_LDADD = $(SOL_LIBS)

tcpflood_SOURCES = tcpflood.c
tcpflood_CPPFLAGS = $(PTHREADS_CFLAGS) $(GNUTLS_CFLAGS)
tcpflood_LDADD = $(SOL_LIBS) $(PTHREADS_LIBS) $(GNUTLS_LIBS)
if ENABLE_GNUTLS
tcpflood_LDADD += -lgcrypt
endif

syslog_caller_SOURCES = syslog_caller.c
syslog_caller_LDADD = $(SOL_LIBS)

syslog_inject_SOURCES = syslog_inject.c
syslog_inject_LDADD = $(SOL_LIBS)

diagtalker_SOURCES = diagtalker.c
diagtalker_LDADD = $(SOL_LIBS)

randomgen_SOURCES = randomgen.c
randomgen_LDADD = $(SOL_LIBS)

inputfilegen_SOURCES = inputfilegen.c
inputfilegen_LDADD = $(SOL_LIBS)

nettester_SOURCES = nettester.c getline.c
nettester_LDADD = $(SOL_LIBS)

rt_init_SOURCES = rt-init.c $(test_files)
rt_init_CPPFLAGS =  -I$(top_srcdir) $(PTHREADS_CFLAGS) $(RSRT_CFLAGS)
rt_init_LDADD = $(RSRT_LIBS) $(ZLIB_LIBS) $(PTHREADS_LIBS) $(SOL_LIBS)
rt_init_LDFLAGS = -export-dynamic

rscript_SOURCES = rscript.c getline.c $(test_files)
rscript_CPPFLAGS =  -I$(top_srcdir) $(PTHREADS_CFLAGS) $(RSRT_CFLAGS)
rscript_LDADD = $(RSRT_LIBS) $(ZLIB_LIBS) $(PTHREADS_LIBS) $(SOL_LIBS)
rscript_LDFLAGS = -export-dynamic<|MERGE_RESOLUTION|>--- conflicted
+++ resolved
@@ -106,19 +106,12 @@
 TESTS +=  \
 	sndrcv_tls_anon.sh \
 	sndrcv_tls_anon_rebind.sh \
-<<<<<<< HEAD
 	imtcp-tls-basic.sh \
 	imtcp_conndrop_tls.sh 
 if HAVE_VALGRIND
 TESTS += imtcp-tls-basic-vg.sh \
 	 imtcp_conndrop_tls-vg.sh 
 	 manytcp-too-few-tls-vg.sh 
-=======
-	imtcp-tls-basic.sh
-if HAVE_VALGRIND
-# This test does not work on v5 as we keep DH params
-#TESTS += manytcp-too-few-tls.sh
->>>>>>> b71ef4ab
 endif
 endif
 
