# this shell script provides commands to the common diag system. It enables
# test scripts to wait for certain conditions and initiate certain actions.
# needs support in config file.
# NOTE: this file should be included with "source diag.sh", as it otherwise is
# not always able to convey back states to the upper-level test driver
# begun 2009-05-27 by rgerhards
# This file is part of the rsyslog project, released under GPLv3
#valgrind="valgrind --log-fd=1"
#valgrind="valgrind --tool=drd --log-fd=1"
#valgrind="valgrind --tool=helgrind --log-fd=1"
#set -o xtrace
<<<<<<< HEAD
#export RSYSLOG_DEBUG="debug nostdout printmutexaction"
#export RSYSLOG_DEBUGLOG="log"
case $1 in
   'init')	$srcdir/killrsyslog.sh # kill rsyslogd if it runs for some reason
		rm -f core.* vgcore.* # do NOT delete them at exit ;)
=======
#export RSYSLOG_DEBUG="debug nostdout"
#export RSYSLOG_DEBUGLOG="log"
case $1 in
   'init')	$srcdir/killrsyslog.sh # kill rsyslogd if it runs for some reason
		cp $srcdir/testsuites/diag-common.conf diag-common.conf
>>>>>>> ba6be8f3
		rm -f rsyslogd.started work-*.conf
		rm -f work rsyslog.out.log rsyslog.out.log.save # common work files
		rm -rf test-spool
		mkdir test-spool
		;;
   'exit')	rm -f rsyslogd.started work-*.conf diag-common.conf
		rm -f work rsyslog.out.log rsyslog.out.log.save # common work files
		rm -rf test-spool
		;;
   'startup')   # start rsyslogd with default params. $2 is the config file name to use
   		# returns only after successful startup
		$valgrind ../tools/rsyslogd -c4 -u2 -n -irsyslog.pid -M../runtime/.libs:../.libs -f$srcdir/testsuites/$2 &
   		$srcdir/diag.sh wait-startup
		;;
   'wait-startup') # wait for rsyslogd startup
		while test ! -f rsyslogd.started; do
			true
		done
		echo "rsyslogd started with pid " `cat rsyslog.pid`
		;;
   'wait-shutdown')  # actually, we wait for rsyslog.pid to be deleted
		while test -f rsyslog.pid; do
			true
		done
		;;
   'wait-queueempty') # wait for main message queue to be empty
		echo WaitMainQueueEmpty | java -classpath $abs_top_builddir DiagTalker
		;;
   'shutdown-when-empty') # shut rsyslogd down when main queue is empty
   		$srcdir/diag.sh wait-queueempty
		kill `cat rsyslog.pid`
		# note: we do not wait for the actual termination!
		;;
   'shutdown-immediate') # shut rsyslogd down without emptying the queue
		kill `cat rsyslog.pid`
		# note: we do not wait for the actual termination!
		;;
   'tcpflood') # do a tcpflood run and check if it worked params are passed to tcpflood
		./tcpflood $2 $3 $4 $5 $6 $7 $8
		if [ "$?" -ne "0" ]; then
		  echo "error during tcpflood! see rsyslog.out.log.save for what was written"
		  cp rsyslog.out.log rsyslog.out.log.save
		  exit 1
		fi
		;;
   'injectmsg') # inject messages via our inject interface (imdiag)
		echo injectmsg $2 $3 $4 $5 | java -classpath $abs_top_builddir DiagTalker
		# TODO: some return state checking? (does it really make sense here?)
		;;
   'check-mainq-spool') # check if mainqueue spool files exist, if not abort (we just check .qi)
		echo There must exist some files now:
		ls -l test-spool
		if test ! -f test-spool/mainq.qi; then
		  echo "error: mainq.qi does not exist where expected to do so!"
		  ls -l test-spool
		  exit 1
		fi
		;;
   'seq-check') # do the usual sequence check to see if everything was properly received
		rm -f work
		sort < rsyslog.out.log > work
		./chkseq -fwork -e$2 $3
		if [ "$?" -ne "0" ]; then
		  echo "sequence error detected"
		  exit 1
		fi
		;;
   *)		echo "invalid argument" $1
esac<|MERGE_RESOLUTION|>--- conflicted
+++ resolved
@@ -9,19 +9,11 @@
 #valgrind="valgrind --tool=drd --log-fd=1"
 #valgrind="valgrind --tool=helgrind --log-fd=1"
 #set -o xtrace
-<<<<<<< HEAD
 #export RSYSLOG_DEBUG="debug nostdout printmutexaction"
 #export RSYSLOG_DEBUGLOG="log"
 case $1 in
    'init')	$srcdir/killrsyslog.sh # kill rsyslogd if it runs for some reason
-		rm -f core.* vgcore.* # do NOT delete them at exit ;)
-=======
-#export RSYSLOG_DEBUG="debug nostdout"
-#export RSYSLOG_DEBUGLOG="log"
-case $1 in
-   'init')	$srcdir/killrsyslog.sh # kill rsyslogd if it runs for some reason
 		cp $srcdir/testsuites/diag-common.conf diag-common.conf
->>>>>>> ba6be8f3
 		rm -f rsyslogd.started work-*.conf
 		rm -f work rsyslog.out.log rsyslog.out.log.save # common work files
 		rm -rf test-spool
