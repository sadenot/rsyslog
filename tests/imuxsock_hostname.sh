#!/bin/bash
echo \[imuxsock_hostname.sh\]: test set hostname
<<<<<<< HEAD
. $srcdir/diag.sh init
. $srcdir/diag.sh startup imuxsock_hostname.conf
=======
./syslog_caller -fsyslog_inject-l -m0 > /dev/null 2>&1
no_liblogging_stdlog=$?
if [ $no_liblogging_stdlog -ne 0 ];then
  echo "liblogging-stdlog not available - skipping test"
  exit 77
fi
source $srcdir/diag.sh init
source $srcdir/diag.sh startup imuxsock_hostname.conf
>>>>>>> f21b3f96
# the message itself is irrelevant. The only important thing is
# there is one
./syslog_caller -m1 -C "uxsock:testbench_socket"
# the sleep below is needed to prevent too-early termination of rsyslogd
./msleep 100
. $srcdir/diag.sh shutdown-when-empty # shut down rsyslogd when done processing messages
. $srcdir/diag.sh wait-shutdown	# we need to wait until rsyslogd is finished!
cmp rsyslog.out.log $srcdir/resultdata/imuxsock_hostname.log
if [ ! $? -eq 0 ]; then
  echo "imuxsock_hostname.sh failed"
  exit 1
fi;
. $srcdir/diag.sh exit<|MERGE_RESOLUTION|>--- conflicted
+++ resolved
@@ -1,18 +1,13 @@
 #!/bin/bash
 echo \[imuxsock_hostname.sh\]: test set hostname
-<<<<<<< HEAD
-. $srcdir/diag.sh init
-. $srcdir/diag.sh startup imuxsock_hostname.conf
-=======
 ./syslog_caller -fsyslog_inject-l -m0 > /dev/null 2>&1
 no_liblogging_stdlog=$?
 if [ $no_liblogging_stdlog -ne 0 ];then
   echo "liblogging-stdlog not available - skipping test"
   exit 77
 fi
-source $srcdir/diag.sh init
-source $srcdir/diag.sh startup imuxsock_hostname.conf
->>>>>>> f21b3f96
+. $srcdir/diag.sh init
+. $srcdir/diag.sh startup imuxsock_hostname.conf
 # the message itself is irrelevant. The only important thing is
 # there is one
 ./syslog_caller -m1 -C "uxsock:testbench_socket"
