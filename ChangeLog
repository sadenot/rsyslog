---------------------------------------------------------------------------
<<<<<<< HEAD
Version 5.4.1  [v5-stable] (rgerhards), 2010-03-??
- added new property replacer option "date-rfc3164-buggyday" primarily
  to ease migration from syslog-ng. See property replacer doc for
  details. [backport from 5.5.3 because urgently needed by some]
---------------------------------------------------------------------------
Version 5.4.0  [v5-stable] (rgerhards), 2010-03-08
***************************************************************************
* This is a new stable v5 version. It contains all fixes and enhancements *
* made during the 5.3.x phase as well as those listed below.              *
* Note that the 5.2.x series was quite buggy and as such all users are    *
* strongly advised to upgrade to 5.4.0.                                   *
***************************************************************************
- bugfix: omruleset failed to work in many cases
  bug tracker: http://bugzilla.adiscon.com/show_bug.cgi?id=179
  Thanks to Ryan B. Lynch for reporting this issue.
- bugfix: comment char ('#') in literal terminated script parsing
  and thus could not be used.
  but tracker: http://bugzilla.adiscon.com/show_bug.cgi?id=119
  [merged in from v3.22.2]
---------------------------------------------------------------------------
Version 5.3.7  [BETA] (rgerhards), 2010-01-27
- bugfix: queues in direct mode could case a segfault, especially if an
  action failed for action queues. The issue was an invalid increment of
  a stack-based pointer which lead to destruction of the stack frame and
  thus a segfault on function return.
  Thanks to Michael Biebl for alerting us on this problem.
  [backport from 5.5.2]
- bugfix: wrong memory assignment for a config variable (probably
  without causing any harm) [backport from 5.2.2]
- bugfix: rsyslog hangs when writing to a named pipe which nobody was
  reading. Thanks to Michael Biebl for reporting this bug.
  Bugzilla entry: http://bugzilla.adiscon.com/show_bug.cgi?id=169
  [imported from 4.5.8]
---------------------------------------------------------------------------
Version 5.3.6  [BETA] (rgerhards), 2010-01-13
- bugfix: ompgsql did not properly check the server connection in
  tryResume(), which could lead to rsyslog running in a thight loop
- bugfix: suspension during beginTransaction() was not properly handled
  by rsyslog core
- bugfix: omfile output was only written when buffer was full, not at
  end of transaction
- bugfix: commit transaction was not properly conveyed to message layer,
  potentially resulting in non-message destruction and thus hangs
- bugfix: enabling GSSServer crashes rsyslog startup
  Thanks to Tomas Kubina for the patch [imgssapi]
- bugfix (kind of): check if TCP connection is still alive if using TLS
  Thanks to Jonathan Bond-Caron for the patch.
- bugfix: $CreateDirs variable not properly initialized, default thus
  was random (but most often "on") [imported from v3]
- bugfix: ompgsql had problems with transaction support, what actually 
  rendered it unsuable. Thanks to forum user "horhe" for alerting me
  on this bug and helping to debug/fix it!
- bugfix: memory leak when sending messages in zip-compressed format
  Thanks to Naoya Nakazawa for analyzing this issue and providing a patch.
- worked around an issue where omfile failed to compile on 32 bit platforms
  under some circumstances (this smells like a gcc problem, but a simple
  solution was available). Thanks to Kenneth Marshall for some advice.
  [backported from 5.5.x branch]
---------------------------------------------------------------------------
Version 5.3.5  [BETA] (rgerhards), 2009-11-13
- some light performance enhancement by replacing time() call with much
  faster (at least under linux) gettimeofday() calls.
- some improvement of omfile performance with dynafiles
  saved costly time() calls by employing a logical clock, which is 
  sufficient for the use case
- bugfix: omudpspoof miscalculated source and destination ports
  while this was probably not noticed for source ports, it resulted in
  almost all destination ports being wrong, except for the default port
  of 514, which by virtue of its binary representation was calculated 
  correct (and probably thus the bug not earlier detected).
- bugfixes imported from earlier releases
  * bugfix: named pipes did no longer work (they always got an open error)
    this was a regression from the omfile rewrite in 4.5.0
  * bugfix(testbench): sequence check was not always performed correctly,
    that could result in tests reporting success when they actually failed
- improved testbench: added tests for UDP forwarding and omudpspoof
- doc bugfix: omudpspoof had wrong config command names ("om" missing)
- bugfix [imported from 4.4.3]: $ActionExecOnlyOnceEveryInterval did
  not work.
- [inport v4] improved testbench, contains now tcp and gzip test cases
- [import v4] added a so-called "On Demand Debug" mode, in which debug
  output can be generated only after the process has started, but not right
  from the beginning. This is assumed to be useful for hard-to-find bugs.
  Also improved the doc on the debug system.
- bugfix: segfault on startup when -q or -Q option was given
  [imported from v3-stable]
---------------------------------------------------------------------------
Version 5.3.4  [DEVEL] (rgerhards), 2009-11-04
- added the ability to create custom message parsers
- added $RulesetParser config directive that permits to bind specific
  parsers to specific rulesets
- added omruleset output module, which provides great flexibility in 
  action processing. THIS IS A VERY IMPORTANT ADDITION, see its doc
  for why.
- added the capability to have ruleset-specific main message queues
  This offers considerable additional flexibility AND superior performance
  (in cases where multiple inputs now can avoid lock contention)
- bugfix: correct default for escape ('#') character restored
  This was accidently changed to '\\', thanks to David Lang for reporting
- bugfix(testbench): testcase did not properly wait for rsyslogd shutdown
  thus some unpredictable behavior and a false negative test result
  could occur.
---------------------------------------------------------------------------
Version 5.3.3  [DEVEL] (rgerhards), 2009-10-27
- simplified and thus speeded up the queue engine, also fixed some
  potential race conditions (in very unusual shutdown conditions)
  along the way. The threading model has seriously changes, so there may
  be some regressions.
- enhanced test environment (inlcuding testbench): support for enhancing
  probability of memory addressing failure by using non-NULL default
  value for malloced memory (optional, only if requested by configure
  option). This helps to track down some otherwise undetected issues
  within the testbench.
- bugfix: potential abort if inputname property was not set 
  primarily a problem of imdiag
- bugfix: message processing states were not set correctly in all cases
  however, this had no negative effect, as the message processing state
  was not evaluated when a batch was deleted, and that was the only case
  where the state could be wrong.
---------------------------------------------------------------------------
Version 5.3.2  [DEVEL] (rgerhards), 2009-10-21
- enhanced omfile to support transactional interface. This will increase
  performance in many cases.
- added multi-ruleset support to imudp
- re-enabled input thread termination handling that does avoid thread
  cancellation where possible. This provides a more reliable mode of
  rsyslogd termination (canceling threads my result in not properly
  freed resouces and potential later hangs, even though we perform
  proper cancel handling in our code). This is part of an effort to
  reduce thread cancellation as much as possible in rsyslog.
  NOTE: the code previously written code for this functionality had a
  subtle race condition. The new code solves that.
- enhanced immark to support non-cancel input module termination
- improved imudp so that epoll can be used in more environments,
  fixed potential compile time problem if EPOLL_CLOEXEC is not available.
- some cleanup/slight improvement:
  * changed imuxsock to no longer use deprecated submitAndParseMsg() IF
  * changed submitAndParseMsg() interface to be a wrapper around the new
    way of message creation/submission. This enables older plugins to be
    used together with the new interface. The removal also enables us to
    drop a lot of duplicate code, reducing complexity and increasing
    maintainability.
- bugfix: segfault when starting up with an invalid .qi file for a disk queue
  Failed for both pure disk as well as DA queues. Now, we emit an error
  message and disable disk queueing facility.
- bugfix: potential segfault on messages with empty MSG part. This was a
  recently introduced regression.
- bugfix: debug string larger than 1K were improperly displayed. Max size
  is now 32K, and if a string is even longer it is meaningfully truncated.
---------------------------------------------------------------------------
Version 5.3.1  [DEVEL] (rgerhards), 2009-10-05
- added $AbortOnUncleanConfig directive - permits to prevent startup when
  there are problems with the configuration file. See it's doc for
  details.
- included some important fixes from v4-stable:
  * bugfix: invalid handling of zero-sized messages
  * bugfix: zero-sized UDP messages are no longer processed
  * bugfix: random data could be appended to message
  * bugfix: reverse lookup reduction logic in imudp do DNS queries too often
- bugfixes imported from 4.5.4:
  * bugfix: potential segfault in stream writer on destruction
  * bugfix: potential race in object loader (obj.c) during use/release
  * bugfixes: potential problems in out file zip writer
---------------------------------------------------------------------------
Version 5.3.0  [DEVEL] (rgerhards), 2009-09-14
- begun to add simple GUI programs to gain insight into running rsyslogd
  instances and help setup and troubleshooting (active via the
  --enable-gui ./configure switch)
- changed imudp to utilize epoll(), where available. This shall provide
  slightly better performance (just slightly because we called select()
  rather infrequently on a busy system)
---------------------------------------------------------------------------
Version 5.2.2  [v5-stable] (rgerhards), 2009-11-??
- bugfix: enabling GSSServer crashes rsyslog startup
  Thanks to Tomas Kubina for the patch [imgssapi]
---------------------------------------------------------------------------
Version 5.2.1  [v5-stable] (rgerhards), 2009-11-02
- bugfix [imported from 4.4.3]: $ActionExecOnlyOnceEveryInterval did
  not work.
- bugfix: segfault on startup when -q or -Q option was given
  [imported from v3-stable]
---------------------------------------------------------------------------
Version 5.2.0  [v5-stable] (rgerhards), 2009-11-02
This is a re-release of version 5.1.6 as stable after we did not get any bug 
reports during the whole beta phase. Still, this first v5-stable may not be 
as stable as one hopes for, I am not sure if we did not get bug reports
just because nobody tried it. Anyhow, we need to go forward and so we
have the initial v5-stable.
---------------------------------------------------------------------------
Version 5.1.6  [v5-beta] (rgerhards), 2009-10-15
- feature imports from v4.5.6
- bugfix: potential race condition when queue worker threads were
  terminated
- bugfix: solved potential (temporary) stall of messages when the queue was
  almost empty and few new data added (caused testbench to sometimes hang!)
- fixed some race condition in testbench
- added more elaborate diagnostics to parts of the testbench
- bugfixes imported from 4.5.4:
  * bugfix: potential segfault in stream writer on destruction
  * bugfix: potential race in object loader (obj.c) during use/release
  * bugfixes: potential problems in out file zip writer
- included some important fixes from 4.4.2:
  * bugfix: invalid handling of zero-sized messages
  * bugfix: zero-sized UDP messages are no longer processed
  * bugfix: random data could be appended to message
  * bugfix: reverse lookup reduction logic in imudp do DNS queries too often
---------------------------------------------------------------------------
Version 5.1.5  [v5-beta] (rgerhards), 2009-09-11
- added new config option $ActionWriteAllMarkMessages
  this option permites to process mark messages under all circumstances,
  even if an action was recently called. This can be useful to use mark
  messages as a kind of heartbeat.
- added new config option $InputUnixListenSocketCreatePath
  to permit the auto-creation of pathes to additional log sockets. This
  turns out to be useful if they reside on temporary file systems and
  rsyslogd starts up before the daemons that create these sockets
  (rsyslogd always creates the socket itself if it does not exist).
- added $LogRSyslogStatusMessages configuration directive
  permitting to turn off rsyslog start/stop/HUP messages. See Debian
  ticket http://bugs.debian.org/cgi-bin/bugreport.cgi?bug=463793
- bugfix: hostnames with dashes in them were incorrectly treated as
  malformed, thus causing them to be treated as TAG (this was a regression
  introduced from the "rfc3164 strict" change in 4.5.0). Testbench has been
  updated to include a smaple message with a hostname containing a dash.
- bugfix: strings improperly reused, resulting in some message properties
  be populated with strings from previous messages. This was caused by
  an improper predicate check.
- added new config directive $omfileForceChown [import from 4.7.0]
---------------------------------------------------------------------------
Version 5.1.4  [DEVEL] (rgerhards), 2009-08-20
- legacy syslog parser changed so that it now accepts date stamps in
  wrong case. Some devices seem to create them and I do not see any harm
  in supporting that.
- added $InputTCPMaxListeners directive - permits to specify how many 
  TCP servers shall be possible (default is 20).
- bugfix: memory leak with some input modules. Those inputs that
  use parseAndSubmitMsg() leak two small memory blocks with every message.
  Typically, those process only relatively few messages, so the issue 
  does most probably not have any effect in practice.
- bugfix: if tcp listen port could not be created, no error message was
  emitted
- bugfix: discard action did not work (did not discard messages)
- bugfix: discard action caused segfault
- bugfix: potential segfault in output file writer (omfile)
  In async write mode, we use modular arithmetic to index the output
  buffer array. However, the counter variables accidently were signed,
  thus resulting in negative indizes after integer overflow. That in turn
  could lead to segfaults, but was depending on the memory layout of 
  the instance in question (which in turn depended on a number of
  variables, like compile settings but also configuration). The counters
  are now unsigned (as they always should have been) and so the dangling
  mis-indexing does no longer happen. This bug potentially affected all
  installations, even if only some may actually have seen a segfault.
---------------------------------------------------------------------------
Version 5.1.3  [DEVEL] (rgerhards), 2009-07-28
- architecture change: queue now always has at least one worker thread
  if not running in direct mode. Previous versions could run without 
  any active workers. This simplifies the code at a very small expense.
  See v5 compatibility note document for more in-depth discussion.
- enhance: UDP spoofing supported via new output module omudpspoof
  See the omudpspoof documentation for details and samples
- bugfix: message could be truncated after TAG, often when forwarding
  This was a result of an internal processing error if maximum field
  sizes had been specified in the property replacer.
- bugfix: minor static memory leak while reading configuration
  did NOT leak based on message volume
- internal: added ability to terminate input modules not via pthread_cancel
  but an alternate approach via pthread_kill. This is somewhat safer as we
  do not need to think about the cancel-safeness of all libraries we use.
  However, not all inputs can easily supported, so this now is a feature
  that can be requested by the input module (the most important ones
  request it).
---------------------------------------------------------------------------
Version 5.1.2  [DEVEL] (rgerhards), 2009-07-08
- bugfix: properties inputname, fromhost, fromhost-ip, msg were lost when
  working with disk queues
- some performance enhancements
- bugfix: abort condition when RecvFrom was not set and message reduction
  was on. Happend e.g. with imuxsock.
- added $klogConsoleLogLevel directive which permits to set a new
  console log level while rsyslog is active
- some internal code cleanup
---------------------------------------------------------------------------
Version 5.1.1  [DEVEL] (rgerhards), 2009-07-03
- bugfix: huge memory leak in queue engine (made rsyslogd unusable in
  production). Occured if at least one queue was in direct mode 
  (the default for action queues)
- imported many performance optimizations from v4-devel (4.5.0)
- bugfix: subtle (and usually irrelevant) issue in timout processing
  timeout could be one second too early if nanoseconds wrapped
- set a more sensible timeout for shutdow, now 1.5 seconds to complete
  processing (this also removes those cases where the shutdown message
  was not written because the termination happened before it)
---------------------------------------------------------------------------
Version 5.1.0  [DEVEL] (rgerhards), 2009-05-29

*********************************** NOTE **********************************
The v5 versions of rsyslog feature a greatly redesigned queue engine. The
major theme for the v5 release is twofold:

a) greatly improved performance
b) enable audit-grade processing

Here, audit-grade processing means that rsyslog, if used together with
audit-grade transports and configured correctly, will never lose messages
that already have been acknowledged, not even in fatal failure cases like
sudden loss of power.

Note that large parts of rsyslog's important core components have been
restructured to support these design goals. As such, early versions of
the engine will probably be less stable than the v3/v4 engine.

Also note that the initial versions do not cover all and everything. As
usual, the code will evolve toward the final goal as version numbers
increase.
*********************************** NOTE **********************************

- redesigned queue engine so that it supports ultra-reliable operations
  This resulted in a rewrite of large parts. The new capability can be
  used to build audit-grade systems on the basis of rsyslog.
- added $MainMsgQueueDequeueBatchSize and $ActionQueueDequeueBatchSize 
  configuration directives
- implemented a new transactional output module interface which provides
  superior performance (for databases potentially far superior performance)
- increased ompgsql performance by adapting to new transactional
  output module interface
---------------------------------------------------------------------------
Version 4.7.0  [v4-devel] (rgerhards), 2009-09-??
- added function getenv() to RainerScript
- added new config option $InputUnixListenSocketCreatePath
  to permit the auto-creation of pathes to additional log sockets. This
  turns out to be useful if they reside on temporary file systems and
  rsyslogd starts up before the daemons that create these sockets
  (rsyslogd always creates the socket itself if it does not exist).
- added $LogRSyslogStatusMessages configuration directive
  permitting to turn off rsyslog start/stop/HUP messages. See Debian
  ticket http://bugs.debian.org/cgi-bin/bugreport.cgi?bug=463793
- added new config directive $omfileForceChown to (try to) fix some broken
  system configs.
  See ticket for details: http://bugzilla.adiscon.com/show_bug.cgi?id=150
- imported changes from 4.5.6 and below
---------------------------------------------------------------------------
Version 4.6.2  [v4-stable] (rgerhards), 2010-03-??
=======
Version 4.6.2  [v4-stable] (rgerhards), 2010-03-26
- new feature: "." action type added to support writing files to relative
  pathes (this is primarily meant as a debug aid)
- new feature: $OMFileAsyncWriting directive added
  it permits to specifiy if asynchronous writing should be done or not
- bugfix(temporary): message-induced off-by-one error (potential segfault)
  Some types of malformed messages could trigger an off-by-one error
  (for example, \0 or \n as the last character, and generally control
  character escaption is questionable). This is due to not strictly
  following a the \0 or string counted string paradigm (during the last
  optimization on the cstring class). As a temporary fix, we have 
  introduced a proper recalculation of the size. However, a final
  patch is expected in the future. See bug tracker for further details
  and when the final patch will be available:
  http://bugzilla.adiscon.com/show_bug.cgi?id=184
  Note that the current patch is considered sufficient to solve the
  situation, but it requires a bit more runtime than desirable.
- bugfix: potential segfault in dynafile cache
  This bug was triggered by an open failure. The the cache was full and
  a new entry needed to be placed inside it, a victim for eviction was
  selected. That victim was freed, then the open of the new file tried. If
  the open failed, the victim entry was still freed, and the function
  exited. However, on next invocation and cache search, the victim entry
  was used as if it were populated, most probably resulting in a segfault.
- bugfix: race condition during directory creation
  If multiple files try to create a directory at (almost) the same time,
  some of them may fail. This is a data race and also exists with other
  processes that may create the same directory. We do now check for this
  condition and gracefully handle it.
- bugfix: potential re-use of free()ed file stream object in omfile
  when dynaCache is enabled, the cache is full, a new entry needs to
  be allocated, thus the LRU discarded, then a new entry is opend and that
  fails. In that case, it looks like the discarded stream may be reused
  improperly (based on code analysis, test case and confirmation pending)
>>>>>>> b6ce75cb
- added new property replacer option "date-rfc3164-buggyday" primarily
  to ease migration from syslog-ng. See property replacer doc for
  details. [backport from 5.5.3 because urgently needed by some]
- improved testbench
- bugfix: invalid buffer write in (file) stream class
  currently being accessed buffer could be overwritten with new data.
  While this probably did not cause access violations, it could case loss
  and/or duplication of some data (definitely a race with no deterministic
  outcome)
- bugfix: potential hang condition during filestream close
  predicate was not properly checked when waiting for the background file
  writer
- bugfix: improper synchronization when "$OMFileFlushOnTXEnd on" was used
  Internal data structures were not properly protected due to missing
  mutex calls.
- bugfix: potential data loss during file stream shutdown
- bugfix: potential problems during file stream shutdown
  The shutdown/close sequence was not clean, what potentially (but
  unlikely) could lead to some issues. We have not been able to describe
  any fatal cases, but there was some bug potential. Sequence has now
  been straighted out.
- bugfix: potential problem (loop, abort) when file write error occured
  When a write error occured in stream.c, variable iWritten had the error
  code but this was handled as if it were the actual number of bytes
  written. That was used in pointer arithmetic later on, and thus could
  lead to all sorts of problems. However, this could only happen if the
  error was EINTR or the file in question was a tty. All other cases were
  handled properly. Now, iWritten is reset to zero in such cases, resulting
  in proper retries.
- bugfix: $omfileFlushOnTXEnd was turned on when set to off and vice
  versa due to an invalid check
- bugfix: recent patch to fix small memory leak could cause invalid free.
  This could only happen during config file parsing.
- bugfix(minor): handling of extremely large strings in dbgprintf() fixed
  Previously, it could lead to garbagge output and, in extreme cases, also
  to segfaults. Note: this was a problem only when debug output was 
  actually enabled, so it caused no problem in production use.
- bugfix(minor): BSD_SO_COMPAT query function had some global vars not
  properly initialized. However, in practice the loader initializes them 
  with zero, the desired value, so there were no actual issue in almost 
  all cases.
---------------------------------------------------------------------------
Version 4.6.1  [v4-stable] (rgerhards), 2010-03-04
- re-enabled old pipe output (using new module ompipe, built-in) after
  some problems with pipes (and especially in regard to xconsole) were
  discovered. Thanks to Michael Biebl for reporting the issues.
- bugfix: potential problems with large file support could cause segfault
  ... and other weird problems. This seemed to affect 32bit-platforms
  only, but I can not totally outrule there were issues on other
  platforms as well. The previous code could cause system data types
  to be defined inconsistently, and that could lead to various 
  troubles. Special thanks go to the Mandriva team for identifying
  an initial problem, help discussing it and ultimately a fix they
  contributed.
- bugfix: fixed problem that caused compilation on FreeBSD 9.0 to fail.
  bugtracker: http://bugzilla.adiscon.com/show_bug.cgi?id=181
  Thanks to Christiano for reporting.
- bugfix: potential segfault in omfile when a dynafile open failed
  In that case, a partial cache entry was written, and some internal
  pointers (iCurrElt) not correctly updated. In the next iteration, that
  could lead to a segfault, especially if iCurrElt then points to the
  then-partial record. Not very likely, but could happen in practice.
- bugfix (theoretical): potential segfault in omfile under low memory
  condition. This is only a theoretical bug, because it would only 
  happen when strdup() fails to allocate memory - which is highly 
  unlikely and will probably lead to all other sorts of errors.
- bugfix: comment char ('#') in literal terminated script parsing
  and thus could not be used.
  but tracker: http://bugzilla.adiscon.com/show_bug.cgi?id=119
  [merged in from v3.22.2]
---------------------------------------------------------------------------
Version 4.6.0  [v4-stable] (rgerhards), 2010-02-24
***************************************************************************
* This is a new stable v4 version. It contains all fixes and enhancements *
* made during the 4.5.x phase as well as those listed below.              *
* Note: this version is scheduled to conclude the v4 development process. *
*       Do not expect any more new developments in v4. The focus is now   *
*       on v5 (what also means we have a single devel branch again).      *
*       ("development" means new feature development, bug fixes are of    *
*       course provided for v4-stable)                                    *
***************************************************************************
- improved testbench to contain samples for totally malformed messages
  which miss parts of the message content
- bugfix: some malformed messages could lead to a missing LF inside files
  or some other missing parts of the template content.
- bugfix: if a message ended immediately with a hostname, the hostname
  was mistakenly interpreted as TAG, and localhost be used as hostname
- bugfix: message without MSG part could case a segfault
  [backported from v5 commit 98d1ed504ec001728955a5bcd7916f64cd85f39f]
  This actually was a "recent" regression, but I did not realize that it
  was introduced by the performance optimization in v4-devel. Shame on
  me for having two devel versions at the same time...
---------------------------------------------------------------------------
Version 4.5.8  [v4-beta] (rgerhards), 2010-02-10
- enhanced doc for using PostgreSQL
  Thanks to Marc Schiffbauer for the new/updated doc
- bugfix: property replacer returned invalid parameters under some (unusual)
  conditions. In extreme cases, this could lead to garbled logs and/or
  a system failure.
- bugfix: invalid length returned (often) when using regular expressions
  inside the property replacer
- bugfix: submatch regex in property replacer did not honor "return 0 on
  no match" config case
- bugfix: imuxsock incorrectly stated inputname "imudp"
  Thanks to Ryan Lynch for reporting this.
- (slightly) enhanced support for FreeBSD by setting _PATH_MODDIR to
  the correct value on FreeBSD.
  Thanks to Cristiano for the patch.
- bugfix: -d did not enable display of debug messages
  regression from introduction of "debug on demand" mode
  Thanks to Michael Biebl for reporting this bug
- bugfix: blanks inside file names did not terminate file name parsing.
  This could reslult in the whole rest of a line (including comments)
  to be treated as file name in "write to file" actions.
  Thanks to Jack for reporting this issue.
- bugfix: rsyslog hang when writing to a named pipe which nobody was
  reading. Thanks to Michael Biebl for reporting this bug.
  Bugzilla entry: http://bugzilla.adiscon.com/show_bug.cgi?id=169
- bugfix: potential segfaults during queue shutdown
  (bugs require certain non-standard settings to appear)
  Thanks to varmojfekoj for the patch
---------------------------------------------------------------------------
Version 4.5.7  [v4-beta] (rgerhards), 2009-11-18
- added a so-called "On Demand Debug" mode, in which debug output can
  be generated only after the process has started, but not right from
  the beginning. This is assumed to be useful for hard-to-find bugs.
  Also improved the doc on the debug system.
- bugfix (kind of): check if TCP connection is still alive if using TLS
  Thanks to Jonathan Bond-Caron for the patch.
- bugfix: hostname accidently set to IP address for some message sources,
  for example imudp. Thanks to Anton for reporting this bug.
- bugfix [imported from 4.4.3]: $ActionExecOnlyOnceEveryInterval did
  not work.
---------------------------------------------------------------------------
Version 4.5.6  [v4-beta] (rgerhards), 2009-11-05
- bugfix: named pipes did no longer work (they always got an open error)
  this was a regression from the omfile rewrite in 4.5.0
- bugfix(minor): diag function returned wrong queue memeber count
  for the main queue if an active DA queue existed. This had no relevance
  to real deployments (assuming they are not running the debug/diagnostic
  module...), but sometimes caused grief and false alerts in the 
  testbench.
- included some important fixes from v4-stable:
  * bugfix: invalid handling of zero-sized messages
  * bugfix: zero-sized UDP messages are no longer processed
  * bugfix: random data could be appended to message
  * bugfix: reverse lookup reduction logic in imudp do DNS queries too often
- bugfix(testbench): testcase did not properly wait for rsyslod shutdown
  thus some unpredictable behavior and a false negative test result
  could occur. [BACKPORTED from v5]
- bugfix(testbench): sequence check was not always performed correctly,
  that could result in tests reporting success when they actually failed
---------------------------------------------------------------------------
Version 4.5.5  [v4-beta] (rgerhards), 2009-10-21
- added $InputTCPServerNotifyOnConnectionClose config directive
  see doc for details
- bugfix: debug string larger than 1K were improperly displayed. Max size
  is now 32K
- bugfix: invalid storage class selected for some size config parameters.
  This resulted in wrong values. The most prominent victim was the
  directory creation mode, which was set to zero in some cases. For 
  details, see related blog post:
  http://blog.gerhards.net/2009/10/another-note-on-hard-to-find-bugs.html
---------------------------------------------------------------------------
Version 4.5.4  [v4-beta] (rgerhards), 2009-09-29
- bugfix: potential segfault in stream writer on destruction
  Most severely affected omfile. The problem was that some buffers were
  freed before the asynchronous writer thread was shut down. So the
  writer thread accessed invalid data, which may even already be
  overwritten. Symptoms (with omfile) were segfaults, grabled data
  and files with random names placed around the file system (most
  prominently into the root directory). Special thanks to Aaron for
  helping to track this down.
- bugfix: potential race in object loader (obj.c) during use/release
  of object interface
- bugfixes: potential problems in out file zip writer. Problems could
  lead to abort and/or memory leak. The module is now hardened in a very
  conservative way, which is sub-optimal from a performance point of view.
  This should be improved if it has proven reliable in practice.
---------------------------------------------------------------------------
Version 4.5.3  [v4-beta] (rgerhards), 2009-09-17
- bugfix: repeated messages were incorrectly processed
  this could lead to loss of the repeated message content. As a side-
  effect, it could probably also be possible that some segfault occurs
  (quite unlikely). The root cause was that some counters introduced
  during the malloc optimizations were not properly duplicated in
  MsgDup(). Note that repeated message processing is not enabled
  by default.
- bugfix: message sanitation had some issues:
  - control character DEL was not properly escaped
  - NUL and LF characters were not properly stripped if no control
    character replacement was to be done
  - NUL characters in the message body were silently dropped (this was
    a regeression introduced by some of the recent optimizations)
- bugfix: strings improperly reused, resulting in some message properties
  be populated with strings from previous messages. This was caused by
  an improper predicate check. [backported from v5]
- fixed some minor portability issues
- bugfix: reverse lookup reduction logic in imudp do DNS queries too often
  [imported from 4.4.2]
---------------------------------------------------------------------------
Version 4.5.2  [v4-beta] (rgerhards), 2009-08-21
- legacy syslog parser changed so that it now accepts date stamps in
  wrong case. Some devices seem to create them and I do not see any harm
  in supporting that.
- added $InputTCPMaxListeners directive - permits to specify how many 
  TCP servers shall be possible (default is 20).
- bugfix: memory leak with some input modules. Those inputs that
  use parseAndSubmitMsg() leak two small memory blocks with every message.
  Typically, those process only relatively few messages, so the issue 
  does most probably not have any effect in practice.
- bugfix: if tcp listen port could not be created, no error message was
  emitted
- bugfix: potential segfault in output file writer (omfile)
  In async write mode, we use modular arithmetic to index the output
  buffer array. However, the counter variables accidently were signed,
  thus resulting in negative indizes after integer overflow. That in turn
  could lead to segfaults, but was depending on the memory layout of 
  the instance in question (which in turn depended on a number of
  variables, like compile settings but also configuration). The counters
  are now unsigned (as they always should have been) and so the dangling
  mis-indexing does no longer happen. This bug potentially affected all
  installations, even if only some may actually have seen a segfault.
- bugfix: hostnames with dashes in them were incorrectly treated as
  malformed, thus causing them to be treated as TAG (this was a regression
  introduced from the "rfc3164 strict" change in 4.5.0).
---------------------------------------------------------------------------
Version 4.5.1  [DEVEL] (rgerhards), 2009-07-15
- CONFIG CHANGE: $HUPisRestart default is now "off". We are doing this
  to support removal of restart-type HUP in v5.
- bugfix: fromhost-ip was sometimes truncated
- bugfix: potential segfault when zip-compressed syslog records were
  received (double free)
- bugfix: properties inputname, fromhost, fromhost-ip, msg were lost when
  working with disk queues
- performance enhancement: much faster, up to twice as fast (depending
  on configuration)
- bugfix: abort condition when RecvFrom was not set and message reduction
  was on. Happend e.g. with imuxsock.
- added $klogConsoleLogLevel directive which permits to set a new
  console log level while rsyslog is active
- bugfix: message could be truncated after TAG, often when forwarding
  This was a result of an internal processing error if maximum field
  sizes had been specified in the property replacer.
- added ability for the TCP output action to "rebind" its send socket after
  sending n messages (actually, it re-opens the connection, the name is 
  used because this is a concept very similiar to $ActionUDPRebindInterval).
  New config directive $ActionSendTCPRebindInterval added for the purpose.
  By default, rebinding is disabled. This is considered useful for load
  balancers.
- testbench improvements
---------------------------------------------------------------------------
Version 4.5.0  [DEVEL] (rgerhards), 2009-07-02
- activation order of inputs changed, they are now activated only after
  privileges are dropped. Thanks to Michael Terry for the patch.
- greatly improved performance
- greatly reduced memory requirements of msg object
  to around half of the previous demand. This means that more messages can
  be stored in core! Due to fewer cache misses, this also means some
  performance improvement.
- improved config error messages: now contain a copy of the config line
  that (most likely) caused the error
- reduced max value for $DynaFileCacheSize to 1,000 (the former maximum
  of 10,000 really made no sense, even 1,000 is very high, but we like
  to keep the user in control ;)).
- added capability to fsync() queue disk files for enhanced reliability
  (also add's speed, because you do no longer need to run the whole file
  system in sync mode)
- more strict parsing of the hostname in rfc3164 mode, hopefully
  removes false positives (but may cause some trouble with hostname
  parsing). For details, see this bug tracker:
  http://bugzilla.adiscon.com/show_bug.cgi?id=126
- omfile rewrite to natively support zip files (includes large extension
  of the stream class)
- added configuration commands (see doc for explanations)
  * $OMFileZipLevel
  * $OMFileIOBufferSize
  * $OMFileFlushOnTXEnd
  * $MainMsgQueueSyncQueueFiles
  * $ActionQueueSyncQueueFiles
- done some memory accesses explicitely atomic
- bugfix: subtle (and usually irrelevant) issue in timout processing
  timeout could be one second too early if nanoseconds wrapped
- set a more sensible timeout for shutdow, now 1.5 seconds to complete
  processing (this also removes those cases where the shutdown message
  was not written because the termination happened before it)
- internal bugfix: object pointer was only reset to NULL when an object
  was actually destructed. This most likely had no effect to existing code,
  but it may also have caused trouble in remote cases. Similarly, the fix
  may also cause trouble...
- bugfix: missing initialization during timestamp creation
  This could lead to timestamps written in the wrong format, but not to
  an abort
---------------------------------------------------------------------------
Version 4.4.3  [v4-stable] (rgerhards), 2009-10-??
- bugfix: several smaller bugs resolved after flexelint review
  Thanks to varmojfekoj for the patch.
- bugfix: $ActionExecOnlyOnceEveryInterval did not work.
  This was a regression from the time() optimizations done in v4.
  Bug tracker: http://bugzilla.adiscon.com/show_bug.cgi?id=143
  Thanks to Klaus Tachtler for reporting this bug.
- bugfix: potential segfault on queue shutdown
  Thanks to varmojfekoj for the patch.
- bugfix: potential hang condition on queue shutdown
  [imported from v3-stable]
- bugfix: segfault on startup when -q or -Q option was given
  [imported from v3-stable]
---------------------------------------------------------------------------
Version 4.4.2  [v4-stable] (rgerhards), 2009-10-09
- bugfix: invalid handling of zero-sized messages, could lead to mis-
  addressing and potential memory corruption/segfault
- bugfix: zero-sized UDP messages are no longer processed
  until now, they were forwarded to processing, but this makes no sense
  Also, it looks like the system seems to provide a zero return code
  on a UDP recvfrom() from time to time for some internal reasons. These
  "receives" are now silently ignored.
- bugfix: random data could be appended to message, possibly causing
  segfaults
- bugfix: reverse lookup reduction logic in imudp do DNS queries too often
  A comparison was done between the current and the former source address.
  However, this was done on the full sockaddr_storage structure and not
  on the host address only. This has now been changed for IPv4 and IPv6.
  The end result of this bug could be a higher UDP message loss rate than
  necessary (note that UDP message loss can not totally be avoided due
  to the UDP spec)
---------------------------------------------------------------------------
Version 4.4.1  [v4-stable] (rgerhards), 2009-09-02
- features requiring Java are automatically disabled if Java is not
  present (thanks to Michael Biebl for his help!)
- bugfix: invalid double-quoted PRI, among others in outgoing messages
  This causes grief with all receivers.
  Bug tracker: http://bugzilla.adiscon.com/show_bug.cgi?id=147
- bugfix: Java testing tools were required, even if testbench was disabled
  This resulted in build errors if no Java was present on the build system,
  even though none of the selected option actually required Java.
  (I forgot to backport a similar fix to newer releases).
- bugfix (backport): omfwd segfault
  Note that the orginal (higher version) patch states this happens only
  when debugging mode is turned on. That statement is wrong: if debug
  mode is turned off, the message is not being emitted, but the division
  by zero in the actual parameters still happens.
---------------------------------------------------------------------------
Version 4.4.0  [v4-stable] (rgerhards), 2009-08-21
- bugfix: stderr/stdout were not closed to be able to emit error messages,
  but this caused ssh sessions to hang. Now we close them after the 
  initial initialization. See forum thread:
  http://kb.monitorware.com/controlling-terminal-issues-t9875.html
- bugfix: sending syslog messages with zip compression did not work
---------------------------------------------------------------------------
Version 4.3.2  [v4-beta] (rgerhards), 2009-06-24
- removed long-obsoleted property UxTradMsg
- added a generic network stream server (in addition to rather specific
  syslog tcp server)
- added ability for the UDP output action to rebind its send socket after
  sending n messages. New config directive $ActionSendUDPRebindInterval
  added for the purpose. By default, rebinding is disabled. This is 
  considered useful for load balancers.
- bugfix: imdiag/imtcp had a race condition
- improved testbench (now much better code design and reuse)
- added config switch --enable-testbench=no to turn off testbench
---------------------------------------------------------------------------
Version 4.3.1  [DEVEL] (rgerhards), 2009-05-25
- added capability to run multiple tcp listeners (on different ports)
- performance enhancement: imtcp calls parser no longer on input thread
  but rather inside on of the potentially many main msg queue worker
  threads (an enhancement scheduled for all input plugins where this is
  possible)
- added $GenerateConfigGraph configuration command which can be used
  to generate nice-looking (and very informative) rsyslog configuration
  graphs.
- added $ActionName configuration directive (currently only used for
  graph generation, but may find other uses)
- improved doc
  * added (hopefully) easier to grasp queue explanation
- improved testbench
  * added tests for queue disk-only mode (checks disk queue logic)
- bugfix: light and full delay watermarks had invalid values, badly
  affecting performance for delayable inputs
- build system improvements - thanks to Michael Biebl
- added new testing module imdiag, which enables to talk to the 
  rsyslog core at runtime. The current implementation is only a 
  beginning, but can be expanded over time
---------------------------------------------------------------------------
Version 4.3.0  [DEVEL] (rgerhards), 2009-04-17
- new feature: new output plugin omprog, which permits to start program
  and feed it (via its stdin) with syslog messages. If the program
  terminates, it is restarted.
- improved internal handling of RainerScript functions, building the
  necessary plumbing to support more functions with decent runtime
  performance. This is also necessary towards the long-term goal
  of loadable library modules.
- added new RainerScript function "tolower"
- improved testbench
  * added tests for tcp-based reception
  * added tcp-load test (1000 connections, 20,000 messages)
- added $MaxOpenFiles configuration directive
- bugfix: solved potential memory leak in msg processing, could manifest
  itself in imtcp
- bugfix: ompgsql did not detect problems in sql command execution
  this could cause loss of messages. The handling was correct if the
  connection broke, but not if there was a problem with statement
  execution. The most probable case for such a case would be invalid
  sql inside the template, and this is now much easier to diagnose.
---------------------------------------------------------------------------
Version 4.2.0  [v4-stable] (rgerhards), 2009-06-23
- bugfix: light and full delay watermarks had invalid values, badly
  affecting performance for delayable inputs
- imported all patches from 3.22.1 as of today (see below)
- bugfix: compile problems in im3195
---------------------------------------------------------------------------
Version 4.1.7  [BETA] (rgerhards), 2009-04-22
- bugfix: $InputTCPMaxSessions config directive was accepted, but not
  honored. This resulted in a fixed upper limit of 200 connections.
- bugfix: the default for $DirCreateMode was 0644, and as such wrong.
  It has now been changed to 0700. For some background, please see
  http://lists.adiscon.net/pipermail/rsyslog/2009-April/001986.html
- bugfix: ompgsql did not detect problems in sql command execution
  this could cause loss of messages. The handling was correct if the
  connection broke, but not if there was a problem with statement
  execution. The most probable case for such a case would be invalid
  sql inside the template, and this is now much easier to diagnose.
---------------------------------------------------------------------------
Version 4.1.6  [DEVEL] (rgerhards), 2009-04-07
- added new "csv" property replacer options to enable simple creation
  of CSV-formatted outputs (format from RFC4180 is used)
- implemented function support in RainerScript. That means the engine
  parses and compile functions, as well as executes a few build-in
  ones. Dynamic loading and registration of functions is not yet
  supported - but we now have a good foundation to do that later on.
- implemented the strlen() RainerScript function
- added a template output module
- added -T rsyslogd command line option, enables to specify a directory
  where to chroot() into on startup. This is NOT a security feature but
  introduced to support testing. Thus, -T does not make sure chroot()
  is used in a secure way. (may be removed later)
- added omstdout module for testing purposes. Spits out all messages to
  stdout - no config option, no other features
- added a parser testing suite (still needs to be extended, but a good
  start)
- modified $ModLoad statement so that for modules whom's name starts with
  a dot, no path is prepended (this enables relative-pathes and should
  not break any valid current config)
- fixed a bug that caused action retries not to work correctly
  situation was only cleared by a restart
- bugfix: closed dynafile was potentially never written until another
  dynafile name was generated - potential loss of messages
- improved omfile so that it properly suspends itself if there is an
  i/o or file name generation error. This enables it to be used with
  the full high availability features of rsyslog's engine
- bugfix: fixed some segaults on Solaris, where vsprintf() does not
  check for NULL pointers
- improved performance of regexp-based filters
  Thanks to Arnaud Cornet for providing the idea and initial patch.
- added a new way how output plugins may be passed parameters. This is
  more effcient for some outputs. They new can receive fields not only
  as a single string but rather in an array where each string is seperated.
- added (some) developer documentation for output plugin interface
- bugfix: potential abort with DA queue after high watermark is reached
  There exists a race condition that can lead to a segfault. Thanks
  go to vbernetr, who performed the analysis and provided patch, which
  I only tweaked a very little bit.
- bugfix: imtcp did incorrectly parse hostname/tag
  Thanks to Luis Fernando Muñoz Mejías for the patch.
---------------------------------------------------------------------------
Version 4.1.5  [DEVEL] (rgerhards), 2009-03-11
- bugfix: parser did not correctly parse fields in UDP-received messages
- added ERE support in filter conditions
  new comparison operation "ereregex"
- added new config directive $RepeatedMsgContainsOriginalMsg so that the
  "last message repeated n times" messages, if generated, may
  have an alternate format that contains the message that is being repeated
---------------------------------------------------------------------------
Version 4.1.4  [DEVEL] (rgerhards), 2009-01-29
- bugfix: inconsistent use of mutex/atomic operations could cause segfault
  details are too many, for full analysis see blog post at:
  http://blog.gerhards.net/2009/01/rsyslog-data-race-analysis.html
- bugfix: unitialized mutex was used in msg.c:getPRI
  This was subtle, because getPRI is called as part of the debugging code
  (always executed) in syslogd.c:logmsg.
- bufgix: $PreserveFQDN was not properly handled for locally emitted
  messages
---------------------------------------------------------------------------
Version 4.1.3  [DEVEL] (rgerhards), 2008-12-17
- added $InputTCPServerAddtlFrameDelimiter config directive, which
  enables to specify an additional, non-standard message delimiter
  for processing plain tcp syslog. This is primarily a fix for the invalid
  framing used in Juniper's NetScreen products. Credit to forum user
  Arv for suggesting this solution.
- added $InputTCPServerInputName property, which enables a name to be
  specified that will be available during message processing in the
  inputname property. This is considered useful for logic that treats
  messages differently depending on which input received them.
- added $PreserveFQDN config file directive
  Enables to use FQDNs in sender names where the legacy default
  would have stripped the domain part.
  Thanks to BlinkMind, Inc. http://www.blinkmind.com for sponsoring this
  development.
- bugfix: imudp went into an endless loop under some circumstances
  (but could also leave it under some other circumstances...)
  Thanks to David Lang and speedfox for reporting this issue.
---------------------------------------------------------------------------
Version 4.1.2  [DEVEL] (rgerhards), 2008-12-04
- bugfix: code did not compile without zlib
- security bugfix: $AllowedSender was not honored, all senders were
  permitted instead (see http://www.rsyslog.com/Article322.phtml)
- security fix: imudp emitted a message when a non-permitted sender
  tried to send a message to it. This behaviour is operator-configurable.
  If enabled, a message was emitted each time. That way an attacker could
  effectively fill the disk via this facility. The message is now
  emitted only once in a minute (this currently is a hard-coded limit,
  if someone comes up with a good reason to make it configurable, we
  will probably do that).
- doc bugfix: typo in v3 compatibility document directive syntax
  thanks to Andrej for reporting
- imported other changes from 3.21.8 and 3.20.1 (see there)
---------------------------------------------------------------------------
Version 4.1.1  [DEVEL] (rgerhards), 2008-11-26
- added $PrivDropToGroup, $PrivDropToUser, $PrivDropToGroupID,
  $PrivDropToUserID config directives to enable dropping privileges.
  This is an effort to provide a security enhancement. For the limits of this
  approach, see http://wiki.rsyslog.com/index.php/Security
- re-enabled imklog to compile on FreeBSD (brought in from beta)
---------------------------------------------------------------------------
Version 4.1.0  [DEVEL] (rgerhards), 2008-11-18

********************************* WARNING *********************************
This version has a slightly different on-disk format for message entries.
As a consequence, old queue files being read by this version may have
an invalid output timestamp, which could result to some malfunction inside
the output driver. It is recommended to drain queues with the previous
version before switching to this one.
********************************* WARNING *********************************

- greatly enhanced performance when compared to v3.
- added configuration directive "HUPisRestart" which enables to configure
  HUP to be either a full restart or "just" a leightweight way to
  close open files.
- enhanced legacy syslog parser to detect year if part of the timestamp
  the format is based on what Cisco devices seem to emit.
- added a setting "$OptimizeForUniprocessor" to enable users to turn off
  pthread_yield calls which are counter-productive on multiprocessor 
  machines (but have been shown to be useful on uniprocessors)
- reordered imudp processing. Message parsing is now done as part of main
  message queue worker processing (was part of the input thread)
  This should also improve performance, as potentially more work is
  done in parallel.
- bugfix: compressed syslog messages could be slightly mis-uncompressed
  if the last byte of the compressed record was a NUL
- added $UDPServerTimeRequery option which enables to work with
  less acurate timestamps in favor of performance. This enables querying
  of the time only every n-th time if imudp is running in the tight
  receive loop (aka receiving messsages at a high rate)
- doc bugfix: queue doc had wrong parameter name for setting controlling
  worker thread shutdown period
- restructured rsyslog.conf documentation
- bugfix: memory leak in ompgsql
  Thanks to Ken for providing the patch
---------------------------------------------------------------------------
Version 3.22.2 [v3-stable] (rgerhards), 2009-07-??
- bugfix: comment char ('#') in literal terminated script parsing
  and thus could not be used.
  but tracker: http://bugzilla.adiscon.com/show_bug.cgi?id=119
- enhance: imrelp now also provides remote peer's IP address 
  [if librelp != 1.0.0 is used]
- bugfix: sending syslog messages with zip compression did not work
- bugfix: potential hang condition on queue shutdown
- bugfix: segfault on startup when -q or -Q option was given
  bug tracker: http://bugzilla.adiscon.com/show_bug.cgi?id=157
  Thanks to Jonas Nogueira for reporting this bug.
- clarified use of $ActionsSendStreamDriver[AuthMode/PermittedPeers]
  in doc set (require TLS drivers)
- bugfix: $CreateDirs variable not properly initialized, default thus
  was random (but most often "on")
- bugfix: potential segfault when -p command line option was used
  thanks to varmojfekoj for pointing me at this bug
---------------------------------------------------------------------------
Version 3.22.1 [v3-stable] (rgerhards), 2009-07-02
- bugfix: invalid error message issued if $inlcudeConfig was on an empty
  set of files (e.g. *.conf, where none such files existed)
  thanks to Michael Biebl for reporting this bug
- bugfix: when run in foreground (but not in debug mode), a 
  debug message ("DoDie called") was emitted at shutdown. Removed.
  thanks to Michael Biebl for reporting this bug
- bugfix: some garbagge was emitted to stderr on shutdown. This
  garbage consisted of file names, which were written during 
  startup (key point: not a pointer error)
  thanks to Michael Biebl for reporting this bug
- bugfix: startup and shutdown message were emitted to stdout
  thanks to Michael Biebl for reporting this bug
- bugfix: error messages were not emitted to stderr in forked mode
  (stderr and stdo are now kept open across forks)
- bugfix: internal messages were emitted to whatever file had fd2 when
  rsyslogd ran in forked mode (as usual!)
  Thanks to varmojfekoj for the patch
- small enhancement: config validation run now exits with code 1 if an
  error is detected. This change is considered important but small enough
  to apply it directly to the stable version. [But it is a border case,
  the change requires more code than I had hoped. Thus I have NOT tried
  to actually catch all cases, this is left for the current devel
  releases, if necessary]
- bugfix: light and full delay watermarks had invalid values, badly
  affecting performance for delayable inputs
- bugfix: potential segfault issue when multiple $UDPServerRun directives
  are specified. Thanks to Michael Biebl for helping to debug this one.
- relaxed GnuTLS version requirement to 1.4.0 after confirmation from the
  field that this version is sufficient
- bugfix: parser did not properly handle empty structured data
- bugfix: invalid mutex release in msg.c (detected under thread debugger,
  seems not to have any impact on actual deployments)
---------------------------------------------------------------------------
Version 3.22.0 [v3-stable] (rgerhards), 2009-04-21
This is the first stable release that includes the full functionality
of the 3.21.x version tree.
- bugfix: $InputTCPMaxSessions config directive was accepted, but not
  honored. This resulted in a fixed upper limit of 200 connections.
- bugfix: the default for $DirCreateMode was 0644, and as such wrong.
  It has now been changed to 0700. For some background, please see
  http://lists.adiscon.net/pipermail/rsyslog/2009-April/001986.html
- bugfix: ompgsql did not detect problems in sql command execution
  this could cause loss of messages. The handling was correct if the
  connection broke, but not if there was a problem with statement
  execution. The most probable case for such a case would be invalid
  sql inside the template, and this is now much easier to diagnose.
---------------------------------------------------------------------------
Version 3.21.11 [BETA] (rgerhards), 2009-04-03
- build system improvements contributed by Michael Biebl - thx!
- all patches from 3.20.5 incorporated (see it's ChangeLog entry)
---------------------------------------------------------------------------
Version 3.21.10 [BETA] (rgerhards), 2009-02-02
- bugfix: inconsistent use of mutex/atomic operations could cause segfault
  details are too many, for full analysis see blog post at:
  http://blog.gerhards.net/2009/01/rsyslog-data-race-analysis.html
- the string "Do Die" was accidently emited upon exit in non-debug mode
  This has now been corrected. Thanks to varmojfekoj for the patch.
- some legacy options were not correctly processed.
  Thanks to varmojfekoj for the patch.
- doc bugfix: v3-compatiblity document had typo in config directive
  thanks to Andrej for reporting this
---------------------------------------------------------------------------
Version 3.21.9 [BETA] (rgerhards), 2008-12-04
- re-release of 3.21.8 with an additional fix, that could also lead
  to DoS; 3.21.8 has been removed from the official download archives
- security fix: imudp emitted a message when a non-permitted sender
  tried to send a message to it. This behaviour is operator-configurable.
  If enabled, a message was emitted each time. That way an attacker could
  effectively fill the disk via this facility. The message is now
  emitted only once in a minute (this currently is a hard-coded limit,
  if someone comes up with a good reason to make it configurable, we
  will probably do that).
---------------------------------------------------------------------------
Version 3.21.8  [BETA] (rgerhards), 2008-12-04
- bugfix: imklog did not compile on FreeBSD
- security bugfix: $AllowedSender was not honored, all senders were
  permitted instead (see http://www.rsyslog.com/Article322.phtml)
- merged in all other changes from 3.20.1 (see there)
---------------------------------------------------------------------------
Version 3.21.7  [BETA] (rgerhards), 2008-11-11
- this is the new beta branch, based on the former 3.21.6 devel
- new functionality: ZERO property replacer nomatch option (from v3-stable)
---------------------------------------------------------------------------
Version 3.21.6  [DEVEL] (rgerhards), 2008-10-22
- consolidated time calls during msg object creation, improves performance
  and consistency
- bugfix: solved a segfault condition
- bugfix: subsecond time properties generated by imfile, imklog and
  internal messages could be slightly inconsistent
- bugfix: (potentially big) memory leak on HUP if queues could not be
  drained before timeout - thanks to David Lang for pointing this out
- added capability to support multiple module search pathes. Thank
  to Marius Tomaschewski for providing the patch.
- bugfix: im3195 did no longer compile
- improved "make distcheck" by ensuring everything relevant is recompiled
---------------------------------------------------------------------------
Version 3.21.5  [DEVEL] (rgerhards), 2008-09-30
- performance optimization: unnecessary time() calls during message
  parsing removed - thanks to David Lang for his excellent performance
  analysis
- added new capability to property replacer: multiple immediately
  successive field delimiters are treated as a single one.
  Thanks to Zhuang Yuyao for the patch.
- added message property "inputname", which contains the name of the
  input (module) that generated it. Presence is depending on suport in
  each input module (else it is blank).
- added system property "$myhostname", which contains the name of the
  local host as it knows itself.
- imported a number of fixes and enhancements from the stable and
  devel branches, including a fix to a potential segfault on HUP
  when using UDP listners
- re-enabled gcc builtin atomic operations and added a proper
  ./configure check
- bugfix: potential race condition when adding messages to queue
  There was a wrong order of mutex lock operations. It is hard to
  believe that really caused problems, but in theory it could and with
  threading we often see that theory becomes practice if something is only
  used long enough on a fast enough machine with enough CPUs ;)
- cleaned up internal debug system code and made it behave better
  in regard to multi-threading
---------------------------------------------------------------------------
Version 3.21.4  [DEVEL] (rgerhards), 2008-09-04
- removed compile time fixed message size limit (was 2K), limit can now
  be set via $MaxMessageSize global config directive (finally gotten rid
  of MAXLINE ;))
- enhanced doc for $ActionExecOnlyEveryNthTimeTimeout
- integrated a number of patches from 3.18.4, namely
  - bugfix: order-of magnitude issue with base-10 size definitions
    in config file parser. Could lead to invalid sizes, constraints
    etc for e.g. queue files and any other object whose size was specified
    in base-10 entities. Did not apply to binary entities. Thanks to
    RB for finding this bug and providing a patch.
  - bugfix: action was not called when system time was set backwards
    (until the previous time was reached again). There are still some
    side-effects when time is rolled back (A time rollback is really a bad
    thing to do, ideally the OS should issue pseudo time (like NetWare did)
    when the user tries to roll back time). Thanks to varmojfekoj for this
    patch.
  - doc bugfix: rsyslog.conf man page improved and minor nit fixed
    thanks to Lukas Kuklinek for the patch.
---------------------------------------------------------------------------
Version 3.21.3  [DEVEL] (rgerhards), 2008-08-13
- added ability to specify flow control mode for imuxsock
- added ability to execute actions only after the n-th call of the action
  This also lead to the addition of two new config directives:
  $ActionExecOnlyEveryNthTime and $ActionExecOnlyEveryNthTimeTimeout
  This feature is useful, for example, for alerting: it permits you to
  send an alert only after at least n occurences of a specific message
  have been seen by rsyslogd. This protectes against false positives
  due to waiting for additional confirmation.
- bugfix: IPv6 addresses could not be specified in forwarding actions
  New syntax @[addr]:port introduced to enable that. Root problem was IPv6
  addresses contain colons.
- somewhat enhanced debugging messages
- imported from 3.18.3:
  - enhanced ommysql to support custom port to connect to server
    Port can be set via new $ActionOmmysqlServerPort config directive
    Note: this was a very minor change and thus deemed appropriate to be
    done in the stable release.
  - bugfix: misspelled config directive, previously was
    $MainMsgQueueWorkeTimeoutrThreadShutdown, is now
    $MainMsgQueueWorkerTimeoutThreadShutdown. Note that the misspelled
    directive is not preserved - if the misspelled directive was used
    (which I consider highly unlikely), the config file must be changed.
    Thanks to lperr for reporting the bug.
---------------------------------------------------------------------------
Version 3.21.2  [DEVEL] (rgerhards), 2008-08-04
- added $InputUnixListenSocketHostName config directive, which permits to
  override the hostname being used on a local unix socket. This is useful
  for differentiating "hosts" running in several jails. Feature was
  suggested by David Darville, thanks for the suggestion.
- enhanced ommail to support multiple email recipients. This is done by
  specifying $ActionMailTo multiple times. Note that this introduces a
  small incompatibility to previous config file syntax: the recipient
  list is now reset for each action (we honestly believe that will
  not cause any problem - apologies if it does).
- enhanced troubleshooting documentation
---------------------------------------------------------------------------
Version 3.21.1  [DEVEL] (rgerhards), 2008-07-30
- bugfix: no error was reported if the target of a $IncludeConfig
  could not be accessed.
- added testbed for common config errors
- added doc for -u option to rsyslogd man page
- enhanced config file checking - no active actions are detected
- added -N rsyslogd command line option for a config validation run
  (which does not execute actual syslogd code and does not interfere
  with a running instance)
- somewhat improved emergency configuration. It is now also selected
  if the config contains no active actions
- rsyslogd error messages are now reported to stderr by default. can be
  turned off by the new "$ErrorMessagesToStderr off" directive
 Thanks to HKS for suggesting the new features.
---------------------------------------------------------------------------
Version 3.21.0  [DEVEL] (rgerhards), 2008-07-18
- starts a new devel branch
- added a generic test driver for RainerScript plus some test cases
  to the testbench
- added a small diagnostic tool to obtain result of gethostname() API
- imported all changes from 3.18.1 until today (some quite important,
  see below)
---------------------------------------------------------------------------
Version 3.20.6 [v3-stable] (rgerhards), 2009-04-16
- this is the last v3-stable for the 3.20.x series
- bugfix: $InputTCPMaxSessions config directive was accepted, but not
  honored. This resulted in a fixed upper limit of 200 connections.
- bugfix: the default for $DirCreateMode was 0644, and as such wrong.
  It has now been changed to 0700. For some background, please see
  http://lists.adiscon.net/pipermail/rsyslog/2009-April/001986.html
---------------------------------------------------------------------------
Version 3.20.5 [v3-stable] (rgerhards), 2009-04-02
- bugfix: potential abort with DA queue after high watermark is reached
  There exists a race condition that can lead to a segfault. Thanks
  go to vbernetr, who performed the analysis and provided patch, which
  I only tweaked a very little bit.
- fixed bugs in RainerScript:
  o when converting a number and a string to a common type, both were 
    actually converted to the other variable's type.
  o the value of rsCStrConvertToNumber() was miscalculated.
  Thanks to varmojfekoj for the patch
- fixed a bug in configure.ac which resulted in problems with
  environment detection - thanks to Michael Biebl for the patch
- fixed a potential segfault problem in gssapi code
  thanks to varmojfekoj for the patch
- doc enhance: provide standard template for MySQL module and instructions
  on how to modify schema
---------------------------------------------------------------------------
Version 3.20.4 [v3-stable] (rgerhards), 2009-02-09
- bugfix: inconsistent use of mutex/atomic operations could cause segfault
  details are too many, for full analysis see blog post at:
  http://blog.gerhards.net/2009/01/rsyslog-data-race-analysis.html
- bugfix: invalid ./configure settings for RFC3195
  thanks to Michael Biebl for the patch
- bugfix: invalid mutex access in msg.c
- doc bugfix: dist tarball missed 2 files, had one extra file that no
  longer belongs into it. Thanks to Michael Biebl for pointing this out.
---------------------------------------------------------------------------
Version 3.20.3 [v3-stable] (rgerhards), 2009-01-19
- doc bugfix: v3-compatiblity document had typo in config directive
  thanks to Andrej for reporting this
- fixed a potential segfault condition with $AllowedSender directive
  On HUP, the root pointers were not properly cleaned up. Thanks to
  Michael Biebel, olgoat, and Juha Koho for reporting and analyzing
  the bug.
---------------------------------------------------------------------------
Version 3.20.2 [v3-stable] (rgerhards), 2008-12-04
- re-release of 3.20.1 with an additional fix, that could also lead
  to DoS; 3.20.1 has been removed from the official download archives
- security fix: imudp emitted a message when a non-permitted sender
  tried to send a message to it. This behaviour is operator-configurable.
  If enabled, a message was emitted each time. That way an attacker could
  effectively fill the disk via this facility. The message is now
  emitted only once in a minute (this currently is a hard-coded limit,
  if someone comes up with a good reason to make it configurable, we
  will probably do that).
---------------------------------------------------------------------------
Version 3.20.1 [v3-stable] (rgerhards), 2008-12-04
- security bugfix: $AllowedSender was not honored, all senders were
  permitted instead
- enhance: regex nomatch option "ZERO" has been added
  This allows to return the string 0 if a regular expression is
  not found. This is probably useful for storing numerical values into
  database columns.
- bugfix: memory leak in gtls netstream driver fixed
  memory was lost each time a TLS session was torn down. This could 
  result in a considerable memory leak if it happened quite frequently
  (potential system crash condition)
- doc update: documented how to specify multiple property replacer
  options + link to new online regex generator tool added
- minor bufgfix: very small memory leak in gtls netstream driver
  around a handful of bytes (< 20) for each HUP
- improved debug output for regular expressions inside property replacer
  RE's seem to be a big trouble spot and I would like to have more
  information inside the debug log. So I decided to add some additional
  debug strings permanently.
---------------------------------------------------------------------------
Version 3.20.0 [v3-stable] (rgerhards), 2008-11-05
- this is the inital release of the 3.19.x branch as a stable release
- bugfix: double-free in pctp netstream driver. Thank to varmojfeko
  for the patch
---------------------------------------------------------------------------
Version 3.19.12 [BETA] (rgerhards), 2008-10-16
- bugfix: subseconds where not correctly extracted from a timestamp
  if that timestamp did not contain any subsecond information (the
  resulting string was garbagge but should have been "0", what it
  now is).
- increased maximum size of a configuration statement to 4K (was 1K)
- imported all fixes from the stable branch (quite a lot)
- bugfix: (potentially big) memory leak on HUP if queues could not be
  drained before timeout - thanks to David Lang for pointing this out
---------------------------------------------------------------------------
Version 3.19.11 [BETA] (rgerhards), 2008-08-25
This is a refresh of the beta. No beta-specific fixes have been added.
- included fixes from v3-stable (most importantly 3.18.3)
---------------------------------------------------------------------------
Version 3.19.10 [BETA] (rgerhards), 2008-07-15
- start of a new beta branch based on former 3.19 devel branch
- bugfix: bad memory leak in disk-based queue modes
- bugfix: UDP syslog forwarding did not work on all platforms
  the ai_socktype was incorrectly set to 1. On some platforms, this
  lead to failing name resolution (e.g. FreeBSD 7). Thanks to HKS for
  reporting the bug.
- bugfix: priority was incorrectly calculated on FreeBSD 7,
  because the LOG_MAKEPRI() C macro has a different meaning there (it
  is just a simple addition of faciltity and severity). I have changed
  this to use own, consistent, code for PRI calculation. Thank to HKS
  for reporting this bug.
- bugfix (cosmetical): authorization was not checked when gtls handshake
  completed immediately. While this sounds scary, the situation can not
  happen in practice. We use non-blocking IO only for server-based gtls
  session setup. As TLS requires the exchange of multiple frames before
  the handshake completes, it simply is impossible to do this in one
  step. However, it is useful to have the code path correct even for 
  this case - otherwise, we may run into problems if the code is changed
  some time later (e.g. to use blocking sockets). Thanks to varmojfekoj
  for providing the patch.
- important queue bugfix from 3.18.1 imported (see below)
- cleanup of some debug messages
---------------------------------------------------------------------------
Version 3.19.9 (rgerhards), 2008-07-07
- added tutorial for creating a TLS-secured syslog infrastructure
- rewritten omusrmsg to no longer fork() a new process for sending messages
  this caused some problems with the threading model, e.g. zombies. Also,
  it was far less optimal than it is now.
- bugfix: machine certificate was required for client even in TLS anon mode
  Reference: http://bugzilla.adiscon.com/show_bug.cgi?id=85
  The fix also slightly improves performance by not storing certificates in
  client sessions when there is no need to do so.
- bugfix: RainerScript syntax error was not always detected
---------------------------------------------------------------------------
Version 3.19.8 (rgerhards), 2008-07-01
- bugfix: gtls module did not correctly handle EGAIN (and similar) recv()
  states. This has been fixed by introducing a new abstraction layer inside
  gtls.
- added (internal) error codes to error messages; added redirector to
  web description of error codes
  closes bug http://bugzilla.adiscon.com/show_bug.cgi?id=20
- disabled compile warnings caused by third-party libraries
- reduced number of compile warnings in gcc's -pedantic mode
- some minor documentation improvements
- included all fixes from beta 3.17.5
---------------------------------------------------------------------------
Version 3.19.7 (rgerhards), 2008-06-11
- added new property replacer option "date-subseconds" that enables
  to query just the subsecond part of a high-precision timestamp
- somewhat improved plain tcp syslog reliability by doing a connection
  check before sending. Credits to Martin Schuette for providing the
  idea. Details are available at
  http://blog.gerhards.net/2008/06/reliable-plain-tcp-syslog-once-again.html
- made rsyslog tickless in the (usual and default) case that repeated
  message reduction is turned off. More info:
  http://blog.gerhards.net/2008/06/coding-to-save-environment.html
- some build system cleanup, thanks to Michael Biebl
- bugfix: compile under (Free)BSD failed due to some invalid library
  definitions - this is fixed now. Thanks to Michael Biebl for the patch.
---------------------------------------------------------------------------
Version 3.19.6 (rgerhards), 2008-06-06
- enhanced property replacer to support multiple regex matches
- bugfix: part of permittedPeer structure was not correctly initialized
  thanks to varmojfekoj for spotting this
- bugfix: off-by-one bug during certificate check
- bugfix: removed some memory leaks in TLS code
---------------------------------------------------------------------------
Version 3.19.5 (rgerhards), 2008-05-30
- enabled Posix ERE expressions inside the property replacer
  (previously BRE was permitted only)
- provided ability to specify that a regular expression submatch shall
  be used inside the property replacer
- implemented in property replacer: if a regular expression does not match,
  it can now either return "**NO MATCH** (default, as before), a blank
  property or the full original property text
- enhanced property replacer to support multiple regex matches
---------------------------------------------------------------------------
Version 3.19.4 (rgerhards), 2008-05-27
- implemented x509/certvalid gtls auth mode
- implemented x509/name gtls auth mode (including wildcards)
- changed fingerprint gtls auth mode to new format fingerprint
- protected gtls error string function by a mutex. Without it, we
  could have a race condition in extreme cases. This was very remote,
  but now can no longer happen.
- changed config directive name to reflect different use
  $ActionSendStreamDriverCertFingerprint is now
  $ActionSendStreamDriverPermittedPeer and can be used both for
  fingerprint and name authentication (similar to the input side)
- bugfix: sender information (fromhost et al) was missing in imudp
  thanks to sandiso for reporting this bug
- this release fully inplements IETF's syslog-transport-tls-12 plus
  the latest text changes Joe Salowey provided via email. Not included
  is ipAddress subjectAltName authentication, which I think will be
  dropped from the draft. I don't think there is any real need for it.
This release also includes all bug fix up to today from the beta
and stable branches. Most importantly, this means the bugfix for
100% CPU utilization by imklog.
---------------------------------------------------------------------------
Version 3.19.3 (rgerhards), 2008-05-21
- added ability to authenticate the server against its certificate
  fingerprint
- added ability for client to provide its fingerprint
- added ability for server to obtain client cert's fingerprint
- bugfix: small mem leak in omfwd on exit (strmdriver name was not freed)
- bugfix: $ActionSendStreamDriver had no effect
- bugfix: default syslog port was no longer used if none was
  configured. Thanks to varmojfekoj for the patch
- bugfix: missing linker options caused build to fail on some
  systems. Thanks to Tiziano Mueller for the patch.
---------------------------------------------------------------------------
Version 3.19.2 (rgerhards), 2008-05-16
- bugfix: TCP input modules did incorrectly set fromhost property
  (always blank)
- bugfix: imklog did not set fromhost property
- added "fromhost-ip" property
  Note that adding this property changes the on-disk format for messages.
  However, that should not have any bad effect on existing spool files.
  But you will run into trouble if you create a spool file with this
  version and then try to process it with an older one (after a downgrade).
  Don't do that ;)
- added "RSYSLOG_DebugFormat" canned template
- bugfix: hostname and fromhost were swapped when a persisted message
  (in queued mode) was read in
- bugfix: lmtcpclt, lmtcpsrv and lmgssutil did all link to the static
  runtime library, resulting in a large size increase (and potential
  "interesting" effects). Thanks to Michael Biebel for reporting the size
  issue.
- bugfix: TLS server went into an endless loop in some situations.
  Thanks to Michael Biebl for reporting the problem.
- fixed potential segfault due to invalid call to cfsysline
  thanks to varmojfekoj for the patch
---------------------------------------------------------------------------
Version 3.19.1 (rgerhards), 2008-05-07
- configure help for --enable-gnutls wrong - said default is "yes" but
  default actually is "no" - thanks to darix for pointing this out
- file dirty.h was missing - thanks to darix for pointing this out
- bugfix: man files were not properly distributed - thanks to
  darix for reporting and to Michael Biebl for help with the fix
- some minor cleanup
---------------------------------------------------------------------------
Version 3.19.0 (rgerhards), 2008-05-06
- begins new devel branch version
- implemented TLS for plain tcp syslog (this is also the world's first
  implementation of IETF's upcoming syslog-transport-tls draft)
- partly rewritten and improved omfwd among others, now loads TCP
  code only if this is actually necessary
- split of a "runtime library" for rsyslog - this is not yet a clean
  model, because some modularization is still outstanding. In theory,
  this shall enable other utilities but rsyslogd to use the same
  runtime
- implemented im3195, the RFC3195 input as a plugin
- changed directory structure, files are now better organized
- a lot of cleanup in regard to modularization
- -c option no longer must be the first option - thanks to varmjofekoj
  for the patch
---------------------------------------------------------------------------
Version 3.18.7 (rgerhards), 2008-12-??
- bugfix: the default for $DirCreateMode was 0644, and as such wrong.
  It has now been changed to 0700. For some background, please see
  http://lists.adiscon.net/pipermail/rsyslog/2009-April/001986.html
- fixed a potential segfault condition with $AllowedSender directive
  On HUP, the root pointers were not properly cleaned up. Thanks to
  Michael Biebel, olgoat, and Juha Koho for reporting and analyzing
  the bug.
- some legacy options were not correctly processed.
  Thanks to varmojfekoj for the patch.
- doc bugfix: some spelling errors in man pages corrected. Thanks to
  Geoff Simmons for the patch.
---------------------------------------------------------------------------
Version 3.18.6 (rgerhards), 2008-12-08
- security bugfix: $AllowedSender was not honored, all senders were
  permitted instead (see http://www.rsyslog.com/Article322.phtml)
  (backport from v3-stable, v3.20.9)
- minor bugfix: dual close() call on tcp session closure
---------------------------------------------------------------------------
Version 3.18.5 (rgerhards), 2008-10-09
- bugfix: imudp input module could cause segfault on HUP
  It did not properly de-init a variable acting as a linked list head.
  That resulted in trying to access freed memory blocks after the HUP.
- bugfix:  rsyslogd could hang on HUP
  because getnameinfo() is not cancel-safe, but was not guarded against
  being cancelled. pthread_cancel() is routinely being called during
  HUP processing.
- bugfix[minor]: if queue size reached light_delay mark, enqueuing
  could potentially be blocked for a longer period of time, which
  was not the behaviour desired.
- doc bugfix: $ActionExecOnlyWhenPreviousIsSuspended was still misspelled
  as $...OnlyIfPrev... in some parts of the documentation. Thanks to 
  Lorenzo M. Catucci for reporting this bug.
- added doc on malformed messages, cause and how to work-around, to the
  doc set
- added doc on how to build from source repository
---------------------------------------------------------------------------
Version 3.18.4 (rgerhards), 2008-09-18
- bugfix: order-of magnitude issue with base-10 size definitions
  in config file parser. Could lead to invalid sizes, constraints
  etc for e.g. queue files and any other object whose size was specified
  in base-10 entities. Did not apply to binary entities. Thanks to
  RB for finding this bug and providing a patch.
- bugfix: action was not called when system time was set backwards
  (until the previous time was reached again). There are still some
  side-effects when time is rolled back (A time rollback is really a bad
  thing to do, ideally the OS should issue pseudo time (like NetWare did)
  when the user tries to roll back time). Thanks to varmojfekoj for this
  patch.
- doc bugfix: rsyslog.conf man page improved and minor nit fixed
  thanks to Lukas Kuklinek for the patch.
- bugfix: error code -2025 was used for two different errors. queue full
  is now -2074 and -2025 is unique again. (did cause no real problem
  except for troubleshooting)
- bugfix: default discard severity was incorrectly set to 4, which lead
  to discard-on-queue-full to be enabled by default. That could cause
  message loss where non was expected.  The default has now been changed
  to the correct value of 8, which disables the functionality. This
  problem applied both to the main message queue and the action queues.
  Thanks to Raoul Bhatia for pointing out this problem.
- bugfix: option value for legacy -a option could not be specified,
  resulting in strange operations. Thanks to Marius Tomaschewski
  for the patch.
- bugfix: colon after date should be ignored, but was not. This has
  now been corrected. Required change to the internal ParseTIMESTAMP3164()
  interface.
---------------------------------------------------------------------------
Version 3.18.3 (rgerhards), 2008-08-18
- bugfix: imfile could cause a segfault upon rsyslogd HUP and termination
  Thanks to lperr for an excellent bug report that helped detect this
  problem.
- enhanced ommysql to support custom port to connect to server
  Port can be set via new $ActionOmmysqlServerPort config directive
  Note: this was a very minor change and thus deemed appropriate to be
  done in the stable release.
- bugfix: misspelled config directive, previously was
  $MainMsgQueueWorkeTimeoutrThreadShutdown, is now
  $MainMsgQueueWorkerTimeoutThreadShutdown. Note that the misspelled
  directive is not preserved - if the misspelled directive was used
  (which I consider highly unlikely), the config file must be changed.
  Thanks to lperr for reporting the bug.
- disabled flow control for imuxsock, as it could cause system hangs
  under some circumstances. The devel (3.21.3 and above) will
  re-enable it and provide enhanced configurability to overcome the
  problems if they occur.
---------------------------------------------------------------------------
Version 3.18.2 (rgerhards), 2008-08-08
- merged in IPv6 forwarding address bugfix from v2-stable
---------------------------------------------------------------------------
Version 3.18.1 (rgerhards), 2008-07-21
- bugfix: potential segfault in creating message mutex in non-direct queue
  mode. rsyslogd segfaults on freeeBSD 7.0 (an potentially other platforms)
  if an action queue is running in any other mode than non-direct. The
  same problem can potentially be triggered by some main message queue
  settings. In any case, it will manifest during rsylog's startup. It is
  unlikely to happen after a successful startup (the only window of
  exposure may be a relatively seldom executed action running in queued
  mode). This has been corrected. Thank to HKS for point out the problem.
- bugfix: priority was incorrectly calculated on FreeBSD 7,
  because the LOG_MAKEPRI() C macro has a different meaning there (it
  is just a simple addition of faciltity and severity). I have changed
  this to use own, consistent, code for PRI calculation. [Backport from
  3.19.10]
- bugfix: remove PRI part from kernel message if it is present
  Thanks to Michael Biebl for reporting this bug
- bugfix: mark messages were not correctly written to text log files
  the markmessageinterval was not correctly propagated to all places
  where it was needed. This resulted in rsyslog using the default
  (20 minutes) in some code pathes, what looked to the user like mark
  messages were never written.
- added a new property replacer option "sp-if-no-1st-sp" to cover
  a problem with RFC 3164 based interpreation of tag separation. While
  it is a generic approach, it fixes a format problem introduced in
  3.18.0, where kernel messages no longer had a space after the tag.
  This is done by a modifcation of the default templates.
  Please note that this may affect some messages where there intentionally
  is no space between the tag and the first character of the message
  content. If so, this needs to be worked around via a specific
  template. However, we consider this scenario to be quite remote and,
  even if it exists, it is not expected that it will actually cause
  problems with log parsers (instead, we assume the new default template
  behaviour may fix previous problems with log parsers due to the 
  missing space).
- bugfix: imklog module was not correctly compiled for GNU/kFreeBSD.
  Thanks to Petr Salinger for the patch
- doc bugfix: property replacer options secpath-replace and
  secpath-drop were not documented
- doc bugfix: fixed some typos in rsyslog.conf man page
- fixed typo in source comment  - thanks to Rio Fujita
- some general cleanup (thanks to Michael Biebl)
---------------------------------------------------------------------------
Version 3.18.0 (rgerhards), 2008-07-11
- begun a new v3-stable based on former 3.17.4 beta plus patches to
  previous v3-stable
- bugfix in RainerScript: syntax error was not always detected
---------------------------------------------------------------------------
Version 3.17.5 (rgerhards), 2008-06-27
- added doc: howto set up a reliable connection to remote server via
  queued mode (and plain tcp protocol)
- bugfix: comments after actions were not properly treated. For some
  actions (e.g. forwarding), this could also lead to invalid configuration
---------------------------------------------------------------------------
Version 3.17.4 (rgerhards), 2008-06-16
- changed default for $KlogSymbolLookup to "off". The directive is
  also scheduled for removal in a later version. This was necessary
  because on kernels >= 2.6, the kernel does the symbol lookup itself. The
  imklog lookup logic then breaks the log message and makes it unusable.
---------------------------------------------------------------------------
Version 3.17.3 (rgerhards), 2008-05-28
- bugfix: imklog went into an endless loop if a PRI value was inside
  a kernel log message (unusual case under Linux, frequent under BSD)
---------------------------------------------------------------------------
Version 3.17.2 (rgerhards), 2008-05-04
- this version is the new beta, based on 3.17.1 devel feature set
- merged in imklog bug fix from v3-stable (3.16.1)
---------------------------------------------------------------------------
Version 3.17.1 (rgerhards), 2008-04-15
- removed dependency on MAXHOSTNAMELEN as much as it made sense.
  GNU/Hurd does not define it (because it has no limit), and we have taken
  care for cases where it is undefined now. However, some very few places
  remain where IMHO it currently is not worth fixing the code. If it is
  not defined, we have used a generous value of 1K, which is above IETF
  RFC's on hostname length at all. The memory consumption is no issue, as
  there are only a handful of this buffers allocated *per run* -- that's
  also the main reason why we consider it not worth to be fixed any further.
- enhanced legacy syslog parser to handle slightly malformed messages
  (with a space in front of the timestamp) - at least HP procurve is
  known to do that and I won't outrule that others also do it. The 
  change looks quite unintrusive and so we added it to the parser.
- implemented klogd functionality for BSD
- implemented high precision timestamps for the kernel log. Thanks to
  Michael Biebl for pointing out that the kernel log did not have them.
- provided ability to discard non-kernel messages if they are present
  in the kernel log (seems to happen on BSD)
- implemented $KLogInternalMsgFacility config directive
- implemented $KLogPermitNonKernelFacility config directive
Plus a number of bugfixes that were applied to v3-stable and beta
branches (not mentioned here in detail).
---------------------------------------------------------------------------
Version 3.17.0 (rgerhards), 2008-04-08
- added native ability to send mail messages
- removed no longer needed file relptuil.c/.h
- added $ActionExecOnlyOnceEveryInterval config directive
- bugfix: memory leaks in script engine
- bugfix: zero-length strings were not supported in object
  deserializer
- properties are now case-insensitive everywhere (script, filters,
  templates)
- added the capability to specify a processing (actually dequeue)
  timeframe with queues - so things can be configured to be done
  at off-peak hours
- We have removed the 32 character size limit (from RFC3164) on the
  tag. This had bad effects on existing envrionments, as sysklogd didn't
  obey it either (probably another bug in RFC3164...). We now receive
  the full size, but will modify the outputs so that only 32 characters
  max are used by default. If you need large tags in the output, you need
  to provide custom templates.
- changed command line processing. -v, -M, -c options are now parsed
  and processed before all other options. Inter-option dependencies
  have been relieved. Among others, permits to specify intial module
  load path via -M only (not the environment) which makes it much
  easier to work with non-standard module library locations. Thanks
  to varmojfekoj for suggesting this change. Matches bugzilla bug 55.
- bugfix: some messages were emited without hostname
Plus a number of bugfixes that were applied to v3-stable and beta
branches (not mentioned here in detail).
---------------------------------------------------------------------------
Version 3.16.3 (rgerhards), 2008-07-11
- updated information on rsyslog packages
- bugfix: memory leak in disk-based queue modes
---------------------------------------------------------------------------
Version 3.16.2 (rgerhards), 2008-06-25
- fixed potential segfault due to invalid call to cfsysline
  thanks to varmojfekoj for the patch
- bugfix: some whitespaces where incorrectly not ignored when parsing
  the config file. This is now corrected. Thanks to Michael Biebl for
  pointing out the problem.
---------------------------------------------------------------------------
Version 3.16.1 (rgerhards), 2008-05-02
- fixed a bug in imklog which lead to startup problems (including
  segfault) on some platforms under some circumsances. Thanks to
  Vieri for reporting this bug and helping to troubleshoot it.
---------------------------------------------------------------------------
Version 3.16.0 (rgerhards), 2008-04-24
- new v3-stable (3.16.x) based on beta 3.15.x (RELP support)
- bugfix: omsnmp had a too-small sized buffer for hostname+port. This
  could not lead to a segfault, as snprintf() was used, but could cause
  some trouble with extensively long hostnames.
- applied patch from Tiziano Müller to remove some compiler warnings
- added gssapi overview/howto thanks to Peter Vrabec
- changed some files to grant LGPLv3 extended persmissions on top of GPLv3
  this also is the first sign of something that will evolve into a
  well-defined "rsyslog runtime library"
---------------------------------------------------------------------------
Version 3.15.1 (rgerhards), 2008-04-11
- bugfix: some messages were emited without hostname
- disabled atomic operations for the time being because they introduce some
  cross-platform trouble - need to see how to fix this in the best 
  possible way
- bugfix: zero-length strings were not supported in object
  deserializer
- added librelp check via PKG_CHECK thanks to Michael Biebl's patch
- file relputil.c deleted, is not actually needed
- added more meaningful error messages to rsyslogd (when some errors
  happens during startup)
- bugfix: memory leaks in script engine
- bugfix: $hostname and $fromhost in RainerScript did not work
This release also includes all changes applied to the stable versions
up to today.
---------------------------------------------------------------------------
Version 3.15.0 (rgerhards), 2008-04-01
- major new feature: imrelp/omrelp support reliable delivery of syslog
  messages via the RELP protocol and librelp (http://www.librelp.com).
  Plain tcp syslog, so far the best reliability solution, can lose
  messages when something goes wrong or a peer goes down. With RELP,
  this can no longer happen. See imrelp.html for more details.
- bugfix: rsyslogd was no longer build by default; man pages are 
  only installed if corresponding option is selected. Thanks to
  Michael Biebl for pointing these problems out.
---------------------------------------------------------------------------
Version 3.14.2 (rgerhards), 2008-04-09
- bugfix: segfault with expression-based filters
- bugfix: omsnmp did not deref errmsg object on exit (no bad effects caused)
- some cleanup
- bugfix: imklog did not work well with kernel 2.6+. Thanks to Peter
  Vrabec for patching it based on the development in sysklogd - and thanks
  to the sysklogd project for upgrading klogd to support the new
  functionality
- some cleanup in imklog
- bugfix: potential segfault in imklog when kernel is compiled without
  /proc/kallsyms and the file System.map is missing. Thanks to
  Andrea Morandi for pointing it out and suggesting a fix.
- bugfixes, credits to varmojfekoj:
  * reset errno before printing a warning message
  * misspelled directive name in code processing legacy options
- bugfix: some legacy options not correctly interpreted - thanks to
  varmojfekoj for the patch
- improved detection of modules being loaded more than once
  thanks to varmojfekoj for the patch
---------------------------------------------------------------------------
Version 3.14.1 (rgerhards), 2008-04-04
- bugfix: some messages were emited without hostname
- bugfix: rsyslogd was no longer build by default; man pages are 
  only installed if corresponding option is selected. Thanks to
  Michael Biebl for pointing these problems out.
- bugfix: zero-length strings were not supported in object
  deserializer
- disabled atomic operations for this stable build as it caused
  platform problems
- bugfix: memory leaks in script engine
- bugfix: $hostname and $fromhost in RainerScript did not work
- bugfix: some memory leak when queue is runing in disk mode
- man pages improved thanks to varmofekoj and Peter Vrabec
- We have removed the 32 character size limit (from RFC3164) on the
  tag. This had bad effects on existing envrionments, as sysklogd didn't
  obey it either (probably another bug in RFC3164...). We now receive
  the full size, but will modify the outputs so that only 32 characters
  max are used by default. If you need large tags in the output, you need
  to provide custom templates.
- bugfix: some memory leak when queue is runing in disk mode
---------------------------------------------------------------------------
Version 3.14.0 (rgerhards), 2008-04-02
An interim version was accidently released to the web. It was named 3.14.0.
To avoid confusion, we have not assigned this version number to any
official release. If you happen to use 3.14.0, please update to 3.14.1.
---------------------------------------------------------------------------
Version 3.13.0-dev0 (rgerhards), 2008-03-31
- bugfix: accidently set debug option in 3.12.5 reset to production
  This option prevented dlclose() to be called. It had no real bad effects,
  as the modules were otherwise correctly deinitialized and dlopen()
  supports multiple opens of the same module without any memory footprint.
- removed --enable-mudflap, added --enable-valgrind ./configure setting
- bugfix: tcp receiver could segfault due to uninitialized variable
- docfix: queue doc had a wrong directive name that prevented max worker
  threads to be correctly set
- worked a bit on atomic memory operations to support problem-free
  threading (only at non-intrusive places)
- added a --enable/disable-rsyslogd configure option so that
  source-based packaging systems can build plugins without the need
  to compile rsyslogd
- some cleanup
- test of potential new version number scheme
---------------------------------------------------------------------------
Version 3.12.5 (rgerhards), 2008-03-28
- changed default for "last message repeated n times", which is now
  off by default
- implemented backward compatibility commandline option parsing
- automatically generated compatibility config lines are now also
  logged so that a user can diagnose problems with them
- added compatibility mode for -a, -o and -p options
- compatibility mode processing finished
- changed default file output format to include high-precision timestamps
- added a buid-in template for previous syslogd file format
- added new $ActionFileDefaultTemplate directive
- added support for high-precision timestamps when receiving legacy
  syslog messages
- added new $ActionForwardDefaultTemplate directive
- added new $ActionGSSForwardDefaultTemplate directive
- added build-in templates for easier configuration
- bugfix: fixed small memory leak in tcpclt.c
- bugfix: fixed small memory leak in template regular expressions
- bugfix: regular expressions inside property replacer did not work
  properly
- bugfix: QHOUR and HHOUR properties were wrongly calculated
- bugfix: fixed memory leaks in stream class and imfile
- bugfix: $ModDir did invalid bounds checking, potential overlow in
  dbgprintf() - thanks to varmojfekoj for the patch
- bugfix: -t and -g legacy options max number of sessions had a wrong
  and much too high value
---------------------------------------------------------------------------
Version 3.12.4 (rgerhards), 2008-03-25
- Greatly enhanced rsyslogd's file write performance by disabling
  file syncing capability of output modules by default. This
  feature is usually not required, not useful and an extreme performance
  hit (both to rsyslogd as well as the system at large). Unfortunately,
  most users enable it by default, because it was most intuitive to enable
  it in plain old sysklogd syslog.conf format. There is now the
  $ActionFileEnableSync config setting which must be enabled in order to
  support syncing. By default it is off. So even if the old-format config
  lines request syncing, it is not done unless explicitely enabled. I am
  sure this is a very useful change and not a risk at all. I need to think
  if I undo it under compatibility mode, but currently this does not
  happen (I fear a lot of lazy users will run rsyslogd in compatibility
  mode, again bringing up this performance problem...).
- added flow control options to other input sources
- added $HHOUR and $QHOUR system properties - can be used for half- and
  quarter-hour logfile rotation
- changed queue's discard severities default value to 8 (do not discard)
  to prevent unintentional message loss
- removed a no-longer needed callback from the output module 
  interface. Results in reduced code complexity.
- bugfix/doc: removed no longer supported -h option from man page
- bugfix: imklog leaked several hundered KB on each HUP. Thanks to
  varmojfekoj for the patch
- bugfix: potential segfault on module unload. Thanks to varmojfekoj for
  the patch
- bugfix: fixed some minor memory leaks
- bugfix: fixed some slightly invalid memory accesses
- bugfix: internally generated messages had "FROMHOST" property not set
---------------------------------------------------------------------------
Version 3.12.3 (rgerhards), 2008-03-18
- added advanced flow control for congestion cases (mode depending on message
  source and its capablity to be delayed without bad side effects)
- bugfix: $ModDir should not be reset on $ResetConfig - this can cause a lot
  of confusion and there is no real good reason to do so. Also conflicts with
  the new -M option and environment setting.
- bugfix: TCP and GSSAPI framing mode variable was uninitialized, leading to
  wrong framing (caused, among others, interop problems)
- bugfix: TCP (and GSSAPI) octet-counted frame did not work correctly in all
  situations. If the header was split across two packet reads, it was invalidly
  processed, causing loss or modification of messages.
- bugfix: memory leak in imfile
- bugfix: duplicate public symbol in omfwd and omgssapi could lead to
  segfault. thanks to varmojfekoj for the patch.
- bugfix: rsyslogd aborted on sigup - thanks to varmojfekoj for the patch
- some more internal cleanup ;)
- begun relp modules, but these are not functional yet
- Greatly enhanced rsyslogd's file write performance by disabling
  file syncing capability of output modules by default. This
  feature is usually not required, not useful and an extreme performance
  hit (both to rsyslogd as well as the system at large). Unfortunately,
  most users enable it by default, because it was most intuitive to enable
  it in plain old sysklogd syslog.conf format. There is now a new config
  setting which must be enabled in order to support syncing. By default it
  is off. So even if the old-format config lines request syncing, it is
  not done unless explicitely enabled. I am sure this is a very useful
  change and not a risk at all. I need to think if I undo it under
  compatibility mode, but currently this does not happen (I fear a lot of
  lazy users will run rsyslogd in compatibility mode, again bringing up
  this performance problem...).
---------------------------------------------------------------------------
Version 3.12.2 (rgerhards), 2008-03-13
- added RSYSLOGD_MODDIR environment variable
- added -M rsyslogd option (allows to specify module directory location)
- converted net.c into a loadable library plugin
- bugfix: debug module now survives unload of loadable module when
  printing out function call data
- bugfix: not properly initialized data could cause several segfaults if
  there were errors in the config file - thanks to varmojfekoj for the patch
- bugfix: rsyslogd segfaulted when imfile read an empty line - thanks
  to Johnny Tan for an excellent bug report
- implemented dynamic module unload capability (not visible to end user)
- some more internal cleanup
- bugfix: imgssapi segfaulted under some conditions; this fix is actually
  not just a fix but a change in the object model. Thanks to varmojfekoj
  for providing the bug report, an initial fix and lots of good discussion
  that lead to where we finally ended up.
- improved session recovery when outbound tcp connection breaks, reduces
  probability of message loss at the price of a highly unlikely potential
  (single) message duplication
---------------------------------------------------------------------------
Version 3.12.1 (rgerhards), 2008-03-06
- added library plugins, which can be automatically loaded
- bugfix: actions were not correctly retried; caused message loss
- changed module loader to automatically add ".so" suffix if not
  specified (over time, this shall also ease portability of config
  files)
- improved debugging support; debug runtime options can now be set via
  an environment variable
- bugfix: removed debugging code that I forgot to remove before releasing
  3.12.0 (does not cause harm and happened only during startup)
- added support for the MonitorWare syslog MIB to omsnmp
- internal code improvements (more code converted into classes)
- internal code reworking of the imtcp/imgssapi module
- added capability to ignore client-provided timestamp on unix sockets and
  made this mode the default; this was needed, as some programs (e.g. sshd)
  log with inconsistent timezone information, what messes up the local
  logs (which by default don't even contain time zone information). This
  seems to be consistent with what sysklogd did for the past four years.
  Alternate behaviour may be desirable if gateway-like processes send
  messages via the local log slot - in this case, it can be enabled
  via the $InputUnixListenSocketIgnoreMsgTimestamp and
  $SystemLogSocketIgnoreMsgTimestamp config directives
- added ability to compile on HP UX; verified that imudp worked on HP UX;
  however, we are still in need of people trying out rsyslogd on HP UX,
  so it can not yet be assumed it runs there
- improved session recovery when outbound tcp connection breaks, reduces
  probability of message loss at the price of a highly unlikely potential
  (single) message duplication
---------------------------------------------------------------------------
Version 3.12.0 (rgerhards), 2008-02-28
- added full expression support for filters; filters can now contain
  arbitrary complex boolean, string and arithmetic expressions
---------------------------------------------------------------------------
Version 3.11.6 (rgerhards), 2008-02-27
- bugfix: gssapi libraries were still linked to rsyslog core, what should
  no longer be necessary. Applied fix by Michael Biebl to solve this.
- enabled imgssapi to be loaded side-by-side with imtcp
- added InputGSSServerPermitPlainTCP config directive
- split imgssapi source code somewhat from imtcp
- bugfix: queue cancel cleanup handler could be called with
  invalid pointer if dequeue failed
- bugfix: rsyslogd segfaulted on second SIGHUP
  tracker: http://bugzilla.adiscon.com/show_bug.cgi?id=38
- improved stability of queue engine
- bugfix: queue disk file were not properly persisted when 
  immediately after closing an output file rsyslog was stopped
  or huped (the new output file open must NOT have happend at
  that point) - this lead to a sparse and invalid queue file
  which could cause several problems to the engine (unpredictable
  results). This situation should have happened only in very
  rare cases. tracker: http://bugzilla.adiscon.com/show_bug.cgi?id=40
- bugfix: during queue shutdown, an assert invalidly triggered when
  the primary queue's DA worker was terminated while the DA queue's
  regular worker was still executing. This could result in a segfault
  during shutdown.
  tracker: http://bugzilla.adiscon.com/show_bug.cgi?id=41
- bugfix: queue properties sizeOnDisk, bytesRead were persisted to 
  disk with wrong data type (long instead of int64) - could cause
  problems on 32 bit machines
- bugfix: queue aborted when it was shut down, DA-enabled, DA mode
  was just initiated but not fully initialized (a race condition)
- bugfix: imfile could abort under extreme stress conditions
  (when it was terminated before it could open all of its
  to be monitored files)
- applied patch from varmojfekoj to fix an issue with compatibility 
  mode and default module directories (many thanks!):
  I've also noticed a bug in the compatibility code; the problem is that 
  options are parsed before configuration file so options which need a 
  module to be loaded will currently ignore any $moddir directive. This 
  can be fixed by moving legacyOptsHook() after config file parsing. 
  (see the attached patch) This goes against the logical order of 
  processing, but the legacy options are only few and it doesn't seem to 
  be a problem.
- bugfix: object property deserializer did not handle negative numbers
---------------------------------------------------------------------------
Version 3.11.5 (rgerhards), 2008-02-25
- new imgssapi module, changed imtcp module - this enables to load/package
  GSSAPI support separately - thanks to varmojfekoj for the patch
- compatibility mode (the -c option series) is now at least partly
  completed - thanks to varmojfekoj for the patch
- documentation for imgssapi and imtcp added
- duplicate $ModLoad's for the same module are now detected and
  rejected -- thanks to varmojfekoj for the patch
---------------------------------------------------------------------------
Version 3.11.4 (rgerhards), 2008-02-21
- bugfix: debug.html was missing from release tarball - thanks to Michael
  Biebl for bringing this to my attention
- some internal cleanup on the stringbuf object calling interface
- general code cleanup and further modularization
- $MainMessageQueueDiscardSeverity can now also handle textual severities
  (previously only integers)
- bugfix: message object was not properly synchronized when the 
  main queue had a single thread and non-direct action queues were used
- some documentation improvements
---------------------------------------------------------------------------
Version 3.11.3 (rgerhards), 2008-02-18
- fixed a bug in imklog which lead to duplicate message content in
  kernel logs
- added support for better plugin handling in libdbi (we contributed
  a patch to do that, we just now need to wait for the next libdbi
  version)
- bugfix: fixed abort when invalid template was provided to an action
  bug http://bugzilla.adiscon.com/show_bug.cgi?id=4
- re-instantiated SIGUSR1 function; added SIGUSR2 to generate debug
  status output
- added some documentation on runtime-debug settings
- slightly improved man pages for novice users
---------------------------------------------------------------------------
Version 3.11.2 (rgerhards), 2008-02-15
- added the capability to monitor text files and process their content
  as syslog messages (including forwarding)
- added support for libdbi, a database abstraction layer. rsyslog now
  also supports the following databases via dbi drivers:
  * Firebird/Interbase
  * FreeTDS (access to MS SQL Server and Sybase)
  * SQLite/SQLite3
  * Ingres (experimental)
  * mSQL (experimental)
  * Oracle (experimental)
  Additional drivers may be provided by the libdbi-drivers project, which
  can be used by rsyslog as soon as they become available.
- removed some left-over unnecessary dbgprintf's (cluttered screen,
  cosmetic)
- doc bugfix: html documentation for omsnmp was missing
---------------------------------------------------------------------------
Version 3.11.1 (rgerhards), 2008-02-12
- SNMP trap sender added thanks to Andre Lorbach (omsnmp)
- added input-plugin interface specification in form of a (copy) template
  input module
- applied documentation fix by Michael Biebl -- many thanks!
- bugfix: immark did not have MARK flags set...
- added x-info field to rsyslogd startup/shutdown message. Hopefully
  points users to right location for further info (many don't even know
  they run rsyslog ;))
- bugfix: trailing ":" of tag was lost while parsing legacy syslog messages
  without timestamp - thanks to Anders Blomdell for providing a patch!
- fixed a bug in stringbuf.c related to STRINGBUF_TRIM_ALLOCSIZE, which
  wasn't supposed to be used with rsyslog. Put a warning message up that
  tells this feature is not tested and probably not worth the effort.
  Thanks to Anders Blomdell fro bringing this to our attention
- somewhat improved performance of string buffers
- fixed bug that caused invalid treatment of tabs (HT) in rsyslog.conf
- bugfix: setting for $EscapeCopntrolCharactersOnReceive was not 
  properly initialized
- clarified usage of space-cc property replacer option
- improved abort diagnostic handler
- some initial effort for malloc/free runtime debugging support
- bugfix: using dynafile actions caused rsyslogd abort
- fixed minor man errors thanks to Michael Biebl
---------------------------------------------------------------------------
Version 3.11.0 (rgerhards), 2008-01-31
- implemented queued actions
- implemented simple rate limiting for actions
- implemented deliberate discarding of lower priority messages over higher
  priority ones when a queue runs out of space
- implemented disk quotas for disk queues
- implemented the $ActionResumeRetryCount config directive
- added $ActionQueueFilename config directive
- added $ActionQueueSize config directive
- added $ActionQueueHighWaterMark config directive
- added $ActionQueueLowWaterMark config directive
- added $ActionQueueDiscardMark config directive
- added $ActionQueueDiscardSeverity config directive
- added $ActionQueueCheckpointInterval config directive
- added $ActionQueueType config directive
- added $ActionQueueWorkerThreads config directive
- added $ActionQueueTimeoutshutdown config directive
- added $ActionQueueTimeoutActionCompletion config directive
- added $ActionQueueTimeoutenQueue config directive
- added $ActionQueueTimeoutworkerThreadShutdown config directive
- added $ActionQueueWorkerThreadMinimumMessages config directive
- added $ActionQueueMaxFileSize config directive
- added $ActionQueueSaveonShutdown config directive
- addded $ActionQueueDequeueSlowdown config directive
- addded $MainMsgQueueDequeueSlowdown config directive
- bugfix: added forgotten docs to package
- improved debugging support
- fixed a bug that caused $MainMsgQueueCheckpointInterval to work incorrectly
- when a long-running action needs to be cancelled on shutdown, the message
  that was processed by it is now preserved. This finishes support for
  guaranteed delivery of messages (if the output supports it, of course)
- fixed bug in output module interface, see
  http://sourceforge.net/tracker/index.php?func=detail&aid=1881008&group_id=123448&atid=696552
- changed the ommysql output plugin so that the (lengthy) connection
  initialization now takes place in message processing. This works much
  better with the new queued action mode (fast startup)
- fixed a bug that caused a potential hang in file and fwd output module
  varmojfekoj provided the patch - many thanks!
- bugfixed stream class offset handling on 32bit platforms
---------------------------------------------------------------------------
Version 3.10.3 (rgerhards), 2008-01-28
- fixed a bug with standard template definitions (not a big deal) - thanks
  to varmojfekoj for spotting it
- run-time instrumentation added
- implemented disk-assisted queue mode, which enables on-demand disk
  spooling if the queue's in-memory queue is exhausted
- implemented a dynamic worker thread pool for processing incoming
  messages; workers are started and shut down as need arises
- implemented a run-time instrumentation debug package
- implemented the $MainMsgQueueSaveOnShutdown config directive
- implemented the $MainMsgQueueWorkerThreadMinimumMessages config directive
- implemented the $MainMsgQueueTimeoutWorkerThreadShutdown config directive
---------------------------------------------------------------------------
Version 3.10.2 (rgerhards), 2008-01-14
- added the ability to keep stop rsyslogd without the need to drain
  the main message queue. In disk queue mode, rsyslog continues to
  run from the point where it stopped. In case of a system failure, it
  continues to process messages from the last checkpoint.
- fixed a bug that caused a segfault on startup when no $WorkDir directive
  was specified in rsyslog.conf
- provided more fine-grain control over shutdown timeouts and added a
  way to specify the enqueue timeout when the main message queue is full
- implemented $MainMsgQueueCheckpointInterval config directive
- implemented $MainMsgQueueTimeoutActionCompletion config directive
- implemented $MainMsgQueueTimeoutEnqueue config directive
- implemented $MainMsgQueueTimeoutShutdown config directive
---------------------------------------------------------------------------
Version 3.10.1 (rgerhards), 2008-01-10
- implemented the "disk" queue mode. However, it currently is of very
  limited use, because it does not support persistence over rsyslogd
  runs. So when rsyslogd is stopped, the queue is drained just as with
  the in-memory queue modes. Persistent queues will be a feature of
  the next release.
- performance-optimized string class, should bring an overall improvement
- fixed a memory leak in imudp -- thanks to varmojfekoj for the patch
- fixed a race condition that could lead to a rsyslogd hang when during
  HUP or termination
- done some doc updates
- added $WorkDirectory config directive
- added $MainMsgQueueFileName config directive
- added $MainMsgQueueMaxFileSize config directive
---------------------------------------------------------------------------
Version 3.10.0 (rgerhards), 2008-01-07
- implemented input module interface and initial input modules
- enhanced threading for input modules (each on its own thread now)
- ability to bind UDP listeners to specific local interfaces/ports and
  ability to run multiple of them concurrently
- added ability to specify listen IP address for UDP syslog server
- license changed to GPLv3
- mark messages are now provided by loadble module immark
- rklogd is no longer provided. Its functionality has now been taken over
  by imklog, a loadable input module. This offers a much better integration
  into rsyslogd and makes sure that the kernel logger process is brought
  up and down at the appropriate times
- enhanced $IncludeConfig directive to support wildcard characters
  (thanks to Michael Biebl)
- all inputs are now implemented as loadable plugins
- enhanced threading model: each input module now runs on its own thread
- enhanced message queue which now supports different queueing methods
  (among others, this can be used for performance fine-tuning)
- added a large number of new configuration directives for the new
  input modules
- enhanced multi-threading utilizing a worker thread pool for the
  main message queue
- compilation without pthreads is no longer supported
- much cleaner code due to new objects and removal of single-threading
  mode
---------------------------------------------------------------------------
Version 2.0.8 V2-STABLE (rgerhards), 2008-??-??
- bugfix: ompgsql did not detect problems in sql command execution
  this could cause loss of messages. The handling was correct if the
  connection broke, but not if there was a problem with statement
  execution. The most probable case for such a case would be invalid
  sql inside the template, and this is now much easier to diagnose.
- doc bugfix: default for $DirCreateMode incorrectly stated
---------------------------------------------------------------------------
Version 2.0.7 V2-STABLE (rgerhards), 2008-04-14
- bugfix: the default for $DirCreateMode was 0644, and as such wrong.
  It has now been changed to 0700. For some background, please see
  http://lists.adiscon.net/pipermail/rsyslog/2009-April/001986.html
- bugfix: "$CreateDirs off" also disabled file creation
  Thanks to William Tisater for analyzing this bug and providing a patch.
  The actual code change is heavily based on William's patch.
- bugfix: memory leak in ompgsql
  Thanks to Ken for providing the patch
- bugfix: potential memory leak in msg.c
  This one did not surface yet and the issue was actually found due to
  a problem in v4 - but better fix it here, too
---------------------------------------------------------------------------
Version 2.0.6 V2-STABLE (rgerhards), 2008-08-07
- bugfix: memory leaks in rsyslogd, primarily in singlethread mode
  Thanks to Frederico Nunez for providing the fix
- bugfix: copy&paste error lead to dangling if - this caused a very minor
  issue with re-formatting a RFC3164 date when the message was invalidly
  formatted and had a colon immediately after the date. This was in the
  code for some years (even v1 had it) and I think it never had any
  effect at all in practice. Though, it should be fixed - but definitely
  nothing to worry about.
---------------------------------------------------------------------------
Version 2.0.6 V2-STABLE (rgerhards), 2008-08-07
- bugfix: IPv6 addresses could not be specified in forwarding actions
  New syntax @[addr]:port introduced to enable that. Root problem was IPv6
  addresses contain colons. (backport from 3.21.3)
---------------------------------------------------------------------------
Version 2.0.5 STABLE (rgerhards), 2008-05-15
- bugfix: regular expressions inside property replacer did not work
  properly
- adapted to liblogging 0.7.1+
---------------------------------------------------------------------------
Version 2.0.4 STABLE (rgerhards), 2008-03-27
- bugfix: internally generated messages had "FROMHOST" property not set
- bugfix: continue parsing if tag is oversize (discard oversize part) - thanks
  to mclaughlin77@gmail.com for the patch
- added $HHOUR and $QHOUR system properties - can be used for half- and
  quarter-hour logfile rotation
---------------------------------------------------------------------------
Version 2.0.3 STABLE (rgerhards), 2008-03-12
- bugfix: setting for $EscapeCopntrolCharactersOnReceive was not 
  properly initialized
- bugfix: resolved potential segfault condition on HUP (extremely
  unlikely to happen in practice), for details see tracker:
  http://bugzilla.adiscon.com/show_bug.cgi?id=38
- improved the man pages a bit - thanks to Michael Biebl for the patch
- bugfix: not properly initialized data could cause several segfaults if
  there were errors in the config file - thanks to varmojfekoj for the patch
---------------------------------------------------------------------------
Version 2.0.2 STABLE (rgerhards), 2008-02-12
- fixed a bug that could cause invalid string handling via strerror_r
  varmojfekoj provided the patch - many thanks!
- added x-info field to rsyslogd startup/shutdown message. Hopefully
  points users to right location for further info (many don't even know
  they run rsyslog ;))
- bugfix: suspended actions were not always properly resumed
  varmojfekoj provided the patch - many thanks!
- bugfix: errno could be changed during mark processing, leading to
  invalid error messages when processing inputs. Thank to varmojfekoj for
  pointing out this problem.
- bugfix: trailing ":" of tag was lost while parsing legacy syslog messages
  without timestamp - thanks to Anders Blomdell for providing a patch!
- bugfix (doc): misspelled config directive, invalid signal info
- applied some doc fixes from Michel Biebl and cleaned up some no longer
  needed files suggested by him
- cleaned up stringbuf.c to fix an annoyance reported by Anders Blomdell
- fixed bug that caused invalid treatment of tabs (HT) in rsyslog.conf
---------------------------------------------------------------------------
Version 2.0.1 STABLE (rgerhards), 2008-01-24
- fixed a bug in integer conversion - but this function was never called,
  so it is not really a useful bug fix ;)
- fixed a bug with standard template definitions (not a big deal) - thanks
  to varmojfekoj for spotting it
- fixed a bug that caused a potential hang in file and fwd output module
  varmojfekoj provided the patch - many thanks!
---------------------------------------------------------------------------
Version 2.0.0 STABLE (rgerhards), 2008-01-02
- re-release of 1.21.2 as STABLE with no modifications except some
  doc updates
---------------------------------------------------------------------------
Version 1.21.2 (rgerhards), 2007-12-28
- created a gss-api output module. This keeps GSS-API code and
  TCP/UDP code separated. It is also important for forward-
  compatibility with v3. Please note that this change breaks compatibility
  with config files created for 1.21.0 and 1.21.1 - this was considered
  acceptable.
- fixed an error in forwarding retry code (could lead to message corruption
  but surfaced very seldom)
- increased portability for older platforms (AI_NUMERICSERV moved)
- removed socket leak in omfwd.c
- cross-platform patch for GSS-API compile problem on some platforms
  thanks to darix for the patch!
---------------------------------------------------------------------------
Version 1.21.1 (rgerhards), 2007-12-23
- small doc fix for $IncludeConfig
- fixed a bug in llDestroy()
- bugfix: fixing memory leak when message queue is full and during
  parsing. Thanks to varmojfekoj for the patch.
- bugfix: when compiled without network support, unix sockets were
  not properply closed
- bugfix: memory leak in cfsysline.c/doGetWord() fixed
---------------------------------------------------------------------------
Version 1.21.0 (rgerhards), 2007-12-19
- GSS-API support for syslog/TCP connections was added. Thanks to
  varmojfekoj for providing the patch with this functionality
- code cleanup
- enhanced $IncludeConfig directive to support wildcard filenames
- changed some multithreading synchronization
---------------------------------------------------------------------------
Version 1.20.1 (rgerhards), 2007-12-12
- corrected a debug setting that survived release. Caused TCP connections
  to be retried unnecessarily often.
- When a hostname ACL was provided and DNS resolution for that name failed,
  ACL processing was stopped at that point. Thanks to mildew for the patch.
  Fedora Bugzilla: http://bugzilla.redhat.com/show_bug.cgi?id=395911
- fixed a potential race condition, see link for details:
  http://rgerhards.blogspot.com/2007/12/rsyslog-race-condition.html
  Note that the probability of problems from this bug was very remote
- fixed a memory leak that happend when PostgreSQL date formats were
  used
---------------------------------------------------------------------------
Version 1.20.0 (rgerhards), 2007-12-07
- an output module for postgres databases has been added. Thanks to
  sur5r for contributing this code
- unloading dynamic modules has been cleaned up, we now have a
  real implementation and not just a dummy "good enough for the time
  being".
- enhanced platform independence - thanks to Bartosz Kuzma and Michael
  Biebl for their very useful contributions
- some general code cleanup (including warnings on 64 platforms, only)
---------------------------------------------------------------------------
Version 1.19.12 (rgerhards), 2007-12-03
- cleaned up the build system (thanks to Michael Biebl for the patch)
- fixed a bug where ommysql was still not compiled with -pthread option
---------------------------------------------------------------------------
Version 1.19.11 (rgerhards), 2007-11-29
- applied -pthread option to build when building for multi-threading mode
  hopefully solves an issue with segfaulting
---------------------------------------------------------------------------
Version 1.19.10 (rgerhards), 2007-10-19
- introdcued the new ":modulename:" syntax for calling module actions
  in selector lines; modified ommysql to support it. This is primarily
  an aid for further modules and a prequisite to actually allow third
  party modules to be created.
- minor fix in slackware startup script, "-r 0" is now "-r0"
- updated rsyslogd doc set man page; now in html format
- undid creation of a separate thread for the main loop -- this did not
  turn out to be needed or useful, so reduce complexity once again.
- added doc fixes provided by Michael Biebl - thanks
---------------------------------------------------------------------------
Version 1.19.9 (rgerhards), 2007-10-12
- now packaging system which again contains all components in a single
  tarball
- modularized main() a bit more, resulting in less complex code
- experimentally added an additional thread - will see if that affects
  the segfault bug we experience on some platforms. Note that this change
  is scheduled to be removed again later.
---------------------------------------------------------------------------
Version 1.19.8 (rgerhards), 2007-09-27
- improved repeated message processing
- applied patch provided by varmojfekoj to support building ommysql
  in its own way (now also resides in a plugin subdirectory);
  ommysql is now a separate package
- fixed a bug in cvthname() that lead to message loss if part
  of the source hostname would have been dropped
- created some support for distributing ommysql together with the
  main rsyslog package. I need to re-think it in the future, but
  for the time being the current mode is best. I now simply include
  one additional tarball for ommysql inside the main distribution.
  I look forward to user feedback on how this should be done best. In the
  long term, a separate project should be spawend for ommysql, but I'd
  like to do that only after the plugin interface is fully stable (what
  it is not yet).
---------------------------------------------------------------------------
Version 1.19.7 (rgerhards), 2007-09-25
- added code to handle situations where senders send us messages ending with
  a NUL character. It is now simply removed. This also caused trailing LF
  reduction to fail, when it was followed by such a NUL. This is now also
  handled.
- replaced some non-thread-safe function calls by their thread-safe
  counterparts
- fixed a minor memory leak that occured when the %APPNAME% property was
  used (I think nobody used that in practice)
- fixed a bug that caused signal handlers in cvthname() not to be restored when
  a malicious pointer record was detected and processing of the message been
  stopped for that reason (this should be really rare and can not be related
  to the segfault bug we are hunting).
- fixed a bug in cvthname that lead to passing a wrong parameter - in
  practice, this had no impact.
- general code cleanup (e.g. compiler warnings, comments)
---------------------------------------------------------------------------
Version 1.19.6 (rgerhards), 2007-09-11
- applied patch by varmojfekoj to change signal handling to the new
  sigaction API set (replacing the depreciated signal() calls and its
  friends.
- fixed a bug that in --enable-debug mode caused an assertion when the
  discard action was used
- cleaned up compiler warnings
- applied patch by varmojfekoj to FIX a bug that could cause 
  segfaults if empty properties were processed using modifying
  options (e.g. space-cc, drop-cc)
- fixed man bug: rsyslogd supports -l option
---------------------------------------------------------------------------
Version 1.19.5 (rgerhards), 2007-09-07
- changed part of the CStr interface so that better error tracking
  is provided and the calling sequence is more intuitive (there were
  invalid calls based on a too-weired interface)
- (hopefully) fixed some remaining bugs rooted in wrong use of 
  the CStr class. These could lead to program abort.
- applied patch by varmojfekoj two fix two potential segfault situations
- added $ModDir config directive
- modified $ModLoad so that an absolute path may be specified as
  module name (e.g. /rsyslog/ommysql.so)
---------------------------------------------------------------------------
Version 1.19.4 (rgerhards/varmojfekoj), 2007-09-04
- fixed a number of small memory leaks - thanks varmojfekoj for patching
- fixed an issue with CString class that could lead to rsyslog abort
  in tplToString() - thanks varmojfekoj for patching
- added a man-version of the config file documenation - thanks to Michel
  Samia for providing the man file
- fixed bug: a template like this causes an infinite loop:
  $template opts,"%programname:::a,b%"
  thanks varmojfekoj for the patch
- fixed bug: case changing options crash freeing the string pointer
  because they modify it: $template opts2,"%programname::1:lowercase%"
  thanks varmojfekoj for the patch
---------------------------------------------------------------------------
Version 1.19.3 (mmeckelein/varmojfekoj), 2007-08-31
- small mem leak fixed (after calling parseSelectorAct) - Thx varmojkekoj
- documentation section "Regular File" und "Blocks" updated
- solved an issue with dynamic file generation - Once again many thanks
  to varmojfekoj
- the negative selector for program name filter (Blocks) does not work as
  expected - Thanks varmojfekoj for patching
- added forwarding information to sysklogd (requires special template)
  to config doc
---------------------------------------------------------------------------
Version 1.19.2 (mmeckelein/varmojfekoj), 2007-08-28
- a specifically formed message caused a segfault - Many thanks varmojfekoj
  for providing a patch
- a typo and a weird condition are fixed in msg.c - Thanks again
  varmojfekoj 
- on file creation the file was always owned by root:root. This is fixed
  now - Thanks ypsa for solving this issue
---------------------------------------------------------------------------
Version 1.19.1 (mmeckelein), 2007-08-22
- a bug that caused a high load when a TCP/UDP connection was closed is 
  fixed now - Thanks mildew for solving this issue
- fixed a bug which caused a segfault on reinit - Thx varmojfekoj for the
  patch
- changed the hardcoded module path "/lib/rsyslog" to $(pkglibdir) in order
  to avoid trouble e.g. on 64 bit platforms (/lib64) - many thanks Peter
  Vrabec and darix, both provided a patch for solving this issue
- enhanced the unloading of modules - thanks again varmojfekoj
- applied a patch from varmojfekoj which fixes various little things in
  MySQL output module
---------------------------------------------------------------------------
Version 1.19.0 (varmojfekoj/rgerhards), 2007-08-16
- integrated patch from varmojfekoj to make the mysql module a loadable one
  many thanks for the patch, MUCH appreciated
---------------------------------------------------------------------------
Version 1.18.2 (rgerhards), 2007-08-13
- fixed a bug in outchannel code that caused templates to be incorrectly
  parsed
- fixed a bug in ommysql that caused a wrong ";template" missing message
- added some code for unloading modules; not yet fully complete (and we do
  not yet have loadable modules, so this is no problem)
- removed debian subdirectory by request of a debian packager (this is a special
  subdir for debian and there is also no point in maintaining it when there
  is a debian package available - so I gladly did this) in some cases
- improved overall doc quality (some pages were quite old) and linked to
  more of the online resources.
- improved /contrib/delete_mysql script by adding a host option and some
  other minor modifications
---------------------------------------------------------------------------
Version 1.18.1 (rgerhards), 2007-08-08
- applied a patch from varmojfekoj which solved a potential segfault
  of rsyslogd on HUP
- applied patch from Michel Samia to fix compilation when the pthreads
  feature is disabled
- some code cleanup (moved action object to its own file set)
- add config directive $MainMsgQueueSize, which now allows to configure the
  queue size dynamically
- all compile-time settings are now shown in rsyslogd -v, not just the
  active ones
- enhanced performance a little bit more
- added config file directive $ActionResumeInterval
- fixed a bug that prevented compilation under debian sid
- added a contrib directory for user-contributed useful things
---------------------------------------------------------------------------
Version 1.18.0 (rgerhards), 2007-08-03
- rsyslog now supports fallback actions when an action did not work. This
  is a great feature e.g. for backup database servers or backup syslog
  servers
- modified rklogd to only change the console log level if -c is specified
- added feature to use multiple actions inside a single selector
- implemented $ActionExecOnlyWhenPreviousIsSuspended config directive
- error messages during startup are now spit out to the configured log
  destinations
---------------------------------------------------------------------------
Version 1.17.6 (rgerhards), 2007-08-01
- continued to work on output module modularization - basic stage of
  this work is now FINISHED
- fixed bug in OMSRcreate() - always returned SR_RET_OK
- fixed a bug that caused ommysql to always complain about missing
  templates
- fixed a mem leak in OMSRdestruct - freeing the object itself was
  forgotten - thanks to varmojfekoj for the patch
- fixed a memory leak in syslogd/init() that happend when the config
  file could not be read - thanks to varmojfekoj for the patch
- fixed insufficient memory allocation in addAction() and its helpers.
  The initial fix and idea was developed by mildew, I fine-tuned
  it a bit. Thanks a lot for the fix, I'd probably had pulled out my
  hair to find the bug...
- added output of config file line number when a parsing error occured
- fixed bug in objomsr.c that caused program to abort in debug mode with
  an invalid assertion (in some cases)
- fixed a typo that caused the default template for MySQL to be wrong.
  thanks to mildew for catching this.
- added configuration file command $DebugPrintModuleList and
  $DebugPrintCfSysLineHandlerList
- fixed an invalid value for the MARK timer - unfortunately, there was
  a testing aid left in place. This resulted in quite frequent MARK messages
- added $IncludeConfig config directive
- applied a patch from mildew to prevent rsyslogd from freezing under heavy
  load. This could happen when the queue was full. Now, we drop messages
  but rsyslogd remains active.
---------------------------------------------------------------------------
Version 1.17.5 (rgerhards), 2007-07-30
- continued to work on output module modularization
- fixed a missing file bug - thanks to Andrea Montanari for reporting
  this problem
- fixed a problem with shutting down the worker thread and freeing the
  selector_t list - this caused messages to be lost, because the
  message queue was not properly drained before the selectors got
  destroyed.
---------------------------------------------------------------------------
Version 1.17.4 (rgerhards), 2007-07-27
- continued to work on output module modularization
- fixed a situation where rsyslogd could create zombie processes
  thanks to mildew for the patch
- applied patch from Michel Samia to fix compilation when NOT
  compiled for pthreads
---------------------------------------------------------------------------
Version 1.17.3 (rgerhards), 2007-07-25
- continued working on output module modularization
- fixed a bug that caused rsyslogd to segfault on exit (and
  probably also on HUP), when there was an unsent message in a selector
  that required forwarding and the dns lookup failed for that selector
  (yes, it was pretty unlikely to happen;))
  thanks to varmojfekoj <varmojfekoj@gmail.com> for the patch
- fixed a memory leak in config file parsing and die()
  thanks to varmojfekoj <varmojfekoj@gmail.com> for the patch
- rsyslogd now checks on startup if it is capable to performa any work
  at all. If it cant, it complains and terminates
  thanks to Michel Samia for providing the patch!
- fixed a small memory leak when HUPing syslogd. The allowed sender
  list now gets freed. thanks to mildew for the patch.
- changed the way error messages in early startup are logged. They
  now do no longer use the syslogd code directly but are rather
  send to stderr.
---------------------------------------------------------------------------
Version 1.17.2 (rgerhards), 2007-07-23
- made the port part of the -r option optional. Needed for backward
  compatibility with sysklogd
- replaced system() calls with something more reasonable. Please note that
  this might break compatibility with some existing configuration files.
  We accept this in favour of the gained security.
- removed a memory leak that could occur if timegenerated was used in
  RFC 3164 format in templates
- did some preparation in msg.c for advanced multithreading - placed the
  hooks, but not yet any active code
- worked further on modularization
- added $ModLoad MySQL (dummy) config directive
- added DropTrailingLFOnReception config directive
---------------------------------------------------------------------------
Version 1.17.1 (rgerhards), 2007-07-20
- fixed a bug that caused make install to install rsyslogd and rklogd under
  the wrong names
- fixed bug that caused $AllowedSenders to handle IPv6 scopes incorrectly;
  also fixed but that could grabble $AllowedSender wildcards. Thanks to
  mildew@gmail.com for the patch
- minor code cleanup - thanks to Peter Vrabec for the patch
- fixed minimal memory leak on HUP (caused by templates)
  thanks to varmojfekoj <varmojfekoj@gmail.com> for the patch
- fixed another memory leak on HUPing and on exiting rsyslogd
  again thanks to varmojfekoj <varmojfekoj@gmail.com> for the patch
- code cleanup (removed compiler warnings)
- fixed portability bug in configure.ac - thanks to Bartosz Kuźma for patch
- moved msg object into its own file set
- added the capability to continue trying to write log files when the
  file system is full. Functionality based on patch by Martin Schulze
  to sysklogd package.
---------------------------------------------------------------------------
Version 1.17.0 (RGer), 2007-07-17
- added $RepeatedLineReduction config parameter
- added $EscapeControlCharactersOnReceive config parameter
- added $ControlCharacterEscapePrefix config parameter
- added $DirCreateMode config parameter
- added $CreateDirs config parameter
- added $DebugPrintTemplateList config parameter
- added $ResetConfigVariables config parameter
- added $FileOwner config parameter
- added $FileGroup config parameter
- added $DirOwner config parameter
- added $DirGroup config parameter
- added $FailOnChownFailure config parameter
- added regular expression support to the filter engine
  thanks to Michel Samia for providing the patch!
- enhanced $AllowedSender functionality. Credits to mildew@gmail.com for
  the patch doing that
  - added IPv6 support
  - allowed DNS hostnames
  - allowed DNS wildcard names
- added new option $DropMsgsWithMaliciousDnsPTRRecords
- added autoconf so that rfc3195d, rsyslogd and klogd are stored to /sbin
- added capability to auto-create directories with dynaFiles
---------------------------------------------------------------------------
Version 1.16.0 (RGer/Peter Vrabec), 2007-07-13 - The Friday, 13th Release ;)
- build system switched to autotools
- removed SYSV preprocessor macro use, replaced with autotools equivalents
- fixed a bug that caused rsyslogd to segfault when TCP listening was
  disabled and it terminated
- added new properties "syslogfacility-text" and "syslogseverity-text"
  thanks to varmojfekoj <varmojfekoj@gmail.com> for the patch
- added the -x option to disable hostname dns reslution
  thanks to varmojfekoj <varmojfekoj@gmail.com> for the patch
- begun to better modularize syslogd.c - this is an ongoing project; moved
  type definitions to a separate file
- removed some now-unused fields from struct filed
- move file size limit fields in struct field to the "right spot" (the file
  writing part of the union - f_un.f_file)
- subdirectories linux and solaris are no longer part of the distribution
  package. This is not because we cease support for them, but there are no
  longer any files in them after the move to autotools
---------------------------------------------------------------------------
Version 1.15.1 (RGer), 2007-07-10
- fixed a bug that caused a dynaFile selector to stall when there was
  an open error with one file 
- improved template processing for dynaFiles; templates are now only
  looked up during initialization - speeds up processing
- optimized memory layout in struct filed when compiled with MySQL
  support
- fixed a bug that caused compilation without SYSLOG_INET to fail
- re-enabled the "last message repeated n times" feature. This
  feature was not taken care of while rsyslogd evolved from sysklogd
  and it was more or less defunct. Now it is fully functional again.
- added system properties: $NOW, $YEAR, $MONTH, $DAY, $HOUR, $MINUTE
- fixed a bug in iovAsString() that caused a memory leak under stress
  conditions (most probably memory shortage). This was unlikely to
  ever happen, but it doesn't hurt doing it right
- cosmetic: defined type "uchar", change all unsigned chars to uchar
---------------------------------------------------------------------------
Version 1.15.0 (RGer), 2007-07-05
- added ability to dynamically generate file names based on templates
  and thus properties. This was a much-requested feature. It makes
  life easy when it e.g. comes to splitting files based on the sender
  address.
- added $umask and $FileCreateMode config file directives
- applied a patch from Bartosz Kuzma to compile cleanly under NetBSD
- checks for extra (unexpected) characters in system config file lines
  have been added
- added IPv6 documentation - was accidently missing from CVS
- begun to change char to unsigned char
---------------------------------------------------------------------------
Version 1.14.2 (RGer), 2007-07-03
** this release fixes all known nits with IPv6 **
- restored capability to do /etc/service lookup for "syslog"
  service when -r 0 was given
- documented IPv6 handling of syslog messages
- integrate patch from Bartosz Kuźma to make rsyslog compile under
  Solaris again (the patch replaced a strndup() call, which is not
  available under Solaris
- improved debug logging when waiting on select
- updated rsyslogd man page with new options (-46A)
---------------------------------------------------------------------------
Version 1.14.1 (RGer/Peter Vrabec), 2007-06-29
- added Peter Vrabec's patch for IPv6 TCP
- prefixed all messages send to stderr in rsyslogd with "rsyslogd: "
---------------------------------------------------------------------------
Version 1.14.0 (RGer/Peter Vrabec), 2007-06-28
- Peter Vrabec provided IPv6 for rsyslog, so we are now IPv6 enabled
  IPv6 Support is currently for UDP only, TCP is to come soon.
  AllowedSender configuration does not yet work for IPv6.
- fixed code in iovCreate() that broke C's strict aliasing rules 
- fixed some char/unsigned char differences that forced the compiler
  to spit out warning messages
- updated the Red Hat init script to fix a known issue (thanks to
  Peter Vrabec)
---------------------------------------------------------------------------
Version 1.13.5 (RGer), 2007-06-22
- made the TCP session limit configurable via command line switch
  now -t <port>,<max sessions>
- added man page for rklogd(8) (basically a copy from klogd, but now
  there is one...)
- fixed a bug that caused internal messages (e.g. rsyslogd startup) to
  appear without a tag.
- removed a minor memory leak that occurred when TAG processing requalified
  a HOSTNAME to be a TAG (and a TAG already was set).
- removed potential small memory leaks in MsgSet***() functions. There
  would be a leak if a property was re-set, something that happened
  extremely seldom.
---------------------------------------------------------------------------
Version 1.13.4 (RGer), 2007-06-18
- added a new property "PRI-text", which holds the PRI field in
  textual form (e.g. "syslog.info")
- added alias "syslogseverity" for "syslogpriority", which is a
  misleading property name that needs to stay for historical
  reasons (and backward-compatility)
- added doc on how to record PRI value in log file
- enhanced signal handling in klogd, including removal of an unsafe
  call to the logging system during signal handling
---------------------------------------------------------------------------
Version 1.13.3 (RGer), 2007-06-15
- create a version of syslog.c from scratch. This is now
  - highly optimized for rsyslog
  - removes an incompatible license problem as the original
    version had a BSD license with advertising clause
  - fixed in the regard that rklogd will continue to work when
    rsysogd has been restarted (the original version, as well
    as sysklogd, will remain silent then)
  - solved an issue with an extra NUL char at message end that the
    original version had
- applied some changes to klogd to care for the new interface
- fixed a bug in syslogd.c which prevented compiling under debian
---------------------------------------------------------------------------
Version 1.13.2 (RGer), 2007-06-13
- lib order in makefile patched to facilitate static linking - thanks
  to Bennett Todd for providing the patch
- Integrated a patch from Peter Vrabec (pvrabec@redheat.com):
  - added klogd under the name of rklogd (remove dependency on
    original sysklogd package
  - createDB.sql now in UTF
  - added additional config files for use on Red Hat
---------------------------------------------------------------------------
Version 1.13.1 (RGer), 2007-02-05
- changed the listen backlog limit to a more reasonable value based on
  the maximum number of TCP connections configurd (10% + 5) - thanks to Guy
  Standen for the hint (actually, the limit was 5 and that was a 
  left-over from early testing).
- fixed a bug in makefile which caused DB-support to be disabled when
  NETZIP support was enabled
- added the -e option to allow transmission of every message to remote
  hosts (effectively turns off duplicate message suppression)
- (somewhat) improved memory consumption when compiled with MySQL support
- looks like we fixed an incompatibility with MySQL 5.x and above software
  At least in one case, the remote server name was destroyed, leading to 
  a connection failure. The new, improved code does not have this issue and
  so we see this as solved (the new code is generally somewhat better, so
  there is a good chance we fixed this incompatibility).
---------------------------------------------------------------------------
Version 1.13.0 (RGer), 2006-12-19
- added '$' as ToPos proptery replacer specifier - means "up to the
  end of the string"
- property replacer option "escape-cc", "drop-cc" and "space-cc"  added
- changed the handling of \0 characters inside syslog messages. We now
  consistently escape them to "#000". This is somewhat recommended in
  the draft-ietf-syslog-protocol-19 draft. While the real recomendation
  is to not escape any characters at all, we can not do this without
  considerable modification of the code. So we escape it to "#000", which
  is consistent with a sample found in the Internet-draft.
- removed message glue logic (see printchopped() comment for details)
  Also caused removal of parts table and thus some improvements in
  memory usage.
- changed the default MAXLINE to 2048 to take care of recent syslog
  standardization efforts (can easily be changed in syslogd.c)
- added support for byte-counted TCP syslog messages (much like
  syslog-transport-tls-05 Internet Draft). This was necessary to
  support compression over TCP.
- added support for receiving compressed syslog messages
- added support for sending compressed syslog messages
- fixed a bug where the last message in a syslog/tcp stream was
  lost if it was not properly terminated by a LF character
---------------------------------------------------------------------------
Version 1.12.3 (RGer), 2006-10-04
- implemented some changes to support Solaris (but support is not
  yet complete)
- commented out (via #if 0) some methods that are currently not being use
  but should be kept for further us
- added (interim) -u 1 option to turn off hostname and tag parsing
- done some modifications to better support Fedora
- made the field delimiter inside property replace configurable via
  template
- fixed a bug in property replacer: if fields were used, the delimitor
  became part of the field. Up until now, this was barely noticable as 
  the delimiter as TAB only and thus invisible to a human. With other
  delimiters available now, it quickly showed up. This bug fix might cause
  some grief to existing installations if they used the extra TAB for
  whatever reasons - sorry folks... Anyhow, a solution is easy: just add
  a TAB character contstant into your template. Thus, there has no attempt
  been made to do this in a backwards-compatible way.
---------------------------------------------------------------------------
Version 1.12.2 (RGer), 2006-02-15
- fixed a bug in the RFC 3339 date formatter. An extra space was added
  after the actual timestamp
- added support for providing high-precision RFC3339 timestamps for
  (rsyslogd-)internally-generated messages
- very (!) experimental support for syslog-protocol internet draft
  added (the draft is experimental, the code is solid ;))
- added support for field-extracting in the property replacer
- enhanced the legacy-syslog parser so that it can interpret messages
  that do not contain a TIMESTAMP
- fixed a bug that caused the default socket (usually /dev/log) to be
  opened even when -o command line option was given
- fixed a bug in the Debian sample startup script - it caused rsyslogd
  to listen to remote requests, which it shouldn't by default
---------------------------------------------------------------------------
Version 1.12.1 (RGer), 2005-11-23
- made multithreading work with BSD. Some signal-handling needed to be
  restructured. Also, there might be a slight delay of up to 10 seconds
  when huping and terminating rsyslogd under BSD
- fixed a bug where a NULL-pointer was passed to printf() in logmsg().
- fixed a bug during "make install" where rc3195d was not installed
  Thanks to Bennett Todd for spotting this.
- fixed a bug where rsyslogd dumped core when no TAG was found in the
  received message
- enhanced message parser so that it can deal with missing hostnames
  in many cases (may not be totally fail-safe)
- fixed a bug where internally-generated messages did not have the correct
  TAG
---------------------------------------------------------------------------
Version 1.12.0 (RGer), 2005-10-26
- moved to a multi-threaded design. single-threading is still optionally
  available. Multi-threading is experimental!
- fixed a potential race condition. In the original code, marking was done
  by an alarm handler, which could lead to all sorts of bad things. This
  has been changed now. See comments in syslogd.c/domark() for details.
- improved debug output for property-based filters
- not a code change, but: I have checked all exit()s to make sure that
  none occurs once rsyslogd has started up. Even in unusual conditions
  (like low-memory conditions) rsyslogd somehow remains active. Of course,
  it might loose a message or two, but at least it does not abort and it
  can also recover when the condition no longer persists.
- fixed a bug that could cause loss of the last message received
  immediately before rsyslogd was terminated.
- added comments on thread-safety of global variables in syslogd.c
- fixed a small bug: spurios printf() when TCP syslog was used
- fixed a bug that causes rsyslogd to dump core on termination when one
  of the selector lines did not receive a message during the run (very
  unlikely)
- fixed an one-too-low memory allocation in the TCP sender. Could result
  in rsyslogd dumping core.
- fixed a bug with regular expression support (thanks to Andres Riancho)
- a little bit of code restructuring (especially main(), which was
  horribly large)
---------------------------------------------------------------------------
Version 1.11.1 (RGer), 2005-10-19
- support for BSD-style program name and host blocks
- added a new property "programname" that can be used in templates
- added ability to specify listen port for rfc3195d
- fixed a bug that rendered the "startswith" comparison operation
  unusable.
- changed more functions to "static" storage class to help compiler
  optimize (should have been static in the first place...)
- fixed a potential memory leak in the string buffer class destructor.
  As the destructur was previously never called, the leak did not actually
  appear.
- some internal restructuring in anticipation/preparation of minimal
  multi-threading support
- rsyslogd still shares some code with the sysklogd project. Some patches
  for this shared code have been brought over from the sysklogd CVS.
---------------------------------------------------------------------------
Version 1.11.0 (RGer), 2005-10-12
- support for receiving messages via RFC 3195; added rfc3195d for that
  purpose
- added an additional guard to prevent rsyslogd from aborting when the
  2gb file size limit is hit. While a user can configure rsyslogd to
  handle such situations, it would abort if that was not done AND large
  file support was not enabled (ok, this is hopefully an unlikely scenario)
- fixed a bug that caused additional Unix domain sockets to be incorrectly
  processed - could lead to message loss in extreme cases
---------------------------------------------------------------------------
Version 1.10.2 (RGer), 2005-09-27
- added comparison operations in property-based filters:
  * isequal
  * startswith
- added ability to negate all property-based filter comparison operations
  by adding a !-sign right in front of the operation name
- added the ability to specify remote senders for UDP and TCP
  received messages. Allows to block all but well-known hosts
- changed the $-config line directives to be case-INsensitive
- new command line option -w added: "do not display warnings if messages
  from disallowed senders are received"
- fixed a bug that caused rsyslogd to dump core when the compare value
  was not quoted in property-based filters
- fixed a bug in the new CStr compare function which lead to invalid
  results (fortunately, this function was not yet used widely)
- added better support for "debugging" rsyslog.conf property filters
  (only if -d switch is given)
- changed some function definitions to static, which eventually enables
  some compiler optimizations
- fixed a bug in MySQL code; when a SQL error occured, rsyslogd could
  run in a tight loop. This was due to invalid sequence of error reporting
  and is now fixed.
---------------------------------------------------------------------------
Version 1.10.1 (RGer), 2005-09-23
- added the ability to execute a shell script as an action.
  Thanks to Bjoern Kalkbrenner for providing the code!
- fixed a bug in the MySQL code; due to the bug the automatic one-time
  retry after an error did not happen - this lead to error message in
  cases where none should be seen (e.g. after a MySQL restart)
- fixed a security issue with SQL-escaping in conjunction with
  non-(SQL-)standard MySQL features.
---------------------------------------------------------------------------
Version 1.10.0 (RGer), 2005-09-20
  REMINDER: 1.10 is the first unstable version if the 1.x series!
- added the capability to filter on any property in selector lines
  (not just facility and priority)
- changed stringbuf into a new counted string class
- added support for a "discard" action. If a selector line with
  discard (~ character) is found, no selector lines *after* that
  line will be processed.
- thanks to Andres Riancho, regular expression support has been
  added to the template engine
- added the FROMHOST property in the template processor, which could
  previously not be obtained. Thanks to Cristian Testa for pointing
  this out and even providing a fix.
- added display of compile-time options to -v output
- performance improvement for production build - made some checks
  to happen only during debug mode
- fixed a problem with compiling on SUSE and - while doing so - removed
  the socket call to set SO_BSDCOMPAT in cases where it is obsolete.
---------------------------------------------------------------------------
Version 1.0.4 (RGer), 2006-02-01
- a small but important fix: the tcp receiver had two forgotten printf's
  in it that caused a lot of unnecessary output to stdout. This was
  important enough to justify a new release
---------------------------------------------------------------------------
Version 1.0.3 (RGer), 2005-11-14
- added an additional guard to prevent rsyslogd from aborting when the
  2gb file size limit is hit. While a user can configure rsyslogd to
  handle such situations, it would abort if that was not done AND large
  file support was not enabled (ok, this is hopefully an unlikely scenario)
- fixed a bug that caused additional Unix domain sockets to be incorrectly
  processed - could lead to message loss in extreme cases
- applied some patches available from the sysklogd project to code
  shared from there
- fixed a bug that causes rsyslogd to dump core on termination when one
  of the selector lines did not receive a message during the run (very
  unlikely)
- fixed an one-too-low memory allocation in the TCP sender. Could result
  in rsyslogd dumping core.
- fixed a bug in the TCP sender that caused the retry logic to fail
  after an error or receiver overrun
- fixed a bug in init() that could lead to dumping core
- fixed a bug that could lead to dumping core when no HOSTNAME or no TAG
  was present in the syslog message
---------------------------------------------------------------------------
Version 1.0.2 (RGer), 2005-10-05
- fixed an issue with MySQL error reporting. When an error occured,
  the MySQL driver went into an endless loop (at least in most cases).
---------------------------------------------------------------------------
Version 1.0.1 (RGer), 2005-09-23
- fixed a security issue with SQL-escaping in conjunction with
  non-(SQL-)standard MySQL features.
---------------------------------------------------------------------------
Version 1.0.0 (RGer), 2005-09-12
- changed install doc to cover daily cron scripts - a trouble source
- added rc script for slackware (provided by Chris Elvidge - thanks!) 
- fixed a really minor bug in usage() - the -r option was still
  reported as without the port parameter
---------------------------------------------------------------------------
Version 0.9.8 (RGer), 2005-09-05
- made startup and shutdown message more consistent and included the
  pid, so that they can be easier correlated. Used syslog-protocol
  structured data format for this purpose.
- improved config info in startup message, now tells not only
  if it is listening remote on udp, but also for tcp. Also includes
  the port numbers. The previous startup message was misleading, because
  it did not say "remote reception" if rsyslogd was only listening via
  tcp (but not via udp).
- added a "how can you help" document to the doc set
---------------------------------------------------------------------------
Version 0.9.7 (RGer), 2005-08-15
- some of the previous doc files (like INSTALL) did not properly
  reflect the changes to the build process and the new doc. Fixed
  that.
- changed syslogd.c so that when compiled without database support,
  an error message is displayed when a database action is detected
  in the config file (previously this was used as an user rule ;))
- fixed a bug in the os-specific Makefiles which caused MySQL
  support to not be compiled, even if selected
---------------------------------------------------------------------------
Version 0.9.6 (RGer), 2005-08-09
- greatly enhanced documentation. Now available in html format in
  the "doc" folder and FreeBSD. Finally includes an install howto.
- improved MySQL error messages a little - they now show up as log
  messages, too (formerly only in debug mode)
- added the ability to specify the listen port for udp syslog.
  WARNING: This introduces an incompatibility. Formerly, udp
  syslog was enabled by the -r command line option. Now, it is
  "-r [port]", which is consistent with the tcp listener. However,
  just -r will now return an error message.
- added sample startup scripts for Debian and FreeBSD
- added support for easy feature selection in the makefile. Un-
  fortunately, this also means I needed to spilt the make file
  for different OS and distros. There are some really bad syntax
  differences between FreeBSD and Linux make.
---------------------------------------------------------------------------
Version 0.9.5 (RGer), 2005-08-01
- the "semicolon bug" was actually not (fully) solved in 0.9.4. One
  part of the bug was solved, but another still existed. This one
  is fixed now, too.
- the "semicolon bug" actually turned out to be a more generic bug.
  It appeared whenever an invalid template name was given. With some
  selector actions, rsyslogd dumped core, with other it "just" had
  a small ressource leak with others all worked well. These anomalies
  are now fixed. Note that they only appeared during system initaliziation
  once the system was running, nothing bad happened.
- improved error reporting for template errors on startup. They are now
  shown on the console and the start-up tty. Formerly, they were only
  visible in debug mode.
- support for multiple instances of rsyslogd on a single machine added
- added new option "-o" --> omit local unix domain socket. This option
  enables rsyslogd NOT to listen to the local socket. This is most
  helpful when multiple instances of rsyslogd (or rsyslogd and another
  syslogd) shall run on a single system.
- added new option "-i <pidfile>" which allows to specify the pidfile.
  This is needed when multiple instances of rsyslogd are to be run.
- the new project home page is now online at www.rsyslog.com
---------------------------------------------------------------------------
Version 0.9.4 (RGer), 2005-07-25
- finally added the TCP sender. It now supports non-blocking mode, no
  longer disabling message reception during connect. As it is now, it
  is usable in production. The code could be more sophisticated, but
  I've kept it short in anticipation of the move to liblogging, which
  will lead to the removal of the code just written ;)
- the "exiting on signal..." message still had the "syslogd" name in 
  it. Changed this to "rsyslogd", as we do not have a large user base
  yet, this should pose no problem.
- fixed "the semiconlon" bug. rsyslogd dumped core if a write-db action
  was specified but no semicolon was given after the password (an empty
  template was ok, but the semicolon needed to be present).
- changed a default for traditional output format. During testing, it
  was seen that the timestamp written to file in default format was
  the time of message reception, not the time specified in the TIMESTAMP
  field of the message itself. Traditionally, the message TIMESTAMP is
  used and this has been changed now.
---------------------------------------------------------------------------
Version 0.9.3 (RGer), 2005-07-19
- fixed a bug in the message parser. In June, the RFC 3164 timestamp
  was not correctly parsed (yes, only in June and some other months,
  see the code comment to learn why...)
- added the ability to specify the destination port when forwarding
  syslog messages (both for TCP and UDP)
- added an very experimental TCP sender (activated by
  @@machine:port in config). This is not yet for production use. If
  the receiver is not alive, rsyslogd will wait quite some time until
  the connection request times out, which most probably leads to
  loss of incoming messages.

---------------------------------------------------------------------------
Version 0.9.2 (RGer), around 2005-07-06
- I intended to change the maxsupported message size to 32k to
  support IHE - but given the memory inefficiency in the usual use
  cases, I have not done this. I have, however, included very
  specific instructions on how to do this in the source code. I have
  also done some testing with 32k messages, so you can change the
  max size without taking too much risk.
- added a syslog/tcp receiver; we now can receive messages via
  plain tcp, but we can still send only via UDP. The syslog/tcp
  receiver is the primary enhancement of this release.
- slightly changed some error messages that contained a spurios \n at
  the end of the line (which gives empty lines in your log...)

---------------------------------------------------------------------------
Version 0.9.1 (RGer)
- fixed code so that it compiles without errors under FreeBSD
- removed now unused function "allocate_log()" from syslogd.c
- changed the make file so that it contains more defines for
  different environments (in the long term, we need a better
  system for disabling/enabling features...)
- changed some printf's printing off_t types to %lld and
  explicit (long long) casts. I tried to figure out the exact type,
  but did not succeed in this. In the worst case, ultra-large peta-
  byte files will now display funny informational messages on rollover,
  something I think we can live with for the neersion 3.11.2 (rgerhards), 2008-02-??
---------------------------------------------------------------------------
Version 3.11.1 (rgerhards), 2008-02-12
- SNMP trap sender added thanks to Andre Lorbach (omsnmp)
- added input-plugin interface specification in form of a (copy) template
  input module
- applied documentation fix by Michael Biebl -- many thanks!
- bugfix: immark did not have MARK flags set...
- added x-info field to rsyslogd startup/shutdown message. Hopefully
  points users to right location for further info (many don't even know
  they run rsyslog ;))
- bugfix: trailing ":" of tag was lost while parsing legacy syslog messages
  without timestamp - thanks to Anders Blomdell for providing a patch!
- fixed a bug in stringbuf.c related to STRINGBUF_TRIM_ALLOCSIZE, which
  wasn't supposed to be used with rsyslog. Put a warning message up that
  tells this feature is not tested and probably not worth the effort.
  Thanks to Anders Blomdell fro bringing this to our attention
- somewhat improved performance of string buffers
- fixed bug that caused invalid treatment of tabs (HT) in rsyslog.conf
- bugfix: setting for $EscapeCopntrolCharactersOnReceive was not 
  properly initialized
- clarified usage of space-cc property replacer option
- improved abort diagnostic handler
- some initial effort for malloc/free runtime debugging support
- bugfix: using dynafile actions caused rsyslogd abort
- fixed minor man errors thanks to Michael Biebl
---------------------------------------------------------------------------
Version 3.11.0 (rgerhards), 2008-01-31
- implemented queued actions
- implemented simple rate limiting for actions
- implemented deliberate discarding of lower priority messages over higher
  priority ones when a queue runs out of space
- implemented disk quotas for disk queues
- implemented the $ActionResumeRetryCount config directive
- added $ActionQueueFilename config directive
- added $ActionQueueSize config directive
- added $ActionQueueHighWaterMark config directive
- added $ActionQueueLowWaterMark config directive
- added $ActionQueueDiscardMark config directive
- added $ActionQueueDiscardSeverity config directive
- added $ActionQueueCheckpointInterval config directive
- added $ActionQueueType config directive
- added $ActionQueueWorkerThreads config directive
- added $ActionQueueTimeoutshutdown config directive
- added $ActionQueueTimeoutActionCompletion config directive
- added $ActionQueueTimeoutenQueue config directive
- added $ActionQueueTimeoutworkerThreadShutdown config directive
- added $ActionQueueWorkerThreadMinimumMessages config directive
- added $ActionQueueMaxFileSize config directive
- added $ActionQueueSaveonShutdown config directive
- addded $ActionQueueDequeueSlowdown config directive
- addded $MainMsgQueueDequeueSlowdown config directive
- bugfix: added forgotten docs to package
- improved debugging support
- fixed a bug that caused $MainMsgQueueCheckpointInterval to work incorrectly
- when a long-running action needs to be cancelled on shutdown, the message
  that was processed by it is now preserved. This finishes support for
  guaranteed delivery of messages (if the output supports it, of course)
- fixed bug in output module interface, see
  http://sourceforge.net/tracker/index.php?func=detail&aid=1881008&group_id=123448&atid=696552
- changed the ommysql output plugin so that the (lengthy) connection
  initialization now takes place in message processing. This works much
  better with the new queued action mode (fast startup)
- fixed a bug that caused a potential hang in file and fwd output module
  varmojfekoj provided the patch - many thanks!
- bugfixed stream class offset handling on 32bit platforms
---------------------------------------------------------------------------
Version 3.10.3 (rgerhards), 2008-01-28
- fixed a bug with standard template definitions (not a big deal) - thanks
  to varmojfekoj for spotting it
- run-time instrumentation added
- implemented disk-assisted queue mode, which enables on-demand disk
  spooling if the queue's in-memory queue is exhausted
- implemented a dynamic worker thread pool for processing incoming
  messages; workers are started and shut down as need arises
- implemented a run-time instrumentation debug package
- implemented the $MainMsgQueueSaveOnShutdown config directive
- implemented the $MainMsgQueueWorkerThreadMinimumMessages config directive
- implemented the $MainMsgQueueTimeoutWorkerThreadShutdown config directive
---------------------------------------------------------------------------
Version 3.10.2 (rgerhards), 2008-01-14
- added the ability to keep stop rsyslogd without the need to drain
  the main message queue. In disk queue mode, rsyslog continues to
  run from the point where it stopped. In case of a system failure, it
  continues to process messages from the last checkpoint.
- fixed a bug that caused a segfault on startup when no $WorkDir directive
  was specified in rsyslog.conf
- provided more fine-grain control over shutdown timeouts and added a
  way to specify the enqueue timeout when the main message queue is full
- implemented $MainMsgQueueCheckpointInterval config directive
- implemented $MainMsgQueueTimeoutActionCompletion config directive
- implemented $MainMsgQueueTimeoutEnqueue config directive
- implemented $MainMsgQueueTimeoutShutdown config directive
---------------------------------------------------------------------------
Version 3.10.1 (rgerhards), 2008-01-10
- implemented the "disk" queue mode. However, it currently is of very
  limited use, because it does not support persistence over rsyslogd
  runs. So when rsyslogd is stopped, the queue is drained just as with
  the in-memory queue modes. Persistent queues will be a feature of
  the next release.
- performance-optimized string class, should bring an overall improvement
- fixed a memory leak in imudp -- thanks to varmojfekoj for the patch
- fixed a race condition that could lead to a rsyslogd hang when during
  HUP or termination
- done some doc updates
- added $WorkDirectory config directive
- added $MainMsgQueueFileName config directive
- added $MainMsgQueueMaxFileSize config directive
---------------------------------------------------------------------------
Version 3.10.0 (rgerhards), 2008-01-07
- implemented input module interface and initial input modules
- enhanced threading for input modules (each on its own thread now)
- ability to bind UDP listeners to specific local interfaces/ports and
  ability to run multiple of them concurrently
- added ability to specify listen IP address for UDP syslog server
- license changed to GPLv3
- mark messages are now provided by loadble module immark
- rklogd is no longer provided. Its functionality has now been taken over
  by imklog, a loadable input module. This offers a much better integration
  into rsyslogd and makes sure that the kernel logger process is brought
  up and down at the appropriate times
- enhanced $IncludeConfig directive to support wildcard characters
  (thanks to Michael Biebl)
- all inputs are now implemented as loadable plugins
- enhanced threading model: each input module now runs on its own thread
- enhanced message queue which now supports different queueing methods
  (among others, this can be used for performance fine-tuning)
- added a large number of new configuration directives for the new
  input modules
- enhanced multi-threading utilizing a worker thread pool for the
  main message queue
- compilation without pthreads is no longer supported
- much cleaner code due to new objects and removal of single-threading
  mode
---------------------------------------------------------------------------
Version 2.0.1 STABLE (rgerhards), 2008-01-24
- fixed a bug in integer conversion - but this function was never called,
  so it is not really a useful bug fix ;)
- fixed a bug with standard template definitions (not a big deal) - thanks
  to varmojfekoj for spotting it
- fixed a bug that caused a potential hang in file and fwd output module
  varmojfekoj provided the patch - many thanks!
---------------------------------------------------------------------------
Version 2.0.0 STABLE (rgerhards), 2008-01-02
- re-release of 1.21.2 as STABLE with no modifications except some
  doc updates
---------------------------------------------------------------------------
Version 1.21.2 (rgerhards), 2007-12-28
- created a gss-api output module. This keeps GSS-API code and
  TCP/UDP code separated. It is also important for forward-
  compatibility with v3. Please note that this change breaks compatibility
  with config files created for 1.21.0 and 1.21.1 - this was considered
  acceptable.
- fixed an error in forwarding retry code (could lead to message corruption
  but surfaced very seldom)
- increased portability for older platforms (AI_NUMERICSERV moved)
- removed socket leak in omfwd.c
- cross-platform patch for GSS-API compile problem on some platforms
  thanks to darix for the patch!
---------------------------------------------------------------------------
Version 1.21.1 (rgerhards), 2007-12-23
- small doc fix for $IncludeConfig
- fixed a bug in llDestroy()
- bugfix: fixing memory leak when message queue is full and during
  parsing. Thanks to varmojfekoj for the patch.
- bugfix: when compiled without network support, unix sockets were
  not properply closed
- bugfix: memory leak in cfsysline.c/doGetWord() fixed
---------------------------------------------------------------------------
Version 1.21.0 (rgerhards), 2007-12-19
- GSS-API support for syslog/TCP connections was added. Thanks to
  varmojfekoj for providing the patch with this functionality
- code cleanup
- enhanced $IncludeConfig directive to support wildcard filenames
- changed some multithreading synchronization
---------------------------------------------------------------------------
Version 1.20.1 (rgerhards), 2007-12-12
- corrected a debug setting that survived release. Caused TCP connections
  to be retried unnecessarily often.
- When a hostname ACL was provided and DNS resolution for that name failed,
  ACL processing was stopped at that point. Thanks to mildew for the patch.
  Fedora Bugzilla: http://bugzilla.redhat.com/show_bug.cgi?id=395911
- fixed a potential race condition, see link for details:
  http://rgerhards.blogspot.com/2007/12/rsyslog-race-condition.html
  Note that the probability of problems from this bug was very remote
- fixed a memory leak that happend when PostgreSQL date formats were
  used
---------------------------------------------------------------------------
Version 1.20.0 (rgerhards), 2007-12-07
- an output module for postgres databases has been added. Thanks to
  sur5r for contributing this code
- unloading dynamic modules has been cleaned up, we now have a
  real implementation and not just a dummy "good enough for the time
  being".
- enhanced platform independence - thanks to Bartosz Kuzma and Michael
  Biebl for their very useful contributions
- some general code cleanup (including warnings on 64 platforms, only)
---------------------------------------------------------------------------
Version 1.19.12 (rgerhards), 2007-12-03
- cleaned up the build system (thanks to Michael Biebl for the patch)
- fixed a bug where ommysql was still not compiled with -pthread option
---------------------------------------------------------------------------
Version 1.19.11 (rgerhards), 2007-11-29
- applied -pthread option to build when building for multi-threading mode
  hopefully solves an issue with segfaulting
---------------------------------------------------------------------------
Version 1.19.10 (rgerhards), 2007-10-19
- introdcued the new ":modulename:" syntax for calling module actions
  in selector lines; modified ommysql to support it. This is primarily
  an aid for further modules and a prequisite to actually allow third
  party modules to be created.
- minor fix in slackware startup script, "-r 0" is now "-r0"
- updated rsyslogd doc set man page; now in html format
- undid creation of a separate thread for the main loop -- this did not
  turn out to be needed or useful, so reduce complexity once again.
- added doc fixes provided by Michael Biebl - thanks
---------------------------------------------------------------------------
Version 1.19.9 (rgerhards), 2007-10-12
- now packaging system which again contains all components in a single
  tarball
- modularized main() a bit more, resulting in less complex code
- experimentally added an additional thread - will see if that affects
  the segfault bug we experience on some platforms. Note that this change
  is scheduled to be removed again later.
---------------------------------------------------------------------------
Version 1.19.8 (rgerhards), 2007-09-27
- improved repeated message processing
- applied patch provided by varmojfekoj to support building ommysql
  in its own way (now also resides in a plugin subdirectory);
  ommysql is now a separate package
- fixed a bug in cvthname() that lead to message loss if part
  of the source hostname would have been dropped
- created some support for distributing ommysql together with the
  main rsyslog package. I need to re-think it in the future, but
  for the time being the current mode is best. I now simply include
  one additional tarball for ommysql inside the main distribution.
  I look forward to user feedback on how this should be done best. In the
  long term, a separate project should be spawend for ommysql, but I'd
  like to do that only after the plugin interface is fully stable (what
  it is not yet).
---------------------------------------------------------------------------
Version 1.19.7 (rgerhards), 2007-09-25
- added code to handle situations where senders send us messages ending with
  a NUL character. It is now simply removed. This also caused trailing LF
  reduction to fail, when it was followed by such a NUL. This is now also
  handled.
- replaced some non-thread-safe function calls by their thread-safe
  counterparts
- fixed a minor memory leak that occured when the %APPNAME% property was
  used (I think nobody used that in practice)
- fixed a bug that caused signal handlers in cvthname() not to be restored when
  a malicious pointer record was detected and processing of the message been
  stopped for that reason (this should be really rare and can not be related
  to the segfault bug we are hunting).
- fixed a bug in cvthname that lead to passing a wrong parameter - in
  practice, this had no impact.
- general code cleanup (e.g. compiler warnings, comments)
---------------------------------------------------------------------------
Version 1.19.6 (rgerhards), 2007-09-11
- applied patch by varmojfekoj to change signal handling to the new
  sigaction API set (replacing the depreciated signal() calls and its
  friends.
- fixed a bug that in --enable-debug mode caused an assertion when the
  discard action was used
- cleaned up compiler warnings
- applied patch by varmojfekoj to FIX a bug that could cause 
  segfaults if empty properties were processed using modifying
  options (e.g. space-cc, drop-cc)
- fixed man bug: rsyslogd supports -l option
---------------------------------------------------------------------------
Version 1.19.5 (rgerhards), 2007-09-07
- changed part of the CStr interface so that better error tracking
  is provided and the calling sequence is more intuitive (there were
  invalid calls based on a too-weired interface)
- (hopefully) fixed some remaining bugs rooted in wrong use of 
  the CStr class. These could lead to program abort.
- applied patch by varmojfekoj two fix two potential segfault situations
- added $ModDir config directive
- modified $ModLoad so that an absolute path may be specified as
  module name (e.g. /rsyslog/ommysql.so)
---------------------------------------------------------------------------
Version 1.19.4 (rgerhards/varmojfekoj), 2007-09-04
- fixed a number of small memory leaks - thanks varmojfekoj for patching
- fixed an issue with CString class that could lead to rsyslog abort
  in tplToString() - thanks varmojfekoj for patching
- added a man-version of the config file documenation - thanks to Michel
  Samia for providing the man file
- fixed bug: a template like this causes an infinite loop:
  $template opts,"%programname:::a,b%"
  thanks varmojfekoj for the patch
- fixed bug: case changing options crash freeing the string pointer
  because they modify it: $template opts2,"%programname::1:lowercase%"
  thanks varmojfekoj for the patch
---------------------------------------------------------------------------
Version 1.19.3 (mmeckelein/varmojfekoj), 2007-08-31
- small mem leak fixed (after calling parseSelectorAct) - Thx varmojkekoj
- documentation section "Regular File" und "Blocks" updated
- solved an issue with dynamic file generation - Once again many thanks
  to varmojfekoj
- the negative selector for program name filter (Blocks) does not work as
  expected - Thanks varmojfekoj for patching
- added forwarding information to sysklogd (requires special template)
  to config doc
---------------------------------------------------------------------------
Version 1.19.2 (mmeckelein/varmojfekoj), 2007-08-28
- a specifically formed message caused a segfault - Many thanks varmojfekoj
  for providing a patch
- a typo and a weird condition are fixed in msg.c - Thanks again
  varmojfekoj 
- on file creation the file was always owned by root:root. This is fixed
  now - Thanks ypsa for solving this issue
---------------------------------------------------------------------------
Version 1.19.1 (mmeckelein), 2007-08-22
- a bug that caused a high load when a TCP/UDP connection was closed is 
  fixed now - Thanks mildew for solving this issue
- fixed a bug which caused a segfault on reinit - Thx varmojfekoj for the
  patch
- changed the hardcoded module path "/lib/rsyslog" to $(pkglibdir) in order
  to avoid trouble e.g. on 64 bit platforms (/lib64) - many thanks Peter
  Vrabec and darix, both provided a patch for solving this issue
- enhanced the unloading of modules - thanks again varmojfekoj
- applied a patch from varmojfekoj which fixes various little things in
  MySQL output module
---------------------------------------------------------------------------
Version 1.19.0 (varmojfekoj/rgerhards), 2007-08-16
- integrated patch from varmojfekoj to make the mysql module a loadable one
  many thanks for the patch, MUCH appreciated
---------------------------------------------------------------------------
Version 1.18.2 (rgerhards), 2007-08-13
- fixed a bug in outchannel code that caused templates to be incorrectly
  parsed
- fixed a bug in ommysql that caused a wrong ";template" missing message
- added some code for unloading modules; not yet fully complete (and we do
  not yet have loadable modules, so this is no problem)
- removed debian subdirectory by request of a debian packager (this is a special
  subdir for debian and there is also no point in maintaining it when there
  is a debian package available - so I gladly did this) in some cases
- improved overall doc quality (some pages were quite old) and linked to
  more of the online resources.
- improved /contrib/delete_mysql script by adding a host option and some
  other minor modifications
---------------------------------------------------------------------------
Version 1.18.1 (rgerhards), 2007-08-08
- applied a patch from varmojfekoj which solved a potential segfault
  of rsyslogd on HUP
- applied patch from Michel Samia to fix compilation when the pthreads
  feature is disabled
- some code cleanup (moved action object to its own file set)
- add config directive $MainMsgQueueSize, which now allows to configure the
  queue size dynamically
- all compile-time settings are now shown in rsyslogd -v, not just the
  active ones
- enhanced performance a little bit more
- added config file directive $ActionResumeInterval
- fixed a bug that prevented compilation under debian sid
- added a contrib directory for user-contributed useful things
---------------------------------------------------------------------------
Version 1.18.0 (rgerhards), 2007-08-03
- rsyslog now supports fallback actions when an action did not work. This
  is a great feature e.g. for backup database servers or backup syslog
  servers
- modified rklogd to only change the console log level if -c is specified
- added feature to use multiple actions inside a single selector
- implemented $ActionExecOnlyWhenPreviousIsSuspended config directive
- error messages during startup are now spit out to the configured log
  destinations
---------------------------------------------------------------------------
Version 1.17.6 (rgerhards), 2007-08-01
- continued to work on output module modularization - basic stage of
  this work is now FINISHED
- fixed bug in OMSRcreate() - always returned SR_RET_OK
- fixed a bug that caused ommysql to always complain about missing
  templates
- fixed a mem leak in OMSRdestruct - freeing the object itself was
  forgotten - thanks to varmojfekoj for the patch
- fixed a memory leak in syslogd/init() that happend when the config
  file could not be read - thanks to varmojfekoj for the patch
- fixed insufficient memory allocation in addAction() and its helpers.
  The initial fix and idea was developed by mildew, I fine-tuned
  it a bit. Thanks a lot for the fix, I'd probably had pulled out my
  hair to find the bug...
- added output of config file line number when a parsing error occured
- fixed bug in objomsr.c that caused program to abort in debug mode with
  an invalid assertion (in some cases)
- fixed a typo that caused the default template for MySQL to be wrong.
  thanks to mildew for catching this.
- added configuration file command $DebugPrintModuleList and
  $DebugPrintCfSysLineHandlerList
- fixed an invalid value for the MARK timer - unfortunately, there was
  a testing aid left in place. This resulted in quite frequent MARK messages
- added $IncludeConfig config directive
- applied a patch from mildew to prevent rsyslogd from freezing under heavy
  load. This could happen when the queue was full. Now, we drop messages
  but rsyslogd remains active.
---------------------------------------------------------------------------
Version 1.17.5 (rgerhards), 2007-07-30
- continued to work on output module modularization
- fixed a missing file bug - thanks to Andrea Montanari for reporting
  this problem
- fixed a problem with shutting down the worker thread and freeing the
  selector_t list - this caused messages to be lost, because the
  message queue was not properly drained before the selectors got
  destroyed.
---------------------------------------------------------------------------
Version 1.17.4 (rgerhards), 2007-07-27
- continued to work on output module modularization
- fixed a situation where rsyslogd could create zombie processes
  thanks to mildew for the patch
- applied patch from Michel Samia to fix compilation when NOT
  compiled for pthreads
---------------------------------------------------------------------------
Version 1.17.3 (rgerhards), 2007-07-25
- continued working on output module modularization
- fixed a bug that caused rsyslogd to segfault on exit (and
  probably also on HUP), when there was an unsent message in a selector
  that required forwarding and the dns lookup failed for that selector
  (yes, it was pretty unlikely to happen;))
  thanks to varmojfekoj <varmojfekoj@gmail.com> for the patch
- fixed a memory leak in config file parsing and die()
  thanks to varmojfekoj <varmojfekoj@gmail.com> for the patch
- rsyslogd now checks on startup if it is capable to performa any work
  at all. If it cant, it complains and terminates
  thanks to Michel Samia for providing the patch!
- fixed a small memory leak when HUPing syslogd. The allowed sender
  list now gets freed. thanks to mildew for the patch.
- changed the way error messages in early startup are logged. They
  now do no longer use the syslogd code directly but are rather
  send to stderr.
---------------------------------------------------------------------------
Version 1.17.2 (rgerhards), 2007-07-23
- made the port part of the -r option optional. Needed for backward
  compatibility with sysklogd
- replaced system() calls with something more reasonable. Please note that
  this might break compatibility with some existing configuration files.
  We accept this in favour of the gained security.
- removed a memory leak that could occur if timegenerated was used in
  RFC 3164 format in templates
- did some preparation in msg.c for advanced multithreading - placed the
  hooks, but not yet any active code
- worked further on modularization
- added $ModLoad MySQL (dummy) config directive
- added DropTrailingLFOnReception config directive
---------------------------------------------------------------------------
Version 1.17.1 (rgerhards), 2007-07-20
- fixed a bug that caused make install to install rsyslogd and rklogd under
  the wrong names
- fixed bug that caused $AllowedSenders to handle IPv6 scopes incorrectly;
  also fixed but that could grabble $AllowedSender wildcards. Thanks to
  mildew@gmail.com for the patch
- minor code cleanup - thanks to Peter Vrabec for the patch
- fixed minimal memory leak on HUP (caused by templates)
  thanks to varmojfekoj <varmojfekoj@gmail.com> for the patch
- fixed another memory leak on HUPing and on exiting rsyslogd
  again thanks to varmojfekoj <varmojfekoj@gmail.com> for the patch
- code cleanup (removed compiler warnings)
- fixed portability bug in configure.ac - thanks to Bartosz Kuźma for patch
- moved msg object into its own file set
- added the capability to continue trying to write log files when the
  file system is full. Functionality based on patch by Martin Schulze
  to sysklogd package.
---------------------------------------------------------------------------
Version 1.17.0 (RGer), 2007-07-17
- added $RepeatedLineReduction config parameter
- added $EscapeControlCharactersOnReceive config parameter
- added $ControlCharacterEscapePrefix config parameter
- added $DirCreateMode config parameter
- added $CreateDirs config parameter
- added $DebugPrintTemplateList config parameter
- added $ResetConfigVariables config parameter
- added $FileOwner config parameter
- added $FileGroup config parameter
- added $DirOwner config parameter
- added $DirGroup config parameter
- added $FailOnChownFailure config parameter
- added regular expression support to the filter engine
  thanks to Michel Samia for providing the patch!
- enhanced $AllowedSender functionality. Credits to mildew@gmail.com for
  the patch doing that
  - added IPv6 support
  - allowed DNS hostnames
  - allowed DNS wildcard names
- added new option $DropMsgsWithMaliciousDnsPTRRecords
- added autoconf so that rfc3195d, rsyslogd and klogd are stored to /sbin
- added capability to auto-create directories with dynaFiles
---------------------------------------------------------------------------
Version 1.16.0 (RGer/Peter Vrabec), 2007-07-13 - The Friday, 13th Release ;)
- build system switched to autotools
- removed SYSV preprocessor macro use, replaced with autotools equivalents
- fixed a bug that caused rsyslogd to segfault when TCP listening was
  disabled and it terminated
- added new properties "syslogfacility-text" and "syslogseverity-text"
  thanks to varmojfekoj <varmojfekoj@gmail.com> for the patch
- added the -x option to disable hostname dns reslution
  thanks to varmojfekoj <varmojfekoj@gmail.com> for the patch
- begun to better modularize syslogd.c - this is an ongoing project; moved
  type definitions to a separate file
- removed some now-unused fields from struct filed
- move file size limit fields in struct field to the "right spot" (the file
  writing part of the union - f_un.f_file)
- subdirectories linux and solaris are no longer part of the distribution
  package. This is not because we cease support for them, but there are no
  longer any files in them after the move to autotools
---------------------------------------------------------------------------
Version 1.15.1 (RGer), 2007-07-10
- fixed a bug that caused a dynaFile selector to stall when there was
  an open error with one file 
- improved template processing for dynaFiles; templates are now only
  looked up during initialization - speeds up processing
- optimized memory layout in struct filed when compiled with MySQL
  support
- fixed a bug that caused compilation without SYSLOG_INET to fail
- re-enabled the "last message repeated n times" feature. This
  feature was not taken care of while rsyslogd evolved from sysklogd
  and it was more or less defunct. Now it is fully functional again.
- added system properties: $NOW, $YEAR, $MONTH, $DAY, $HOUR, $MINUTE
- fixed a bug in iovAsString() that caused a memory leak under stress
  conditions (most probably memory shortage). This was unlikely to
  ever happen, but it doesn't hurt doing it right
- cosmetic: defined type "uchar", change all unsigned chars to uchar
---------------------------------------------------------------------------
Version 1.15.0 (RGer), 2007-07-05
- added ability to dynamically generate file names based on templates
  and thus properties. This was a much-requested feature. It makes
  life easy when it e.g. comes to splitting files based on the sender
  address.
- added $umask and $FileCreateMode config file directives
- applied a patch from Bartosz Kuzma to compile cleanly under NetBSD
- checks for extra (unexpected) characters in system config file lines
  have been added
- added IPv6 documentation - was accidently missing from CVS
- begun to change char to unsigned char
---------------------------------------------------------------------------
Version 1.14.2 (RGer), 2007-07-03
** this release fixes all known nits with IPv6 **
- restored capability to do /etc/service lookup for "syslog"
  service when -r 0 was given
- documented IPv6 handling of syslog messages
- integrate patch from Bartosz Kuźma to make rsyslog compile under
  Solaris again (the patch replaced a strndup() call, which is not
  available under Solaris
- improved debug logging when waiting on select
- updated rsyslogd man page with new options (-46A)
---------------------------------------------------------------------------
Version 1.14.1 (RGer/Peter Vrabec), 2007-06-29
- added Peter Vrabec's patch for IPv6 TCP
- prefixed all messages send to stderr in rsyslogd with "rsyslogd: "
---------------------------------------------------------------------------
Version 1.14.0 (RGer/Peter Vrabec), 2007-06-28
- Peter Vrabec provided IPv6 for rsyslog, so we are now IPv6 enabled
  IPv6 Support is currently for UDP only, TCP is to come soon.
  AllowedSender configuration does not yet work for IPv6.
- fixed code in iovCreate() that broke C's strict aliasing rules 
- fixed some char/unsigned char differences that forced the compiler
  to spit out warning messages
- updated the Red Hat init script to fix a known issue (thanks to
  Peter Vrabec)
---------------------------------------------------------------------------
Version 1.13.5 (RGer), 2007-06-22
- made the TCP session limit configurable via command line switch
  now -t <port>,<max sessions>
- added man page for rklogd(8) (basically a copy from klogd, but now
  there is one...)
- fixed a bug that caused internal messages (e.g. rsyslogd startup) to
  appear without a tag.
- removed a minor memory leak that occurred when TAG processing requalified
  a HOSTNAME to be a TAG (and a TAG already was set).
- removed potential small memory leaks in MsgSet***() functions. There
  would be a leak if a property was re-set, something that happened
  extremely seldom.
---------------------------------------------------------------------------
Version 1.13.4 (RGer), 2007-06-18
- added a new property "PRI-text", which holds the PRI field in
  textual form (e.g. "syslog.info")
- added alias "syslogseverity" for "syslogpriority", which is a
  misleading property name that needs to stay for historical
  reasons (and backward-compatility)
- added doc on how to record PRI value in log file
- enhanced signal handling in klogd, including removal of an unsafe
  call to the logging system during signal handling
---------------------------------------------------------------------------
Version 1.13.3 (RGer), 2007-06-15
- create a version of syslog.c from scratch. This is now
  - highly optimized for rsyslog
  - removes an incompatible license problem as the original
    version had a BSD license with advertising clause
  - fixed in the regard that rklogd will continue to work when
    rsysogd has been restarted (the original version, as well
    as sysklogd, will remain silent then)
  - solved an issue with an extra NUL char at message end that the
    original version had
- applied some changes to klogd to care for the new interface
- fixed a bug in syslogd.c which prevented compiling under debian
---------------------------------------------------------------------------
Version 1.13.2 (RGer), 2007-06-13
- lib order in makefile patched to facilitate static linking - thanks
  to Bennett Todd for providing the patch
- Integrated a patch from Peter Vrabec (pvrabec@redheat.com):
  - added klogd under the name of rklogd (remove dependency on
    original sysklogd package
  - createDB.sql now in UTF
  - added additional config files for use on Red Hat
---------------------------------------------------------------------------
Version 1.13.1 (RGer), 2007-02-05
- changed the listen backlog limit to a more reasonable value based on
  the maximum number of TCP connections configurd (10% + 5) - thanks to Guy
  Standen for the hint (actually, the limit was 5 and that was a 
  left-over from early testing).
- fixed a bug in makefile which caused DB-support to be disabled when
  NETZIP support was enabled
- added the -e option to allow transmission of every message to remote
  hosts (effectively turns off duplicate message suppression)
- (somewhat) improved memory consumption when compiled with MySQL support
- looks like we fixed an incompatibility with MySQL 5.x and above software
  At least in one case, the remote server name was destroyed, leading to 
  a connection failure. The new, improved code does not have this issue and
  so we see this as solved (the new code is generally somewhat better, so
  there is a good chance we fixed this incompatibility).
---------------------------------------------------------------------------
Version 1.13.0 (RGer), 2006-12-19
- added '$' as ToPos proptery replacer specifier - means "up to the
  end of the string"
- property replacer option "escape-cc", "drop-cc" and "space-cc"  added
- changed the handling of \0 characters inside syslog messages. We now
  consistently escape them to "#000". This is somewhat recommended in
  the draft-ietf-syslog-protocol-19 draft. While the real recomendation
  is to not escape any characters at all, we can not do this without
  considerable modification of the code. So we escape it to "#000", which
  is consistent with a sample found in the Internet-draft.
- removed message glue logic (see printchopped() comment for details)
  Also caused removal of parts table and thus some improvements in
  memory usage.
- changed the default MAXLINE to 2048 to take care of recent syslog
  standardization efforts (can easily be changed in syslogd.c)
- added support for byte-counted TCP syslog messages (much like
  syslog-transport-tls-05 Internet Draft). This was necessary to
  support compression over TCP.
- added support for receiving compressed syslog messages
- added support for sending compressed syslog messages
- fixed a bug where the last message in a syslog/tcp stream was
  lost if it was not properly terminated by a LF character
---------------------------------------------------------------------------
Version 1.12.3 (RGer), 2006-10-04
- implemented some changes to support Solaris (but support is not
  yet complete)
- commented out (via #if 0) some methods that are currently not being use
  but should be kept for further us
- added (interim) -u 1 option to turn off hostname and tag parsing
- done some modifications to better support Fedora
- made the field delimiter inside property replace configurable via
  template
- fixed a bug in property replacer: if fields were used, the delimitor
  became part of the field. Up until now, this was barely noticable as 
  the delimiter as TAB only and thus invisible to a human. With other
  delimiters available now, it quickly showed up. This bug fix might cause
  some grief to existing installations if they used the extra TAB for
  whatever reasons - sorry folks... Anyhow, a solution is easy: just add
  a TAB character contstant into your template. Thus, there has no attempt
  been made to do this in a backwards-compatible way.
---------------------------------------------------------------------------
Version 1.12.2 (RGer), 2006-02-15
- fixed a bug in the RFC 3339 date formatter. An extra space was added
  after the actual timestamp
- added support for providing high-precision RFC3339 timestamps for
  (rsyslogd-)internally-generated messages
- very (!) experimental support for syslog-protocol internet draft
  added (the draft is experimental, the code is solid ;))
- added support for field-extracting in the property replacer
- enhanced the legacy-syslog parser so that it can interpret messages
  that do not contain a TIMESTAMP
- fixed a bug that caused the default socket (usually /dev/log) to be
  opened even when -o command line option was given
- fixed a bug in the Debian sample startup script - it caused rsyslogd
  to listen to remote requests, which it shouldn't by default
---------------------------------------------------------------------------
Version 1.12.1 (RGer), 2005-11-23
- made multithreading work with BSD. Some signal-handling needed to be
  restructured. Also, there might be a slight delay of up to 10 seconds
  when huping and terminating rsyslogd under BSD
- fixed a bug where a NULL-pointer was passed to printf() in logmsg().
- fixed a bug during "make install" where rc3195d was not installed
  Thanks to Bennett Todd for spotting this.
- fixed a bug where rsyslogd dumped core when no TAG was found in the
  received message
- enhanced message parser so that it can deal with missing hostnames
  in many cases (may not be totally fail-safe)
- fixed a bug where internally-generated messages did not have the correct
  TAG
---------------------------------------------------------------------------
Version 1.12.0 (RGer), 2005-10-26
- moved to a multi-threaded design. single-threading is still optionally
  available. Multi-threading is experimental!
- fixed a potential race condition. In the original code, marking was done
  by an alarm handler, which could lead to all sorts of bad things. This
  has been changed now. See comments in syslogd.c/domark() for details.
- improved debug output for property-based filters
- not a code change, but: I have checked all exit()s to make sure that
  none occurs once rsyslogd has started up. Even in unusual conditions
  (like low-memory conditions) rsyslogd somehow remains active. Of course,
  it might loose a message or two, but at least it does not abort and it
  can also recover when the condition no longer persists.
- fixed a bug that could cause loss of the last message received
  immediately before rsyslogd was terminated.
- added comments on thread-safety of global variables in syslogd.c
- fixed a small bug: spurios printf() when TCP syslog was used
- fixed a bug that causes rsyslogd to dump core on termination when one
  of the selector lines did not receive a message during the run (very
  unlikely)
- fixed an one-too-low memory allocation in the TCP sender. Could result
  in rsyslogd dumping core.
- fixed a bug with regular expression support (thanks to Andres Riancho)
- a little bit of code restructuring (especially main(), which was
  horribly large)
---------------------------------------------------------------------------
Version 1.11.1 (RGer), 2005-10-19
- support for BSD-style program name and host blocks
- added a new property "programname" that can be used in templates
- added ability to specify listen port for rfc3195d
- fixed a bug that rendered the "startswith" comparison operation
  unusable.
- changed more functions to "static" storage class to help compiler
  optimize (should have been static in the first place...)
- fixed a potential memory leak in the string buffer class destructor.
  As the destructur was previously never called, the leak did not actually
  appear.
- some internal restructuring in anticipation/preparation of minimal
  multi-threading support
- rsyslogd still shares some code with the sysklogd project. Some patches
  for this shared code have been brought over from the sysklogd CVS.
---------------------------------------------------------------------------
Version 1.11.0 (RGer), 2005-10-12
- support for receiving messages via RFC 3195; added rfc3195d for that
  purpose
- added an additional guard to prevent rsyslogd from aborting when the
  2gb file size limit is hit. While a user can configure rsyslogd to
  handle such situations, it would abort if that was not done AND large
  file support was not enabled (ok, this is hopefully an unlikely scenario)
- fixed a bug that caused additional Unix domain sockets to be incorrectly
  processed - could lead to message loss in extreme cases
---------------------------------------------------------------------------
Version 1.10.2 (RGer), 2005-09-27
- added comparison operations in property-based filters:
  * isequal
  * startswith
- added ability to negate all property-based filter comparison operations
  by adding a !-sign right in front of the operation name
- added the ability to specify remote senders for UDP and TCP
  received messages. Allows to block all but well-known hosts
- changed the $-config line directives to be case-INsensitive
- new command line option -w added: "do not display warnings if messages
  from disallowed senders are received"
- fixed a bug that caused rsyslogd to dump core when the compare value
  was not quoted in property-based filters
- fixed a bug in the new CStr compare function which lead to invalid
  results (fortunately, this function was not yet used widely)
- added better support for "debugging" rsyslog.conf property filters
  (only if -d switch is given)
- changed some function definitions to static, which eventually enables
  some compiler optimizations
- fixed a bug in MySQL code; when a SQL error occured, rsyslogd could
  run in a tight loop. This was due to invalid sequence of error reporting
  and is now fixed.
---------------------------------------------------------------------------
Version 1.10.1 (RGer), 2005-09-23
- added the ability to execute a shell script as an action.
  Thanks to Bjoern Kalkbrenner for providing the code!
- fixed a bug in the MySQL code; due to the bug the automatic one-time
  retry after an error did not happen - this lead to error message in
  cases where none should be seen (e.g. after a MySQL restart)
- fixed a security issue with SQL-escaping in conjunction with
  non-(SQL-)standard MySQL features.
---------------------------------------------------------------------------
Version 1.10.0 (RGer), 2005-09-20
  REMINDER: 1.10 is the first unstable version if the 1.x series!
- added the capability to filter on any property in selector lines
  (not just facility and priority)
- changed stringbuf into a new counted string class
- added support for a "discard" action. If a selector line with
  discard (~ character) is found, no selector lines *after* that
  line will be processed.
- thanks to Andres Riancho, regular expression support has been
  added to the template engine
- added the FROMHOST property in the template processor, which could
  previously not be obtained. Thanks to Cristian Testa for pointing
  this out and even providing a fix.
- added display of compile-time options to -v output
- performance improvement for production build - made some checks
  to happen only during debug mode
- fixed a problem with compiling on SUSE and - while doing so - removed
  the socket call to set SO_BSDCOMPAT in cases where it is obsolete.
---------------------------------------------------------------------------
Version 1.0.4 (RGer), 2006-02-01
- a small but important fix: the tcp receiver had two forgotten printf's
  in it that caused a lot of unnecessary output to stdout. This was
  important enough to justify a new release
---------------------------------------------------------------------------
Version 1.0.3 (RGer), 2005-11-14
- added an additional guard to prevent rsyslogd from aborting when the
  2gb file size limit is hit. While a user can configure rsyslogd to
  handle such situations, it would abort if that was not done AND large
  file support was not enabled (ok, this is hopefully an unlikely scenario)
- fixed a bug that caused additional Unix domain sockets to be incorrectly
  processed - could lead to message loss in extreme cases
- applied some patches available from the sysklogd project to code
  shared from there
- fixed a bug that causes rsyslogd to dump core on termination when one
  of the selector lines did not receive a message during the run (very
  unlikely)
- fixed an one-too-low memory allocation in the TCP sender. Could result
  in rsyslogd dumping core.
- fixed a bug in the TCP sender that caused the retry logic to fail
  after an error or receiver overrun
- fixed a bug in init() that could lead to dumping core
- fixed a bug that could lead to dumping core when no HOSTNAME or no TAG
  was present in the syslog message
---------------------------------------------------------------------------
Version 1.0.2 (RGer), 2005-10-05
- fixed an issue with MySQL error reporting. When an error occured,
  the MySQL driver went into an endless loop (at least in most cases).
---------------------------------------------------------------------------
Version 1.0.1 (RGer), 2005-09-23
- fixed a security issue with SQL-escaping in conjunction with
  non-(SQL-)standard MySQL features.
---------------------------------------------------------------------------
Version 1.0.0 (RGer), 2005-09-12
- changed install doc to cover daily cron scripts - a trouble source
- added rc script for slackware (provided by Chris Elvidge - thanks!) 
- fixed a really minor bug in usage() - the -r option was still
  reported as without the port parameter
---------------------------------------------------------------------------
Version 0.9.8 (RGer), 2005-09-05
- made startup and shutdown message more consistent and included the
  pid, so that they can be easier correlated. Used syslog-protocol
  structured data format for this purpose.
- improved config info in startup message, now tells not only
  if it is listening remote on udp, but also for tcp. Also includes
  the port numbers. The previous startup message was misleading, because
  it did not say "remote reception" if rsyslogd was only listening via
  tcp (but not via udp).
- added a "how can you help" document to the doc set
---------------------------------------------------------------------------
Version 0.9.7 (RGer), 2005-08-15
- some of the previous doc files (like INSTALL) did not properly
  reflect the changes to the build process and the new doc. Fixed
  that.
- changed syslogd.c so that when compiled without database support,
  an error message is displayed when a database action is detected
  in the config file (previously this was used as an user rule ;))
- fixed a bug in the os-specific Makefiles which caused MySQL
  support to not be compiled, even if selected
---------------------------------------------------------------------------
Version 0.9.6 (RGer), 2005-08-09
- greatly enhanced documentation. Now available in html format in
  the "doc" folder and FreeBSD. Finally includes an install howto.
- improved MySQL error messages a little - they now show up as log
  messages, too (formerly only in debug mode)
- added the ability to specify the listen port for udp syslog.
  WARNING: This introduces an incompatibility. Formerly, udp
  syslog was enabled by the -r command line option. Now, it is
  "-r [port]", which is consistent with the tcp listener. However,
  just -r will now return an error message.
- added sample startup scripts for Debian and FreeBSD
- added support for easy feature selection in the makefile. Un-
  fortunately, this also means I needed to spilt the make file
  for different OS and distros. There are some really bad syntax
  differences between FreeBSD and Linux make.
---------------------------------------------------------------------------
Version 0.9.5 (RGer), 2005-08-01
- the "semicolon bug" was actually not (fully) solved in 0.9.4. One
  part of the bug was solved, but another still existed. This one
  is fixed now, too.
- the "semicolon bug" actually turned out to be a more generic bug.
  It appeared whenever an invalid template name was given. With some
  selector actions, rsyslogd dumped core, with other it "just" had
  a small ressource leak with others all worked well. These anomalies
  are now fixed. Note that they only appeared during system initaliziation
  once the system was running, nothing bad happened.
- improved error reporting for template errors on startup. They are now
  shown on the console and the start-up tty. Formerly, they were only
  visible in debug mode.
- support for multiple instances of rsyslogd on a single machine added
- added new option "-o" --> omit local unix domain socket. This option
  enables rsyslogd NOT to listen to the local socket. This is most
  helpful when multiple instances of rsyslogd (or rsyslogd and another
  syslogd) shall run on a single system.
- added new option "-i <pidfile>" which allows to specify the pidfile.
  This is needed when multiple instances of rsyslogd are to be run.
- the new project home page is now online at www.rsyslog.com
---------------------------------------------------------------------------
Version 0.9.4 (RGer), 2005-07-25
- finally added the TCP sender. It now supports non-blocking mode, no
  longer disabling message reception during connect. As it is now, it
  is usable in production. The code could be more sophisticated, but
  I've kept it short in anticipation of the move to liblogging, which
  will lead to the removal of the code just written ;)
- the "exiting on signal..." message still had the "syslogd" name in 
  it. Changed this to "rsyslogd", as we do not have a large user base
  yet, this should pose no problem.
- fixed "the semiconlon" bug. rsyslogd dumped core if a write-db action
  was specified but no semicolon was given after the password (an empty
  template was ok, but the semicolon needed to be present).
- changed a default for traditional output format. During testing, it
  was seen that the timestamp written to file in default format was
  the time of message reception, not the time specified in the TIMESTAMP
  field of the message itself. Traditionally, the message TIMESTAMP is
  used and this has been changed now.
---------------------------------------------------------------------------
Version 0.9.3 (RGer), 2005-07-19
- fixed a bug in the message parser. In June, the RFC 3164 timestamp
  was not correctly parsed (yes, only in June and some other months,
  see the code comment to learn why...)
- added the ability to specify the destination port when forwarding
  syslog messages (both for TCP and UDP)
- added an very experimental TCP sender (activated by
  @@machine:port in config). This is not yet for production use. If
  the receiver is not alive, rsyslogd will wait quite some time until
  the connection request times out, which most probably leads to
  loss of incoming messages.

---------------------------------------------------------------------------
Version 0.9.2 (RGer), around 2005-07-06
- I intended to change the maxsupported message size to 32k to
  support IHE - but given the memory inefficiency in the usual use
  cases, I have not done this. I have, however, included very
  specific instructions on how to do this in the source code. I have
  also done some testing with 32k messages, so you can change the
  max size without taking too much risk.
- added a syslog/tcp receiver; we now can receive messages via
  plain tcp, but we can still send only via UDP. The syslog/tcp
  receiver is the primary enhancement of this release.
- slightly changed some error messages that contained a spurios \n at
  the end of the line (which gives empty lines in your log...)

---------------------------------------------------------------------------
Version 0.9.1 (RGer)
- fixed code so that it compiles without errors under FreeBSD
- removed now unused function "allocate_log()" from syslogd.c
- changed the make file so that it contains more defines for
  different environments (in the long term, we need a better
  system for disabling/enabling features...)
- changed some printf's printing off_t types to %lld and
  explicit (long long) casts. I tried to figure out the exact type,
  but did not succeed in this. In the worst case, ultra-large peta-
  byte files will now display funny informational messages on rollover,
  something I think we can live with for the neersion 3.11.2 (rgerhards), 2008-02-??
---------------------------------------------------------------------------
Version 3.11.1 (rgerhards), 2008-02-12
- SNMP trap sender added thanks to Andre Lorbach (omsnmp)
- added input-plugin interface specification in form of a (copy) template
  input module
- applied documentation fix by Michael Biebl -- many thanks!
- bugfix: immark did not have MARK flags set...
- added x-info field to rsyslogd startup/shutdown message. Hopefully
  points users to right location for further info (many don't even know
  they run rsyslog ;))
- bugfix: trailing ":" of tag was lost while parsing legacy syslog messages
  without timestamp - thanks to Anders Blomdell for providing a patch!
- fixed a bug in stringbuf.c related to STRINGBUF_TRIM_ALLOCSIZE, which
  wasn't supposed to be used with rsyslog. Put a warning message up that
  tells this feature is not tested and probably not worth the effort.
  Thanks to Anders Blomdell fro bringing this to our attention
- somewhat improved performance of string buffers
- fixed bug that caused invalid treatment of tabs (HT) in rsyslog.conf
- bugfix: setting for $EscapeCopntrolCharactersOnReceive was not 
  properly initialized
- clarified usage of space-cc property replacer option
- improved abort diagnostic handler
- some initial effort for malloc/free runtime debugging support
- bugfix: using dynafile actions caused rsyslogd abort
- fixed minor man errors thanks to Michael Biebl
---------------------------------------------------------------------------
Version 3.11.0 (rgerhards), 2008-01-31
- implemented queued actions
- implemented simple rate limiting for actions
- implemented deliberate discarding of lower priority messages over higher
  priority ones when a queue runs out of space
- implemented disk quotas for disk queues
- implemented the $ActionResumeRetryCount config directive
- added $ActionQueueFilename config directive
- added $ActionQueueSize config directive
- added $ActionQueueHighWaterMark config directive
- added $ActionQueueLowWaterMark config directive
- added $ActionQueueDiscardMark config directive
- added $ActionQueueDiscardSeverity config directive
- added $ActionQueueCheckpointInterval config directive
- added $ActionQueueType config directive
- added $ActionQueueWorkerThreads config directive
- added $ActionQueueTimeoutshutdown config directive
- added $ActionQueueTimeoutActionCompletion config directive
- added $ActionQueueTimeoutenQueue config directive
- added $ActionQueueTimeoutworkerThreadShutdown config directive
- added $ActionQueueWorkerThreadMinimumMessages config directive
- added $ActionQueueMaxFileSize config directive
- added $ActionQueueSaveonShutdown config directive
- addded $ActionQueueDequeueSlowdown config directive
- addded $MainMsgQueueDequeueSlowdown config directive
- bugfix: added forgotten docs to package
- improved debugging support
- fixed a bug that caused $MainMsgQueueCheckpointInterval to work incorrectly
- when a long-running action needs to be cancelled on shutdown, the message
  that was processed by it is now preserved. This finishes support for
  guaranteed delivery of messages (if the output supports it, of course)
- fixed bug in output module interface, see
  http://sourceforge.net/tracker/index.php?func=detail&aid=1881008&group_id=123448&atid=696552
- changed the ommysql output plugin so that the (lengthy) connection
  initialization now takes place in message processing. This works much
  better with the new queued action mode (fast startup)
- fixed a bug that caused a potential hang in file and fwd output module
  varmojfekoj provided the patch - many thanks!
- bugfixed stream class offset handling on 32bit platforms
---------------------------------------------------------------------------
Version 3.10.3 (rgerhards), 2008-01-28
- fixed a bug with standard template definitions (not a big deal) - thanks
  to varmojfekoj for spotting it
- run-time instrumentation added
- implemented disk-assisted queue mode, which enables on-demand disk
  spooling if the queue's in-memory queue is exhausted
- implemented a dynamic worker thread pool for processing incoming
  messages; workers are started and shut down as need arises
- implemented a run-time instrumentation debug package
- implemented the $MainMsgQueueSaveOnShutdown config directive
- implemented the $MainMsgQueueWorkerThreadMinimumMessages config directive
- implemented the $MainMsgQueueTimeoutWorkerThreadShutdown config directive
---------------------------------------------------------------------------
Version 3.10.2 (rgerhards), 2008-01-14
- added the ability to keep stop rsyslogd without the need to drain
  the main message queue. In disk queue mode, rsyslog continues to
  run from the point where it stopped. In case of a system failure, it
  continues to process messages from the last checkpoint.
- fixed a bug that caused a segfault on startup when no $WorkDir directive
  was specified in rsyslog.conf
- provided more fine-grain control over shutdown timeouts and added a
  way to specify the enqueue timeout when the main message queue is full
- implemented $MainMsgQueueCheckpointInterval config directive
- implemented $MainMsgQueueTimeoutActionCompletion config directive
- implemented $MainMsgQueueTimeoutEnqueue config directive
- implemented $MainMsgQueueTimeoutShutdown config directive
---------------------------------------------------------------------------
Version 3.10.1 (rgerhards), 2008-01-10
- implemented the "disk" queue mode. However, it currently is of very
  limited use, because it does not support persistence over rsyslogd
  runs. So when rsyslogd is stopped, the queue is drained just as with
  the in-memory queue modes. Persistent queues will be a feature of
  the next release.
- performance-optimized string class, should bring an overall improvement
- fixed a memory leak in imudp -- thanks to varmojfekoj for the patch
- fixed a race condition that could lead to a rsyslogd hang when during
  HUP or termination
- done some doc updates
- added $WorkDirectory config directive
- added $MainMsgQueueFileName config directive
- added $MainMsgQueueMaxFileSize config directive
---------------------------------------------------------------------------
Version 3.10.0 (rgerhards), 2008-01-07
- implemented input module interface and initial input modules
- enhanced threading for input modules (each on its own thread now)
- ability to bind UDP listeners to specific local interfaces/ports and
  ability to run multiple of them concurrently
- added ability to specify listen IP address for UDP syslog server
- license changed to GPLv3
- mark messages are now provided by loadble module immark
- rklogd is no longer provided. Its functionality has now been taken over
  by imklog, a loadable input module. This offers a much better integration
  into rsyslogd and makes sure that the kernel logger process is brought
  up and down at the appropriate times
- enhanced $IncludeConfig directive to support wildcard characters
  (thanks to Michael Biebl)
- all inputs are now implemented as loadable plugins
- enhanced threading model: each input module now runs on its own thread
- enhanced message queue which now supports different queueing methods
  (among others, this can be used for performance fine-tuning)
- added a large number of new configuration directives for the new
  input modules
- enhanced multi-threading utilizing a worker thread pool for the
  main message queue
- compilation without pthreads is no longer supported
- much cleaner code due to new objects and removal of single-threading
  mode
---------------------------------------------------------------------------
Version 2.0.1 STABLE (rgerhards), 2008-01-24
- fixed a bug in integer conversion - but this function was never called,
  so it is not really a useful bug fix ;)
- fixed a bug with standard template definitions (not a big deal) - thanks
  to varmojfekoj for spotting it
- fixed a bug that caused a potential hang in file and fwd output module
  varmojfekoj provided the patch - many thanks!
---------------------------------------------------------------------------
Version 2.0.0 STABLE (rgerhards), 2008-01-02
- re-release of 1.21.2 as STABLE with no modifications except some
  doc updates
---------------------------------------------------------------------------
Version 1.21.2 (rgerhards), 2007-12-28
- created a gss-api output module. This keeps GSS-API code and
  TCP/UDP code separated. It is also important for forward-
  compatibility with v3. Please note that this change breaks compatibility
  with config files created for 1.21.0 and 1.21.1 - this was considered
  acceptable.
- fixed an error in forwarding retry code (could lead to message corruption
  but surfaced very seldom)
- increased portability for older platforms (AI_NUMERICSERV moved)
- removed socket leak in omfwd.c
- cross-platform patch for GSS-API compile problem on some platforms
  thanks to darix for the patch!
---------------------------------------------------------------------------
Version 1.21.1 (rgerhards), 2007-12-23
- small doc fix for $IncludeConfig
- fixed a bug in llDestroy()
- bugfix: fixing memory leak when message queue is full and during
  parsing. Thanks to varmojfekoj for the patch.
- bugfix: when compiled without network support, unix sockets were
  not properply closed
- bugfix: memory leak in cfsysline.c/doGetWord() fixed
---------------------------------------------------------------------------
Version 1.21.0 (rgerhards), 2007-12-19
- GSS-API support for syslog/TCP connections was added. Thanks to
  varmojfekoj for providing the patch with this functionality
- code cleanup
- enhanced $IncludeConfig directive to support wildcard filenames
- changed some multithreading synchronization
---------------------------------------------------------------------------
Version 1.20.1 (rgerhards), 2007-12-12
- corrected a debug setting that survived release. Caused TCP connections
  to be retried unnecessarily often.
- When a hostname ACL was provided and DNS resolution for that name failed,
  ACL processing was stopped at that point. Thanks to mildew for the patch.
  Fedora Bugzilla: http://bugzilla.redhat.com/show_bug.cgi?id=395911
- fixed a potential race condition, see link for details:
  http://rgerhards.blogspot.com/2007/12/rsyslog-race-condition.html
  Note that the probability of problems from this bug was very remote
- fixed a memory leak that happend when PostgreSQL date formats were
  used
---------------------------------------------------------------------------
Version 1.20.0 (rgerhards), 2007-12-07
- an output module for postgres databases has been added. Thanks to
  sur5r for contributing this code
- unloading dynamic modules has been cleaned up, we now have a
  real implementation and not just a dummy "good enough for the time
  being".
- enhanced platform independence - thanks to Bartosz Kuzma and Michael
  Biebl for their very useful contributions
- some general code cleanup (including warnings on 64 platforms, only)
---------------------------------------------------------------------------
Version 1.19.12 (rgerhards), 2007-12-03
- cleaned up the build system (thanks to Michael Biebl for the patch)
- fixed a bug where ommysql was still not compiled with -pthread option
---------------------------------------------------------------------------
Version 1.19.11 (rgerhards), 2007-11-29
- applied -pthread option to build when building for multi-threading mode
  hopefully solves an issue with segfaulting
---------------------------------------------------------------------------
Version 1.19.10 (rgerhards), 2007-10-19
- introdcued the new ":modulename:" syntax for calling module actions
  in selector lines; modified ommysql to support it. This is primarily
  an aid for further modules and a prequisite to actually allow third
  party modules to be created.
- minor fix in slackware startup script, "-r 0" is now "-r0"
- updated rsyslogd doc set man page; now in html format
- undid creation of a separate thread for the main loop -- this did not
  turn out to be needed or useful, so reduce complexity once again.
- added doc fixes provided by Michael Biebl - thanks
---------------------------------------------------------------------------
Version 1.19.9 (rgerhards), 2007-10-12
- now packaging system which again contains all components in a single
  tarball
- modularized main() a bit more, resulting in less complex code
- experimentally added an additional thread - will see if that affects
  the segfault bug we experience on some platforms. Note that this change
  is scheduled to be removed again later.
---------------------------------------------------------------------------
Version 1.19.8 (rgerhards), 2007-09-27
- improved repeated message processing
- applied patch provided by varmojfekoj to support building ommysql
  in its own way (now also resides in a plugin subdirectory);
  ommysql is now a separate package
- fixed a bug in cvthname() that lead to message loss if part
  of the source hostname would have been dropped
- created some support for distributing ommysql together with the
  main rsyslog package. I need to re-think it in the future, but
  for the time being the current mode is best. I now simply include
  one additional tarball for ommysql inside the main distribution.
  I look forward to user feedback on how this should be done best. In the
  long term, a separate project should be spawend for ommysql, but I'd
  like to do that only after the plugin interface is fully stable (what
  it is not yet).
---------------------------------------------------------------------------
Version 1.19.7 (rgerhards), 2007-09-25
- added code to handle situations where senders send us messages ending with
  a NUL character. It is now simply removed. This also caused trailing LF
  reduction to fail, when it was followed by such a NUL. This is now also
  handled.
- replaced some non-thread-safe function calls by their thread-safe
  counterparts
- fixed a minor memory leak that occured when the %APPNAME% property was
  used (I think nobody used that in practice)
- fixed a bug that caused signal handlers in cvthname() not to be restored when
  a malicious pointer record was detected and processing of the message been
  stopped for that reason (this should be really rare and can not be related
  to the segfault bug we are hunting).
- fixed a bug in cvthname that lead to passing a wrong parameter - in
  practice, this had no impact.
- general code cleanup (e.g. compiler warnings, comments)
---------------------------------------------------------------------------
Version 1.19.6 (rgerhards), 2007-09-11
- applied patch by varmojfekoj to change signal handling to the new
  sigaction API set (replacing the depreciated signal() calls and its
  friends.
- fixed a bug that in --enable-debug mode caused an assertion when the
  discard action was used
- cleaned up compiler warnings
- applied patch by varmojfekoj to FIX a bug that could cause 
  segfaults if empty properties were processed using modifying
  options (e.g. space-cc, drop-cc)
- fixed man bug: rsyslogd supports -l option
---------------------------------------------------------------------------
Version 1.19.5 (rgerhards), 2007-09-07
- changed part of the CStr interface so that better error tracking
  is provided and the calling sequence is more intuitive (there were
  invalid calls based on a too-weired interface)
- (hopefully) fixed some remaining bugs rooted in wrong use of 
  the CStr class. These could lead to program abort.
- applied patch by varmojfekoj two fix two potential segfault situations
- added $ModDir config directive
- modified $ModLoad so that an absolute path may be specified as
  module name (e.g. /rsyslog/ommysql.so)
---------------------------------------------------------------------------
Version 1.19.4 (rgerhards/varmojfekoj), 2007-09-04
- fixed a number of small memory leaks - thanks varmojfekoj for patching
- fixed an issue with CString class that could lead to rsyslog abort
  in tplToString() - thanks varmojfekoj for patching
- added a man-version of the config file documenation - thanks to Michel
  Samia for providing the man file
- fixed bug: a template like this causes an infinite loop:
  $template opts,"%programname:::a,b%"
  thanks varmojfekoj for the patch
- fixed bug: case changing options crash freeing the string pointer
  because they modify it: $template opts2,"%programname::1:lowercase%"
  thanks varmojfekoj for the patch
---------------------------------------------------------------------------
Version 1.19.3 (mmeckelein/varmojfekoj), 2007-08-31
- small mem leak fixed (after calling parseSelectorAct) - Thx varmojkekoj
- documentation section "Regular File" und "Blocks" updated
- solved an issue with dynamic file generation - Once again many thanks
  to varmojfekoj
- the negative selector for program name filter (Blocks) does not work as
  expected - Thanks varmojfekoj for patching
- added forwarding information to sysklogd (requires special template)
  to config doc
---------------------------------------------------------------------------
Version 1.19.2 (mmeckelein/varmojfekoj), 2007-08-28
- a specifically formed message caused a segfault - Many thanks varmojfekoj
  for providing a patch
- a typo and a weird condition are fixed in msg.c - Thanks again
  varmojfekoj 
- on file creation the file was always owned by root:root. This is fixed
  now - Thanks ypsa for solving this issue
---------------------------------------------------------------------------
Version 1.19.1 (mmeckelein), 2007-08-22
- a bug that caused a high load when a TCP/UDP connection was closed is 
  fixed now - Thanks mildew for solving this issue
- fixed a bug which caused a segfault on reinit - Thx varmojfekoj for the
  patch
- changed the hardcoded module path "/lib/rsyslog" to $(pkglibdir) in order
  to avoid trouble e.g. on 64 bit platforms (/lib64) - many thanks Peter
  Vrabec and darix, both provided a patch for solving this issue
- enhanced the unloading of modules - thanks again varmojfekoj
- applied a patch from varmojfekoj which fixes various little things in
  MySQL output module
---------------------------------------------------------------------------
Version 1.19.0 (varmojfekoj/rgerhards), 2007-08-16
- integrated patch from varmojfekoj to make the mysql module a loadable one
  many thanks for the patch, MUCH appreciated
---------------------------------------------------------------------------
Version 1.18.2 (rgerhards), 2007-08-13
- fixed a bug in outchannel code that caused templates to be incorrectly
  parsed
- fixed a bug in ommysql that caused a wrong ";template" missing message
- added some code for unloading modules; not yet fully complete (and we do
  not yet have loadable modules, so this is no problem)
- removed debian subdirectory by request of a debian packager (this is a special
  subdir for debian and there is also no point in maintaining it when there
  is a debian package available - so I gladly did this) in some cases
- improved overall doc quality (some pages were quite old) and linked to
  more of the online resources.
- improved /contrib/delete_mysql script by adding a host option and some
  other minor modifications
---------------------------------------------------------------------------
Version 1.18.1 (rgerhards), 2007-08-08
- applied a patch from varmojfekoj which solved a potential segfault
  of rsyslogd on HUP
- applied patch from Michel Samia to fix compilation when the pthreads
  feature is disabled
- some code cleanup (moved action object to its own file set)
- add config directive $MainMsgQueueSize, which now allows to configure the
  queue size dynamically
- all compile-time settings are now shown in rsyslogd -v, not just the
  active ones
- enhanced performance a little bit more
- added config file directive $ActionResumeInterval
- fixed a bug that prevented compilation under debian sid
- added a contrib directory for user-contributed useful things
---------------------------------------------------------------------------
Version 1.18.0 (rgerhards), 2007-08-03
- rsyslog now supports fallback actions when an action did not work. This
  is a great feature e.g. for backup database servers or backup syslog
  servers
- modified rklogd to only change the console log level if -c is specified
- added feature to use multiple actions inside a single selector
- implemented $ActionExecOnlyWhenPreviousIsSuspended config directive
- error messages during startup are now spit out to the configured log
  destinations
---------------------------------------------------------------------------
Version 1.17.6 (rgerhards), 2007-08-01
- continued to work on output module modularization - basic stage of
  this work is now FINISHED
- fixed bug in OMSRcreate() - always returned SR_RET_OK
- fixed a bug that caused ommysql to always complain about missing
  templates
- fixed a mem leak in OMSRdestruct - freeing the object itself was
  forgotten - thanks to varmojfekoj for the patch
- fixed a memory leak in syslogd/init() that happend when the config
  file could not be read - thanks to varmojfekoj for the patch
- fixed insufficient memory allocation in addAction() and its helpers.
  The initial fix and idea was developed by mildew, I fine-tuned
  it a bit. Thanks a lot for the fix, I'd probably had pulled out my
  hair to find the bug...
- added output of config file line number when a parsing error occured
- fixed bug in objomsr.c that caused program to abort in debug mode with
  an invalid assertion (in some cases)
- fixed a typo that caused the default template for MySQL to be wrong.
  thanks to mildew for catching this.
- added configuration file command $DebugPrintModuleList and
  $DebugPrintCfSysLineHandlerList
- fixed an invalid value for the MARK timer - unfortunately, there was
  a testing aid left in place. This resulted in quite frequent MARK messages
- added $IncludeConfig config directive
- applied a patch from mildew to prevent rsyslogd from freezing under heavy
  load. This could happen when the queue was full. Now, we drop messages
  but rsyslogd remains active.
---------------------------------------------------------------------------
Version 1.17.5 (rgerhards), 2007-07-30
- continued to work on output module modularization
- fixed a missing file bug - thanks to Andrea Montanari for reporting
  this problem
- fixed a problem with shutting down the worker thread and freeing the
  selector_t list - this caused messages to be lost, because the
  message queue was not properly drained before the selectors got
  destroyed.
---------------------------------------------------------------------------
Version 1.17.4 (rgerhards), 2007-07-27
- continued to work on output module modularization
- fixed a situation where rsyslogd could create zombie processes
  thanks to mildew for the patch
- applied patch from Michel Samia to fix compilation when NOT
  compiled for pthreads
---------------------------------------------------------------------------
Version 1.17.3 (rgerhards), 2007-07-25
- continued working on output module modularization
- fixed a bug that caused rsyslogd to segfault on exit (and
  probably also on HUP), when there was an unsent message in a selector
  that required forwarding and the dns lookup failed for that selector
  (yes, it was pretty unlikely to happen;))
  thanks to varmojfekoj <varmojfekoj@gmail.com> for the patch
- fixed a memory leak in config file parsing and die()
  thanks to varmojfekoj <varmojfekoj@gmail.com> for the patch
- rsyslogd now checks on startup if it is capable to performa any work
  at all. If it cant, it complains and terminates
  thanks to Michel Samia for providing the patch!
- fixed a small memory leak when HUPing syslogd. The allowed sender
  list now gets freed. thanks to mildew for the patch.
- changed the way error messages in early startup are logged. They
  now do no longer use the syslogd code directly but are rather
  send to stderr.
---------------------------------------------------------------------------
Version 1.17.2 (rgerhards), 2007-07-23
- made the port part of the -r option optional. Needed for backward
  compatibility with sysklogd
- replaced system() calls with something more reasonable. Please note that
  this might break compatibility with some existing configuration files.
  We accept this in favour of the gained security.
- removed a memory leak that could occur if timegenerated was used in
  RFC 3164 format in templates
- did some preparation in msg.c for advanced multithreading - placed the
  hooks, but not yet any active code
- worked further on modularization
- added $ModLoad MySQL (dummy) config directive
- added DropTrailingLFOnReception config directive
---------------------------------------------------------------------------
Version 1.17.1 (rgerhards), 2007-07-20
- fixed a bug that caused make install to install rsyslogd and rklogd under
  the wrong names
- fixed bug that caused $AllowedSenders to handle IPv6 scopes incorrectly;
  also fixed but that could grabble $AllowedSender wildcards. Thanks to
  mildew@gmail.com for the patch
- minor code cleanup - thanks to Peter Vrabec for the patch
- fixed minimal memory leak on HUP (caused by templates)
  thanks to varmojfekoj <varmojfekoj@gmail.com> for the patch
- fixed another memory leak on HUPing and on exiting rsyslogd
  again thanks to varmojfekoj <varmojfekoj@gmail.com> for the patch
- code cleanup (removed compiler warnings)
- fixed portability bug in configure.ac - thanks to Bartosz Kuźma for patch
- moved msg object into its own file set
- added the capability to continue trying to write log files when the
  file system is full. Functionality based on patch by Martin Schulze
  to sysklogd package.
---------------------------------------------------------------------------
Version 1.17.0 (RGer), 2007-07-17
- added $RepeatedLineReduction config parameter
- added $EscapeControlCharactersOnReceive config parameter
- added $ControlCharacterEscapePrefix config parameter
- added $DirCreateMode config parameter
- added $CreateDirs config parameter
- added $DebugPrintTemplateList config parameter
- added $ResetConfigVariables config parameter
- added $FileOwner config parameter
- added $FileGroup config parameter
- added $DirOwner config parameter
- added $DirGroup config parameter
- added $FailOnChownFailure config parameter
- added regular expression support to the filter engine
  thanks to Michel Samia for providing the patch!
- enhanced $AllowedSender functionality. Credits to mildew@gmail.com for
  the patch doing that
  - added IPv6 support
  - allowed DNS hostnames
  - allowed DNS wildcard names
- added new option $DropMsgsWithMaliciousDnsPTRRecords
- added autoconf so that rfc3195d, rsyslogd and klogd are stored to /sbin
- added capability to auto-create directories with dynaFiles
---------------------------------------------------------------------------
Version 1.16.0 (RGer/Peter Vrabec), 2007-07-13 - The Friday, 13th Release ;)
- build system switched to autotools
- removed SYSV preprocessor macro use, replaced with autotools equivalents
- fixed a bug that caused rsyslogd to segfault when TCP listening was
  disabled and it terminated
- added new properties "syslogfacility-text" and "syslogseverity-text"
  thanks to varmojfekoj <varmojfekoj@gmail.com> for the patch
- added the -x option to disable hostname dns reslution
  thanks to varmojfekoj <varmojfekoj@gmail.com> for the patch
- begun to better modularize syslogd.c - this is an ongoing project; moved
  type definitions to a separate file
- removed some now-unused fields from struct filed
- move file size limit fields in struct field to the "right spot" (the file
  writing part of the union - f_un.f_file)
- subdirectories linux and solaris are no longer part of the distribution
  package. This is not because we cease support for them, but there are no
  longer any files in them after the move to autotools
---------------------------------------------------------------------------
Version 1.15.1 (RGer), 2007-07-10
- fixed a bug that caused a dynaFile selector to stall when there was
  an open error with one file 
- improved template processing for dynaFiles; templates are now only
  looked up during initialization - speeds up processing
- optimized memory layout in struct filed when compiled with MySQL
  support
- fixed a bug that caused compilation without SYSLOG_INET to fail
- re-enabled the "last message repeated n times" feature. This
  feature was not taken care of while rsyslogd evolved from sysklogd
  and it was more or less defunct. Now it is fully functional again.
- added system properties: $NOW, $YEAR, $MONTH, $DAY, $HOUR, $MINUTE
- fixed a bug in iovAsString() that caused a memory leak under stress
  conditions (most probably memory shortage). This was unlikely to
  ever happen, but it doesn't hurt doing it right
- cosmetic: defined type "uchar", change all unsigned chars to uchar
---------------------------------------------------------------------------
Version 1.15.0 (RGer), 2007-07-05
- added ability to dynamically generate file names based on templates
  and thus properties. This was a much-requested feature. It makes
  life easy when it e.g. comes to splitting files based on the sender
  address.
- added $umask and $FileCreateMode config file directives
- applied a patch from Bartosz Kuzma to compile cleanly under NetBSD
- checks for extra (unexpected) characters in system config file lines
  have been added
- added IPv6 documentation - was accidently missing from CVS
- begun to change char to unsigned char
---------------------------------------------------------------------------
Version 1.14.2 (RGer), 2007-07-03
** this release fixes all known nits with IPv6 **
- restored capability to do /etc/service lookup for "syslog"
  service when -r 0 was given
- documented IPv6 handling of syslog messages
- integrate patch from Bartosz Kuźma to make rsyslog compile under
  Solaris again (the patch replaced a strndup() call, which is not
  available under Solaris
- improved debug logging when waiting on select
- updated rsyslogd man page with new options (-46A)
---------------------------------------------------------------------------
Version 1.14.1 (RGer/Peter Vrabec), 2007-06-29
- added Peter Vrabec's patch for IPv6 TCP
- prefixed all messages send to stderr in rsyslogd with "rsyslogd: "
---------------------------------------------------------------------------
Version 1.14.0 (RGer/Peter Vrabec), 2007-06-28
- Peter Vrabec provided IPv6 for rsyslog, so we are now IPv6 enabled
  IPv6 Support is currently for UDP only, TCP is to come soon.
  AllowedSender configuration does not yet work for IPv6.
- fixed code in iovCreate() that broke C's strict aliasing rules 
- fixed some char/unsigned char differences that forced the compiler
  to spit out warning messages
- updated the Red Hat init script to fix a known issue (thanks to
  Peter Vrabec)
---------------------------------------------------------------------------
Version 1.13.5 (RGer), 2007-06-22
- made the TCP session limit configurable via command line switch
  now -t <port>,<max sessions>
- added man page for rklogd(8) (basically a copy from klogd, but now
  there is one...)
- fixed a bug that caused internal messages (e.g. rsyslogd startup) to
  appear without a tag.
- removed a minor memory leak that occurred when TAG processing requalified
  a HOSTNAME to be a TAG (and a TAG already was set).
- removed potential small memory leaks in MsgSet***() functions. There
  would be a leak if a property was re-set, something that happened
  extremely seldom.
---------------------------------------------------------------------------
Version 1.13.4 (RGer), 2007-06-18
- added a new property "PRI-text", which holds the PRI field in
  textual form (e.g. "syslog.info")
- added alias "syslogseverity" for "syslogpriority", which is a
  misleading property name that needs to stay for historical
  reasons (and backward-compatility)
- added doc on how to record PRI value in log file
- enhanced signal handling in klogd, including removal of an unsafe
  call to the logging system during signal handling
---------------------------------------------------------------------------
Version 1.13.3 (RGer), 2007-06-15
- create a version of syslog.c from scratch. This is now
  - highly optimized for rsyslog
  - removes an incompatible license problem as the original
    version had a BSD license with advertising clause
  - fixed in the regard that rklogd will continue to work when
    rsysogd has been restarted (the original version, as well
    as sysklogd, will remain silent then)
  - solved an issue with an extra NUL char at message end that the
    original version had
- applied some changes to klogd to care for the new interface
- fixed a bug in syslogd.c which prevented compiling under debian
---------------------------------------------------------------------------
Version 1.13.2 (RGer), 2007-06-13
- lib order in makefile patched to facilitate static linking - thanks
  to Bennett Todd for providing the patch
- Integrated a patch from Peter Vrabec (pvrabec@redheat.com):
  - added klogd under the name of rklogd (remove dependency on
    original sysklogd package
  - createDB.sql now in UTF
  - added additional config files for use on Red Hat
---------------------------------------------------------------------------
Version 1.13.1 (RGer), 2007-02-05
- changed the listen backlog limit to a more reasonable value based on
  the maximum number of TCP connections configurd (10% + 5) - thanks to Guy
  Standen for the hint (actually, the limit was 5 and that was a 
  left-over from early testing).
- fixed a bug in makefile which caused DB-support to be disabled when
  NETZIP support was enabled
- added the -e option to allow transmission of every message to remote
  hosts (effectively turns off duplicate message suppression)
- (somewhat) improved memory consumption when compiled with MySQL support
- looks like we fixed an incompatibility with MySQL 5.x and above software
  At least in one case, the remote server name was destroyed, leading to 
  a connection failure. The new, improved code does not have this issue and
  so we see this as solved (the new code is generally somewhat better, so
  there is a good chance we fixed this incompatibility).
---------------------------------------------------------------------------
Version 1.13.0 (RGer), 2006-12-19
- added '$' as ToPos proptery replacer specifier - means "up to the
  end of the string"
- property replacer option "escape-cc", "drop-cc" and "space-cc"  added
- changed the handling of \0 characters inside syslog messages. We now
  consistently escape them to "#000". This is somewhat recommended in
  the draft-ietf-syslog-protocol-19 draft. While the real recomendation
  is to not escape any characters at all, we can not do this without
  considerable modification of the code. So we escape it to "#000", which
  is consistent with a sample found in the Internet-draft.
- removed message glue logic (see printchopped() comment for details)
  Also caused removal of parts table and thus some improvements in
  memory usage.
- changed the default MAXLINE to 2048 to take care of recent syslog
  standardization efforts (can easily be changed in syslogd.c)
- added support for byte-counted TCP syslog messages (much like
  syslog-transport-tls-05 Internet Draft). This was necessary to
  support compression over TCP.
- added support for receiving compressed syslog messages
- added support for sending compressed syslog messages
- fixed a bug where the last message in a syslog/tcp stream was
  lost if it was not properly terminated by a LF character
---------------------------------------------------------------------------
Version 1.12.3 (RGer), 2006-10-04
- implemented some changes to support Solaris (but support is not
  yet complete)
- commented out (via #if 0) some methods that are currently not being use
  but should be kept for further us
- added (interim) -u 1 option to turn off hostname and tag parsing
- done some modifications to better support Fedora
- made the field delimiter inside property replace configurable via
  template
- fixed a bug in property replacer: if fields were used, the delimitor
  became part of the field. Up until now, this was barely noticable as 
  the delimiter as TAB only and thus invisible to a human. With other
  delimiters available now, it quickly showed up. This bug fix might cause
  some grief to existing installations if they used the extra TAB for
  whatever reasons - sorry folks... Anyhow, a solution is easy: just add
  a TAB character contstant into your template. Thus, there has no attempt
  been made to do this in a backwards-compatible way.
---------------------------------------------------------------------------
Version 1.12.2 (RGer), 2006-02-15
- fixed a bug in the RFC 3339 date formatter. An extra space was added
  after the actual timestamp
- added support for providing high-precision RFC3339 timestamps for
  (rsyslogd-)internally-generated messages
- very (!) experimental support for syslog-protocol internet draft
  added (the draft is experimental, the code is solid ;))
- added support for field-extracting in the property replacer
- enhanced the legacy-syslog parser so that it can interpret messages
  that do not contain a TIMESTAMP
- fixed a bug that caused the default socket (usually /dev/log) to be
  opened even when -o command line option was given
- fixed a bug in the Debian sample startup script - it caused rsyslogd
  to listen to remote requests, which it shouldn't by default
---------------------------------------------------------------------------
Version 1.12.1 (RGer), 2005-11-23
- made multithreading work with BSD. Some signal-handling needed to be
  restructured. Also, there might be a slight delay of up to 10 seconds
  when huping and terminating rsyslogd under BSD
- fixed a bug where a NULL-pointer was passed to printf() in logmsg().
- fixed a bug during "make install" where rc3195d was not installed
  Thanks to Bennett Todd for spotting this.
- fixed a bug where rsyslogd dumped core when no TAG was found in the
  received message
- enhanced message parser so that it can deal with missing hostnames
  in many cases (may not be totally fail-safe)
- fixed a bug where internally-generated messages did not have the correct
  TAG
---------------------------------------------------------------------------
Version 1.12.0 (RGer), 2005-10-26
- moved to a multi-threaded design. single-threading is still optionally
  available. Multi-threading is experimental!
- fixed a potential race condition. In the original code, marking was done
  by an alarm handler, which could lead to all sorts of bad things. This
  has been changed now. See comments in syslogd.c/domark() for details.
- improved debug output for property-based filters
- not a code change, but: I have checked all exit()s to make sure that
  none occurs once rsyslogd has started up. Even in unusual conditions
  (like low-memory conditions) rsyslogd somehow remains active. Of course,
  it might loose a message or two, but at least it does not abort and it
  can also recover when the condition no longer persists.
- fixed a bug that could cause loss of the last message received
  immediately before rsyslogd was terminated.
- added comments on thread-safety of global variables in syslogd.c
- fixed a small bug: spurios printf() when TCP syslog was used
- fixed a bug that causes rsyslogd to dump core on termination when one
  of the selector lines did not receive a message during the run (very
  unlikely)
- fixed an one-too-low memory allocation in the TCP sender. Could result
  in rsyslogd dumping core.
- fixed a bug with regular expression support (thanks to Andres Riancho)
- a little bit of code restructuring (especially main(), which was
  horribly large)
---------------------------------------------------------------------------
Version 1.11.1 (RGer), 2005-10-19
- support for BSD-style program name and host blocks
- added a new property "programname" that can be used in templates
- added ability to specify listen port for rfc3195d
- fixed a bug that rendered the "startswith" comparison operation
  unusable.
- changed more functions to "static" storage class to help compiler
  optimize (should have been static in the first place...)
- fixed a potential memory leak in the string buffer class destructor.
  As the destructur was previously never called, the leak did not actually
  appear.
- some internal restructuring in anticipation/preparation of minimal
  multi-threading support
- rsyslogd still shares some code with the sysklogd project. Some patches
  for this shared code have been brought over from the sysklogd CVS.
---------------------------------------------------------------------------
Version 1.11.0 (RGer), 2005-10-12
- support for receiving messages via RFC 3195; added rfc3195d for that
  purpose
- added an additional guard to prevent rsyslogd from aborting when the
  2gb file size limit is hit. While a user can configure rsyslogd to
  handle such situations, it would abort if that was not done AND large
  file support was not enabled (ok, this is hopefully an unlikely scenario)
- fixed a bug that caused additional Unix domain sockets to be incorrectly
  processed - could lead to message loss in extreme cases
---------------------------------------------------------------------------
Version 1.10.2 (RGer), 2005-09-27
- added comparison operations in property-based filters:
  * isequal
  * startswith
- added ability to negate all property-based filter comparison operations
  by adding a !-sign right in front of the operation name
- added the ability to specify remote senders for UDP and TCP
  received messages. Allows to block all but well-known hosts
- changed the $-config line directives to be case-INsensitive
- new command line option -w added: "do not display warnings if messages
  from disallowed senders are received"
- fixed a bug that caused rsyslogd to dump core when the compare value
  was not quoted in property-based filters
- fixed a bug in the new CStr compare function which lead to invalid
  results (fortunately, this function was not yet used widely)
- added better support for "debugging" rsyslog.conf property filters
  (only if -d switch is given)
- changed some function definitions to static, which eventually enables
  some compiler optimizations
- fixed a bug in MySQL code; when a SQL error occured, rsyslogd could
  run in a tight loop. This was due to invalid sequence of error reporting
  and is now fixed.
---------------------------------------------------------------------------
Version 1.10.1 (RGer), 2005-09-23
- added the ability to execute a shell script as an action.
  Thanks to Bjoern Kalkbrenner for providing the code!
- fixed a bug in the MySQL code; due to the bug the automatic one-time
  retry after an error did not happen - this lead to error message in
  cases where none should be seen (e.g. after a MySQL restart)
- fixed a security issue with SQL-escaping in conjunction with
  non-(SQL-)standard MySQL features.
---------------------------------------------------------------------------
Version 1.10.0 (RGer), 2005-09-20
  REMINDER: 1.10 is the first unstable version if the 1.x series!
- added the capability to filter on any property in selector lines
  (not just facility and priority)
- changed stringbuf into a new counted string class
- added support for a "discard" action. If a selector line with
  discard (~ character) is found, no selector lines *after* that
  line will be processed.
- thanks to Andres Riancho, regular expression support has been
  added to the template engine
- added the FROMHOST property in the template processor, which could
  previously not be obtained. Thanks to Cristian Testa for pointing
  this out and even providing a fix.
- added display of compile-time options to -v output
- performance improvement for production build - made some checks
  to happen only during debug mode
- fixed a problem with compiling on SUSE and - while doing so - removed
  the socket call to set SO_BSDCOMPAT in cases where it is obsolete.
---------------------------------------------------------------------------
Version 1.0.4 (RGer), 2006-02-01
- a small but important fix: the tcp receiver had two forgotten printf's
  in it that caused a lot of unnecessary output to stdout. This was
  important enough to justify a new release
---------------------------------------------------------------------------
Version 1.0.3 (RGer), 2005-11-14
- added an additional guard to prevent rsyslogd from aborting when the
  2gb file size limit is hit. While a user can configure rsyslogd to
  handle such situations, it would abort if that was not done AND large
  file support was not enabled (ok, this is hopefully an unlikely scenario)
- fixed a bug that caused additional Unix domain sockets to be incorrectly
  processed - could lead to message loss in extreme cases
- applied some patches available from the sysklogd project to code
  shared from there
- fixed a bug that causes rsyslogd to dump core on termination when one
  of the selector lines did not receive a message during the run (very
  unlikely)
- fixed an one-too-low memory allocation in the TCP sender. Could result
  in rsyslogd dumping core.
- fixed a bug in the TCP sender that caused the retry logic to fail
  after an error or receiver overrun
- fixed a bug in init() that could lead to dumping core
- fixed a bug that could lead to dumping core when no HOSTNAME or no TAG
  was present in the syslog message
---------------------------------------------------------------------------
Version 1.0.2 (RGer), 2005-10-05
- fixed an issue with MySQL error reporting. When an error occured,
  the MySQL driver went into an endless loop (at least in most cases).
---------------------------------------------------------------------------
Version 1.0.1 (RGer), 2005-09-23
- fixed a security issue with SQL-escaping in conjunction with
  non-(SQL-)standard MySQL features.
---------------------------------------------------------------------------
Version 1.0.0 (RGer), 2005-09-12
- changed install doc to cover daily cron scripts - a trouble source
- added rc script for slackware (provided by Chris Elvidge - thanks!) 
- fixed a really minor bug in usage() - the -r option was still
  reported as without the port parameter
---------------------------------------------------------------------------
Version 0.9.8 (RGer), 2005-09-05
- made startup and shutdown message more consistent and included the
  pid, so that they can be easier correlated. Used syslog-protocol
  structured data format for this purpose.
- improved config info in startup message, now tells not only
  if it is listening remote on udp, but also for tcp. Also includes
  the port numbers. The previous startup message was misleading, because
  it did not say "remote reception" if rsyslogd was only listening via
  tcp (but not via udp).
- added a "how can you help" document to the doc set
---------------------------------------------------------------------------
Version 0.9.7 (RGer), 2005-08-15
- some of the previous doc files (like INSTALL) did not properly
  reflect the changes to the build process and the new doc. Fixed
  that.
- changed syslogd.c so that when compiled without database support,
  an error message is displayed when a database action is detected
  in the config file (previously this was used as an user rule ;))
- fixed a bug in the os-specific Makefiles which caused MySQL
  support to not be compiled, even if selected
---------------------------------------------------------------------------
Version 0.9.6 (RGer), 2005-08-09
- greatly enhanced documentation. Now available in html format in
  the "doc" folder and FreeBSD. Finally includes an install howto.
- improved MySQL error messages a little - they now show up as log
  messages, too (formerly only in debug mode)
- added the ability to specify the listen port for udp syslog.
  WARNING: This introduces an incompatibility. Formerly, udp
  syslog was enabled by the -r command line option. Now, it is
  "-r [port]", which is consistent with the tcp listener. However,
  just -r will now return an error message.
- added sample startup scripts for Debian and FreeBSD
- added support for easy feature selection in the makefile. Un-
  fortunately, this also means I needed to spilt the make file
  for different OS and distros. There are some really bad syntax
  differences between FreeBSD and Linux make.
---------------------------------------------------------------------------
Version 0.9.5 (RGer), 2005-08-01
- the "semicolon bug" was actually not (fully) solved in 0.9.4. One
  part of the bug was solved, but another still existed. This one
  is fixed now, too.
- the "semicolon bug" actually turned out to be a more generic bug.
  It appeared whenever an invalid template name was given. With some
  selector actions, rsyslogd dumped core, with other it "just" had
  a small ressource leak with others all worked well. These anomalies
  are now fixed. Note that they only appeared during system initaliziation
  once the system was running, nothing bad happened.
- improved error reporting for template errors on startup. They are now
  shown on the console and the start-up tty. Formerly, they were only
  visible in debug mode.
- support for multiple instances of rsyslogd on a single machine added
- added new option "-o" --> omit local unix domain socket. This option
  enables rsyslogd NOT to listen to the local socket. This is most
  helpful when multiple instances of rsyslogd (or rsyslogd and another
  syslogd) shall run on a single system.
- added new option "-i <pidfile>" which allows to specify the pidfile.
  This is needed when multiple instances of rsyslogd are to be run.
- the new project home page is now online at www.rsyslog.com
---------------------------------------------------------------------------
Version 0.9.4 (RGer), 2005-07-25
- finally added the TCP sender. It now supports non-blocking mode, no
  longer disabling message reception during connect. As it is now, it
  is usable in production. The code could be more sophisticated, but
  I've kept it short in anticipation of the move to liblogging, which
  will lead to the removal of the code just written ;)
- the "exiting on signal..." message still had the "syslogd" name in 
  it. Changed this to "rsyslogd", as we do not have a large user base
  yet, this should pose no problem.
- fixed "the semiconlon" bug. rsyslogd dumped core if a write-db action
  was specified but no semicolon was given after the password (an empty
  template was ok, but the semicolon needed to be present).
- changed a default for traditional output format. During testing, it
  was seen that the timestamp written to file in default format was
  the time of message reception, not the time specified in the TIMESTAMP
  field of the message itself. Traditionally, the message TIMESTAMP is
  used and this has been changed now.
---------------------------------------------------------------------------
Version 0.9.3 (RGer), 2005-07-19
- fixed a bug in the message parser. In June, the RFC 3164 timestamp
  was not correctly parsed (yes, only in June and some other months,
  see the code comment to learn why...)
- added the ability to specify the destination port when forwarding
  syslog messages (both for TCP and UDP)
- added an very experimental TCP sender (activated by
  @@machine:port in config). This is not yet for production use. If
  the receiver is not alive, rsyslogd will wait quite some time until
  the connection request times out, which most probably leads to
  loss of incoming messages.

---------------------------------------------------------------------------
Version 0.9.2 (RGer), around 2005-07-06
- I intended to change the maxsupported message size to 32k to
  support IHE - but given the memory inefficiency in the usual use
  cases, I have not done this. I have, however, included very
  specific instructions on how to do this in the source code. I have
  also done some testing with 32k messages, so you can change the
  max size without taking too much risk.
- added a syslog/tcp receiver; we now can receive messages via
  plain tcp, but we can still send only via UDP. The syslog/tcp
  receiver is the primary enhancement of this release.
- slightly changed some error messages that contained a spurios \n at
  the end of the line (which gives empty lines in your log...)

---------------------------------------------------------------------------
Version 0.9.1 (RGer)
- fixed code so that it compiles without errors under FreeBSD
- removed now unused function "allocate_log()" from syslogd.c
- changed the make file so that it contains more defines for
  different environments (in the long term, we need a better
  system for disabling/enabling features...)
- changed some printf's printing off_t types to %lld and
  explicit (long long) casts. I tried to figure out the exact type,
  but did not succeed in this. In the worst case, ultra-large peta-
  byte files will now display funny informational messages on rollover,
  something I think we can live with for the next 10 years or so...

---------------------------------------------------------------------------
Version 0.9.0 (RGer)
- changed the filed structure to be a linked list. Previously, it
  was a table - well, for non-SYSV it was defined as linked list,
  but from what I see that code did no longer work after my
  modifications. I am now using a linked list in general because
  that is needed for other upcoming modifications.
- fixed a bug that caused rsyslogd not to listen to anything if
  the configuration file could not be read
- pervious versions disabled network logging (send/receive) if
  syslog/udp port was not in /etc/services. Now defaulting to
  port 514 in this case.
- internal error messages are now supported up to 256 bytes
- error message seen during config file read are now also displayed
  to the attached tty and not only the console
- changed some error messages during init to be sent to the console
  and/or emergency log. Previously, they were only seen if the
  -d (debug) option was present on the command line.
- fixed the "2gb file issue on 32bit systems". If a file grew to
  more than 2gb, the syslogd was aborted with "file size exceeded". 
  Now, defines have been added according to
  http://www.daimi.au.dk/~kasperd/comp.os.linux.development.faq.html#LARGEFILE
  Testing revealed that they work ;)
  HOWEVER, if your file system, glibc, kernel, whatever does not
  support files larger 2gb, you need to set a file size limit with
  the new output channel mechanism.
- updated man pages to reflect the changes

---------------------------------------------------------------------------
Version 0.8.4

- improved -d debug output (removed developer-only content)
- now compiles under FreeBSD and NetBSD (only quick testing done on NetBSD)
---------------------------------------------------------------------------
Version 0.8.3

- security model in "make install" changed
- minor doc updates
---------------------------------------------------------------------------
Version 0.8.2

- added man page for rsyslog.conf and rsyslogd
- gave up on the concept of rsyslog being a "drop in" replacement
  for syslogd. Now, the user installs rsyslogd and also needs to
  adjust his system settings to this specifically. This also lead
  to these changes:
  * changed Makefile so that install now installs rsyslogd instead
    of dealing with syslogd
  * changed the default config file name to rsyslog.conf
---------------------------------------------------------------------------
Version 0.8.1

- fixed a nasty memory leak (probably not the last one with this release)
- some enhancements to Makefile as suggested by Bennett Todd
- syslogd-internal messages (like restart) were missing the hostname
  this has been corrected
---------------------------------------------------------------------------
Version 0.8.0

Initial testing release. Based on the sysklogd package. Thanks to the
sysklogd maintainers for all their good work!
---------------------------------------------------------------------------

----------------------------------------------------------------------
The following comments are from the stock syslogd.c source. They provide
some insight into what happened to the source before we forked
rsyslogd. However, much of the code already has been replaced and more
is to be replaced. So over time, these comments become less valuable.
I have moved them out of the syslogd.c file to shrink it, especially
as a lot of them do no longer apply. For historical reasons and
understanding of how the daemon evolved, they are probably still
helpful.
 * Author: Eric Allman
 * extensive changes by Ralph Campbell
 * more extensive changes by Eric Allman (again)
 *
 * Steve Lord:	Fix UNIX domain socket code, added linux kernel logging
 *		change defines to
 *		SYSLOG_INET	- listen on a UDP socket
 *		SYSLOG_UNIXAF	- listen on unix domain socket
 *		SYSLOG_KERNEL	- listen to linux kernel
 *
 * Mon Feb 22 09:55:42 CST 1993:  Dr. Wettstein
 * 	Additional modifications to the source.  Changed priority scheme
 *	to increase the level of configurability.  In its stock configuration
 *	syslogd no longer logs all messages of a certain priority and above
 *	to a log file.  The * wildcard is supported to specify all priorities.
 *	Note that this is a departure from the BSD standard.
 *
 *	Syslogd will now listen to both the inetd and the unixd socket.  The
 *	strategy is to allow all local programs to direct their output to
 *	syslogd through the unixd socket while the program listens to the
 *	inetd socket to get messages forwarded from other hosts.
 *
 * Fri Mar 12 16:55:33 CST 1993:  Dr. Wettstein
 *	Thanks to Stephen Tweedie (dcs.ed.ac.uk!sct) for helpful bug-fixes
 *	and an enlightened commentary on the prioritization problem.
 *
 *	Changed the priority scheme so that the default behavior mimics the
 *	standard BSD.  In this scenario all messages of a specified priority
 *	and above are logged.
 *
 *	Add the ability to specify a wildcard (=) as the first character
 *	of the priority name.  Doing this specifies that ONLY messages with
 *	this level of priority are to be logged.  For example:
 *
 *		*.=debug			/usr/adm/debug
 *
 *	Would log only messages with a priority of debug to the /usr/adm/debug
 *	file.
 *
 *	Providing an * as the priority specifies that all messages are to be
 *	logged.  Note that this case is degenerate with specifying a priority
 *	level of debug.  The wildcard * was retained because I believe that
 *	this is more intuitive.
 *
 * Thu Jun 24 11:34:13 CDT 1993:  Dr. Wettstein
 *	Modified sources to incorporate changes in libc4.4.  Messages from
 *	syslog are now null-terminated, syslogd code now parses messages
 *	based on this termination scheme.  Linux as of libc4.4 supports the
 *	fsync system call.  Modified code to fsync after all writes to
 *	log files.
 *
 * Sat Dec 11 11:59:43 CST 1993:  Dr. Wettstein
 *	Extensive changes to the source code to allow compilation with no
 *	complaints with -Wall.
 *
 *	Reorganized the facility and priority name arrays so that they
 *	compatible with the syslog.h source found in /usr/include/syslog.h.
 *	NOTE that this should really be changed.  The reason I do not
 *	allow the use of the values defined in syslog.h is on account of
 *	the extensions made to allow the wildcard character in the
 *	priority field.  To fix this properly one should malloc an array,
 *	copy the contents of the array defined by syslog.h and then
 *	make whatever modifications that are desired.  Next round.
 *
 * Thu Jan  6 12:07:36 CST 1994:  Dr. Wettstein
 *	Added support for proper decomposition and re-assembly of
 *	fragment messages on UNIX domain sockets.  Lack of this capability
 *	was causing 'partial' messages to be output.  Since facility and
 *	priority information is encoded as a leader on the messages this
 *	was causing lines to be placed in erroneous files.
 *
 *	Also added a patch from Shane Alderton (shane@ion.apana.org.au) to
 *	correct a problem with syslogd dumping core when an attempt was made
 *	to write log messages to a logged-on user.  Thank you.
 *
 *	Many thanks to Juha Virtanen (jiivee@hut.fi) for a series of
 *	interchanges which lead to the fixing of problems with messages set
 *	to priorities of none and emerg.  Also thanks to Juha for a patch
 *	to exclude users with a class of LOGIN from receiving messages.
 *
 *	Shane Alderton provided an additional patch to fix zombies which
 *	were conceived when messages were written to multiple users.
 *
 * Mon Feb  6 09:57:10 CST 1995:  Dr. Wettstein
 *	Patch to properly reset the single priority message flag.  Thanks
 *	to Christopher Gori for spotting this bug and forwarding a patch.
 *
 * Wed Feb 22 15:38:31 CST 1995:  Dr. Wettstein
 *	Added version information to startup messages.
 *
 *	Added defines so that paths to important files are taken from
 *	the definitions in paths.h.  Hopefully this will insure that
 *	everything follows the FSSTND standards.  Thanks to Chris Metcalf
 *	for a set of patches to provide this functionality.  Also thanks
 *	Elias Levy for prompting me to get these into the sources.
 *
 * Wed Jul 26 18:57:23 MET DST 1995:  Martin Schulze
 *	Linux' gethostname only returns the hostname and not the fqdn as
 *	expected in the code. But if you call hostname with an fqdn then
 *	gethostname will return an fqdn, so we have to mention that. This
 *	has been changed.
 *
 *	The 'LocalDomain' and the hostname of a remote machine is
 *	converted to lower case, because the original caused some
 *	inconsistency, because the (at least my) nameserver did respond an
 *	fqdn containing of upper- _and_ lowercase letters while
 *	'LocalDomain' consisted only of lowercase letters and that didn't
 *	match.
 *
 * Sat Aug  5 18:59:15 MET DST 1995:  Martin Schulze
 *	Now no messages that were received from any remote host are sent
 *	out to another. At my domain this missing feature caused ugly
 *	syslog-loops, sometimes.
 *
 *	Remember that no message is sent out. I can't figure out any
 *	scenario where it might be useful to change this behavior and to
 *	send out messages to other hosts than the one from which we
 *	received the message, but I might be shortsighted. :-/
 *
 * Thu Aug 10 19:01:08 MET DST 1995:  Martin Schulze
 *	Added my pidfile.[ch] to it to perform a better handling with
 *	pidfiles. Now both, syslogd and klogd, can only be started
 *	once. They check the pidfile.
 *
 * Sun Aug 13 19:01:41 MET DST 1995:  Martin Schulze
 *	Add an addition to syslog.conf's interpretation. If a priority
 *	begins with an exclamation mark ('!') the normal interpretation
 *	of the priority is inverted: ".!*" is the same as ".none", ".!=info"
 *	don't logs the info priority, ".!crit" won't log any message with
 *	the priority crit or higher. For example:
 *
 *		mail.*;mail.!=info		/usr/adm/mail
 *
 *	Would log all messages of the facility mail except those with
 *	the priority info to /usr/adm/mail. This makes the syslogd
 *	much more flexible.
 *
 *	Defined TABLE_ALLPRI=255 and changed some occurrences.
 *
 * Sat Aug 19 21:40:13 MET DST 1995:  Martin Schulze
 *	Making the table of facilities and priorities while in debug
 *	mode more readable.
 *
 *	If debugging is turned on, printing the whole table of
 *	facilities and priorities every hexadecimal or 'X' entry is
 *	now 2 characters wide.
 *
 *	The number of the entry is prepended to each line of
 *	facilities and priorities, and F_UNUSED lines are not shown
 *	anymore.
 *
 *	Corrected some #ifdef SYSV's.
 *
 * Mon Aug 21 22:10:35 MET DST 1995:  Martin Schulze
 *	Corrected a strange behavior during parsing of configuration
 *	file. The original BSD syslogd doesn't understand spaces as
 *	separators between specifier and action. This syslogd now
 *	understands them. The old behavior caused some confusion over
 *	the Linux community.
 *
 * Thu Oct 19 00:02:07 MET 1995:  Martin Schulze
 *	The default behavior has changed for security reasons. The
 *	syslogd will not receive any remote message unless you turn
 *	reception on with the "-r" option.
 *
 *	Not defining SYSLOG_INET will result in not doing any network
 *	activity, i.e. not sending or receiving messages.  I changed
 *	this because the old idea is implemented with the "-r" option
 *	and the old thing didn't work anyway.
 *
 * Thu Oct 26 13:14:06 MET 1995:  Martin Schulze
 *	Added another logfile type F_FORW_UNKN.  The problem I ran into
 *	was a name server that runs on my machine and a forwarder of
 *	kern.crit to another host.  The hosts address can only be
 *	fetched using the nameserver.  But named is started after
 *	syslogd, so syslogd complained.
 *
 *	This logfile type will retry to get the address of the
 *	hostname ten times and then complain.  This should be enough to
 *	get the named up and running during boot sequence.
 *
 * Fri Oct 27 14:08:15 1995:  Dr. Wettstein
 *	Changed static array of logfiles to a dynamic array. This
 *	can grow during process.
 *
 * Fri Nov 10 23:08:18 1995:  Martin Schulze
 *	Inserted a new tabular sys_h_errlist that contains plain text
 *	for error codes that are returned from the net subsystem and
 *	stored in h_errno. I have also changed some wrong lookups to
 *	sys_errlist.
 *
 * Wed Nov 22 22:32:55 1995:  Martin Schulze
 *	Added the fabulous strip-domain feature that allows us to
 *	strip off (several) domain names from the fqdn and only log
 *	the simple hostname. This is useful if you're in a LAN that
 *	has a central log server and also different domains.
 *
 *	I have also also added the -l switch do define hosts as
 *	local. These will get logged with their simple hostname, too.
 *
 * Thu Nov 23 19:02:56 MET DST 1995:  Martin Schulze
 *	Added the possibility to omit fsyncing of logfiles after every
 *	write. This will give some performance back if you have
 *	programs that log in a very verbose manner (like innd or
 *	smartlist). Thanks to Stephen R. van den Berg <srb@cuci.nl>
 *	for the idea.
 *
 * Thu Jan 18 11:14:36 CST 1996:  Dr. Wettstein
 *	Added patche from beta-testers to stop compile error.  Also
 *	added removal of pid file as part of termination cleanup.
 *
 * Wed Feb 14 12:42:09 CST 1996:  Dr. Wettstein
 *	Allowed forwarding of messages received from remote hosts to
 *	be controlled by a command-line switch.  Specifying -h allows
 *	forwarding.  The default behavior is to disable forwarding of
 *	messages which were received from a remote host.
 *
 *	Parent process of syslogd does not exit until child process has
 *	finished initialization process.  This allows rc.* startup to
 *	pause until syslogd facility is up and operating.
 *
 *	Re-arranged the select code to move UNIX domain socket accepts
 *	to be processed later.  This was a contributed change which
 *	has been proposed to correct the delays sometimes encountered
 *	when syslogd starts up.
 *
 *	Minor code cleanups.
 *
 * Thu May  2 15:15:33 CDT 1996:  Dr. Wettstein
 *	Fixed bug in init function which resulted in file descripters
 *	being orphaned when syslogd process was re-initialized with SIGHUP
 *	signal.  Thanks to Edvard Tuinder
 *	(Edvard.Tuinder@praseodymium.cistron.nl) for putting me on the
 *	trail of this bug.  I am amazed that we didn't catch this one
 *	before now.
 *
 * Tue May 14 00:03:35 MET DST 1996:  Martin Schulze
 *	Corrected a mistake that causes the syslogd to stop logging at
 *	some virtual consoles under Linux. This was caused by checking
 *	the wrong error code. Thanks to Michael Nonweiler
 *	<mrn20@hermes.cam.ac.uk> for sending me a patch.
 *
 * Mon May 20 13:29:32 MET DST 1996:  Miquel van Smoorenburg <miquels@cistron.nl>
 *	Added continuation line supported and fixed a bug in
 *	the init() code.
 *
 * Tue May 28 00:58:45 MET DST 1996:  Martin Schulze
 *	Corrected behaviour of blocking pipes - i.e. the whole system
 *	hung.  Michael Nonweiler <mrn20@hermes.cam.ac.uk> has sent us
 *	a patch to correct this.  A new logfile type F_PIPE has been
 *	introduced.
 *
 * Mon Feb 3 10:12:15 MET DST 1997:  Martin Schulze
 *	Corrected behaviour of logfiles if the file can't be opened.
 *	There was a bug that causes syslogd to try to log into non
 *	existing files which ate cpu power.
 *
 * Sun Feb 9 03:22:12 MET DST 1997:  Martin Schulze
 *	Modified syslogd.c to not kill itself which confuses bash 2.0.
 *
 * Mon Feb 10 00:09:11 MET DST 1997:  Martin Schulze
 *	Improved debug code to decode the numeric facility/priority
 *	pair into textual information.
 *
 * Tue Jun 10 12:35:10 MET DST 1997:  Martin Schulze
 *	Corrected freeing of logfiles.  Thanks to Jos Vos <jos@xos.nl>
 *	for reporting the bug and sending an idea to fix the problem.
 *
 * Tue Jun 10 12:51:41 MET DST 1997:  Martin Schulze
 *	Removed sleep(10) from parent process.  This has caused a slow
 *	startup in former times - and I don't see any reason for this.
 *
 * Sun Jun 15 16:23:29 MET DST 1997: Michael Alan Dorman
 *	Some more glibc patches made by <mdorman@debian.org>.
 *
 * Thu Jan  1 16:04:52 CET 1998: Martin Schulze <joey@infodrom.north.de
 *	Applied patch from Herbert Thielen <Herbert.Thielen@lpr.e-technik.tu-muenchen.de>.
 *	This included some balance parentheses for emacs and a bug in
 *	the exclamation mark handling.
 *
 *	Fixed small bug which caused syslogd to write messages to the
 *	wrong logfile under some very rare conditions.  Thanks to
 *	Herbert Xu <herbert@gondor.apana.org.au> for fiddling this out.
 *
 * Thu Jan  8 22:46:35 CET 1998: Martin Schulze <joey@infodrom.north.de>
 *	Reworked one line of the above patch as it prevented syslogd
 *	from binding the socket with the result that no messages were
 *	forwarded to other hosts.
 *
 * Sat Jan 10 01:33:06 CET 1998: Martin Schulze <joey@infodrom.north.de>
 *	Fixed small bugs in F_FORW_UNKN meachanism.  Thanks to Torsten
 *	Neumann <torsten@londo.rhein-main.de> for pointing me to it.
 *
 * Mon Jan 12 19:50:58 CET 1998: Martin Schulze <joey@infodrom.north.de>
 *	Modified debug output concerning remote receiption.
 *
 * Mon Feb 23 23:32:35 CET 1998: Topi Miettinen <Topi.Miettinen@ml.tele.fi>
 *	Re-worked handling of Unix and UDP sockets to support closing /
 *	opening of them in order to have it open only if it is needed
 *	either for forwarding to a remote host or by receiption from
 *	the network.
 *
 * Wed Feb 25 10:54:09 CET 1998: Martin Schulze <joey@infodrom.north.de>
 *	Fixed little comparison mistake that prevented the MARK
 *	feature to work properly.
 *
 * Wed Feb 25 13:21:44 CET 1998: Martin Schulze <joey@infodrom.north.de>
 *	Corrected Topi's patch as it prevented forwarding during
 *	startup due to an unknown LogPort.
 *
 * Sat Oct 10 20:01:48 CEST 1998: Martin Schulze <joey@infodrom.north.de>
 *	Added support for TESTING define which will turn syslogd into
 *	stdio-mode used for debugging.
 *
 * Sun Oct 11 20:16:59 CEST 1998: Martin Schulze <joey@infodrom.north.de>
 *	Reworked the initialization/fork code.  Now the parent
 *	process activates a signal handler which the daughter process
 *	will raise if it is initialized.  Only after that one the
 *	parent process may exit.  Otherwise klogd might try to flush
 *	its log cache while syslogd can't receive the messages yet.
 *
 * Mon Oct 12 13:30:35 CEST 1998: Martin Schulze <joey@infodrom.north.de>
 *	Redirected some error output with regard to argument parsing to
 *	stderr.
 *
 * Mon Oct 12 14:02:51 CEST 1998: Martin Schulze <joey@infodrom.north.de>
 *	Applied patch provided vom Topi Miettinen with regard to the
 *	people from OpenBSD.  This provides the additional '-a'
 *	argument used for specifying additional UNIX domain sockets to
 *	listen to.  This is been used with chroot()'ed named's for
 *	example.  See for http://www.psionic.com/papers/dns.html
 *
 * Mon Oct 12 18:29:44 CEST 1998: Martin Schulze <joey@infodrom.north.de>
 *	Added `ftp' facility which was introduced in glibc version 2.
 *	It's #ifdef'ed so won't harm with older libraries.
 *
 * Mon Oct 12 19:59:21 MET DST 1998: Martin Schulze <joey@infodrom.north.de>
 *	Code cleanups with regard to bsd -> posix transition and
 *	stronger security (buffer length checking).  Thanks to Topi
 *	Miettinen <tom@medialab.sonera.net>
 *	. index() --> strchr()
 *	. sprintf() --> snprintf()
 *	. bcopy() --> memcpy()
 *	. bzero() --> memset()
 *	. UNAMESZ --> UT_NAMESIZE
 *	. sys_errlist --> strerror()
 *
 * Mon Oct 12 20:22:59 CEST 1998: Martin Schulze <joey@infodrom.north.de>
 *	Added support for setutent()/getutent()/endutend() instead of
 *	binary reading the UTMP file.  This is the the most portable
 *	way.  This allows /var/run/utmp format to change, even to a
 *	real database or utmp daemon. Also if utmp file locking is
 *	implemented in libc, syslog will use it immediately.  Thanks
 *	to Topi Miettinen <tom@medialab.sonera.net>.
 *
 * Mon Oct 12 20:49:18 MET DST 1998: Martin Schulze <joey@infodrom.north.de>
 *	Avoid logging of SIGCHLD when syslogd is in the process of
 *	exiting and closing its files.  Again thanks to Topi.
 *
 * Mon Oct 12 22:18:34 CEST 1998: Martin Schulze <joey@infodrom.north.de>
 *	Modified printline() to support 8bit characters - such as
 *	russion letters.  Thanks to Vladas Lapinskas <lapinskas@mail.iae.lt>.
 *
 * Sat Nov 14 02:29:37 CET 1998: Martin Schulze <joey@infodrom.north.de>
 *	``-m 0'' now turns of MARK logging entirely.
 *
 * Tue Jan 19 01:04:18 MET 1999: Martin Schulze <joey@infodrom.north.de>
 *	Finally fixed an error with `-a' processing, thanks to Topi
 *	Miettinen <tom@medialab.sonera.net>.
 *
 * Sun May 23 10:08:53 CEST 1999: Martin Schulze <joey@infodrom.north.de>
 *	Removed superflous call to utmpname().  The path to the utmp
 *	file is defined in the used libc and should not be hardcoded
 *	into the syslogd binary referring the system it was compiled on.
 *
 * Sun Sep 17 20:45:33 CEST 2000: Martin Schulze <joey@infodrom.ffis.de>
 *	Fixed some bugs in printline() code that did not escape
 *	control characters '\177' through '\237' and contained a
 *	single-byte buffer overflow.  Thanks to Solar Designer
 *	<solar@false.com>.
 *
 * Sun Sep 17 21:26:16 CEST 2000: Martin Schulze <joey@infodrom.ffis.de>
 *	Don't close open sockets upon reload.  Thanks to Bill
 *	Nottingham.
 *
 * Mon Sep 18 09:10:47 CEST 2000: Martin Schulze <joey@infodrom.ffis.de>
 *	Fixed bug in printchopped() that caused syslogd to emit
 *	kern.emerg messages when splitting long lines.  Thanks to
 *	Daniel Jacobowitz <dan@debian.org> for the fix.
 *
 * Mon Sep 18 15:33:26 CEST 2000: Martin Schulze <joey@infodrom.ffis.de>
 *	Removed unixm/unix domain sockets and switch to Datagram Unix
 *	Sockets.  This should remove one possibility to play DoS with
 *	syslogd.  Thanks to Olaf Kirch <okir@caldera.de> for the patch.
 *
 * Sun Mar 11 20:23:44 CET 2001: Martin Schulze <joey@infodrom.ffis.de>
 *	Don't return a closed fd if `-a' is called with a wrong path.
 *	Thanks to Bill Nottingham <notting@redhat.com> for providing
 *	a patch.<|MERGE_RESOLUTION|>--- conflicted
+++ resolved
@@ -1,9 +1,9 @@
 ---------------------------------------------------------------------------
-<<<<<<< HEAD
 Version 5.4.1  [v5-stable] (rgerhards), 2010-03-??
 - added new property replacer option "date-rfc3164-buggyday" primarily
   to ease migration from syslog-ng. See property replacer doc for
   details. [backport from 5.5.3 because urgently needed by some]
+- imported all bugfixes vom 4.6.2 (see below)
 ---------------------------------------------------------------------------
 Version 5.4.0  [v5-stable] (rgerhards), 2010-03-08
 ***************************************************************************
@@ -342,8 +342,6 @@
   See ticket for details: http://bugzilla.adiscon.com/show_bug.cgi?id=150
 - imported changes from 4.5.6 and below
 ---------------------------------------------------------------------------
-Version 4.6.2  [v4-stable] (rgerhards), 2010-03-??
-=======
 Version 4.6.2  [v4-stable] (rgerhards), 2010-03-26
 - new feature: "." action type added to support writing files to relative
   pathes (this is primarily meant as a debug aid)
@@ -378,7 +376,6 @@
   be allocated, thus the LRU discarded, then a new entry is opend and that
   fails. In that case, it looks like the discarded stream may be reused
   improperly (based on code analysis, test case and confirmation pending)
->>>>>>> b6ce75cb
 - added new property replacer option "date-rfc3164-buggyday" primarily
   to ease migration from syslog-ng. See property replacer doc for
   details. [backport from 5.5.3 because urgently needed by some]
