--- conflicted
+++ resolved
@@ -1,6 +1,5 @@
-<<<<<<< HEAD
----------------------------------------------------------------------------
-Version 3.19.2 (rgerhards), 2008-05-??
+---------------------------------------------------------------------------
+Version 3.19.2 (rgerhards), 2008-05-16
 - bugfix: TCP input modules did incorrectly set fromhost property
   (always blank)
 - bugfix: imklog did not set fromhost property
@@ -46,12 +45,8 @@
 - -c option no longer must be the first option - thanks to varmjofekoj
   for the patch
 ---------------------------------------------------------------------------
-Version 3.17.2 (rgerhards), 2008-04-??
-- this version is the new beta
-=======
 Version 3.17.2 (rgerhards), 2008-05-04
 - this version is the new beta, based on 3.17.1 devel feature set
->>>>>>> 09a3d4ef
 - merged in imklog bug fix from v3-stable (3.16.1)
 ---------------------------------------------------------------------------
 Version 3.17.1 (rgerhards), 2008-04-15
