--- conflicted
+++ resolved
@@ -1,8 +1,6 @@
 ---------------------------------------------------------------------------
-Version 6.1.5  [DEVEL] (rgerhards), 2011-02-??
-<<<<<<< HEAD
+Version 6.1.5  [DEVEL] (rgerhards), 2011-03-04
 - improved testbench
-=======
 - enhanced imtcp to use a pool of worker threads to process incoming
   messages. This enables higher processing rates, especially in the TLS
   case (where more CPU is needed for the crypto functions)
@@ -10,7 +8,6 @@
 - improved TLS error reporting
 - improved TLS startup (Diffie-Hellman bits do not need to be generated,
   as we do not support full anon key exchange -- we always need certs)
->>>>>>> 9be853a2
 - bugfix: fixed a memory leak and potential abort condition
   this could happen if multiple rulesets were used and some output batches
   contained messages belonging to more than one ruleset.
