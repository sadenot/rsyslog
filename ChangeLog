--- conflicted
+++ resolved
@@ -1,16 +1,13 @@
 ---------------------------------------------------------------------------
-<<<<<<< HEAD
 Version 6.3.7  [DEVEL] 2011-0?-??
 - improved support for new v6 config system. Now also supported by
   - omfwd
 - bugfix: facility local<x> was not correctly interpreted in legacy filters
   Was only accepted if it was the first PRI in a multi-filter PRI.
   Thanks to forum user Mark for bringing this to our attention.
-=======
-Version 6.2.0  [v6-stable], 2011-0?-??
-- bugfix (kind of): removed numerical part from pri-text
-  see v6 compatibility document for reasons
->>>>>>> 16dc3aab
+- bugfix: potential abort after reading invalid X.509 certificate
+  closes: http://bugzilla.adiscon.com/show_bug.cgi?id=290
+  Thanks to Tomas Heinrich for the patch
 - bugfix: race condition when extracting program name, APPNAME, structured
   data and PROCID (RFC5424 fields) could lead to invalid characters e.g.
   in dynamic file names or during forwarding (general malfunction of these
@@ -23,7 +20,9 @@
   rule engine as omfile could not really recover.
 - bugfix: rsyslogd -v always said 64 atomics were not present
   thanks to mono_matsuko for the patch
-<<<<<<< HEAD
+- bugfix: potential abort after reading invalid X.509 certificate
+  closes: http://bugzilla.adiscon.com/show_bug.cgi?id=290
+  Thanks to Tomas Heinrich for the patch
 ---------------------------------------------------------------------------
 Version 6.3.6  [DEVEL] 2011-09-19
 - added $InputRELPServerBindRuleset directive to specify rulesets for RELP
@@ -93,15 +92,12 @@
   http://blog.gerhards.net/2011/06/new-rsyslog-config-system-materializes.html
 ---------------------------------------------------------------------------
 Version 6.2.0  [v6-stable], 2011-0?-??
+- bugfix (kind of): removed numerical part from pri-text
+  see v6 compatibility document for reasons
 - bugfix: race condition when extracting program name, APPNAME, structured
   data and PROCID (RFC5424 fields) could lead to invalid characters e.g.
   in dynamic file names or during forwarding (general malfunction of these
   fields in templates, mostly under heavy load)
-=======
-- bugfix: potential abort after reading invalid X.509 certificate
-  closes: http://bugzilla.adiscon.com/show_bug.cgi?id=290
-  Thanks to Tomas Heinrich for the patch
->>>>>>> 16dc3aab
 ---------------------------------------------------------------------------
 Version 6.1.12  [BETA], 2011-09-01
 - bugfix/security: off-by-two bug in legacy syslog parser, CVE-2011-3200
@@ -144,11 +140,6 @@
   this via a testbench test, not a user report. But I assume that some
   users may have had unreproducable aborts that were cause by this bug.
 - bugfix/improvement:$WorkDirectory now gracefully handles trailing slashes
-<<<<<<< HEAD
-=======
----------------------------------------------------------------------------
-Version 6.1.9  [BETA] (rgerhards), 2011-06-14
->>>>>>> 16dc3aab
 - bugfix: memory leak in imtcp & subsystems under some circumstances
   This leak is tied to error conditions which lead to incorrect cleanup
   of some data structures. [backport from v6.3]
@@ -174,7 +165,6 @@
 - bugfix: IPv6-address could not be specified in omrelp
   this was due to improper parsing of ":"
   closes: http://bugzilla.adiscon.com/show_bug.cgi?id=250
-<<<<<<< HEAD
 - bugfix: do not open files with full privileges, if privs will be dropped
   This make the privilege drop code more bulletproof, but breaks Ubuntu's
   work-around for log files created by external programs with the wrong
@@ -182,8 +172,6 @@
   would break once we go for serious privilege drop code, so hopefully
   nobody still depends on it (and, if so, they lost...).
 - bugfix: pipes not opened in full priv mode when privs are to be dropped
-=======
->>>>>>> 16dc3aab
 ---------------------------------------------------------------------------
 Version 6.1.6  [DEVEL] (rgerhards), 2011-03-14
 - enhanced omhdfs to support batching mode. This permits to increase
@@ -329,7 +317,6 @@
   syslog plain tcp input plugin (NOT supporting TLS!)
   [ported from v4]
 ---------------------------------------------------------------------------
-<<<<<<< HEAD
 Version 5.9.4  [V5-DEVEL], 2011-0?-??
 - removed dependency on gcrypt for recently-enough GnuTLS
   see: http://bugzilla.adiscon.com/show_bug.cgi?id=289
@@ -416,10 +403,6 @@
   emergency mode, in which disk action is stopped and the queue run
   in direct mode. An error message is emited if this happens.
 - added support for user-level PRI provided via systemd
-=======
-Version 5.9.0  [V5-DEVEL] (rgerhards), 2011-03-??
-- this begins a new devel branch for v5
->>>>>>> 16dc3aab
 - added new config directive $InputTCPFlowControl to select if tcp
   received messages shall be flagged as light delayable or not.
 - enhanced omhdfs to support batching mode. This permits to increase
@@ -429,14 +412,11 @@
   affected directive was: $ActionExecOnlyWhenPreviousIsSuspended on
   closes: http://bugzilla.adiscon.com/show_bug.cgi?id=236
 ---------------------------------------------------------------------------
-<<<<<<< HEAD
-=======
 Version 5.8.7  [V5-stable] 2011-??-??
 - bugfix: potential abort after reading invalid X.509 certificate
   closes: http://bugzilla.adiscon.com/show_bug.cgi?id=290
   Thanks to Tomas Heinrich for the patch
 ---------------------------------------------------------------------------
->>>>>>> 16dc3aab
 Version 5.8.6  [V5-stable] 2011-10-21
 - bugfix: missing whitespace after property-based filter was not detected
 - bugfix: $OMFileFlushInterval period was doubled - now using correct value
