---------------------------------------------------------------------------
Version 5.9.6  [V5-DEVEL], 2012-03-??
- bugfix: imklog invalidly computed facility and severity
  closes: http://bugzilla.adiscon.com/show_bug.cgi?id=313
- added configuration directive to disable octet-counted framing
  for imtcp, directive is $InputTCPServerSupportOctetCountedFraming 
<<<<<<< HEAD
=======
  for imptcp, directive is $InputPTCPServerSupportOctetCountedFraming 
- added capability to use a local interface IP address as fromhost-ip for
  imuxsock imklog
  new config directives: $IMUXSockLocalIPIF, $klogLocalIPIF
>>>>>>> c6714bc4
- added configuration directives to customize queue light delay marks
---------------------------------------------------------------------------
Version 5.9.5  [V5-DEVEL], 2012-01-27
- improved impstats subsystem, added many new counters
- enhanced module loader to not rely on PATH_MAX
- refactored imklog linux driver, now combined with BSD driver
  The Linux driver no longer supports outdated kernel symbol resolution,
  which was disabled by default for very long. Also overall cleanup,
  resulting in much smaller code. Linux and BSD are now covered by a
  single small driver.
- $IMUXSockRateLimitInterval DEFAULT CHANGED, was 5, now 0
  The new default turns off rate limiting. This was chosen as people
  experienced problems with rate-limiting activated by default. Now it
  needs an explicit opt-in by setting this parameter.
  Thanks to Chris Gaffney for suggesting to make it opt-in; thanks to
  many unnamed others who already had complained at the time Chris made
  the suggestion ;-)
---------------------------------------------------------------------------
Version 5.9.4  [V5-DEVEL], 2011-11-29
- imuxsock: added capability to "annotate" messages with "trusted
  information", which contains some properties obtained from the system
  and as such sure to not be faked. This is inspired by the similiar idea
  introduced in systemd.
- removed dependency on gcrypt for recently-enough GnuTLS
  see: http://bugzilla.adiscon.com/show_bug.cgi?id=289
- bugfix: imuxsock did no longer ignore message-provided timestamp, if
  so configured (the *default*). Lead to no longer sub-second timestamps.
  closes: http://bugzilla.adiscon.com/show_bug.cgi?id=281
- bugfix: omfile returns fatal error code for things that go really wrong
  previously, RS_RET_RESUME was returned, which lead to a loop inside the
  rule engine as omfile could not really recover.
- bugfix: rsyslogd -v always said 64 atomics were not present
  thanks to mono_matsuko for the patch
---------------------------------------------------------------------------
Version 5.9.3  [V5-DEVEL], 2011-09-01
- bugfix/security: off-by-two bug in legacy syslog parser, CVE-2011-3200
- bugfix: mark message processing did not work correctly
- added capability to emit config error location info for warnings 
  otherwise, omusrmsg's warning about new config format was not
  accompanied by problem location.
- bugfix: potential misadressing in property replacer
- bugfix: MSGID corruption in RFC5424 parser under some circumstances
  closes: http://bugzilla.adiscon.com/show_bug.cgi?id=275
- bugfix: The NUL-Byte for the syslogtag was not copied in MsgDup (msg.c)
---------------------------------------------------------------------------
Version 5.9.2  [V5-DEVEL] (rgerhards), 2011-07-11
- systemd support: set stdout/stderr to null - thx to Lennart for the patch
- added support for the ":omusrmsg:" syntax in configuring user messages
- added support for the ":omfile:" syntax in configuring user messages
---------------------------------------------------------------------------
Version 5.9.1  [V5-DEVEL] (rgerhards), 2011-06-30
- added support for obtaining timestamp for kernel message from message
  If the kernel time-stamps messages, time is now take from that
  timestamp instead of the system time when the message was read. This
  provides much better accuracy. Thanks to Lennart Poettering for
  suggesting this feature and his help during implementation.
- added support for obtaining timestamp from system for imuxsock
  This permits to read the time a message was submitted to the system
  log socket. Most importantly, this is provided in microsecond resolution.
  So we are able to obtain high precision timestampis even for messages
  that were - as is usual - not formatted with them. This also simplifies
  things in regard to local time calculation in chroot environments.
  Many thanks to Lennart Poettering for suggesting this feature,
  providing some guidance on implementing it and coordinating getting the
  necessary support into the Linux kernel.
- bugfix: timestamp was incorrectly calculated for timezones with minute
  offset
  closes: http://bugzilla.adiscon.com/show_bug.cgi?id=271
- bugfix: problems in failover action handling
  closes: http://bugzilla.adiscon.com/show_bug.cgi?id=270
  closes: http://bugzilla.adiscon.com/show_bug.cgi?id=254
- bugfix: mutex was invalidly left unlocked during action processing
  At least one case where this can occur is during thread shutdown, which
  may be initiated by lower activity. In most cases, this is quite
  unlikely to happen. However, if it does, data structures may be 
  corrupted which could lead to fatal failure and segfault. I detected
  this via a testbench test, not a user report. But I assume that some
  users may have had unreproducable aborts that were cause by this bug.
- bugfix: memory leak in imtcp & subsystems under some circumstances
  This leak is tied to error conditions which lead to incorrect cleanup
  of some data structures. [backport from v6]
- bugfix/improvement:$WorkDirectory now gracefully handles trailing slashes
---------------------------------------------------------------------------
Version 5.9.0  [V5-DEVEL] (rgerhards), 2011-06-08
- imfile: added $InputFileMaxLinesAtOnce directive
- enhanced imfile to support input batching
- added capability for imtcp and imptcp to activate keep-alive packets
  at the socket layer. This has not been added to imttcp, as the latter is
  only an experimental module, and one which did not prove to be useful.
  reference: http://kb.monitorware.com/post20791.html
- added support to control KEEPALIVE settings in imptcp
  this has not yet been added to imtcp, but could be done on request.
- $ActionName is now also used for naming of queues in impstats
  as well as in the debug output
- bugfix: do not open files with full privileges, if privs will be dropped
  This make the privilege drop code more bulletproof, but breaks Ubuntu's
  work-around for log files created by external programs with the wrong
  user and/or group. Note that it was long said that this "functionality"
  would break once we go for serious privilege drop code, so hopefully
  nobody still depends on it (and, if so, they lost...).
- bugfix: pipes not opened in full priv mode when privs are to be dropped
- this begins a new devel branch for v5
- better handling of queue i/o errors in disk queues. This is kind of a
  bugfix, but a very intrusive one, this it goes into the devel version
  first. Right now, "file not found" is handled and leads to the new
  emergency mode, in which disk action is stopped and the queue run
  in direct mode. An error message is emited if this happens.
- added support for user-level PRI provided via systemd
- added new config directive $InputTCPFlowControl to select if tcp
  received messages shall be flagged as light delayable or not.
- enhanced omhdfs to support batching mode. This permits to increase
  performance, as we now call the HDFS API with much larger message
  sizes and far more infrequently
- bugfix: failover did not work correctly if repeated msg reduction was on
  affected directive was: $ActionExecOnlyWhenPreviousIsSuspended on
  closes: http://bugzilla.adiscon.com/show_bug.cgi?id=236
---------------------------------------------------------------------------
Version 5.8.9  [V5-stable] 2012-03-??
- bugfix: stopped DA queue was never processed after a restart due to a
  regression from statistics module
- added better doc for statsobj interface
  Thanks to Kaiwang Chen for his suggestions and analysis in regard to the
  stats subsystem.
---------------------------------------------------------------------------
Version 5.8.8  [V5-stable] 2012-03-05
- added capability to use a local interface IP address as fromhost-ip for
  imuxsock imklog
  new config directives: $IMUXSockLocalIPIF, $klogLocalIPIF
- added configuration directives to customize queue light delay marks
  $MainMsgQueueLightDelayMark, $ActionQueueLightDelayMark; both
  specify number of messages starting at which a delay happens.
- bugfix: omprog made rsyslog abort on startup if not binary to
  execute was configured
- bugfix: imklog invalidly computed facility and severity
  closes: http://bugzilla.adiscon.com/show_bug.cgi?id=313
---------------------------------------------------------------------------
Version 5.8.7  [V5-stable] 2012-01-17
- bugfix: instabilities when using RFC5424 header fields
  Thanks to Kaiwang Chen for the patch
- bugfix: imuxsock did truncate part of received message if it did not
  contain a proper date. The truncation occured because we removed that
  part of the messages that was expected to be the date.
  closes: http://bugzilla.adiscon.com/show_bug.cgi?id=295
- bugfix: potential abort after reading invalid X.509 certificate
  closes: http://bugzilla.adiscon.com/show_bug.cgi?id=290
  Thanks to Tomas Heinrich for the patch
- bugfix: stats counter were not properly initialized on creation
- FQDN hostname for multihomed host was not always set to the correct name
  if multiple aliases existed. Thanks to Tomas Heinreich for the patch.
- re-licensed larger parts of the codebase under the Apache license 2.0
---------------------------------------------------------------------------
Version 5.8.6  [V5-stable] 2011-10-21
- bugfix: missing whitespace after property-based filter was not detected
- bugfix: $OMFileFlushInterval period was doubled - now using correct value
- bugfix: ActionQueue could malfunction due to index error
  Thanks to Vlad Grigorescu for the patch
- bugfix: $ActionExecOnlyOnce interval did not work properly
  Thanks to Tomas Heinrich for the patch
- bugfix: race condition when extracting program name, APPNAME, structured
  data and PROCID (RFC5424 fields) could lead to invalid characters e.g.
  in dynamic file names or during forwarding (general malfunction of these
  fields in templates, mostly under heavy load)
- bugfix: imuxsock did no longer ignore message-provided timestamp, if
  so configured (the *default*). Lead to no longer sub-second timestamps.
  closes: http://bugzilla.adiscon.com/show_bug.cgi?id=281
- bugfix: omfile returns fatal error code for things that go really wrong
  previously, RS_RET_RESUME was returned, which lead to a loop inside the
  rule engine as omfile could not really recover.
- bugfix: imfile did invalid system call under some circumstances
  when a file that was to be monitored did not exist BUT the state file
  actually existed. Mostly a cosmetic issue. Root cause was incomplete
  error checking in stream.c; so patch may affect other code areas.
- bugfix: rsyslogd -v always said 64 atomics were not present
  thanks to mono_matsuko for the patch
---------------------------------------------------------------------------
Version 5.8.5  [V5-stable] (rgerhards/al), 2011-09-01
- bugfix/security: off-by-two bug in legacy syslog parser, CVE-2011-3200
- bugfix: mark message processing did not work correctly
- bugfix: potential hang condition during tag emulation
- bugfix: too-early string termination during tag emulation
- bugfix: The NUL-Byte for the syslogtag was not copied in MsgDup (msg.c)
- bugfix: fixed incorrect state handling for Discard Action (transactions)
  Note: This caused all messages in a batch to be set to COMMITTED, 
  even if they were discarded. 
---------------------------------------------------------------------------
Version 5.8.4  [V5-stable] (al), 2011-08-10
- bugfix: potential misadressing in property replacer
- bugfix: memcpy overflow can occur in allowed sender checkig
  if a name is resolved to IPv4-mapped-on-IPv6 address
  Found by Ismail Dönmez at suse
- bugfix: potential misadressing in property replacer
- bugfix: MSGID corruption in RFC5424 parser under some circumstances
  closes: http://bugzilla.adiscon.com/show_bug.cgi?id=275
---------------------------------------------------------------------------
Version 5.8.3  [V5-stable] (rgerhards), 2011-07-11
- systemd support: set stdout/stderr to null - thx to Lennart for the patch
- added support for the ":omusrmsg:" syntax in configuring user messages
- added support for the ":omfile:" syntax in configuring user messages
  Note: previous outchannel syntax will generate a warning message. This
  may be surprising to some users, but it is quite urgent to alert them
  of the new syntax as v6 can no longer support the previous one.
---------------------------------------------------------------------------
Version 5.8.2  [V5-stable] (rgerhards), 2011-06-21
- bugfix: problems in failover action handling
  closes: http://bugzilla.adiscon.com/show_bug.cgi?id=270
  closes: http://bugzilla.adiscon.com/show_bug.cgi?id=254
- bugfix: mutex was invalidly left unlocked during action processing
  At least one case where this can occur is during thread shutdown, which
  may be initiated by lower activity. In most cases, this is quite
  unlikely to happen. However, if it does, data structures may be 
  corrupted which could lead to fatal failure and segfault. I detected
  this via a testbench test, not a user report. But I assume that some
  users may have had unreproducable aborts that were cause by this bug.
- bugfix: memory leak in imtcp & subsystems under some circumstances
  This leak is tied to error conditions which lead to incorrect cleanup
  of some data structures. [backport from v6]
- bugfix/improvement:$WorkDirectory now gracefully handles trailing slashes
---------------------------------------------------------------------------
Version 5.8.1  [V5-stable] (rgerhards), 2011-05-19
- bugfix: invalid processing in QUEUE_FULL condition
  If the the multi-submit interface was used and a QUEUE_FULL condition
  occured, the failed message was properly destructed. However, the
  rest of the input batch, if it existed, was not processed. So this
  lead to potential loss of messages and a memory leak. The potential
  loss of messages was IMHO minor, because they would have been dropped
  in most cases due to the queue remaining full, but very few lucky ones
  from the batch may have made it. Anyhow, this has now been changed so
  that the rest of the batch is properly tried to be enqueued and, if
  not possible, destructed.
- new module mmsnmptrapd, a sample message modification module
  This can be useful to reformat snmptrapd messages and also serves as
  a sample for how to write message modification modules using the
  output module interface. Note that we introduced this new 
  functionality directly into the stable release, as it does not 
  modify the core and as such cannot have any side-effects if it is
  not used (and thus the risk is solely on users requiring that
  functionality).
- bugfix: rate-limiting inside imuxsock did not work 100% correct
  reason was that a global config variable was invalidly accessed where a
  listener variable should have been used.
  Also performance-improved the case when rate limiting is turned off (this
  is a very unintrusive change, thus done directly to the stable version).
- bugfix: $myhostname not available in RainerScript (and no error message)
  closes: http://bugzilla.adiscon.com/show_bug.cgi?id=233
- bugfix: memory and file descriptor leak in stream processing
  Leaks could occur under some circumstances if the file stream handler
  errored out during the open call. Among others, this could cause very
  big memory leaks if there were a problem with unreadable disk queue
  files. In regard to the memory leak, this
  closes: http://bugzilla.adiscon.com/show_bug.cgi?id=256
- bugfix: doc for impstats had wrong config statements
  also, config statements were named a bit inconsistent, resolved that
  problem by introducing an alias and only documenting the consistent
  statements
  Thanks to Marcin for bringing up this problem.
- bugfix: IPv6-address could not be specified in omrelp
  this was due to improper parsing of ":"
  closes: http://bugzilla.adiscon.com/show_bug.cgi?id=250
- bugfix: TCP connection invalidly aborted when messages needed to be
  discarded (due to QUEUE_FULL or similar problem)
- bugfix: $LocalHostName was not honored under all circumstances
  closes: http://bugzilla.adiscon.com/show_bug.cgi?id=258
- bugfix(minor): improper template function call in syslogd.c
---------------------------------------------------------------------------
Version 5.8.0  [V5-stable] (rgerhards), 2011-04-12

This is the new v5-stable branch, importing all feature from the 5.7.x
versions. To see what has changed in regard to the previous v5-stable,
check the Changelog for 5.7.x below.

- bugfix: race condition in deferred name resolution
  closes: http://bugzilla.adiscon.com/show_bug.cgi?id=238
  Special thanks to Marcin for his persistence in helping to solve this
  bug.
- bugfix: DA queue was never shutdown once it was started
  closes: http://bugzilla.adiscon.com/show_bug.cgi?id=241
---------------------------------------------------------------------------
Version 5.7.10  [V5-BETA] (rgerhards), 2011-03-29
- bugfix: ompgsql did not work properly with ANSI SQL strings
  closes: http://bugzilla.adiscon.com/show_bug.cgi?id=229
- bugfix: rsyslog did not build with --disable-regexp configure option
  closes: http://bugzilla.adiscon.com/show_bug.cgi?id=243
- bugfix: PRI was invalid on Solaris for message from local log socket
- enhance: added $BOM system property to ease writing byte order masks
- bugfix: RFC5424 parser confused by empty structured data
  closes: http://bugzilla.adiscon.com/show_bug.cgi?id=237
- bugfix: error return from strgen caused abort, now causes action to be
  ignored (just like a failed filter)
- new sample plugin for a strgen to generate sql statement consumable
  by a database plugin
- bugfix: strgen could not be used together with database outputs
  because the sql/stdsql option could not be specified. This has been
  solved by permitting the strgen to include the opton inside its name.
  closes: http://bugzilla.adiscon.com/show_bug.cgi?id=195
---------------------------------------------------------------------------
Version 5.7.9  [V5-BETA] (rgerhards), 2011-03-16
- improved testbench
  among others, life tests for ommysql (against a test database) have
  been added, valgrind-based testing enhanced, ...
- enhance: fallback *at runtime* to epoll_create if epoll_create1 is not
  available. Thanks to Michael Biebl for analysis and patch!
- bugfix: failover did not work correctly if repeated msg reduction was on
  closes: http://bugzilla.adiscon.com/show_bug.cgi?id=236
  affected directive was: $ActionExecOnlyWhenPreviousIsSuspended on
- bugfix: minor memory leak in omlibdbi (< 1k per instance and run)
- bugfix: (regression) omhdfs did no longer compile
- bugfix: omlibdbi did not use password from rsyslog.conf
  closes: http://bugzilla.adiscon.com/show_bug.cgi?id=203
---------------------------------------------------------------------------
Version 5.7.8  [V5-BETA] (rgerhards), 2011-03-09
- systemd support somewhat improved (can now take over existing log sockt)
- bugfix: discard action did not work under some circumstances
  fixes: http://bugzilla.adiscon.com/show_bug.cgi?id=217
- bugfix: file descriptor leak in gnutls netstream driver
  fixes: http://bugzilla.adiscon.com/show_bug.cgi?id=222
---------------------------------------------------------------------------
Version 5.7.7  [V5-BETA] (rgerhards), 2011-03-02
- bugfix: potential abort condition when $RepeatedMsgReduction set to on
  as well as potentially in a number of other places where MsgDup() was
  used. This only happened when the imudp input module was used and it
  depended on name resolution not yet had taken place. In other words,
  this was a strange problem that could lead to hard to diagnose 
  instability. So if you experience instability, chances are good that
  this fix will help.
---------------------------------------------------------------------------
Version 5.7.6  [V5-BETA] (rgerhards), 2011-02-25
- bugfix: fixed a memory leak and potential abort condition
  this could happen if multiple rulesets were used and some output batches
  contained messages belonging to more than one ruleset.
  fixes: http://bugzilla.adiscon.com/show_bug.cgi?id=226
  fixes: http://bugzilla.adiscon.com/show_bug.cgi?id=218
- bugfix: memory leak when $RepeatedMsgReduction on was used
  bug tracker: http://bugzilla.adiscon.com/show_bug.cgi?id=225
---------------------------------------------------------------------------
Version 5.7.5  [V5-BETA] (rgerhards), 2011-02-23
- enhance: imfile did not yet support multiple rulesets, now added
  we do this directly in the beta because a) it does not affect existing
  functionality and b) one may argue that this missing functionality is
  close to a bug.
- improved testbench, added tests for imuxsock
- bugfix: imuxsock did no longer sanitize received messages
  This was a regression from the imuxsock partial rewrite. Happened
  because the message is no longer run through the standard parsers. 
  bug tracker: http://bugzilla.adiscon.com/show_bug.cgi?id=224
- bugfix: minor race condition in action.c - considered cosmetic
  This is considered cosmetic as multiple threads tried to write exactly
  the same value into the same memory location without sync. The method
  has been changed so this can no longer happen.
---------------------------------------------------------------------------
Version 5.7.4  [V5-BETA] (rgerhards), 2011-02-17
- added pmsnare parser module (written by David Lang)
- enhanced imfile to support non-cancel input termination
- improved systemd socket activation thanks to Marius Tomaschweski
- improved error reporting for $WorkDirectory
  non-existance and other detectable problems are now reported,
  and the work directory is NOT set in this case
- bugfix: pmsnare causded abort under some conditions
- bugfix: abort if imfile reads file line of more than 64KiB
  Thanks to Peter Eisentraut for reporting and analysing this problem.
  bug tracker: http://bugzilla.adiscon.com/show_bug.cgi?id=221
- bugfix: queue engine did not properly slow down inputs in FULL_DELAY mode
  when in disk-assisted mode. This especially affected imfile, which
  created unnecessarily queue files if a large set of input file data was
  to process.
- bugfix: very long running actions could prevent shutdown under some
  circumstances. This has now been solved, at least for common
  situations.
- bugfix: fixed compile problem due to empty structs
  this occured only on some platforms/compilers. thanks to Dražen Kačar 
  for the fix
---------------------------------------------------------------------------
Version 5.7.3  [V5-BETA] (rgerhards), 2011-02-07
- added support for processing multi-line messages in imfile
- added $IMUDPSchedulingPolicy and $IMUDPSchedulingPriority config settings
- added $LocalHostName config directive
- bugfix: fixed build problems on some platforms
  namely those that have 32bit atomic operations but not 64 bit ones
- bugfix: local hostname was pulled too-early, so that some config 
  directives (namely FQDN settings) did not have any effect
- bugfix: imfile did duplicate messages under some circumstances
- added $OMMySQLConfigFile config directive
- added $OMMySQLConfigSection config directive
---------------------------------------------------------------------------
Version 5.7.2  [V5-DEVEL] (rgerhards), 2010-11-26
- bugfix(important): problem in TLS handling could cause rsyslog to loop
  in a tight loop, effectively disabling functionality and bearing the
  risk of unresponsiveness of the whole system.
  Bug tracker: http://bugzilla.adiscon.com/show_bug.cgi?id=194
- bugfix: imfile state file was not written when relative file name
  for it was specified
- bugfix: compile failed on systems without epoll_create1()
  Thanks to David Hill for providing a fix.
- bugfix: atomic increment for msg object may not work correct on all
  platforms. Thanks to Chris Metcalf for the patch
- bugfix: replacements for atomic operations for non-int sized types had
  problems. At least one instance of that problem could potentially lead
  to abort (inside omfile).
---------------------------------------------------------------------------
Version 5.7.1  [V5-DEVEL] (rgerhards), 2010-10-05
- support for Hadoop's HDFS added (via omhdfs)
- imuxsock now optionally use SCM_CREDENTIALS to pull the pid from the log
  socket itself
  (thanks to Lennart Poettering for the suggesting this feature)
- imuxsock now optionally uses per-process input rate limiting, guarding the
  user against processes spamming the system log
  (thanks to Lennart Poettering for suggesting this feature)
- added new config statements
  * $InputUnixListenSocketUsePIDFromSystem 
  * $SystemLogUsePIDFromSystem 
  * $SystemLogRateLimitInterval
  * $SystemLogRateLimitBurst
  * $SystemLogRateLimitSeverity
  * $IMUxSockRateLimitInterval
  * $IMUxSockRateLimitBurst
  * $IMUxSockRateLimitSeverity
- imuxsock now supports up to 50 different sockets for input
- some code cleanup in imuxsock (consider this a release a major
  modification, especially if problems show up)
- bugfix: /dev/log was unlinked even when passed in from systemd
  in which case it should be preserved as systemd owns it
---------------------------------------------------------------------------
Version 5.7.0  [V5-DEVEL] (rgerhards), 2010-09-16
- added module impstat to emit periodic statistics on rsyslog counters
- support for systemd officially added
  * acquire /dev/log socket optionally from systemd
    thanks to Lennart Poettering for this patch
  * sd-systemd API added as part of rsyslog runtime library
---------------------------------------------------------------------------
Version 5.6.5  [V5-STABLE] (rgerhards), 2011-03-22
- bugfix: failover did not work correctly if repeated msg reduction was on
  affected directive was: $ActionExecOnlyWhenPreviousIsSuspended on
  closes: http://bugzilla.adiscon.com/show_bug.cgi?id=236
- bugfix: omlibdbi did not use password from rsyslog.con
  closes: http://bugzilla.adiscon.com/show_bug.cgi?id=203
- bugfix(kind of): tell users that config graph can currently not be
  generated
  closes: http://bugzilla.adiscon.com/show_bug.cgi?id=232
- bugfix: discard action did not work under some circumstances
  fixes: http://bugzilla.adiscon.com/show_bug.cgi?id=217
  (backport from 5.7.8)
---------------------------------------------------------------------------
Version 5.6.4  [V5-STABLE] (rgerhards), 2011-03-03
- bugfix: potential abort condition when $RepeatedMsgReduction set to on
  as well as potentially in a number of other places where MsgDup() was
  used. This only happened when the imudp input module was used and it
  depended on name resolution not yet had taken place. In other words,
  this was a strange problem that could lead to hard to diagnose 
  instability. So if you experience instability, chances are good that
  this fix will help.
- bugfix: fixed a memory leak and potential abort condition
  this could happen if multiple rulesets were used and some output batches
  contained messages belonging to more than one ruleset.
  fixes: http://bugzilla.adiscon.com/show_bug.cgi?id=226
  fixes: http://bugzilla.adiscon.com/show_bug.cgi?id=218
- bugfix: memory leak when $RepeatedMsgReduction on was used
  bug tracker: http://bugzilla.adiscon.com/show_bug.cgi?id=225
---------------------------------------------------------------------------
Version 5.6.3  [V5-STABLE] (rgerhards), 2011-01-26
- bugfix: action processor released memory too early, resulting in
  potential issue in retry cases (but very unlikely due to another
  bug, which I also fixed -- only after the fix this problem here
  became actually visible).
- bugfix: batch processing flagged invalid message as "bad" under some
  circumstances
- bugfix: unitialized variable could cause issues under extreme conditions
  plus some minor nits. This was found after a clang static code analyzer
  analysis (great tool, and special thanks to Marcin for telling me about
  it!)
- bugfix: batches which had actions in error were not properly retried in
  all cases
- bugfix: imfile did duplicate messages under some circumstances
- bugfix: testbench was not activated if no Java was present on system
  ... what actually was a left-over. Java is no longer required.
---------------------------------------------------------------------------
Version 5.6.2  [V5-STABLE] (rgerhards), 2010-11-30
- bugfix: compile failed on systems without epoll_create1()
  Thanks to David Hill for providing a fix.
- bugfix: atomic increment for msg object may not work correct on all
  platforms. Thanks to Chris Metcalf for the patch
- bugfix: replacements for atomic operations for non-int sized types had
  problems. At least one instance of that problem could potentially lead
  to abort (inside omfile).
- added the $InputFilePersistStateInterval config directive to imfile
- changed imfile so that the state file is never deleted (makes imfile
  more robust in regard to fatal failures)
- bugfix: a slightly more informative error message when a TCP
  connections is aborted
---------------------------------------------------------------------------
Version 5.6.1  [V5-STABLE] (rgerhards), 2010-11-24
- bugfix(important): problem in TLS handling could cause rsyslog to loop
  in a tight loop, effectively disabling functionality and bearing the
  risk of unresponsiveness of the whole system.
  Bug tracker: http://bugzilla.adiscon.com/show_bug.cgi?id=194
- permitted imptcp to work on systems which support epoll(), but not
  epoll_create().
  Bug: http://bugzilla.adiscon.com/show_bug.cgi?id=204
  Thanks to Nicholas Brink for reporting this problem.
- bugfix: testbench failed if imptcp was not enabled
- bugfix: segfault when an *empty* template was used
  Bug: http://bugzilla.adiscon.com/show_bug.cgi?id=206
  Thanks to David Hill for alerting us.
- bugfix: compile failed with --enable-unlimited-select
  thanks varmojfekoj for the patch
---------------------------------------------------------------------------
Version 5.6.0  [V5-STABLE] (rgerhards), 2010-10-19

This release brings all changes and enhancements of the 5.5.x series
to the v5-stable branch.

- bugfix: a couple of problems that imfile had on some platforms, namely
  Ubuntu (not their fault, but occured there)
- bugfix: imfile utilizes 32 bit to track offset. Most importantly,
  this problem can not experienced on Fedora 64 bit OS (which has
  64 bit long's!)
---------------------------------------------------------------------------
Version 5.5.7  [V5-BETA] (rgerhards), 2010-08-09
- changed omudpspoof default spoof address to simplify typical use case
  thanks to David Lang for suggesting this
- doc bugfix: pmlastmsg doc samples had errors
- bugfix[minor]: pmrfc3164sd had invalid name (resided in rsyslog name 
  space, what should not be the case for a contributed module)
- added omuxsock, which permits to write message to local Unix sockets
  this is the counterpart to imuxsock, enabling fast local forwarding
---------------------------------------------------------------------------
Version 5.5.6  [DEVEL] (rgerhards), 2010-07-21
- added parser modules
  * pmlastmsg, which supports the notoriously malformed "last message
    repeated n times" messages from some syslogd's (namely sysklogd)
  * pmrfc3164sd (contributed), supports RFC5424 structured data in 
    RFC3164 messages [untested]
- added new module type "string generator", used to speed up output
  processing. Expected speedup for (typical) rsyslog processing is
  roughly 5 to 6 percent compared to using string-based templates.
  They may also be used to do more complex formatting with custom
  C code, what provided greater flexibility and probably far higher
  speed, for example if using multiple regular expressions within a 
  template.
- added 4 string generators for
  * RSYSLOG_FileFormat
  * RSYSLOG_TraditionalFileFormat
  * RSYSLOG_ForwardFormat
  * RSYSLOG_TraditionalForwardFormat
- bugfix: mutexes used to simulate atomic instructions were not destructed
- bugfix: regression caused more locking action in msg.c than necessary
- bugfix: "$ActionExecOnlyWhenPreviousIsSuspended on" was broken
- bugfix: segfault on HUP when "HUPIsRestart" was set to "on"
  thanks varmojfekoj for the patch
- bugfix: default for $OMFileFlushOnTXEnd was wrong ("off").
  This, in default mode, caused buffered writing to be used, what
  means that it looked like no output were written or partial
  lines. Thanks to Michael Biebl for pointing out this bug.
- bugfix: programname filter in ! configuration can not be reset
  Thanks to Kiss Gabor for the patch.
---------------------------------------------------------------------------
Version 5.5.5  [DEVEL] (rgerhards), 2010-05-20
- added new cancel-reduced action thread termination method
  We now manage to cancel threads that block inside a retry loop to
  terminate without the need to cancel the thread. Avoiding cancellation
  helps keep the system complexity minimal and thus provides for better
  stability. This also solves some issues with improper shutdown when
  inside an action retry loop.
---------------------------------------------------------------------------
Version 5.5.4  [DEVEL] (rgerhards), 2010-05-03
- This version offers full support for Solaris on Intel and Sparc
- bugfix: problems with atomic operations emulation
  replaced atomic operation emulation with new code. The previous code
  seemed to have some issue and also limited concurrency severely. The
  whole atomic operation emulation has been rewritten.
- bugfix: netstream ptcp support class was not correctly build on systems
  without epoll() support
- bugfix: segfault on Solaris/Sparc
---------------------------------------------------------------------------
Version 5.5.3  [DEVEL] (rgerhards), 2010-04-09
- added basic but functional support for Solaris
- imported many bugfixes from 3.6.2/4.6.1 (see ChangeLog below!)
- added new property replacer option "date-rfc3164-buggyday" primarily
  to ease migration from syslog-ng. See property replacer doc for
  details.
- added capability to turn off standard LF delimiter in TCP server
  via new directive "$InputTCPServerDisableLFDelimiter on"
- bugfix: failed to compile on systems without epoll support
- bugfix: comment char ('#') in literal terminated script parsing
  and thus could not be used.
  but tracker: http://bugzilla.adiscon.com/show_bug.cgi?id=119
  [merged in from v3.22.2]
- imported patches from 4.6.0:
  * improved testbench to contain samples for totally malformed messages
    which miss parts of the message content
  * bugfix: some malformed messages could lead to a missing LF inside files
    or some other missing parts of the template content.
  * bugfix: if a message ended immediately with a hostname, the hostname
    was mistakenly interpreted as TAG, and localhost be used as hostname
---------------------------------------------------------------------------
Version 5.5.2  [DEVEL] (rgerhards), 2010-02-05
- applied patches that make rsyslog compile under Apple OS X.
  Thanks to trey for providing these.
- replaced data type "bool" by "sbool" because this created some
  portability issues.
- added $Escape8BitCharactersOnReceive directive
  Thanks to David Lang for suggesting it.
- worked around an issue where omfile failed to compile on 32 bit platforms
  under some circumstances (this smells like a gcc problem, but a simple
  solution was available). Thanks to Kenneth Marshall for some advice.
- extended testbench
---------------------------------------------------------------------------
Version 5.5.1  [DEVEL] (rgerhards), 2009-11-27
- introduced the ablity for netstream drivers to utilize an epoll interface
  This offers increased performance and removes the select() FDSET size
  limit from imtcp. Note that we fall back to select() if there is no
  epoll netstream drivers. So far, an epoll driver has only been
  implemented for plain tcp syslog, the rest will follow once the code
  proves well in practice AND there is demand.
- re-implemented $EscapeControlCharacterTab config directive
  Based on Jonathan Bond-Caron's patch for v4. This now also includes some
  automatted tests.
- bugfix: enabling GSSServer crashes rsyslog startup
  Thanks to Tomas Kubina for the patch [imgssapi]
- bugfix (kind of): check if TCP connection is still alive if using TLS
  Thanks to Jonathan Bond-Caron for the patch.
---------------------------------------------------------------------------
Version 5.5.0  [DEVEL] (rgerhards), 2009-11-18
- moved DNS resolution code out of imudp and into the backend processing
  Most importantly, DNS resolution now never happens if the resolved name
  is not required. Note that this applies to imudp - for the other inputs,
  DNS resolution almost comes for free, so we do not do it there. However,
  the new method has been implemented in a generic way and as such may 
  also be used by other modules in the future.
- added option to use unlimited-size select() calls
  Thanks to varmjofekoj for the patch
  This is not done in imudp, as it natively supports epoll().
- doc: improved description of what loadable modules can do
---------------------------------------------------------------------------
Version 5.4.2  [v5-stable] (rgerhards), 2010-03-??
- bugfix(kind of): output plugin retry behaviour could cause engine to loop
  The rsyslog engine did not guard itself against output modules that do
  not properly convey back the tryResume() behaviour. This then leads to
  what looks like an endless loop. I consider this to be a bug of the 
  engine not only because it should be hardened against plugin misbehaviour,
  but also because plugins may not be totally able to avoid this situation
  (depending on the type of and processing done by the plugin).
- bugfix: testbench failed when not executed in UTC+1 timezone
  accidently, the time zone information was kept inside some
  to-be-checked-for responses
- temporary bugfix replaced by permanent one for
  message-induced off-by-one error (potential segfault) (see 4.6.2)
  The analysis has been completed and a better fix been crafted and 
  integrated.
- bugfix(minor): status variable was uninitialized
  However, this would have caused harm only if NO parser modules at
  all were loaded, which would lead to a defunctional configuration
  at all. And, even more important, this is impossible as two parser
  modules are built-in and thus can not be "not loaded", so we always
  have a minimum of two.
---------------------------------------------------------------------------
Version 5.4.1  [v5-stable] (rgerhards), 2010-03-??
- added new property replacer option "date-rfc3164-buggyday" primarily
  to ease migration from syslog-ng. See property replacer doc for
  details. [backport from 5.5.3 because urgently needed by some]
- imported all bugfixes vom 4.6.2 (see below)
---------------------------------------------------------------------------
Version 5.4.0  [v5-stable] (rgerhards), 2010-03-08
***************************************************************************
* This is a new stable v5 version. It contains all fixes and enhancements *
* made during the 5.3.x phase as well as those listed below.              *
* Note that the 5.2.x series was quite buggy and as such all users are    *
* strongly advised to upgrade to 5.4.0.                                   *
***************************************************************************
- bugfix: omruleset failed to work in many cases
  bug tracker: http://bugzilla.adiscon.com/show_bug.cgi?id=179
  Thanks to Ryan B. Lynch for reporting this issue.
- bugfix: comment char ('#') in literal terminated script parsing
  and thus could not be used.
  but tracker: http://bugzilla.adiscon.com/show_bug.cgi?id=119
  [merged in from v3.22.2]
---------------------------------------------------------------------------
Version 5.3.7  [BETA] (rgerhards), 2010-01-27
- bugfix: queues in direct mode could case a segfault, especially if an
  action failed for action queues. The issue was an invalid increment of
  a stack-based pointer which lead to destruction of the stack frame and
  thus a segfault on function return.
  Thanks to Michael Biebl for alerting us on this problem.
- bugfix: hostname accidently set to IP address for some message sources,
  for example imudp. Thanks to Anton for reporting this bug. [imported v4]
- bugfix: ompgsql had problems with transaction support, what actually 
  rendered it unsuable. Thanks to forum user "horhe" for alerting me
  on this bug and helping to debug/fix it! [imported from 5.3.6]
- bugfix: $CreateDirs variable not properly initialized, default thus
  was random (but most often "on") [imported from v3]
- bugfix: potential segfaults during queue shutdown
  (bugs require certain non-standard settings to appear)
  Thanks to varmojfekoj for the patch [imported from 4.5.8]
  [backport from 5.5.2]
- bugfix: wrong memory assignment for a config variable (probably
  without causing any harm) [backport from 5.2.2]
- bugfix: rsyslog hangs when writing to a named pipe which nobody was
  reading. Thanks to Michael Biebl for reporting this bug.
  Bugzilla entry: http://bugzilla.adiscon.com/show_bug.cgi?id=169
  [imported from 4.5.8]
---------------------------------------------------------------------------
Version 5.3.6  [BETA] (rgerhards), 2010-01-13
- bugfix: ompgsql did not properly check the server connection in
  tryResume(), which could lead to rsyslog running in a thight loop
- bugfix: suspension during beginTransaction() was not properly handled
  by rsyslog core
- bugfix: omfile output was only written when buffer was full, not at
  end of transaction
- bugfix: commit transaction was not properly conveyed to message layer,
  potentially resulting in non-message destruction and thus hangs
- bugfix: enabling GSSServer crashes rsyslog startup
  Thanks to Tomas Kubina for the patch [imgssapi]
- bugfix (kind of): check if TCP connection is still alive if using TLS
  Thanks to Jonathan Bond-Caron for the patch.
- bugfix: $CreateDirs variable not properly initialized, default thus
  was random (but most often "on") [imported from v3]
- bugfix: ompgsql had problems with transaction support, what actually 
  rendered it unsuable. Thanks to forum user "horhe" for alerting me
  on this bug and helping to debug/fix it!
- bugfix: memory leak when sending messages in zip-compressed format
  Thanks to Naoya Nakazawa for analyzing this issue and providing a patch.
- worked around an issue where omfile failed to compile on 32 bit platforms
  under some circumstances (this smells like a gcc problem, but a simple
  solution was available). Thanks to Kenneth Marshall for some advice.
  [backported from 5.5.x branch]
---------------------------------------------------------------------------
Version 5.3.5  [BETA] (rgerhards), 2009-11-13
- some light performance enhancement by replacing time() call with much
  faster (at least under linux) gettimeofday() calls.
- some improvement of omfile performance with dynafiles
  saved costly time() calls by employing a logical clock, which is 
  sufficient for the use case
- bugfix: omudpspoof miscalculated source and destination ports
  while this was probably not noticed for source ports, it resulted in
  almost all destination ports being wrong, except for the default port
  of 514, which by virtue of its binary representation was calculated 
  correct (and probably thus the bug not earlier detected).
- bugfixes imported from earlier releases
  * bugfix: named pipes did no longer work (they always got an open error)
    this was a regression from the omfile rewrite in 4.5.0
  * bugfix(testbench): sequence check was not always performed correctly,
    that could result in tests reporting success when they actually failed
- improved testbench: added tests for UDP forwarding and omudpspoof
- doc bugfix: omudpspoof had wrong config command names ("om" missing)
- bugfix [imported from 4.4.3]: $ActionExecOnlyOnceEveryInterval did
  not work.
- [inport v4] improved testbench, contains now tcp and gzip test cases
- [import v4] added a so-called "On Demand Debug" mode, in which debug
  output can be generated only after the process has started, but not right
  from the beginning. This is assumed to be useful for hard-to-find bugs.
  Also improved the doc on the debug system.
- bugfix: segfault on startup when -q or -Q option was given
  [imported from v3-stable]
---------------------------------------------------------------------------
Version 5.3.4  [DEVEL] (rgerhards), 2009-11-04
- added the ability to create custom message parsers
- added $RulesetParser config directive that permits to bind specific
  parsers to specific rulesets
- added omruleset output module, which provides great flexibility in 
  action processing. THIS IS A VERY IMPORTANT ADDITION, see its doc
  for why.
- added the capability to have ruleset-specific main message queues
  This offers considerable additional flexibility AND superior performance
  (in cases where multiple inputs now can avoid lock contention)
- bugfix: correct default for escape ('#') character restored
  This was accidently changed to '\\', thanks to David Lang for reporting
- bugfix(testbench): testcase did not properly wait for rsyslogd shutdown
  thus some unpredictable behavior and a false negative test result
  could occur.
---------------------------------------------------------------------------
Version 5.3.3  [DEVEL] (rgerhards), 2009-10-27
- simplified and thus speeded up the queue engine, also fixed some
  potential race conditions (in very unusual shutdown conditions)
  along the way. The threading model has seriously changes, so there may
  be some regressions.
- enhanced test environment (inlcuding testbench): support for enhancing
  probability of memory addressing failure by using non-NULL default
  value for malloced memory (optional, only if requested by configure
  option). This helps to track down some otherwise undetected issues
  within the testbench.
- bugfix: potential abort if inputname property was not set 
  primarily a problem of imdiag
- bugfix: message processing states were not set correctly in all cases
  however, this had no negative effect, as the message processing state
  was not evaluated when a batch was deleted, and that was the only case
  where the state could be wrong.
---------------------------------------------------------------------------
Version 5.3.2  [DEVEL] (rgerhards), 2009-10-21
- enhanced omfile to support transactional interface. This will increase
  performance in many cases.
- added multi-ruleset support to imudp
- re-enabled input thread termination handling that does avoid thread
  cancellation where possible. This provides a more reliable mode of
  rsyslogd termination (canceling threads my result in not properly
  freed resouces and potential later hangs, even though we perform
  proper cancel handling in our code). This is part of an effort to
  reduce thread cancellation as much as possible in rsyslog.
  NOTE: the code previously written code for this functionality had a
  subtle race condition. The new code solves that.
- enhanced immark to support non-cancel input module termination
- improved imudp so that epoll can be used in more environments,
  fixed potential compile time problem if EPOLL_CLOEXEC is not available.
- some cleanup/slight improvement:
  * changed imuxsock to no longer use deprecated submitAndParseMsg() IF
  * changed submitAndParseMsg() interface to be a wrapper around the new
    way of message creation/submission. This enables older plugins to be
    used together with the new interface. The removal also enables us to
    drop a lot of duplicate code, reducing complexity and increasing
    maintainability.
- bugfix: segfault when starting up with an invalid .qi file for a disk queue
  Failed for both pure disk as well as DA queues. Now, we emit an error
  message and disable disk queueing facility.
- bugfix: potential segfault on messages with empty MSG part. This was a
  recently introduced regression.
- bugfix: debug string larger than 1K were improperly displayed. Max size
  is now 32K, and if a string is even longer it is meaningfully truncated.
---------------------------------------------------------------------------
Version 5.3.1  [DEVEL] (rgerhards), 2009-10-05
- added $AbortOnUncleanConfig directive - permits to prevent startup when
  there are problems with the configuration file. See it's doc for
  details.
- included some important fixes from v4-stable:
  * bugfix: invalid handling of zero-sized messages
  * bugfix: zero-sized UDP messages are no longer processed
  * bugfix: random data could be appended to message
  * bugfix: reverse lookup reduction logic in imudp do DNS queries too often
- bugfixes imported from 4.5.4:
  * bugfix: potential segfault in stream writer on destruction
  * bugfix: potential race in object loader (obj.c) during use/release
  * bugfixes: potential problems in out file zip writer
---------------------------------------------------------------------------
Version 5.3.0  [DEVEL] (rgerhards), 2009-09-14
- begun to add simple GUI programs to gain insight into running rsyslogd
  instances and help setup and troubleshooting (active via the
  --enable-gui ./configure switch)
- changed imudp to utilize epoll(), where available. This shall provide
  slightly better performance (just slightly because we called select()
  rather infrequently on a busy system)
---------------------------------------------------------------------------
Version 5.2.2  [v5-stable] (rgerhards), 2009-11-??
- bugfix: enabling GSSServer crashes rsyslog startup
  Thanks to Tomas Kubina for the patch [imgssapi]
---------------------------------------------------------------------------
Version 5.2.1  [v5-stable] (rgerhards), 2009-11-02
- bugfix [imported from 4.4.3]: $ActionExecOnlyOnceEveryInterval did
  not work.
- bugfix: segfault on startup when -q or -Q option was given
  [imported from v3-stable]
---------------------------------------------------------------------------
Version 5.2.0  [v5-stable] (rgerhards), 2009-11-02
This is a re-release of version 5.1.6 as stable after we did not get any bug 
reports during the whole beta phase. Still, this first v5-stable may not be 
as stable as one hopes for, I am not sure if we did not get bug reports
just because nobody tried it. Anyhow, we need to go forward and so we
have the initial v5-stable.
---------------------------------------------------------------------------
Version 5.1.6  [v5-beta] (rgerhards), 2009-10-15
- feature imports from v4.5.6
- bugfix: potential race condition when queue worker threads were
  terminated
- bugfix: solved potential (temporary) stall of messages when the queue was
  almost empty and few new data added (caused testbench to sometimes hang!)
- fixed some race condition in testbench
- added more elaborate diagnostics to parts of the testbench
- bugfixes imported from 4.5.4:
  * bugfix: potential segfault in stream writer on destruction
  * bugfix: potential race in object loader (obj.c) during use/release
  * bugfixes: potential problems in out file zip writer
- included some important fixes from 4.4.2:
  * bugfix: invalid handling of zero-sized messages
  * bugfix: zero-sized UDP messages are no longer processed
  * bugfix: random data could be appended to message
  * bugfix: reverse lookup reduction logic in imudp do DNS queries too often
---------------------------------------------------------------------------
Version 5.1.5  [v5-beta] (rgerhards), 2009-09-11
- added new config option $ActionWriteAllMarkMessages
  this option permites to process mark messages under all circumstances,
  even if an action was recently called. This can be useful to use mark
  messages as a kind of heartbeat.
- added new config option $InputUnixListenSocketCreatePath
  to permit the auto-creation of pathes to additional log sockets. This
  turns out to be useful if they reside on temporary file systems and
  rsyslogd starts up before the daemons that create these sockets
  (rsyslogd always creates the socket itself if it does not exist).
- added $LogRSyslogStatusMessages configuration directive
  permitting to turn off rsyslog start/stop/HUP messages. See Debian
  ticket http://bugs.debian.org/cgi-bin/bugreport.cgi?bug=463793
- bugfix: hostnames with dashes in them were incorrectly treated as
  malformed, thus causing them to be treated as TAG (this was a regression
  introduced from the "rfc3164 strict" change in 4.5.0). Testbench has been
  updated to include a smaple message with a hostname containing a dash.
- bugfix: strings improperly reused, resulting in some message properties
  be populated with strings from previous messages. This was caused by
  an improper predicate check.
- added new config directive $omfileForceChown [import from 4.7.0]
---------------------------------------------------------------------------
Version 5.1.4  [DEVEL] (rgerhards), 2009-08-20
- legacy syslog parser changed so that it now accepts date stamps in
  wrong case. Some devices seem to create them and I do not see any harm
  in supporting that.
- added $InputTCPMaxListeners directive - permits to specify how many 
  TCP servers shall be possible (default is 20).
- bugfix: memory leak with some input modules. Those inputs that
  use parseAndSubmitMsg() leak two small memory blocks with every message.
  Typically, those process only relatively few messages, so the issue 
  does most probably not have any effect in practice.
- bugfix: if tcp listen port could not be created, no error message was
  emitted
- bugfix: discard action did not work (did not discard messages)
- bugfix: discard action caused segfault
- bugfix: potential segfault in output file writer (omfile)
  In async write mode, we use modular arithmetic to index the output
  buffer array. However, the counter variables accidently were signed,
  thus resulting in negative indizes after integer overflow. That in turn
  could lead to segfaults, but was depending on the memory layout of 
  the instance in question (which in turn depended on a number of
  variables, like compile settings but also configuration). The counters
  are now unsigned (as they always should have been) and so the dangling
  mis-indexing does no longer happen. This bug potentially affected all
  installations, even if only some may actually have seen a segfault.
---------------------------------------------------------------------------
Version 5.1.3  [DEVEL] (rgerhards), 2009-07-28
- architecture change: queue now always has at least one worker thread
  if not running in direct mode. Previous versions could run without 
  any active workers. This simplifies the code at a very small expense.
  See v5 compatibility note document for more in-depth discussion.
- enhance: UDP spoofing supported via new output module omudpspoof
  See the omudpspoof documentation for details and samples
- bugfix: message could be truncated after TAG, often when forwarding
  This was a result of an internal processing error if maximum field
  sizes had been specified in the property replacer.
- bugfix: minor static memory leak while reading configuration
  did NOT leak based on message volume
- internal: added ability to terminate input modules not via pthread_cancel
  but an alternate approach via pthread_kill. This is somewhat safer as we
  do not need to think about the cancel-safeness of all libraries we use.
  However, not all inputs can easily supported, so this now is a feature
  that can be requested by the input module (the most important ones
  request it).
---------------------------------------------------------------------------
Version 5.1.2  [DEVEL] (rgerhards), 2009-07-08
- bugfix: properties inputname, fromhost, fromhost-ip, msg were lost when
  working with disk queues
- some performance enhancements
- bugfix: abort condition when RecvFrom was not set and message reduction
  was on. Happend e.g. with imuxsock.
- added $klogConsoleLogLevel directive which permits to set a new
  console log level while rsyslog is active
- some internal code cleanup
---------------------------------------------------------------------------
Version 5.1.1  [DEVEL] (rgerhards), 2009-07-03
- bugfix: huge memory leak in queue engine (made rsyslogd unusable in
  production). Occured if at least one queue was in direct mode 
  (the default for action queues)
- imported many performance optimizations from v4-devel (4.5.0)
- bugfix: subtle (and usually irrelevant) issue in timout processing
  timeout could be one second too early if nanoseconds wrapped
- set a more sensible timeout for shutdow, now 1.5 seconds to complete
  processing (this also removes those cases where the shutdown message
  was not written because the termination happened before it)
---------------------------------------------------------------------------
Version 5.1.0  [DEVEL] (rgerhards), 2009-05-29

*********************************** NOTE **********************************
The v5 versions of rsyslog feature a greatly redesigned queue engine. The
major theme for the v5 release is twofold:

a) greatly improved performance
b) enable audit-grade processing

Here, audit-grade processing means that rsyslog, if used together with
audit-grade transports and configured correctly, will never lose messages
that already have been acknowledged, not even in fatal failure cases like
sudden loss of power.

Note that large parts of rsyslog's important core components have been
restructured to support these design goals. As such, early versions of
the engine will probably be less stable than the v3/v4 engine.

Also note that the initial versions do not cover all and everything. As
usual, the code will evolve toward the final goal as version numbers
increase.
*********************************** NOTE **********************************

- redesigned queue engine so that it supports ultra-reliable operations
  This resulted in a rewrite of large parts. The new capability can be
  used to build audit-grade systems on the basis of rsyslog.
- added $MainMsgQueueDequeueBatchSize and $ActionQueueDequeueBatchSize 
  configuration directives
- implemented a new transactional output module interface which provides
  superior performance (for databases potentially far superior performance)
- increased ompgsql performance by adapting to new transactional
  output module interface
---------------------------------------------------------------------------
Version 4.8.1  [v4-stable], 2011-09-??
- increased max config file line size to 64k
  We now also emit an error message if even 64k is not enough (not
  doing so previously may rightfully be considered as a bug)
- bugfix: omprog made rsyslog abort on startup if not binary to
  execute was configured
- bugfix: $ActionExecOnlyOnce interval did not work properly
  Thanks to Tomas Heinrich for the patch
- bugfix: potential abort if ultra-large file io buffers are used and
  dynafile cache exhausts address space (primarily a problem on 32 bit
  platforms)
- bugfix: potential abort after reading invalid X.509 certificate
  closes: http://bugzilla.adiscon.com/show_bug.cgi?id=290
  Thanks to Tomas Heinrich for the patch.
- bugfix: potential fatal abort in omgssapi
  Thanks to Tomas Heinrich for the patch.
- added doc for omprog
- FQDN hostname for multihomed host was not always set to the correct name
  if multiple aliases existed. Thanks to Tomas Heinreich for the patch.
- re-licensed larger parts of the codebase under the Apache license 2.0
---------------------------------------------------------------------------
Version 4.8.0  [v4-stable] (rgerhards), 2011-09-07
***************************************************************************
* This is a new stable v4 version. It contains all fixes and enhancements *
* made during the 4.7.x phase as well as those listed below.              *
* Note: major new development to v4 is concluded  and will only be done   *
*       for custom projects.                                              *
***************************************************************************
There are no changes compared to 4.7.5, just a re-release with the new
version number as new v4-stable. The most important new feature is Solaris
support.
---------------------------------------------------------------------------
Version 4.7.5  [v4-beta], 2011-09-01
- bugfix/security: off-by-two bug in legacy syslog parser, CVE-2011-3200
- bugfix: potential misadressing in property replacer
- bugfix: The NUL-Byte for the syslogtag was not copied in MsgDup (msg.c)
---------------------------------------------------------------------------
Version 4.7.4  [v4-beta] (rgerhards), 2011-07-11
- added support for the ":omusrmsg:" syntax in configuring user messages
- added support for the ":omfile:" syntax in configuring user messages
- added $LocalHostName config directive
- bugfix: PRI was invalid on Solaris for message from local log socket
Version 4.7.3  [v4-devel] (rgerhards), 2010-11-25
- added omuxsock, which permits to write message to local Unix sockets
  this is the counterpart to imuxsock, enabling fast local forwarding
- added imptcp, a simplified, Linux-specific and potentielly fast
  syslog plain tcp input plugin (NOT supporting TLS!)
- bugfix: a couple of problems that imfile had on some platforms, namely
  Ubuntu (not their fault, but occured there)
- bugfix: imfile utilizes 32 bit to track offset. Most importantly,
  this problem can not experienced on Fedora 64 bit OS (which has
  64 bit long's!)
- added the $InputFilePersistStateInterval config directive to imfile
- changed imfile so that the state file is never deleted (makes imfile
  more robust in regard to fatal failures)
---------------------------------------------------------------------------
Version 4.7.2  [v4-devel] (rgerhards), 2010-05-03
- bugfix: problems with atomic operations emulaton
  replaced atomic operation emulation with new code. The previous code
  seemed to have some issue and also limited concurrency severely. The
  whole atomic operation emulation has been rewritten.
- added new $Sleep directive to hold processing for a couple of seconds
  during startup
- bugfix: programname filter in ! configuration can not be reset
  Thanks to Kiss Gabor for the patch.
---------------------------------------------------------------------------
Version 4.7.1  [v4-devel] (rgerhards), 2010-04-22
- Solaris support much improved -- was not truely usable in 4.7.0
  Solaris is no longer supported in imklog, but rather there is a new
  plugin imsolaris, which is used to pull local log sources on a Solaris
  machine.
- testbench improvement: Java is no longer needed for testing tool creation
---------------------------------------------------------------------------
Version 4.7.0  [v4-devel] (rgerhards), 2010-04-14
- new: support for Solaris added (but not yet the Solaris door API)
- added function getenv() to RainerScript
- added new config option $InputUnixListenSocketCreatePath
  to permit the auto-creation of pathes to additional log sockets. This
  turns out to be useful if they reside on temporary file systems and
  rsyslogd starts up before the daemons that create these sockets
  (rsyslogd always creates the socket itself if it does not exist).
- added $LogRSyslogStatusMessages configuration directive
  permitting to turn off rsyslog start/stop/HUP messages. See Debian
  ticket http://bugs.debian.org/cgi-bin/bugreport.cgi?bug=463793
- added new config directive $omfileForceChown to (try to) fix some broken
  system configs.
  See ticket for details: http://bugzilla.adiscon.com/show_bug.cgi?id=150
- added $EscapeControlCharacterTab config directive
  Thanks to Jonathan Bond-Caron for the patch.
- added option to use unlimited-size select() calls
  Thanks to varmjofekoj for the patch
- debugondemand mode caused backgrounding to fail - close to a bug, but I'd
  consider the ability to background in this mode a new feature...
- bugfix (kind of): check if TCP connection is still alive if using TLS
  Thanks to Jonathan Bond-Caron for the patch.
- imported changes from 4.5.7 and below
- bugfix: potential segfault when -p command line option was used
  Thanks for varmojfekoj for pointing me at this bug.
- imported changes from 4.5.6 and below
---------------------------------------------------------------------------
Version 4.6.8  [v4-stable] (rgerhards), 2011-09-01
- bugfix/security: off-by-two bug in legacy syslog parser, CVE-2011-3200
- bugfix: potential misadressing in property replacer
- bugfix: memcpy overflow can occur in allowed sender checking
  if a name is resolved to IPv4-mapped-on-IPv6 address
  Found by Ismail Dönmez at suse
- bugfix: The NUL-Byte for the syslogtag was not copied in MsgDup (msg.c)
---------------------------------------------------------------------------
Version 4.6.7  [v4-stable] (rgerhards), 2011-07-11
- added support for the ":omusrmsg:" syntax in configuring user messages
- added support for the ":omfile:" syntax in configuring user messages
---------------------------------------------------------------------------
Version 4.6.6  [v4-stable] (rgerhards), 2011-06-24
- bugfix: memory leak in imtcp & subsystems under some circumstances
  This leak is tied to error conditions which lead to incorrect cleanup
  of some data structures. [backport from v6, limited testing under v4]
- bugfix: invalid processing in QUEUE_FULL condition
  If the the multi-submit interface was used and a QUEUE_FULL condition
  occured, the failed message was properly destructed. However, the
  rest of the input batch, if it existed, was not processed. So this
  lead to potential loss of messages and a memory leak. The potential
  loss of messages was IMHO minor, because they would have been dropped
  in most cases due to the queue remaining full, but very few lucky ones
  from the batch may have made it. Anyhow, this has now been changed so
  that the rest of the batch is properly tried to be enqueued and, if
  not possible, destructed.
- bugfix: invalid storage type for config variables
- bugfix: stream driver mode was not correctly set on tcp ouput on big
  endian systems.
  thanks varmojfekoj for the patch
- bugfix: IPv6-address could not be specified in omrelp
  this was due to improper parsing of ":"
  closes: http://bugzilla.adiscon.com/show_bug.cgi?id=250
- bugfix: memory and file descriptor leak in stream processing
  Leaks could occur under some circumstances if the file stream handler
  errored out during the open call. Among others, this could cause very
  big memory leaks if there were a problem with unreadable disk queue
  files. In regard to the memory leak, this
  closes: http://bugzilla.adiscon.com/show_bug.cgi?id=256
- bugfix: imfile potentially duplicates lines
  This can happen when 0 bytes are read from the input file, and some
  writer appends data to the file BEFORE we check if a rollover happens.
  The check for rollover uses the inode and size as a criterion. So far,
  we checked for equality of sizes, which is not given in this scenario,
  but that does not indicate a rollover. From the source code comments:
     Note that when we check the size, we MUST NOT check for equality.
     The reason is that the file may have been written right after we
     did try to read (so the file size has increased). That is NOT in
     indicator of a rollover (this is an actual bug scenario we 
     experienced). So we need to check if the new size is smaller than
     what we already have seen!
  Also, under some circumstances an invalid truncation was detected. This
  code has now been removed, a file change (and thus resent) is only
  detected if the inode number changes.
- bugfix: a couple of problems that imfile had on some platforms, namely
  Ubuntu (not their fault, but occured there)
- bugfix: imfile utilizes 32 bit to track offset. Most importantly,
  this problem can not experienced on Fedora 64 bit OS (which has
  64 bit long's!)
- bugfix: abort if imfile reads file line of more than 64KiB
  Thanks to Peter Eisentraut for reporting and analysing this problem.
  bug tracker: http://bugzilla.adiscon.com/show_bug.cgi?id=221
- bugfix: omlibdbi did not use password from rsyslog.con
  closes: http://bugzilla.adiscon.com/show_bug.cgi?id=203
- bugfix: TCP connection invalidly aborted when messages needed to be
  discarded (due to QUEUE_FULL or similar problem)
- bugfix: a slightly more informative error message when a TCP
  connections is aborted
- bugfix: timestamp was incorrectly calculated for timezones with minute
  offset
  closes: http://bugzilla.adiscon.com/show_bug.cgi?id=271
- some improvements thanks to clang's static code analyzer
  o overall cleanup (mostly unnecessary writes and otherwise unused stuff)
  o bugfix: fixed a very remote problem in msg.c which could occur when
    running under extremely low memory conditions
---------------------------------------------------------------------------
Version 4.6.5  [v4-stable] (rgerhards), 2010-11-24
- bugfix(important): problem in TLS handling could cause rsyslog to loop
  in a tight loop, effectively disabling functionality and bearing the
  risk of unresponsiveness of the whole system.
  Bug tracker: http://bugzilla.adiscon.com/show_bug.cgi?id=194
---------------------------------------------------------------------------
Version 4.6.4  [v4-stable] (rgerhards), 2010-08-05
- bugfix: zero-sized (empty) messages were processed by imtcp
  they are now dropped as they always should have been
- bugfix: programname filter in ! configuration can not be reset
  Thanks to Kiss Gabor for the patch.
---------------------------------------------------------------------------
Version 4.6.3  [v4-stable] (rgerhards), 2010-07-07
- improvded testbench
  - added test with truly random data received via syslog to test
    robustness
  - added new configure option that permits to disable and enable an
    extended testbench
- bugfix: segfault on HUP when "HUPIsRestart" was set to "on"
  thanks varmojfekoj for the patch
- bugfix: default for $OMFileFlushOnTXEnd was wrong ("off").
  This, in default mode, caused buffered writing to be used, what
  means that it looked like no output were written or partial
  lines. Thanks to Michael Biebl for pointing out this bug.
- bugfix: testbench failed when not executed in UTC+1 timezone
  accidently, the time zone information was kept inside some
  to-be-checked-for responses
- temporary bugfix replaced by permanent one for
  message-induced off-by-one error (potential segfault) (see 4.6.2)
  The analysis has been completed and a better fix been crafted and 
  integrated.
- bugfix: the T/P/E config size specifiers did not work properly under
  all 32-bit platforms
- bugfix: local unix system log socket was deleted even when it was
  not configured
- some doc fixes; incorrect config samples could cause confusion
  thanks to Anthony Edwards for pointing the problems out
---------------------------------------------------------------------------
Version 4.6.2  [v4-stable] (rgerhards), 2010-03-26
- new feature: "." action type added to support writing files to relative
  pathes (this is primarily meant as a debug aid)
- added replacements for atomic instructions on systems that do not
  support them. [backport of Stefen Sledz' patch for v5)
- new feature: $OMFileAsyncWriting directive added
  it permits to specifiy if asynchronous writing should be done or not
- bugfix(temporary): message-induced off-by-one error (potential segfault)
  Some types of malformed messages could trigger an off-by-one error
  (for example, \0 or \n as the last character, and generally control
  character escaption is questionable). This is due to not strictly
  following a the \0 or string counted string paradigm (during the last
  optimization on the cstring class). As a temporary fix, we have 
  introduced a proper recalculation of the size. However, a final
  patch is expected in the future. See bug tracker for further details
  and when the final patch will be available:
  http://bugzilla.adiscon.com/show_bug.cgi?id=184
  Note that the current patch is considered sufficient to solve the
  situation, but it requires a bit more runtime than desirable.
- bugfix: potential segfault in dynafile cache
  This bug was triggered by an open failure. The the cache was full and
  a new entry needed to be placed inside it, a victim for eviction was
  selected. That victim was freed, then the open of the new file tried. If
  the open failed, the victim entry was still freed, and the function
  exited. However, on next invocation and cache search, the victim entry
  was used as if it were populated, most probably resulting in a segfault.
- bugfix: race condition during directory creation
  If multiple files try to create a directory at (almost) the same time,
  some of them may fail. This is a data race and also exists with other
  processes that may create the same directory. We do now check for this
  condition and gracefully handle it.
- bugfix: potential re-use of free()ed file stream object in omfile
  when dynaCache is enabled, the cache is full, a new entry needs to
  be allocated, thus the LRU discarded, then a new entry is opend and that
  fails. In that case, it looks like the discarded stream may be reused
  improperly (based on code analysis, test case and confirmation pending)
- added new property replacer option "date-rfc3164-buggyday" primarily
  to ease migration from syslog-ng. See property replacer doc for
  details. [backport from 5.5.3 because urgently needed by some]
- improved testbench
- bugfix: invalid buffer write in (file) stream class
  currently being accessed buffer could be overwritten with new data.
  While this probably did not cause access violations, it could case loss
  and/or duplication of some data (definitely a race with no deterministic
  outcome)
- bugfix: potential hang condition during filestream close
  predicate was not properly checked when waiting for the background file
  writer
- bugfix: improper synchronization when "$OMFileFlushOnTXEnd on" was used
  Internal data structures were not properly protected due to missing
  mutex calls.
- bugfix: potential data loss during file stream shutdown
- bugfix: potential problems during file stream shutdown
  The shutdown/close sequence was not clean, what potentially (but
  unlikely) could lead to some issues. We have not been able to describe
  any fatal cases, but there was some bug potential. Sequence has now
  been straighted out.
- bugfix: potential problem (loop, abort) when file write error occured
  When a write error occured in stream.c, variable iWritten had the error
  code but this was handled as if it were the actual number of bytes
  written. That was used in pointer arithmetic later on, and thus could
  lead to all sorts of problems. However, this could only happen if the
  error was EINTR or the file in question was a tty. All other cases were
  handled properly. Now, iWritten is reset to zero in such cases, resulting
  in proper retries.
- bugfix: $omfileFlushOnTXEnd was turned on when set to off and vice
  versa due to an invalid check
- bugfix: recent patch to fix small memory leak could cause invalid free.
  This could only happen during config file parsing.
- bugfix(minor): handling of extremely large strings in dbgprintf() fixed
  Previously, it could lead to garbagge output and, in extreme cases, also
  to segfaults. Note: this was a problem only when debug output was 
  actually enabled, so it caused no problem in production use.
- bugfix(minor): BSD_SO_COMPAT query function had some global vars not
  properly initialized. However, in practice the loader initializes them 
  with zero, the desired value, so there were no actual issue in almost 
  all cases.
---------------------------------------------------------------------------
Version 4.6.1  [v4-stable] (rgerhards), 2010-03-04
- re-enabled old pipe output (using new module ompipe, built-in) after
  some problems with pipes (and especially in regard to xconsole) were
  discovered. Thanks to Michael Biebl for reporting the issues.
- bugfix: potential problems with large file support could cause segfault
  ... and other weird problems. This seemed to affect 32bit-platforms
  only, but I can not totally outrule there were issues on other
  platforms as well. The previous code could cause system data types
  to be defined inconsistently, and that could lead to various 
  troubles. Special thanks go to the Mandriva team for identifying
  an initial problem, help discussing it and ultimately a fix they
  contributed.
- bugfix: fixed problem that caused compilation on FreeBSD 9.0 to fail.
  bugtracker: http://bugzilla.adiscon.com/show_bug.cgi?id=181
  Thanks to Christiano for reporting.
- bugfix: potential segfault in omfile when a dynafile open failed
  In that case, a partial cache entry was written, and some internal
  pointers (iCurrElt) not correctly updated. In the next iteration, that
  could lead to a segfault, especially if iCurrElt then points to the
  then-partial record. Not very likely, but could happen in practice.
- bugfix (theoretical): potential segfault in omfile under low memory
  condition. This is only a theoretical bug, because it would only 
  happen when strdup() fails to allocate memory - which is highly 
  unlikely and will probably lead to all other sorts of errors.
- bugfix: comment char ('#') in literal terminated script parsing
  and thus could not be used.
  but tracker: http://bugzilla.adiscon.com/show_bug.cgi?id=119
  [merged in from v3.22.2]
---------------------------------------------------------------------------
Version 4.6.0  [v4-stable] (rgerhards), 2010-02-24
***************************************************************************
* This is a new stable v4 version. It contains all fixes and enhancements *
* made during the 4.5.x phase as well as those listed below.              *
* Note: this version is scheduled to conclude the v4 development process. *
*       Do not expect any more new developments in v4. The focus is now   *
*       on v5 (what also means we have a single devel branch again).      *
*       ("development" means new feature development, bug fixes are of    *
*       course provided for v4-stable)                                    *
***************************************************************************
- improved testbench to contain samples for totally malformed messages
  which miss parts of the message content
- bugfix: some malformed messages could lead to a missing LF inside files
  or some other missing parts of the template content.
- bugfix: if a message ended immediately with a hostname, the hostname
  was mistakenly interpreted as TAG, and localhost be used as hostname
- bugfix: message without MSG part could case a segfault
  [backported from v5 commit 98d1ed504ec001728955a5bcd7916f64cd85f39f]
  This actually was a "recent" regression, but I did not realize that it
  was introduced by the performance optimization in v4-devel. Shame on
  me for having two devel versions at the same time...
---------------------------------------------------------------------------
Version 4.5.8  [v4-beta] (rgerhards), 2010-02-10
- enhanced doc for using PostgreSQL
  Thanks to Marc Schiffbauer for the new/updated doc
- bugfix: property replacer returned invalid parameters under some (unusual)
  conditions. In extreme cases, this could lead to garbled logs and/or
  a system failure.
- bugfix: invalid length returned (often) when using regular expressions
  inside the property replacer
- bugfix: submatch regex in property replacer did not honor "return 0 on
  no match" config case
- bugfix: imuxsock incorrectly stated inputname "imudp"
  Thanks to Ryan Lynch for reporting this.
- (slightly) enhanced support for FreeBSD by setting _PATH_MODDIR to
  the correct value on FreeBSD.
  Thanks to Cristiano for the patch.
- bugfix: -d did not enable display of debug messages
  regression from introduction of "debug on demand" mode
  Thanks to Michael Biebl for reporting this bug
- bugfix: blanks inside file names did not terminate file name parsing.
  This could reslult in the whole rest of a line (including comments)
  to be treated as file name in "write to file" actions.
  Thanks to Jack for reporting this issue.
- bugfix: rsyslog hang when writing to a named pipe which nobody was
  reading. Thanks to Michael Biebl for reporting this bug.
  Bugzilla entry: http://bugzilla.adiscon.com/show_bug.cgi?id=169
- bugfix: potential segfaults during queue shutdown
  (bugs require certain non-standard settings to appear)
  Thanks to varmojfekoj for the patch
---------------------------------------------------------------------------
Version 4.5.7  [v4-beta] (rgerhards), 2009-11-18
- added a so-called "On Demand Debug" mode, in which debug output can
  be generated only after the process has started, but not right from
  the beginning. This is assumed to be useful for hard-to-find bugs.
  Also improved the doc on the debug system.
- bugfix (kind of): check if TCP connection is still alive if using TLS
  Thanks to Jonathan Bond-Caron for the patch.
- bugfix: hostname accidently set to IP address for some message sources,
  for example imudp. Thanks to Anton for reporting this bug.
- bugfix [imported from 4.4.3]: $ActionExecOnlyOnceEveryInterval did
  not work.
---------------------------------------------------------------------------
Version 4.5.6  [v4-beta] (rgerhards), 2009-11-05
- bugfix: named pipes did no longer work (they always got an open error)
  this was a regression from the omfile rewrite in 4.5.0
- bugfix(minor): diag function returned wrong queue memeber count
  for the main queue if an active DA queue existed. This had no relevance
  to real deployments (assuming they are not running the debug/diagnostic
  module...), but sometimes caused grief and false alerts in the 
  testbench.
- included some important fixes from v4-stable:
  * bugfix: invalid handling of zero-sized messages
  * bugfix: zero-sized UDP messages are no longer processed
  * bugfix: random data could be appended to message
  * bugfix: reverse lookup reduction logic in imudp do DNS queries too often
- bugfix(testbench): testcase did not properly wait for rsyslod shutdown
  thus some unpredictable behavior and a false negative test result
  could occur. [BACKPORTED from v5]
- bugfix(testbench): sequence check was not always performed correctly,
  that could result in tests reporting success when they actually failed
---------------------------------------------------------------------------
Version 4.5.5  [v4-beta] (rgerhards), 2009-10-21
- added $InputTCPServerNotifyOnConnectionClose config directive
  see doc for details
- bugfix: debug string larger than 1K were improperly displayed. Max size
  is now 32K
- bugfix: invalid storage class selected for some size config parameters.
  This resulted in wrong values. The most prominent victim was the
  directory creation mode, which was set to zero in some cases. For 
  details, see related blog post:
  http://blog.gerhards.net/2009/10/another-note-on-hard-to-find-bugs.html
---------------------------------------------------------------------------
Version 4.5.4  [v4-beta] (rgerhards), 2009-09-29
- bugfix: potential segfault in stream writer on destruction
  Most severely affected omfile. The problem was that some buffers were
  freed before the asynchronous writer thread was shut down. So the
  writer thread accessed invalid data, which may even already be
  overwritten. Symptoms (with omfile) were segfaults, grabled data
  and files with random names placed around the file system (most
  prominently into the root directory). Special thanks to Aaron for
  helping to track this down.
- bugfix: potential race in object loader (obj.c) during use/release
  of object interface
- bugfixes: potential problems in out file zip writer. Problems could
  lead to abort and/or memory leak. The module is now hardened in a very
  conservative way, which is sub-optimal from a performance point of view.
  This should be improved if it has proven reliable in practice.
---------------------------------------------------------------------------
Version 4.5.3  [v4-beta] (rgerhards), 2009-09-17
- bugfix: repeated messages were incorrectly processed
  this could lead to loss of the repeated message content. As a side-
  effect, it could probably also be possible that some segfault occurs
  (quite unlikely). The root cause was that some counters introduced
  during the malloc optimizations were not properly duplicated in
  MsgDup(). Note that repeated message processing is not enabled
  by default.
- bugfix: message sanitation had some issues:
  - control character DEL was not properly escaped
  - NUL and LF characters were not properly stripped if no control
    character replacement was to be done
  - NUL characters in the message body were silently dropped (this was
    a regeression introduced by some of the recent optimizations)
- bugfix: strings improperly reused, resulting in some message properties
  be populated with strings from previous messages. This was caused by
  an improper predicate check. [backported from v5]
- fixed some minor portability issues
- bugfix: reverse lookup reduction logic in imudp do DNS queries too often
  [imported from 4.4.2]
---------------------------------------------------------------------------
Version 4.5.2  [v4-beta] (rgerhards), 2009-08-21
- legacy syslog parser changed so that it now accepts date stamps in
  wrong case. Some devices seem to create them and I do not see any harm
  in supporting that.
- added $InputTCPMaxListeners directive - permits to specify how many 
  TCP servers shall be possible (default is 20).
- bugfix: memory leak with some input modules. Those inputs that
  use parseAndSubmitMsg() leak two small memory blocks with every message.
  Typically, those process only relatively few messages, so the issue 
  does most probably not have any effect in practice.
- bugfix: if tcp listen port could not be created, no error message was
  emitted
- bugfix: potential segfault in output file writer (omfile)
  In async write mode, we use modular arithmetic to index the output
  buffer array. However, the counter variables accidently were signed,
  thus resulting in negative indizes after integer overflow. That in turn
  could lead to segfaults, but was depending on the memory layout of 
  the instance in question (which in turn depended on a number of
  variables, like compile settings but also configuration). The counters
  are now unsigned (as they always should have been) and so the dangling
  mis-indexing does no longer happen. This bug potentially affected all
  installations, even if only some may actually have seen a segfault.
- bugfix: hostnames with dashes in them were incorrectly treated as
  malformed, thus causing them to be treated as TAG (this was a regression
  introduced from the "rfc3164 strict" change in 4.5.0).
---------------------------------------------------------------------------
Version 4.5.1  [DEVEL] (rgerhards), 2009-07-15
- CONFIG CHANGE: $HUPisRestart default is now "off". We are doing this
  to support removal of restart-type HUP in v5.
- bugfix: fromhost-ip was sometimes truncated
- bugfix: potential segfault when zip-compressed syslog records were
  received (double free)
- bugfix: properties inputname, fromhost, fromhost-ip, msg were lost when
  working with disk queues
- performance enhancement: much faster, up to twice as fast (depending
  on configuration)
- bugfix: abort condition when RecvFrom was not set and message reduction
  was on. Happend e.g. with imuxsock.
- added $klogConsoleLogLevel directive which permits to set a new
  console log level while rsyslog is active
- bugfix: message could be truncated after TAG, often when forwarding
  This was a result of an internal processing error if maximum field
  sizes had been specified in the property replacer.
- added ability for the TCP output action to "rebind" its send socket after
  sending n messages (actually, it re-opens the connection, the name is 
  used because this is a concept very similiar to $ActionUDPRebindInterval).
  New config directive $ActionSendTCPRebindInterval added for the purpose.
  By default, rebinding is disabled. This is considered useful for load
  balancers.
- testbench improvements
---------------------------------------------------------------------------
Version 4.5.0  [DEVEL] (rgerhards), 2009-07-02
- activation order of inputs changed, they are now activated only after
  privileges are dropped. Thanks to Michael Terry for the patch.
- greatly improved performance
- greatly reduced memory requirements of msg object
  to around half of the previous demand. This means that more messages can
  be stored in core! Due to fewer cache misses, this also means some
  performance improvement.
- improved config error messages: now contain a copy of the config line
  that (most likely) caused the error
- reduced max value for $DynaFileCacheSize to 1,000 (the former maximum
  of 10,000 really made no sense, even 1,000 is very high, but we like
  to keep the user in control ;)).
- added capability to fsync() queue disk files for enhanced reliability
  (also add's speed, because you do no longer need to run the whole file
  system in sync mode)
- more strict parsing of the hostname in rfc3164 mode, hopefully
  removes false positives (but may cause some trouble with hostname
  parsing). For details, see this bug tracker:
  http://bugzilla.adiscon.com/show_bug.cgi?id=126
- omfile rewrite to natively support zip files (includes large extension
  of the stream class)
- added configuration commands (see doc for explanations)
  * $OMFileZipLevel
  * $OMFileIOBufferSize
  * $OMFileFlushOnTXEnd
  * $MainMsgQueueSyncQueueFiles
  * $ActionQueueSyncQueueFiles
- done some memory accesses explicitely atomic
- bugfix: subtle (and usually irrelevant) issue in timout processing
  timeout could be one second too early if nanoseconds wrapped
- set a more sensible timeout for shutdow, now 1.5 seconds to complete
  processing (this also removes those cases where the shutdown message
  was not written because the termination happened before it)
- internal bugfix: object pointer was only reset to NULL when an object
  was actually destructed. This most likely had no effect to existing code,
  but it may also have caused trouble in remote cases. Similarly, the fix
  may also cause trouble...
- bugfix: missing initialization during timestamp creation
  This could lead to timestamps written in the wrong format, but not to
  an abort
---------------------------------------------------------------------------
Version 4.4.3  [v4-stable] (rgerhards), 2009-10-??
- bugfix: several smaller bugs resolved after flexelint review
  Thanks to varmojfekoj for the patch.
- bugfix: $ActionExecOnlyOnceEveryInterval did not work.
  This was a regression from the time() optimizations done in v4.
  Bug tracker: http://bugzilla.adiscon.com/show_bug.cgi?id=143
  Thanks to Klaus Tachtler for reporting this bug.
- bugfix: potential segfault on queue shutdown
  Thanks to varmojfekoj for the patch.
- bugfix: potential hang condition on queue shutdown
  [imported from v3-stable]
- bugfix: segfault on startup when -q or -Q option was given
  [imported from v3-stable]
---------------------------------------------------------------------------
Version 4.4.2  [v4-stable] (rgerhards), 2009-10-09
- bugfix: invalid handling of zero-sized messages, could lead to mis-
  addressing and potential memory corruption/segfault
- bugfix: zero-sized UDP messages are no longer processed
  until now, they were forwarded to processing, but this makes no sense
  Also, it looks like the system seems to provide a zero return code
  on a UDP recvfrom() from time to time for some internal reasons. These
  "receives" are now silently ignored.
- bugfix: random data could be appended to message, possibly causing
  segfaults
- bugfix: reverse lookup reduction logic in imudp do DNS queries too often
  A comparison was done between the current and the former source address.
  However, this was done on the full sockaddr_storage structure and not
  on the host address only. This has now been changed for IPv4 and IPv6.
  The end result of this bug could be a higher UDP message loss rate than
  necessary (note that UDP message loss can not totally be avoided due
  to the UDP spec)
---------------------------------------------------------------------------
Version 4.4.1  [v4-stable] (rgerhards), 2009-09-02
- features requiring Java are automatically disabled if Java is not
  present (thanks to Michael Biebl for his help!)
- bugfix: invalid double-quoted PRI, among others in outgoing messages
  This causes grief with all receivers.
  Bug tracker: http://bugzilla.adiscon.com/show_bug.cgi?id=147
- bugfix: Java testing tools were required, even if testbench was disabled
  This resulted in build errors if no Java was present on the build system,
  even though none of the selected option actually required Java.
  (I forgot to backport a similar fix to newer releases).
- bugfix (backport): omfwd segfault
  Note that the orginal (higher version) patch states this happens only
  when debugging mode is turned on. That statement is wrong: if debug
  mode is turned off, the message is not being emitted, but the division
  by zero in the actual parameters still happens.
---------------------------------------------------------------------------
Version 4.4.0  [v4-stable] (rgerhards), 2009-08-21
- bugfix: stderr/stdout were not closed to be able to emit error messages,
  but this caused ssh sessions to hang. Now we close them after the 
  initial initialization. See forum thread:
  http://kb.monitorware.com/controlling-terminal-issues-t9875.html
- bugfix: sending syslog messages with zip compression did not work
---------------------------------------------------------------------------
Version 4.3.2  [v4-beta] (rgerhards), 2009-06-24
- removed long-obsoleted property UxTradMsg
- added a generic network stream server (in addition to rather specific
  syslog tcp server)
- added ability for the UDP output action to rebind its send socket after
  sending n messages. New config directive $ActionSendUDPRebindInterval
  added for the purpose. By default, rebinding is disabled. This is 
  considered useful for load balancers.
- bugfix: imdiag/imtcp had a race condition
- improved testbench (now much better code design and reuse)
- added config switch --enable-testbench=no to turn off testbench
---------------------------------------------------------------------------
Version 4.3.1  [DEVEL] (rgerhards), 2009-05-25
- added capability to run multiple tcp listeners (on different ports)
- performance enhancement: imtcp calls parser no longer on input thread
  but rather inside on of the potentially many main msg queue worker
  threads (an enhancement scheduled for all input plugins where this is
  possible)
- added $GenerateConfigGraph configuration command which can be used
  to generate nice-looking (and very informative) rsyslog configuration
  graphs.
- added $ActionName configuration directive (currently only used for
  graph generation, but may find other uses)
- improved doc
  * added (hopefully) easier to grasp queue explanation
- improved testbench
  * added tests for queue disk-only mode (checks disk queue logic)
- bugfix: light and full delay watermarks had invalid values, badly
  affecting performance for delayable inputs
- build system improvements - thanks to Michael Biebl
- added new testing module imdiag, which enables to talk to the 
  rsyslog core at runtime. The current implementation is only a 
  beginning, but can be expanded over time
---------------------------------------------------------------------------
Version 4.3.0  [DEVEL] (rgerhards), 2009-04-17
- new feature: new output plugin omprog, which permits to start program
  and feed it (via its stdin) with syslog messages. If the program
  terminates, it is restarted.
- improved internal handling of RainerScript functions, building the
  necessary plumbing to support more functions with decent runtime
  performance. This is also necessary towards the long-term goal
  of loadable library modules.
- added new RainerScript function "tolower"
- improved testbench
  * added tests for tcp-based reception
  * added tcp-load test (1000 connections, 20,000 messages)
- added $MaxOpenFiles configuration directive
- bugfix: solved potential memory leak in msg processing, could manifest
  itself in imtcp
- bugfix: ompgsql did not detect problems in sql command execution
  this could cause loss of messages. The handling was correct if the
  connection broke, but not if there was a problem with statement
  execution. The most probable case for such a case would be invalid
  sql inside the template, and this is now much easier to diagnose.
---------------------------------------------------------------------------
Version 4.2.0  [v4-stable] (rgerhards), 2009-06-23
- bugfix: light and full delay watermarks had invalid values, badly
  affecting performance for delayable inputs
- imported all patches from 3.22.1 as of today (see below)
- bugfix: compile problems in im3195
---------------------------------------------------------------------------
Version 4.1.7  [BETA] (rgerhards), 2009-04-22
- bugfix: $InputTCPMaxSessions config directive was accepted, but not
  honored. This resulted in a fixed upper limit of 200 connections.
- bugfix: the default for $DirCreateMode was 0644, and as such wrong.
  It has now been changed to 0700. For some background, please see
  http://lists.adiscon.net/pipermail/rsyslog/2009-April/001986.html
- bugfix: ompgsql did not detect problems in sql command execution
  this could cause loss of messages. The handling was correct if the
  connection broke, but not if there was a problem with statement
  execution. The most probable case for such a case would be invalid
  sql inside the template, and this is now much easier to diagnose.
---------------------------------------------------------------------------
Version 4.1.6  [DEVEL] (rgerhards), 2009-04-07
- added new "csv" property replacer options to enable simple creation
  of CSV-formatted outputs (format from RFC4180 is used)
- implemented function support in RainerScript. That means the engine
  parses and compile functions, as well as executes a few build-in
  ones. Dynamic loading and registration of functions is not yet
  supported - but we now have a good foundation to do that later on.
- implemented the strlen() RainerScript function
- added a template output module
- added -T rsyslogd command line option, enables to specify a directory
  where to chroot() into on startup. This is NOT a security feature but
  introduced to support testing. Thus, -T does not make sure chroot()
  is used in a secure way. (may be removed later)
- added omstdout module for testing purposes. Spits out all messages to
  stdout - no config option, no other features
- added a parser testing suite (still needs to be extended, but a good
  start)
- modified $ModLoad statement so that for modules whom's name starts with
  a dot, no path is prepended (this enables relative-pathes and should
  not break any valid current config)
- fixed a bug that caused action retries not to work correctly
  situation was only cleared by a restart
- bugfix: closed dynafile was potentially never written until another
  dynafile name was generated - potential loss of messages
- improved omfile so that it properly suspends itself if there is an
  i/o or file name generation error. This enables it to be used with
  the full high availability features of rsyslog's engine
- bugfix: fixed some segaults on Solaris, where vsprintf() does not
  check for NULL pointers
- improved performance of regexp-based filters
  Thanks to Arnaud Cornet for providing the idea and initial patch.
- added a new way how output plugins may be passed parameters. This is
  more effcient for some outputs. They new can receive fields not only
  as a single string but rather in an array where each string is seperated.
- added (some) developer documentation for output plugin interface
- bugfix: potential abort with DA queue after high watermark is reached
  There exists a race condition that can lead to a segfault. Thanks
  go to vbernetr, who performed the analysis and provided patch, which
  I only tweaked a very little bit.
- bugfix: imtcp did incorrectly parse hostname/tag
  Thanks to Luis Fernando Muñoz Mejías for the patch.
---------------------------------------------------------------------------
Version 4.1.5  [DEVEL] (rgerhards), 2009-03-11
- bugfix: parser did not correctly parse fields in UDP-received messages
- added ERE support in filter conditions
  new comparison operation "ereregex"
- added new config directive $RepeatedMsgContainsOriginalMsg so that the
  "last message repeated n times" messages, if generated, may
  have an alternate format that contains the message that is being repeated
---------------------------------------------------------------------------
Version 4.1.4  [DEVEL] (rgerhards), 2009-01-29
- bugfix: inconsistent use of mutex/atomic operations could cause segfault
  details are too many, for full analysis see blog post at:
  http://blog.gerhards.net/2009/01/rsyslog-data-race-analysis.html
- bugfix: unitialized mutex was used in msg.c:getPRI
  This was subtle, because getPRI is called as part of the debugging code
  (always executed) in syslogd.c:logmsg.
- bufgix: $PreserveFQDN was not properly handled for locally emitted
  messages
---------------------------------------------------------------------------
Version 4.1.3  [DEVEL] (rgerhards), 2008-12-17
- added $InputTCPServerAddtlFrameDelimiter config directive, which
  enables to specify an additional, non-standard message delimiter
  for processing plain tcp syslog. This is primarily a fix for the invalid
  framing used in Juniper's NetScreen products. Credit to forum user
  Arv for suggesting this solution.
- added $InputTCPServerInputName property, which enables a name to be
  specified that will be available during message processing in the
  inputname property. This is considered useful for logic that treats
  messages differently depending on which input received them.
- added $PreserveFQDN config file directive
  Enables to use FQDNs in sender names where the legacy default
  would have stripped the domain part.
  Thanks to BlinkMind, Inc. http://www.blinkmind.com for sponsoring this
  development.
- bugfix: imudp went into an endless loop under some circumstances
  (but could also leave it under some other circumstances...)
  Thanks to David Lang and speedfox for reporting this issue.
---------------------------------------------------------------------------
Version 4.1.2  [DEVEL] (rgerhards), 2008-12-04
- bugfix: code did not compile without zlib
- security bugfix: $AllowedSender was not honored, all senders were
  permitted instead (see http://www.rsyslog.com/Article322.phtml)
- security fix: imudp emitted a message when a non-permitted sender
  tried to send a message to it. This behaviour is operator-configurable.
  If enabled, a message was emitted each time. That way an attacker could
  effectively fill the disk via this facility. The message is now
  emitted only once in a minute (this currently is a hard-coded limit,
  if someone comes up with a good reason to make it configurable, we
  will probably do that).
- doc bugfix: typo in v3 compatibility document directive syntax
  thanks to Andrej for reporting
- imported other changes from 3.21.8 and 3.20.1 (see there)
---------------------------------------------------------------------------
Version 4.1.1  [DEVEL] (rgerhards), 2008-11-26
- added $PrivDropToGroup, $PrivDropToUser, $PrivDropToGroupID,
  $PrivDropToUserID config directives to enable dropping privileges.
  This is an effort to provide a security enhancement. For the limits of this
  approach, see http://wiki.rsyslog.com/index.php/Security
- re-enabled imklog to compile on FreeBSD (brought in from beta)
---------------------------------------------------------------------------
Version 4.1.0  [DEVEL] (rgerhards), 2008-11-18

********************************* WARNING *********************************
This version has a slightly different on-disk format for message entries.
As a consequence, old queue files being read by this version may have
an invalid output timestamp, which could result to some malfunction inside
the output driver. It is recommended to drain queues with the previous
version before switching to this one.
********************************* WARNING *********************************

- greatly enhanced performance when compared to v3.
- added configuration directive "HUPisRestart" which enables to configure
  HUP to be either a full restart or "just" a leightweight way to
  close open files.
- enhanced legacy syslog parser to detect year if part of the timestamp
  the format is based on what Cisco devices seem to emit.
- added a setting "$OptimizeForUniprocessor" to enable users to turn off
  pthread_yield calls which are counter-productive on multiprocessor 
  machines (but have been shown to be useful on uniprocessors)
- reordered imudp processing. Message parsing is now done as part of main
  message queue worker processing (was part of the input thread)
  This should also improve performance, as potentially more work is
  done in parallel.
- bugfix: compressed syslog messages could be slightly mis-uncompressed
  if the last byte of the compressed record was a NUL
- added $UDPServerTimeRequery option which enables to work with
  less acurate timestamps in favor of performance. This enables querying
  of the time only every n-th time if imudp is running in the tight
  receive loop (aka receiving messsages at a high rate)
- doc bugfix: queue doc had wrong parameter name for setting controlling
  worker thread shutdown period
- restructured rsyslog.conf documentation
- bugfix: memory leak in ompgsql
  Thanks to Ken for providing the patch
---------------------------------------------------------------------------
Version 3.22.4 [v3-stable] (rgerhards), 2010-??-??
- bugfix: action resume interval incorrectly handled, thus took longer to
  resume
- bugfix: cosmetic: proper constant used instead of number in open call
- bugfix: timestamp was incorrectly calculated for timezones with minute
  offset
  closes: http://bugzilla.adiscon.com/show_bug.cgi?id=271
- improved some code based on clang static analyzer results
- bugfix: potential misadressing in property replacer
---------------------------------------------------------------------------
Version 3.22.3 [v3-stable] (rgerhards), 2010-11-24
- bugfix(important): problem in TLS handling could cause rsyslog to loop
  in a tight loop, effectively disabling functionality and bearing the
  risk of unresponsiveness of the whole system.
  Bug tracker: http://bugzilla.adiscon.com/show_bug.cgi?id=194
---------------------------------------------------------------------------
Version 3.22.2 [v3-stable] (rgerhards), 2010-08-05
- bugfix: comment char ('#') in literal terminated script parsing
  and thus could not be used.
  but tracker: http://bugzilla.adiscon.com/show_bug.cgi?id=119
- enhance: imrelp now also provides remote peer's IP address 
  [if librelp != 1.0.0 is used]
- bugfix: sending syslog messages with zip compression did not work
- bugfix: potential hang condition on queue shutdown
- bugfix: segfault on startup when -q or -Q option was given
  bug tracker: http://bugzilla.adiscon.com/show_bug.cgi?id=157
  Thanks to Jonas Nogueira for reporting this bug.
- clarified use of $ActionsSendStreamDriver[AuthMode/PermittedPeers]
  in doc set (require TLS drivers)
- bugfix: $CreateDirs variable not properly initialized, default thus
  was random (but most often "on")
- bugfix: potential segfault when -p command line option was used
  thanks to varmojfekoj for pointing me at this bug
- bugfix: programname filter in ! configuration can not be reset
  Thanks to Kiss Gabor for the patch.
---------------------------------------------------------------------------
Version 3.22.1 [v3-stable] (rgerhards), 2009-07-02
- bugfix: invalid error message issued if $inlcudeConfig was on an empty
  set of files (e.g. *.conf, where none such files existed)
  thanks to Michael Biebl for reporting this bug
- bugfix: when run in foreground (but not in debug mode), a 
  debug message ("DoDie called") was emitted at shutdown. Removed.
  thanks to Michael Biebl for reporting this bug
- bugfix: some garbagge was emitted to stderr on shutdown. This
  garbage consisted of file names, which were written during 
  startup (key point: not a pointer error)
  thanks to Michael Biebl for reporting this bug
- bugfix: startup and shutdown message were emitted to stdout
  thanks to Michael Biebl for reporting this bug
- bugfix: error messages were not emitted to stderr in forked mode
  (stderr and stdo are now kept open across forks)
- bugfix: internal messages were emitted to whatever file had fd2 when
  rsyslogd ran in forked mode (as usual!)
  Thanks to varmojfekoj for the patch
- small enhancement: config validation run now exits with code 1 if an
  error is detected. This change is considered important but small enough
  to apply it directly to the stable version. [But it is a border case,
  the change requires more code than I had hoped. Thus I have NOT tried
  to actually catch all cases, this is left for the current devel
  releases, if necessary]
- bugfix: light and full delay watermarks had invalid values, badly
  affecting performance for delayable inputs
- bugfix: potential segfault issue when multiple $UDPServerRun directives
  are specified. Thanks to Michael Biebl for helping to debug this one.
- relaxed GnuTLS version requirement to 1.4.0 after confirmation from the
  field that this version is sufficient
- bugfix: parser did not properly handle empty structured data
- bugfix: invalid mutex release in msg.c (detected under thread debugger,
  seems not to have any impact on actual deployments)
---------------------------------------------------------------------------
Version 3.22.0 [v3-stable] (rgerhards), 2009-04-21
This is the first stable release that includes the full functionality
of the 3.21.x version tree.
- bugfix: $InputTCPMaxSessions config directive was accepted, but not
  honored. This resulted in a fixed upper limit of 200 connections.
- bugfix: the default for $DirCreateMode was 0644, and as such wrong.
  It has now been changed to 0700. For some background, please see
  http://lists.adiscon.net/pipermail/rsyslog/2009-April/001986.html
- bugfix: ompgsql did not detect problems in sql command execution
  this could cause loss of messages. The handling was correct if the
  connection broke, but not if there was a problem with statement
  execution. The most probable case for such a case would be invalid
  sql inside the template, and this is now much easier to diagnose.
---------------------------------------------------------------------------
Version 3.21.11 [BETA] (rgerhards), 2009-04-03
- build system improvements contributed by Michael Biebl - thx!
- all patches from 3.20.5 incorporated (see it's ChangeLog entry)
---------------------------------------------------------------------------
Version 3.21.10 [BETA] (rgerhards), 2009-02-02
- bugfix: inconsistent use of mutex/atomic operations could cause segfault
  details are too many, for full analysis see blog post at:
  http://blog.gerhards.net/2009/01/rsyslog-data-race-analysis.html
- the string "Do Die" was accidently emited upon exit in non-debug mode
  This has now been corrected. Thanks to varmojfekoj for the patch.
- some legacy options were not correctly processed.
  Thanks to varmojfekoj for the patch.
- doc bugfix: v3-compatiblity document had typo in config directive
  thanks to Andrej for reporting this
---------------------------------------------------------------------------
Version 3.21.9 [BETA] (rgerhards), 2008-12-04
- re-release of 3.21.8 with an additional fix, that could also lead
  to DoS; 3.21.8 has been removed from the official download archives
- security fix: imudp emitted a message when a non-permitted sender
  tried to send a message to it. This behaviour is operator-configurable.
  If enabled, a message was emitted each time. That way an attacker could
  effectively fill the disk via this facility. The message is now
  emitted only once in a minute (this currently is a hard-coded limit,
  if someone comes up with a good reason to make it configurable, we
  will probably do that).
---------------------------------------------------------------------------
Version 3.21.8  [BETA] (rgerhards), 2008-12-04
- bugfix: imklog did not compile on FreeBSD
- security bugfix: $AllowedSender was not honored, all senders were
  permitted instead (see http://www.rsyslog.com/Article322.phtml)
- merged in all other changes from 3.20.1 (see there)
---------------------------------------------------------------------------
Version 3.21.7  [BETA] (rgerhards), 2008-11-11
- this is the new beta branch, based on the former 3.21.6 devel
- new functionality: ZERO property replacer nomatch option (from v3-stable)
---------------------------------------------------------------------------
Version 3.21.6  [DEVEL] (rgerhards), 2008-10-22
- consolidated time calls during msg object creation, improves performance
  and consistency
- bugfix: solved a segfault condition
- bugfix: subsecond time properties generated by imfile, imklog and
  internal messages could be slightly inconsistent
- bugfix: (potentially big) memory leak on HUP if queues could not be
  drained before timeout - thanks to David Lang for pointing this out
- added capability to support multiple module search pathes. Thank
  to Marius Tomaschewski for providing the patch.
- bugfix: im3195 did no longer compile
- improved "make distcheck" by ensuring everything relevant is recompiled
---------------------------------------------------------------------------
Version 3.21.5  [DEVEL] (rgerhards), 2008-09-30
- performance optimization: unnecessary time() calls during message
  parsing removed - thanks to David Lang for his excellent performance
  analysis
- added new capability to property replacer: multiple immediately
  successive field delimiters are treated as a single one.
  Thanks to Zhuang Yuyao for the patch.
- added message property "inputname", which contains the name of the
  input (module) that generated it. Presence is depending on suport in
  each input module (else it is blank).
- added system property "$myhostname", which contains the name of the
  local host as it knows itself.
- imported a number of fixes and enhancements from the stable and
  devel branches, including a fix to a potential segfault on HUP
  when using UDP listners
- re-enabled gcc builtin atomic operations and added a proper
  ./configure check
- bugfix: potential race condition when adding messages to queue
  There was a wrong order of mutex lock operations. It is hard to
  believe that really caused problems, but in theory it could and with
  threading we often see that theory becomes practice if something is only
  used long enough on a fast enough machine with enough CPUs ;)
- cleaned up internal debug system code and made it behave better
  in regard to multi-threading
---------------------------------------------------------------------------
Version 3.21.4  [DEVEL] (rgerhards), 2008-09-04
- removed compile time fixed message size limit (was 2K), limit can now
  be set via $MaxMessageSize global config directive (finally gotten rid
  of MAXLINE ;))
- enhanced doc for $ActionExecOnlyEveryNthTimeTimeout
- integrated a number of patches from 3.18.4, namely
  - bugfix: order-of magnitude issue with base-10 size definitions
    in config file parser. Could lead to invalid sizes, constraints
    etc for e.g. queue files and any other object whose size was specified
    in base-10 entities. Did not apply to binary entities. Thanks to
    RB for finding this bug and providing a patch.
  - bugfix: action was not called when system time was set backwards
    (until the previous time was reached again). There are still some
    side-effects when time is rolled back (A time rollback is really a bad
    thing to do, ideally the OS should issue pseudo time (like NetWare did)
    when the user tries to roll back time). Thanks to varmojfekoj for this
    patch.
  - doc bugfix: rsyslog.conf man page improved and minor nit fixed
    thanks to Lukas Kuklinek for the patch.
---------------------------------------------------------------------------
Version 3.21.3  [DEVEL] (rgerhards), 2008-08-13
- added ability to specify flow control mode for imuxsock
- added ability to execute actions only after the n-th call of the action
  This also lead to the addition of two new config directives:
  $ActionExecOnlyEveryNthTime and $ActionExecOnlyEveryNthTimeTimeout
  This feature is useful, for example, for alerting: it permits you to
  send an alert only after at least n occurences of a specific message
  have been seen by rsyslogd. This protectes against false positives
  due to waiting for additional confirmation.
- bugfix: IPv6 addresses could not be specified in forwarding actions
  New syntax @[addr]:port introduced to enable that. Root problem was IPv6
  addresses contain colons.
- somewhat enhanced debugging messages
- imported from 3.18.3:
  - enhanced ommysql to support custom port to connect to server
    Port can be set via new $ActionOmmysqlServerPort config directive
    Note: this was a very minor change and thus deemed appropriate to be
    done in the stable release.
  - bugfix: misspelled config directive, previously was
    $MainMsgQueueWorkeTimeoutrThreadShutdown, is now
    $MainMsgQueueWorkerTimeoutThreadShutdown. Note that the misspelled
    directive is not preserved - if the misspelled directive was used
    (which I consider highly unlikely), the config file must be changed.
    Thanks to lperr for reporting the bug.
---------------------------------------------------------------------------
Version 3.21.2  [DEVEL] (rgerhards), 2008-08-04
- added $InputUnixListenSocketHostName config directive, which permits to
  override the hostname being used on a local unix socket. This is useful
  for differentiating "hosts" running in several jails. Feature was
  suggested by David Darville, thanks for the suggestion.
- enhanced ommail to support multiple email recipients. This is done by
  specifying $ActionMailTo multiple times. Note that this introduces a
  small incompatibility to previous config file syntax: the recipient
  list is now reset for each action (we honestly believe that will
  not cause any problem - apologies if it does).
- enhanced troubleshooting documentation
---------------------------------------------------------------------------
Version 3.21.1  [DEVEL] (rgerhards), 2008-07-30
- bugfix: no error was reported if the target of a $IncludeConfig
  could not be accessed.
- added testbed for common config errors
- added doc for -u option to rsyslogd man page
- enhanced config file checking - no active actions are detected
- added -N rsyslogd command line option for a config validation run
  (which does not execute actual syslogd code and does not interfere
  with a running instance)
- somewhat improved emergency configuration. It is now also selected
  if the config contains no active actions
- rsyslogd error messages are now reported to stderr by default. can be
  turned off by the new "$ErrorMessagesToStderr off" directive
 Thanks to HKS for suggesting the new features.
---------------------------------------------------------------------------
Version 3.21.0  [DEVEL] (rgerhards), 2008-07-18
- starts a new devel branch
- added a generic test driver for RainerScript plus some test cases
  to the testbench
- added a small diagnostic tool to obtain result of gethostname() API
- imported all changes from 3.18.1 until today (some quite important,
  see below)
---------------------------------------------------------------------------
Version 3.20.6 [v3-stable] (rgerhards), 2009-04-16
- this is the last v3-stable for the 3.20.x series
- bugfix: $InputTCPMaxSessions config directive was accepted, but not
  honored. This resulted in a fixed upper limit of 200 connections.
- bugfix: the default for $DirCreateMode was 0644, and as such wrong.
  It has now been changed to 0700. For some background, please see
  http://lists.adiscon.net/pipermail/rsyslog/2009-April/001986.html
---------------------------------------------------------------------------
Version 3.20.5 [v3-stable] (rgerhards), 2009-04-02
- bugfix: potential abort with DA queue after high watermark is reached
  There exists a race condition that can lead to a segfault. Thanks
  go to vbernetr, who performed the analysis and provided patch, which
  I only tweaked a very little bit.
- fixed bugs in RainerScript:
  o when converting a number and a string to a common type, both were 
    actually converted to the other variable's type.
  o the value of rsCStrConvertToNumber() was miscalculated.
  Thanks to varmojfekoj for the patch
- fixed a bug in configure.ac which resulted in problems with
  environment detection - thanks to Michael Biebl for the patch
- fixed a potential segfault problem in gssapi code
  thanks to varmojfekoj for the patch
- doc enhance: provide standard template for MySQL module and instructions
  on how to modify schema
---------------------------------------------------------------------------
Version 3.20.4 [v3-stable] (rgerhards), 2009-02-09
- bugfix: inconsistent use of mutex/atomic operations could cause segfault
  details are too many, for full analysis see blog post at:
  http://blog.gerhards.net/2009/01/rsyslog-data-race-analysis.html
- bugfix: invalid ./configure settings for RFC3195
  thanks to Michael Biebl for the patch
- bugfix: invalid mutex access in msg.c
- doc bugfix: dist tarball missed 2 files, had one extra file that no
  longer belongs into it. Thanks to Michael Biebl for pointing this out.
---------------------------------------------------------------------------
Version 3.20.3 [v3-stable] (rgerhards), 2009-01-19
- doc bugfix: v3-compatiblity document had typo in config directive
  thanks to Andrej for reporting this
- fixed a potential segfault condition with $AllowedSender directive
  On HUP, the root pointers were not properly cleaned up. Thanks to
  Michael Biebel, olgoat, and Juha Koho for reporting and analyzing
  the bug.
---------------------------------------------------------------------------
Version 3.20.2 [v3-stable] (rgerhards), 2008-12-04
- re-release of 3.20.1 with an additional fix, that could also lead
  to DoS; 3.20.1 has been removed from the official download archives
- security fix: imudp emitted a message when a non-permitted sender
  tried to send a message to it. This behaviour is operator-configurable.
  If enabled, a message was emitted each time. That way an attacker could
  effectively fill the disk via this facility. The message is now
  emitted only once in a minute (this currently is a hard-coded limit,
  if someone comes up with a good reason to make it configurable, we
  will probably do that).
---------------------------------------------------------------------------
Version 3.20.1 [v3-stable] (rgerhards), 2008-12-04
- security bugfix: $AllowedSender was not honored, all senders were
  permitted instead
- enhance: regex nomatch option "ZERO" has been added
  This allows to return the string 0 if a regular expression is
  not found. This is probably useful for storing numerical values into
  database columns.
- bugfix: memory leak in gtls netstream driver fixed
  memory was lost each time a TLS session was torn down. This could 
  result in a considerable memory leak if it happened quite frequently
  (potential system crash condition)
- doc update: documented how to specify multiple property replacer
  options + link to new online regex generator tool added
- minor bufgfix: very small memory leak in gtls netstream driver
  around a handful of bytes (< 20) for each HUP
- improved debug output for regular expressions inside property replacer
  RE's seem to be a big trouble spot and I would like to have more
  information inside the debug log. So I decided to add some additional
  debug strings permanently.
---------------------------------------------------------------------------
Version 3.20.0 [v3-stable] (rgerhards), 2008-11-05
- this is the inital release of the 3.19.x branch as a stable release
- bugfix: double-free in pctp netstream driver. Thank to varmojfeko
  for the patch
---------------------------------------------------------------------------
Version 3.19.12 [BETA] (rgerhards), 2008-10-16
- bugfix: subseconds where not correctly extracted from a timestamp
  if that timestamp did not contain any subsecond information (the
  resulting string was garbagge but should have been "0", what it
  now is).
- increased maximum size of a configuration statement to 4K (was 1K)
- imported all fixes from the stable branch (quite a lot)
- bugfix: (potentially big) memory leak on HUP if queues could not be
  drained before timeout - thanks to David Lang for pointing this out
---------------------------------------------------------------------------
Version 3.19.11 [BETA] (rgerhards), 2008-08-25
This is a refresh of the beta. No beta-specific fixes have been added.
- included fixes from v3-stable (most importantly 3.18.3)
---------------------------------------------------------------------------
Version 3.19.10 [BETA] (rgerhards), 2008-07-15
- start of a new beta branch based on former 3.19 devel branch
- bugfix: bad memory leak in disk-based queue modes
- bugfix: UDP syslog forwarding did not work on all platforms
  the ai_socktype was incorrectly set to 1. On some platforms, this
  lead to failing name resolution (e.g. FreeBSD 7). Thanks to HKS for
  reporting the bug.
- bugfix: priority was incorrectly calculated on FreeBSD 7,
  because the LOG_MAKEPRI() C macro has a different meaning there (it
  is just a simple addition of faciltity and severity). I have changed
  this to use own, consistent, code for PRI calculation. Thank to HKS
  for reporting this bug.
- bugfix (cosmetical): authorization was not checked when gtls handshake
  completed immediately. While this sounds scary, the situation can not
  happen in practice. We use non-blocking IO only for server-based gtls
  session setup. As TLS requires the exchange of multiple frames before
  the handshake completes, it simply is impossible to do this in one
  step. However, it is useful to have the code path correct even for 
  this case - otherwise, we may run into problems if the code is changed
  some time later (e.g. to use blocking sockets). Thanks to varmojfekoj
  for providing the patch.
- important queue bugfix from 3.18.1 imported (see below)
- cleanup of some debug messages
---------------------------------------------------------------------------
Version 3.19.9 (rgerhards), 2008-07-07
- added tutorial for creating a TLS-secured syslog infrastructure
- rewritten omusrmsg to no longer fork() a new process for sending messages
  this caused some problems with the threading model, e.g. zombies. Also,
  it was far less optimal than it is now.
- bugfix: machine certificate was required for client even in TLS anon mode
  Reference: http://bugzilla.adiscon.com/show_bug.cgi?id=85
  The fix also slightly improves performance by not storing certificates in
  client sessions when there is no need to do so.
- bugfix: RainerScript syntax error was not always detected
---------------------------------------------------------------------------
Version 3.19.8 (rgerhards), 2008-07-01
- bugfix: gtls module did not correctly handle EGAIN (and similar) recv()
  states. This has been fixed by introducing a new abstraction layer inside
  gtls.
- added (internal) error codes to error messages; added redirector to
  web description of error codes
  closes bug http://bugzilla.adiscon.com/show_bug.cgi?id=20
- disabled compile warnings caused by third-party libraries
- reduced number of compile warnings in gcc's -pedantic mode
- some minor documentation improvements
- included all fixes from beta 3.17.5
---------------------------------------------------------------------------
Version 3.19.7 (rgerhards), 2008-06-11
- added new property replacer option "date-subseconds" that enables
  to query just the subsecond part of a high-precision timestamp
- somewhat improved plain tcp syslog reliability by doing a connection
  check before sending. Credits to Martin Schuette for providing the
  idea. Details are available at
  http://blog.gerhards.net/2008/06/reliable-plain-tcp-syslog-once-again.html
- made rsyslog tickless in the (usual and default) case that repeated
  message reduction is turned off. More info:
  http://blog.gerhards.net/2008/06/coding-to-save-environment.html
- some build system cleanup, thanks to Michael Biebl
- bugfix: compile under (Free)BSD failed due to some invalid library
  definitions - this is fixed now. Thanks to Michael Biebl for the patch.
---------------------------------------------------------------------------
Version 3.19.6 (rgerhards), 2008-06-06
- enhanced property replacer to support multiple regex matches
- bugfix: part of permittedPeer structure was not correctly initialized
  thanks to varmojfekoj for spotting this
- bugfix: off-by-one bug during certificate check
- bugfix: removed some memory leaks in TLS code
---------------------------------------------------------------------------
Version 3.19.5 (rgerhards), 2008-05-30
- enabled Posix ERE expressions inside the property replacer
  (previously BRE was permitted only)
- provided ability to specify that a regular expression submatch shall
  be used inside the property replacer
- implemented in property replacer: if a regular expression does not match,
  it can now either return "**NO MATCH** (default, as before), a blank
  property or the full original property text
- enhanced property replacer to support multiple regex matches
---------------------------------------------------------------------------
Version 3.19.4 (rgerhards), 2008-05-27
- implemented x509/certvalid gtls auth mode
- implemented x509/name gtls auth mode (including wildcards)
- changed fingerprint gtls auth mode to new format fingerprint
- protected gtls error string function by a mutex. Without it, we
  could have a race condition in extreme cases. This was very remote,
  but now can no longer happen.
- changed config directive name to reflect different use
  $ActionSendStreamDriverCertFingerprint is now
  $ActionSendStreamDriverPermittedPeer and can be used both for
  fingerprint and name authentication (similar to the input side)
- bugfix: sender information (fromhost et al) was missing in imudp
  thanks to sandiso for reporting this bug
- this release fully inplements IETF's syslog-transport-tls-12 plus
  the latest text changes Joe Salowey provided via email. Not included
  is ipAddress subjectAltName authentication, which I think will be
  dropped from the draft. I don't think there is any real need for it.
This release also includes all bug fix up to today from the beta
and stable branches. Most importantly, this means the bugfix for
100% CPU utilization by imklog.
---------------------------------------------------------------------------
Version 3.19.3 (rgerhards), 2008-05-21
- added ability to authenticate the server against its certificate
  fingerprint
- added ability for client to provide its fingerprint
- added ability for server to obtain client cert's fingerprint
- bugfix: small mem leak in omfwd on exit (strmdriver name was not freed)
- bugfix: $ActionSendStreamDriver had no effect
- bugfix: default syslog port was no longer used if none was
  configured. Thanks to varmojfekoj for the patch
- bugfix: missing linker options caused build to fail on some
  systems. Thanks to Tiziano Mueller for the patch.
---------------------------------------------------------------------------
Version 3.19.2 (rgerhards), 2008-05-16
- bugfix: TCP input modules did incorrectly set fromhost property
  (always blank)
- bugfix: imklog did not set fromhost property
- added "fromhost-ip" property
  Note that adding this property changes the on-disk format for messages.
  However, that should not have any bad effect on existing spool files.
  But you will run into trouble if you create a spool file with this
  version and then try to process it with an older one (after a downgrade).
  Don't do that ;)
- added "RSYSLOG_DebugFormat" canned template
- bugfix: hostname and fromhost were swapped when a persisted message
  (in queued mode) was read in
- bugfix: lmtcpclt, lmtcpsrv and lmgssutil did all link to the static
  runtime library, resulting in a large size increase (and potential
  "interesting" effects). Thanks to Michael Biebel for reporting the size
  issue.
- bugfix: TLS server went into an endless loop in some situations.
  Thanks to Michael Biebl for reporting the problem.
- fixed potential segfault due to invalid call to cfsysline
  thanks to varmojfekoj for the patch
---------------------------------------------------------------------------
Version 3.19.1 (rgerhards), 2008-05-07
- configure help for --enable-gnutls wrong - said default is "yes" but
  default actually is "no" - thanks to darix for pointing this out
- file dirty.h was missing - thanks to darix for pointing this out
- bugfix: man files were not properly distributed - thanks to
  darix for reporting and to Michael Biebl for help with the fix
- some minor cleanup
---------------------------------------------------------------------------
Version 3.19.0 (rgerhards), 2008-05-06
- begins new devel branch version
- implemented TLS for plain tcp syslog (this is also the world's first
  implementation of IETF's upcoming syslog-transport-tls draft)
- partly rewritten and improved omfwd among others, now loads TCP
  code only if this is actually necessary
- split of a "runtime library" for rsyslog - this is not yet a clean
  model, because some modularization is still outstanding. In theory,
  this shall enable other utilities but rsyslogd to use the same
  runtime
- implemented im3195, the RFC3195 input as a plugin
- changed directory structure, files are now better organized
- a lot of cleanup in regard to modularization
- -c option no longer must be the first option - thanks to varmjofekoj
  for the patch
---------------------------------------------------------------------------
Version 3.18.7 (rgerhards), 2008-12-??
- bugfix: the default for $DirCreateMode was 0644, and as such wrong.
  It has now been changed to 0700. For some background, please see
  http://lists.adiscon.net/pipermail/rsyslog/2009-April/001986.html
- fixed a potential segfault condition with $AllowedSender directive
  On HUP, the root pointers were not properly cleaned up. Thanks to
  Michael Biebel, olgoat, and Juha Koho for reporting and analyzing
  the bug.
- some legacy options were not correctly processed.
  Thanks to varmojfekoj for the patch.
- doc bugfix: some spelling errors in man pages corrected. Thanks to
  Geoff Simmons for the patch.
---------------------------------------------------------------------------
Version 3.18.6 (rgerhards), 2008-12-08
- security bugfix: $AllowedSender was not honored, all senders were
  permitted instead (see http://www.rsyslog.com/Article322.phtml)
  (backport from v3-stable, v3.20.9)
- minor bugfix: dual close() call on tcp session closure
---------------------------------------------------------------------------
Version 3.18.5 (rgerhards), 2008-10-09
- bugfix: imudp input module could cause segfault on HUP
  It did not properly de-init a variable acting as a linked list head.
  That resulted in trying to access freed memory blocks after the HUP.
- bugfix:  rsyslogd could hang on HUP
  because getnameinfo() is not cancel-safe, but was not guarded against
  being cancelled. pthread_cancel() is routinely being called during
  HUP processing.
- bugfix[minor]: if queue size reached light_delay mark, enqueuing
  could potentially be blocked for a longer period of time, which
  was not the behaviour desired.
- doc bugfix: $ActionExecOnlyWhenPreviousIsSuspended was still misspelled
  as $...OnlyIfPrev... in some parts of the documentation. Thanks to 
  Lorenzo M. Catucci for reporting this bug.
- added doc on malformed messages, cause and how to work-around, to the
  doc set
- added doc on how to build from source repository
---------------------------------------------------------------------------
Version 3.18.4 (rgerhards), 2008-09-18
- bugfix: order-of magnitude issue with base-10 size definitions
  in config file parser. Could lead to invalid sizes, constraints
  etc for e.g. queue files and any other object whose size was specified
  in base-10 entities. Did not apply to binary entities. Thanks to
  RB for finding this bug and providing a patch.
- bugfix: action was not called when system time was set backwards
  (until the previous time was reached again). There are still some
  side-effects when time is rolled back (A time rollback is really a bad
  thing to do, ideally the OS should issue pseudo time (like NetWare did)
  when the user tries to roll back time). Thanks to varmojfekoj for this
  patch.
- doc bugfix: rsyslog.conf man page improved and minor nit fixed
  thanks to Lukas Kuklinek for the patch.
- bugfix: error code -2025 was used for two different errors. queue full
  is now -2074 and -2025 is unique again. (did cause no real problem
  except for troubleshooting)
- bugfix: default discard severity was incorrectly set to 4, which lead
  to discard-on-queue-full to be enabled by default. That could cause
  message loss where non was expected.  The default has now been changed
  to the correct value of 8, which disables the functionality. This
  problem applied both to the main message queue and the action queues.
  Thanks to Raoul Bhatia for pointing out this problem.
- bugfix: option value for legacy -a option could not be specified,
  resulting in strange operations. Thanks to Marius Tomaschewski
  for the patch.
- bugfix: colon after date should be ignored, but was not. This has
  now been corrected. Required change to the internal ParseTIMESTAMP3164()
  interface.
---------------------------------------------------------------------------
Version 3.18.3 (rgerhards), 2008-08-18
- bugfix: imfile could cause a segfault upon rsyslogd HUP and termination
  Thanks to lperr for an excellent bug report that helped detect this
  problem.
- enhanced ommysql to support custom port to connect to server
  Port can be set via new $ActionOmmysqlServerPort config directive
  Note: this was a very minor change and thus deemed appropriate to be
  done in the stable release.
- bugfix: misspelled config directive, previously was
  $MainMsgQueueWorkeTimeoutrThreadShutdown, is now
  $MainMsgQueueWorkerTimeoutThreadShutdown. Note that the misspelled
  directive is not preserved - if the misspelled directive was used
  (which I consider highly unlikely), the config file must be changed.
  Thanks to lperr for reporting the bug.
- disabled flow control for imuxsock, as it could cause system hangs
  under some circumstances. The devel (3.21.3 and above) will
  re-enable it and provide enhanced configurability to overcome the
  problems if they occur.
---------------------------------------------------------------------------
Version 3.18.2 (rgerhards), 2008-08-08
- merged in IPv6 forwarding address bugfix from v2-stable
---------------------------------------------------------------------------
Version 3.18.1 (rgerhards), 2008-07-21
- bugfix: potential segfault in creating message mutex in non-direct queue
  mode. rsyslogd segfaults on freeeBSD 7.0 (an potentially other platforms)
  if an action queue is running in any other mode than non-direct. The
  same problem can potentially be triggered by some main message queue
  settings. In any case, it will manifest during rsylog's startup. It is
  unlikely to happen after a successful startup (the only window of
  exposure may be a relatively seldom executed action running in queued
  mode). This has been corrected. Thank to HKS for point out the problem.
- bugfix: priority was incorrectly calculated on FreeBSD 7,
  because the LOG_MAKEPRI() C macro has a different meaning there (it
  is just a simple addition of faciltity and severity). I have changed
  this to use own, consistent, code for PRI calculation. [Backport from
  3.19.10]
- bugfix: remove PRI part from kernel message if it is present
  Thanks to Michael Biebl for reporting this bug
- bugfix: mark messages were not correctly written to text log files
  the markmessageinterval was not correctly propagated to all places
  where it was needed. This resulted in rsyslog using the default
  (20 minutes) in some code pathes, what looked to the user like mark
  messages were never written.
- added a new property replacer option "sp-if-no-1st-sp" to cover
  a problem with RFC 3164 based interpreation of tag separation. While
  it is a generic approach, it fixes a format problem introduced in
  3.18.0, where kernel messages no longer had a space after the tag.
  This is done by a modifcation of the default templates.
  Please note that this may affect some messages where there intentionally
  is no space between the tag and the first character of the message
  content. If so, this needs to be worked around via a specific
  template. However, we consider this scenario to be quite remote and,
  even if it exists, it is not expected that it will actually cause
  problems with log parsers (instead, we assume the new default template
  behaviour may fix previous problems with log parsers due to the 
  missing space).
- bugfix: imklog module was not correctly compiled for GNU/kFreeBSD.
  Thanks to Petr Salinger for the patch
- doc bugfix: property replacer options secpath-replace and
  secpath-drop were not documented
- doc bugfix: fixed some typos in rsyslog.conf man page
- fixed typo in source comment  - thanks to Rio Fujita
- some general cleanup (thanks to Michael Biebl)
---------------------------------------------------------------------------
Version 3.18.0 (rgerhards), 2008-07-11
- begun a new v3-stable based on former 3.17.4 beta plus patches to
  previous v3-stable
- bugfix in RainerScript: syntax error was not always detected
---------------------------------------------------------------------------
Version 3.17.5 (rgerhards), 2008-06-27
- added doc: howto set up a reliable connection to remote server via
  queued mode (and plain tcp protocol)
- bugfix: comments after actions were not properly treated. For some
  actions (e.g. forwarding), this could also lead to invalid configuration
---------------------------------------------------------------------------
Version 3.17.4 (rgerhards), 2008-06-16
- changed default for $KlogSymbolLookup to "off". The directive is
  also scheduled for removal in a later version. This was necessary
  because on kernels >= 2.6, the kernel does the symbol lookup itself. The
  imklog lookup logic then breaks the log message and makes it unusable.
---------------------------------------------------------------------------
Version 3.17.3 (rgerhards), 2008-05-28
- bugfix: imklog went into an endless loop if a PRI value was inside
  a kernel log message (unusual case under Linux, frequent under BSD)
---------------------------------------------------------------------------
Version 3.17.2 (rgerhards), 2008-05-04
- this version is the new beta, based on 3.17.1 devel feature set
- merged in imklog bug fix from v3-stable (3.16.1)
---------------------------------------------------------------------------
Version 3.17.1 (rgerhards), 2008-04-15
- removed dependency on MAXHOSTNAMELEN as much as it made sense.
  GNU/Hurd does not define it (because it has no limit), and we have taken
  care for cases where it is undefined now. However, some very few places
  remain where IMHO it currently is not worth fixing the code. If it is
  not defined, we have used a generous value of 1K, which is above IETF
  RFC's on hostname length at all. The memory consumption is no issue, as
  there are only a handful of this buffers allocated *per run* -- that's
  also the main reason why we consider it not worth to be fixed any further.
- enhanced legacy syslog parser to handle slightly malformed messages
  (with a space in front of the timestamp) - at least HP procurve is
  known to do that and I won't outrule that others also do it. The 
  change looks quite unintrusive and so we added it to the parser.
- implemented klogd functionality for BSD
- implemented high precision timestamps for the kernel log. Thanks to
  Michael Biebl for pointing out that the kernel log did not have them.
- provided ability to discard non-kernel messages if they are present
  in the kernel log (seems to happen on BSD)
- implemented $KLogInternalMsgFacility config directive
- implemented $KLogPermitNonKernelFacility config directive
Plus a number of bugfixes that were applied to v3-stable and beta
branches (not mentioned here in detail).
---------------------------------------------------------------------------
Version 3.17.0 (rgerhards), 2008-04-08
- added native ability to send mail messages
- removed no longer needed file relptuil.c/.h
- added $ActionExecOnlyOnceEveryInterval config directive
- bugfix: memory leaks in script engine
- bugfix: zero-length strings were not supported in object
  deserializer
- properties are now case-insensitive everywhere (script, filters,
  templates)
- added the capability to specify a processing (actually dequeue)
  timeframe with queues - so things can be configured to be done
  at off-peak hours
- We have removed the 32 character size limit (from RFC3164) on the
  tag. This had bad effects on existing envrionments, as sysklogd didn't
  obey it either (probably another bug in RFC3164...). We now receive
  the full size, but will modify the outputs so that only 32 characters
  max are used by default. If you need large tags in the output, you need
  to provide custom templates.
- changed command line processing. -v, -M, -c options are now parsed
  and processed before all other options. Inter-option dependencies
  have been relieved. Among others, permits to specify intial module
  load path via -M only (not the environment) which makes it much
  easier to work with non-standard module library locations. Thanks
  to varmojfekoj for suggesting this change. Matches bugzilla bug 55.
- bugfix: some messages were emited without hostname
Plus a number of bugfixes that were applied to v3-stable and beta
branches (not mentioned here in detail).
---------------------------------------------------------------------------
Version 3.16.3 (rgerhards), 2008-07-11
- updated information on rsyslog packages
- bugfix: memory leak in disk-based queue modes
---------------------------------------------------------------------------
Version 3.16.2 (rgerhards), 2008-06-25
- fixed potential segfault due to invalid call to cfsysline
  thanks to varmojfekoj for the patch
- bugfix: some whitespaces where incorrectly not ignored when parsing
  the config file. This is now corrected. Thanks to Michael Biebl for
  pointing out the problem.
---------------------------------------------------------------------------
Version 3.16.1 (rgerhards), 2008-05-02
- fixed a bug in imklog which lead to startup problems (including
  segfault) on some platforms under some circumsances. Thanks to
  Vieri for reporting this bug and helping to troubleshoot it.
---------------------------------------------------------------------------
Version 3.16.0 (rgerhards), 2008-04-24
- new v3-stable (3.16.x) based on beta 3.15.x (RELP support)
- bugfix: omsnmp had a too-small sized buffer for hostname+port. This
  could not lead to a segfault, as snprintf() was used, but could cause
  some trouble with extensively long hostnames.
- applied patch from Tiziano Müller to remove some compiler warnings
- added gssapi overview/howto thanks to Peter Vrabec
- changed some files to grant LGPLv3 extended persmissions on top of GPLv3
  this also is the first sign of something that will evolve into a
  well-defined "rsyslog runtime library"
---------------------------------------------------------------------------
Version 3.15.1 (rgerhards), 2008-04-11
- bugfix: some messages were emited without hostname
- disabled atomic operations for the time being because they introduce some
  cross-platform trouble - need to see how to fix this in the best 
  possible way
- bugfix: zero-length strings were not supported in object
  deserializer
- added librelp check via PKG_CHECK thanks to Michael Biebl's patch
- file relputil.c deleted, is not actually needed
- added more meaningful error messages to rsyslogd (when some errors
  happens during startup)
- bugfix: memory leaks in script engine
- bugfix: $hostname and $fromhost in RainerScript did not work
This release also includes all changes applied to the stable versions
up to today.
---------------------------------------------------------------------------
Version 3.15.0 (rgerhards), 2008-04-01
- major new feature: imrelp/omrelp support reliable delivery of syslog
  messages via the RELP protocol and librelp (http://www.librelp.com).
  Plain tcp syslog, so far the best reliability solution, can lose
  messages when something goes wrong or a peer goes down. With RELP,
  this can no longer happen. See imrelp.html for more details.
- bugfix: rsyslogd was no longer build by default; man pages are 
  only installed if corresponding option is selected. Thanks to
  Michael Biebl for pointing these problems out.
---------------------------------------------------------------------------
Version 3.14.2 (rgerhards), 2008-04-09
- bugfix: segfault with expression-based filters
- bugfix: omsnmp did not deref errmsg object on exit (no bad effects caused)
- some cleanup
- bugfix: imklog did not work well with kernel 2.6+. Thanks to Peter
  Vrabec for patching it based on the development in sysklogd - and thanks
  to the sysklogd project for upgrading klogd to support the new
  functionality
- some cleanup in imklog
- bugfix: potential segfault in imklog when kernel is compiled without
  /proc/kallsyms and the file System.map is missing. Thanks to
  Andrea Morandi for pointing it out and suggesting a fix.
- bugfixes, credits to varmojfekoj:
  * reset errno before printing a warning message
  * misspelled directive name in code processing legacy options
- bugfix: some legacy options not correctly interpreted - thanks to
  varmojfekoj for the patch
- improved detection of modules being loaded more than once
  thanks to varmojfekoj for the patch
---------------------------------------------------------------------------
Version 3.14.1 (rgerhards), 2008-04-04
- bugfix: some messages were emited without hostname
- bugfix: rsyslogd was no longer build by default; man pages are 
  only installed if corresponding option is selected. Thanks to
  Michael Biebl for pointing these problems out.
- bugfix: zero-length strings were not supported in object
  deserializer
- disabled atomic operations for this stable build as it caused
  platform problems
- bugfix: memory leaks in script engine
- bugfix: $hostname and $fromhost in RainerScript did not work
- bugfix: some memory leak when queue is runing in disk mode
- man pages improved thanks to varmofekoj and Peter Vrabec
- We have removed the 32 character size limit (from RFC3164) on the
  tag. This had bad effects on existing envrionments, as sysklogd didn't
  obey it either (probably another bug in RFC3164...). We now receive
  the full size, but will modify the outputs so that only 32 characters
  max are used by default. If you need large tags in the output, you need
  to provide custom templates.
- bugfix: some memory leak when queue is runing in disk mode
---------------------------------------------------------------------------
Version 3.14.0 (rgerhards), 2008-04-02
An interim version was accidently released to the web. It was named 3.14.0.
To avoid confusion, we have not assigned this version number to any
official release. If you happen to use 3.14.0, please update to 3.14.1.
---------------------------------------------------------------------------
Version 3.13.0-dev0 (rgerhards), 2008-03-31
- bugfix: accidently set debug option in 3.12.5 reset to production
  This option prevented dlclose() to be called. It had no real bad effects,
  as the modules were otherwise correctly deinitialized and dlopen()
  supports multiple opens of the same module without any memory footprint.
- removed --enable-mudflap, added --enable-valgrind ./configure setting
- bugfix: tcp receiver could segfault due to uninitialized variable
- docfix: queue doc had a wrong directive name that prevented max worker
  threads to be correctly set
- worked a bit on atomic memory operations to support problem-free
  threading (only at non-intrusive places)
- added a --enable/disable-rsyslogd configure option so that
  source-based packaging systems can build plugins without the need
  to compile rsyslogd
- some cleanup
- test of potential new version number scheme
---------------------------------------------------------------------------
Version 3.12.5 (rgerhards), 2008-03-28
- changed default for "last message repeated n times", which is now
  off by default
- implemented backward compatibility commandline option parsing
- automatically generated compatibility config lines are now also
  logged so that a user can diagnose problems with them
- added compatibility mode for -a, -o and -p options
- compatibility mode processing finished
- changed default file output format to include high-precision timestamps
- added a buid-in template for previous syslogd file format
- added new $ActionFileDefaultTemplate directive
- added support for high-precision timestamps when receiving legacy
  syslog messages
- added new $ActionForwardDefaultTemplate directive
- added new $ActionGSSForwardDefaultTemplate directive
- added build-in templates for easier configuration
- bugfix: fixed small memory leak in tcpclt.c
- bugfix: fixed small memory leak in template regular expressions
- bugfix: regular expressions inside property replacer did not work
  properly
- bugfix: QHOUR and HHOUR properties were wrongly calculated
- bugfix: fixed memory leaks in stream class and imfile
- bugfix: $ModDir did invalid bounds checking, potential overlow in
  dbgprintf() - thanks to varmojfekoj for the patch
- bugfix: -t and -g legacy options max number of sessions had a wrong
  and much too high value
---------------------------------------------------------------------------
Version 3.12.4 (rgerhards), 2008-03-25
- Greatly enhanced rsyslogd's file write performance by disabling
  file syncing capability of output modules by default. This
  feature is usually not required, not useful and an extreme performance
  hit (both to rsyslogd as well as the system at large). Unfortunately,
  most users enable it by default, because it was most intuitive to enable
  it in plain old sysklogd syslog.conf format. There is now the
  $ActionFileEnableSync config setting which must be enabled in order to
  support syncing. By default it is off. So even if the old-format config
  lines request syncing, it is not done unless explicitely enabled. I am
  sure this is a very useful change and not a risk at all. I need to think
  if I undo it under compatibility mode, but currently this does not
  happen (I fear a lot of lazy users will run rsyslogd in compatibility
  mode, again bringing up this performance problem...).
- added flow control options to other input sources
- added $HHOUR and $QHOUR system properties - can be used for half- and
  quarter-hour logfile rotation
- changed queue's discard severities default value to 8 (do not discard)
  to prevent unintentional message loss
- removed a no-longer needed callback from the output module 
  interface. Results in reduced code complexity.
- bugfix/doc: removed no longer supported -h option from man page
- bugfix: imklog leaked several hundered KB on each HUP. Thanks to
  varmojfekoj for the patch
- bugfix: potential segfault on module unload. Thanks to varmojfekoj for
  the patch
- bugfix: fixed some minor memory leaks
- bugfix: fixed some slightly invalid memory accesses
- bugfix: internally generated messages had "FROMHOST" property not set
---------------------------------------------------------------------------
Version 3.12.3 (rgerhards), 2008-03-18
- added advanced flow control for congestion cases (mode depending on message
  source and its capablity to be delayed without bad side effects)
- bugfix: $ModDir should not be reset on $ResetConfig - this can cause a lot
  of confusion and there is no real good reason to do so. Also conflicts with
  the new -M option and environment setting.
- bugfix: TCP and GSSAPI framing mode variable was uninitialized, leading to
  wrong framing (caused, among others, interop problems)
- bugfix: TCP (and GSSAPI) octet-counted frame did not work correctly in all
  situations. If the header was split across two packet reads, it was invalidly
  processed, causing loss or modification of messages.
- bugfix: memory leak in imfile
- bugfix: duplicate public symbol in omfwd and omgssapi could lead to
  segfault. thanks to varmojfekoj for the patch.
- bugfix: rsyslogd aborted on sigup - thanks to varmojfekoj for the patch
- some more internal cleanup ;)
- begun relp modules, but these are not functional yet
- Greatly enhanced rsyslogd's file write performance by disabling
  file syncing capability of output modules by default. This
  feature is usually not required, not useful and an extreme performance
  hit (both to rsyslogd as well as the system at large). Unfortunately,
  most users enable it by default, because it was most intuitive to enable
  it in plain old sysklogd syslog.conf format. There is now a new config
  setting which must be enabled in order to support syncing. By default it
  is off. So even if the old-format config lines request syncing, it is
  not done unless explicitely enabled. I am sure this is a very useful
  change and not a risk at all. I need to think if I undo it under
  compatibility mode, but currently this does not happen (I fear a lot of
  lazy users will run rsyslogd in compatibility mode, again bringing up
  this performance problem...).
---------------------------------------------------------------------------
Version 3.12.2 (rgerhards), 2008-03-13
- added RSYSLOGD_MODDIR environment variable
- added -M rsyslogd option (allows to specify module directory location)
- converted net.c into a loadable library plugin
- bugfix: debug module now survives unload of loadable module when
  printing out function call data
- bugfix: not properly initialized data could cause several segfaults if
  there were errors in the config file - thanks to varmojfekoj for the patch
- bugfix: rsyslogd segfaulted when imfile read an empty line - thanks
  to Johnny Tan for an excellent bug report
- implemented dynamic module unload capability (not visible to end user)
- some more internal cleanup
- bugfix: imgssapi segfaulted under some conditions; this fix is actually
  not just a fix but a change in the object model. Thanks to varmojfekoj
  for providing the bug report, an initial fix and lots of good discussion
  that lead to where we finally ended up.
- improved session recovery when outbound tcp connection breaks, reduces
  probability of message loss at the price of a highly unlikely potential
  (single) message duplication
---------------------------------------------------------------------------
Version 3.12.1 (rgerhards), 2008-03-06
- added library plugins, which can be automatically loaded
- bugfix: actions were not correctly retried; caused message loss
- changed module loader to automatically add ".so" suffix if not
  specified (over time, this shall also ease portability of config
  files)
- improved debugging support; debug runtime options can now be set via
  an environment variable
- bugfix: removed debugging code that I forgot to remove before releasing
  3.12.0 (does not cause harm and happened only during startup)
- added support for the MonitorWare syslog MIB to omsnmp
- internal code improvements (more code converted into classes)
- internal code reworking of the imtcp/imgssapi module
- added capability to ignore client-provided timestamp on unix sockets and
  made this mode the default; this was needed, as some programs (e.g. sshd)
  log with inconsistent timezone information, what messes up the local
  logs (which by default don't even contain time zone information). This
  seems to be consistent with what sysklogd did for the past four years.
  Alternate behaviour may be desirable if gateway-like processes send
  messages via the local log slot - in this case, it can be enabled
  via the $InputUnixListenSocketIgnoreMsgTimestamp and
  $SystemLogSocketIgnoreMsgTimestamp config directives
- added ability to compile on HP UX; verified that imudp worked on HP UX;
  however, we are still in need of people trying out rsyslogd on HP UX,
  so it can not yet be assumed it runs there
- improved session recovery when outbound tcp connection breaks, reduces
  probability of message loss at the price of a highly unlikely potential
  (single) message duplication
---------------------------------------------------------------------------
Version 3.12.0 (rgerhards), 2008-02-28
- added full expression support for filters; filters can now contain
  arbitrary complex boolean, string and arithmetic expressions
---------------------------------------------------------------------------
Version 3.11.6 (rgerhards), 2008-02-27
- bugfix: gssapi libraries were still linked to rsyslog core, what should
  no longer be necessary. Applied fix by Michael Biebl to solve this.
- enabled imgssapi to be loaded side-by-side with imtcp
- added InputGSSServerPermitPlainTCP config directive
- split imgssapi source code somewhat from imtcp
- bugfix: queue cancel cleanup handler could be called with
  invalid pointer if dequeue failed
- bugfix: rsyslogd segfaulted on second SIGHUP
  tracker: http://bugzilla.adiscon.com/show_bug.cgi?id=38
- improved stability of queue engine
- bugfix: queue disk file were not properly persisted when 
  immediately after closing an output file rsyslog was stopped
  or huped (the new output file open must NOT have happend at
  that point) - this lead to a sparse and invalid queue file
  which could cause several problems to the engine (unpredictable
  results). This situation should have happened only in very
  rare cases. tracker: http://bugzilla.adiscon.com/show_bug.cgi?id=40
- bugfix: during queue shutdown, an assert invalidly triggered when
  the primary queue's DA worker was terminated while the DA queue's
  regular worker was still executing. This could result in a segfault
  during shutdown.
  tracker: http://bugzilla.adiscon.com/show_bug.cgi?id=41
- bugfix: queue properties sizeOnDisk, bytesRead were persisted to 
  disk with wrong data type (long instead of int64) - could cause
  problems on 32 bit machines
- bugfix: queue aborted when it was shut down, DA-enabled, DA mode
  was just initiated but not fully initialized (a race condition)
- bugfix: imfile could abort under extreme stress conditions
  (when it was terminated before it could open all of its
  to be monitored files)
- applied patch from varmojfekoj to fix an issue with compatibility 
  mode and default module directories (many thanks!):
  I've also noticed a bug in the compatibility code; the problem is that 
  options are parsed before configuration file so options which need a 
  module to be loaded will currently ignore any $moddir directive. This 
  can be fixed by moving legacyOptsHook() after config file parsing. 
  (see the attached patch) This goes against the logical order of 
  processing, but the legacy options are only few and it doesn't seem to 
  be a problem.
- bugfix: object property deserializer did not handle negative numbers
---------------------------------------------------------------------------
Version 3.11.5 (rgerhards), 2008-02-25
- new imgssapi module, changed imtcp module - this enables to load/package
  GSSAPI support separately - thanks to varmojfekoj for the patch
- compatibility mode (the -c option series) is now at least partly
  completed - thanks to varmojfekoj for the patch
- documentation for imgssapi and imtcp added
- duplicate $ModLoad's for the same module are now detected and
  rejected -- thanks to varmojfekoj for the patch
---------------------------------------------------------------------------
Version 3.11.4 (rgerhards), 2008-02-21
- bugfix: debug.html was missing from release tarball - thanks to Michael
  Biebl for bringing this to my attention
- some internal cleanup on the stringbuf object calling interface
- general code cleanup and further modularization
- $MainMessageQueueDiscardSeverity can now also handle textual severities
  (previously only integers)
- bugfix: message object was not properly synchronized when the 
  main queue had a single thread and non-direct action queues were used
- some documentation improvements
---------------------------------------------------------------------------
Version 3.11.3 (rgerhards), 2008-02-18
- fixed a bug in imklog which lead to duplicate message content in
  kernel logs
- added support for better plugin handling in libdbi (we contributed
  a patch to do that, we just now need to wait for the next libdbi
  version)
- bugfix: fixed abort when invalid template was provided to an action
  bug http://bugzilla.adiscon.com/show_bug.cgi?id=4
- re-instantiated SIGUSR1 function; added SIGUSR2 to generate debug
  status output
- added some documentation on runtime-debug settings
- slightly improved man pages for novice users
---------------------------------------------------------------------------
Version 3.11.2 (rgerhards), 2008-02-15
- added the capability to monitor text files and process their content
  as syslog messages (including forwarding)
- added support for libdbi, a database abstraction layer. rsyslog now
  also supports the following databases via dbi drivers:
  * Firebird/Interbase
  * FreeTDS (access to MS SQL Server and Sybase)
  * SQLite/SQLite3
  * Ingres (experimental)
  * mSQL (experimental)
  * Oracle (experimental)
  Additional drivers may be provided by the libdbi-drivers project, which
  can be used by rsyslog as soon as they become available.
- removed some left-over unnecessary dbgprintf's (cluttered screen,
  cosmetic)
- doc bugfix: html documentation for omsnmp was missing
---------------------------------------------------------------------------
Version 3.11.1 (rgerhards), 2008-02-12
- SNMP trap sender added thanks to Andre Lorbach (omsnmp)
- added input-plugin interface specification in form of a (copy) template
  input module
- applied documentation fix by Michael Biebl -- many thanks!
- bugfix: immark did not have MARK flags set...
- added x-info field to rsyslogd startup/shutdown message. Hopefully
  points users to right location for further info (many don't even know
  they run rsyslog ;))
- bugfix: trailing ":" of tag was lost while parsing legacy syslog messages
  without timestamp - thanks to Anders Blomdell for providing a patch!
- fixed a bug in stringbuf.c related to STRINGBUF_TRIM_ALLOCSIZE, which
  wasn't supposed to be used with rsyslog. Put a warning message up that
  tells this feature is not tested and probably not worth the effort.
  Thanks to Anders Blomdell fro bringing this to our attention
- somewhat improved performance of string buffers
- fixed bug that caused invalid treatment of tabs (HT) in rsyslog.conf
- bugfix: setting for $EscapeCopntrolCharactersOnReceive was not 
  properly initialized
- clarified usage of space-cc property replacer option
- improved abort diagnostic handler
- some initial effort for malloc/free runtime debugging support
- bugfix: using dynafile actions caused rsyslogd abort
- fixed minor man errors thanks to Michael Biebl
---------------------------------------------------------------------------
Version 3.11.0 (rgerhards), 2008-01-31
- implemented queued actions
- implemented simple rate limiting for actions
- implemented deliberate discarding of lower priority messages over higher
  priority ones when a queue runs out of space
- implemented disk quotas for disk queues
- implemented the $ActionResumeRetryCount config directive
- added $ActionQueueFilename config directive
- added $ActionQueueSize config directive
- added $ActionQueueHighWaterMark config directive
- added $ActionQueueLowWaterMark config directive
- added $ActionQueueDiscardMark config directive
- added $ActionQueueDiscardSeverity config directive
- added $ActionQueueCheckpointInterval config directive
- added $ActionQueueType config directive
- added $ActionQueueWorkerThreads config directive
- added $ActionQueueTimeoutshutdown config directive
- added $ActionQueueTimeoutActionCompletion config directive
- added $ActionQueueTimeoutenQueue config directive
- added $ActionQueueTimeoutworkerThreadShutdown config directive
- added $ActionQueueWorkerThreadMinimumMessages config directive
- added $ActionQueueMaxFileSize config directive
- added $ActionQueueSaveonShutdown config directive
- addded $ActionQueueDequeueSlowdown config directive
- addded $MainMsgQueueDequeueSlowdown config directive
- bugfix: added forgotten docs to package
- improved debugging support
- fixed a bug that caused $MainMsgQueueCheckpointInterval to work incorrectly
- when a long-running action needs to be cancelled on shutdown, the message
  that was processed by it is now preserved. This finishes support for
  guaranteed delivery of messages (if the output supports it, of course)
- fixed bug in output module interface, see
  http://sourceforge.net/tracker/index.php?func=detail&aid=1881008&group_id=123448&atid=696552
- changed the ommysql output plugin so that the (lengthy) connection
  initialization now takes place in message processing. This works much
  better with the new queued action mode (fast startup)
- fixed a bug that caused a potential hang in file and fwd output module
  varmojfekoj provided the patch - many thanks!
- bugfixed stream class offset handling on 32bit platforms
---------------------------------------------------------------------------
Version 3.10.3 (rgerhards), 2008-01-28
- fixed a bug with standard template definitions (not a big deal) - thanks
  to varmojfekoj for spotting it
- run-time instrumentation added
- implemented disk-assisted queue mode, which enables on-demand disk
  spooling if the queue's in-memory queue is exhausted
- implemented a dynamic worker thread pool for processing incoming
  messages; workers are started and shut down as need arises
- implemented a run-time instrumentation debug package
- implemented the $MainMsgQueueSaveOnShutdown config directive
- implemented the $MainMsgQueueWorkerThreadMinimumMessages config directive
- implemented the $MainMsgQueueTimeoutWorkerThreadShutdown config directive
---------------------------------------------------------------------------
Version 3.10.2 (rgerhards), 2008-01-14
- added the ability to keep stop rsyslogd without the need to drain
  the main message queue. In disk queue mode, rsyslog continues to
  run from the point where it stopped. In case of a system failure, it
  continues to process messages from the last checkpoint.
- fixed a bug that caused a segfault on startup when no $WorkDir directive
  was specified in rsyslog.conf
- provided more fine-grain control over shutdown timeouts and added a
  way to specify the enqueue timeout when the main message queue is full
- implemented $MainMsgQueueCheckpointInterval config directive
- implemented $MainMsgQueueTimeoutActionCompletion config directive
- implemented $MainMsgQueueTimeoutEnqueue config directive
- implemented $MainMsgQueueTimeoutShutdown config directive
---------------------------------------------------------------------------
Version 3.10.1 (rgerhards), 2008-01-10
- implemented the "disk" queue mode. However, it currently is of very
  limited use, because it does not support persistence over rsyslogd
  runs. So when rsyslogd is stopped, the queue is drained just as with
  the in-memory queue modes. Persistent queues will be a feature of
  the next release.
- performance-optimized string class, should bring an overall improvement
- fixed a memory leak in imudp -- thanks to varmojfekoj for the patch
- fixed a race condition that could lead to a rsyslogd hang when during
  HUP or termination
- done some doc updates
- added $WorkDirectory config directive
- added $MainMsgQueueFileName config directive
- added $MainMsgQueueMaxFileSize config directive
---------------------------------------------------------------------------
Version 3.10.0 (rgerhards), 2008-01-07
- implemented input module interface and initial input modules
- enhanced threading for input modules (each on its own thread now)
- ability to bind UDP listeners to specific local interfaces/ports and
  ability to run multiple of them concurrently
- added ability to specify listen IP address for UDP syslog server
- license changed to GPLv3
- mark messages are now provided by loadble module immark
- rklogd is no longer provided. Its functionality has now been taken over
  by imklog, a loadable input module. This offers a much better integration
  into rsyslogd and makes sure that the kernel logger process is brought
  up and down at the appropriate times
- enhanced $IncludeConfig directive to support wildcard characters
  (thanks to Michael Biebl)
- all inputs are now implemented as loadable plugins
- enhanced threading model: each input module now runs on its own thread
- enhanced message queue which now supports different queueing methods
  (among others, this can be used for performance fine-tuning)
- added a large number of new configuration directives for the new
  input modules
- enhanced multi-threading utilizing a worker thread pool for the
  main message queue
- compilation without pthreads is no longer supported
- much cleaner code due to new objects and removal of single-threading
  mode
---------------------------------------------------------------------------
Version 2.0.8 V2-STABLE (rgerhards), 2008-??-??
- bugfix: ompgsql did not detect problems in sql command execution
  this could cause loss of messages. The handling was correct if the
  connection broke, but not if there was a problem with statement
  execution. The most probable case for such a case would be invalid
  sql inside the template, and this is now much easier to diagnose.
- doc bugfix: default for $DirCreateMode incorrectly stated
---------------------------------------------------------------------------
Version 2.0.7 V2-STABLE (rgerhards), 2008-04-14
- bugfix: the default for $DirCreateMode was 0644, and as such wrong.
  It has now been changed to 0700. For some background, please see
  http://lists.adiscon.net/pipermail/rsyslog/2009-April/001986.html
- bugfix: "$CreateDirs off" also disabled file creation
  Thanks to William Tisater for analyzing this bug and providing a patch.
  The actual code change is heavily based on William's patch.
- bugfix: memory leak in ompgsql
  Thanks to Ken for providing the patch
- bugfix: potential memory leak in msg.c
  This one did not surface yet and the issue was actually found due to
  a problem in v4 - but better fix it here, too
---------------------------------------------------------------------------
Version 2.0.6 V2-STABLE (rgerhards), 2008-08-07
- bugfix: memory leaks in rsyslogd, primarily in singlethread mode
  Thanks to Frederico Nunez for providing the fix
- bugfix: copy&paste error lead to dangling if - this caused a very minor
  issue with re-formatting a RFC3164 date when the message was invalidly
  formatted and had a colon immediately after the date. This was in the
  code for some years (even v1 had it) and I think it never had any
  effect at all in practice. Though, it should be fixed - but definitely
  nothing to worry about.
---------------------------------------------------------------------------
Version 2.0.6 V2-STABLE (rgerhards), 2008-08-07
- bugfix: IPv6 addresses could not be specified in forwarding actions
  New syntax @[addr]:port introduced to enable that. Root problem was IPv6
  addresses contain colons. (backport from 3.21.3)
---------------------------------------------------------------------------
Version 2.0.5 STABLE (rgerhards), 2008-05-15
- bugfix: regular expressions inside property replacer did not work
  properly
- adapted to liblogging 0.7.1+
---------------------------------------------------------------------------
Version 2.0.4 STABLE (rgerhards), 2008-03-27
- bugfix: internally generated messages had "FROMHOST" property not set
- bugfix: continue parsing if tag is oversize (discard oversize part) - thanks
  to mclaughlin77@gmail.com for the patch
- added $HHOUR and $QHOUR system properties - can be used for half- and
  quarter-hour logfile rotation
---------------------------------------------------------------------------
Version 2.0.3 STABLE (rgerhards), 2008-03-12
- bugfix: setting for $EscapeCopntrolCharactersOnReceive was not 
  properly initialized
- bugfix: resolved potential segfault condition on HUP (extremely
  unlikely to happen in practice), for details see tracker:
  http://bugzilla.adiscon.com/show_bug.cgi?id=38
- improved the man pages a bit - thanks to Michael Biebl for the patch
- bugfix: not properly initialized data could cause several segfaults if
  there were errors in the config file - thanks to varmojfekoj for the patch
---------------------------------------------------------------------------
Version 2.0.2 STABLE (rgerhards), 2008-02-12
- fixed a bug that could cause invalid string handling via strerror_r
  varmojfekoj provided the patch - many thanks!
- added x-info field to rsyslogd startup/shutdown message. Hopefully
  points users to right location for further info (many don't even know
  they run rsyslog ;))
- bugfix: suspended actions were not always properly resumed
  varmojfekoj provided the patch - many thanks!
- bugfix: errno could be changed during mark processing, leading to
  invalid error messages when processing inputs. Thank to varmojfekoj for
  pointing out this problem.
- bugfix: trailing ":" of tag was lost while parsing legacy syslog messages
  without timestamp - thanks to Anders Blomdell for providing a patch!
- bugfix (doc): misspelled config directive, invalid signal info
- applied some doc fixes from Michel Biebl and cleaned up some no longer
  needed files suggested by him
- cleaned up stringbuf.c to fix an annoyance reported by Anders Blomdell
- fixed bug that caused invalid treatment of tabs (HT) in rsyslog.conf
---------------------------------------------------------------------------
Version 2.0.1 STABLE (rgerhards), 2008-01-24
- fixed a bug in integer conversion - but this function was never called,
  so it is not really a useful bug fix ;)
- fixed a bug with standard template definitions (not a big deal) - thanks
  to varmojfekoj for spotting it
- fixed a bug that caused a potential hang in file and fwd output module
  varmojfekoj provided the patch - many thanks!
---------------------------------------------------------------------------
Version 2.0.0 STABLE (rgerhards), 2008-01-02
- re-release of 1.21.2 as STABLE with no modifications except some
  doc updates
---------------------------------------------------------------------------
Version 1.21.2 (rgerhards), 2007-12-28
- created a gss-api output module. This keeps GSS-API code and
  TCP/UDP code separated. It is also important for forward-
  compatibility with v3. Please note that this change breaks compatibility
  with config files created for 1.21.0 and 1.21.1 - this was considered
  acceptable.
- fixed an error in forwarding retry code (could lead to message corruption
  but surfaced very seldom)
- increased portability for older platforms (AI_NUMERICSERV moved)
- removed socket leak in omfwd.c
- cross-platform patch for GSS-API compile problem on some platforms
  thanks to darix for the patch!
---------------------------------------------------------------------------
Version 1.21.1 (rgerhards), 2007-12-23
- small doc fix for $IncludeConfig
- fixed a bug in llDestroy()
- bugfix: fixing memory leak when message queue is full and during
  parsing. Thanks to varmojfekoj for the patch.
- bugfix: when compiled without network support, unix sockets were
  not properply closed
- bugfix: memory leak in cfsysline.c/doGetWord() fixed
---------------------------------------------------------------------------
Version 1.21.0 (rgerhards), 2007-12-19
- GSS-API support for syslog/TCP connections was added. Thanks to
  varmojfekoj for providing the patch with this functionality
- code cleanup
- enhanced $IncludeConfig directive to support wildcard filenames
- changed some multithreading synchronization
---------------------------------------------------------------------------
Version 1.20.1 (rgerhards), 2007-12-12
- corrected a debug setting that survived release. Caused TCP connections
  to be retried unnecessarily often.
- When a hostname ACL was provided and DNS resolution for that name failed,
  ACL processing was stopped at that point. Thanks to mildew for the patch.
  Fedora Bugzilla: http://bugzilla.redhat.com/show_bug.cgi?id=395911
- fixed a potential race condition, see link for details:
  http://rgerhards.blogspot.com/2007/12/rsyslog-race-condition.html
  Note that the probability of problems from this bug was very remote
- fixed a memory leak that happend when PostgreSQL date formats were
  used
---------------------------------------------------------------------------
Version 1.20.0 (rgerhards), 2007-12-07
- an output module for postgres databases has been added. Thanks to
  sur5r for contributing this code
- unloading dynamic modules has been cleaned up, we now have a
  real implementation and not just a dummy "good enough for the time
  being".
- enhanced platform independence - thanks to Bartosz Kuzma and Michael
  Biebl for their very useful contributions
- some general code cleanup (including warnings on 64 platforms, only)
---------------------------------------------------------------------------
Version 1.19.12 (rgerhards), 2007-12-03
- cleaned up the build system (thanks to Michael Biebl for the patch)
- fixed a bug where ommysql was still not compiled with -pthread option
---------------------------------------------------------------------------
Version 1.19.11 (rgerhards), 2007-11-29
- applied -pthread option to build when building for multi-threading mode
  hopefully solves an issue with segfaulting
---------------------------------------------------------------------------
Version 1.19.10 (rgerhards), 2007-10-19
- introdcued the new ":modulename:" syntax for calling module actions
  in selector lines; modified ommysql to support it. This is primarily
  an aid for further modules and a prequisite to actually allow third
  party modules to be created.
- minor fix in slackware startup script, "-r 0" is now "-r0"
- updated rsyslogd doc set man page; now in html format
- undid creation of a separate thread for the main loop -- this did not
  turn out to be needed or useful, so reduce complexity once again.
- added doc fixes provided by Michael Biebl - thanks
---------------------------------------------------------------------------
Version 1.19.9 (rgerhards), 2007-10-12
- now packaging system which again contains all components in a single
  tarball
- modularized main() a bit more, resulting in less complex code
- experimentally added an additional thread - will see if that affects
  the segfault bug we experience on some platforms. Note that this change
  is scheduled to be removed again later.
---------------------------------------------------------------------------
Version 1.19.8 (rgerhards), 2007-09-27
- improved repeated message processing
- applied patch provided by varmojfekoj to support building ommysql
  in its own way (now also resides in a plugin subdirectory);
  ommysql is now a separate package
- fixed a bug in cvthname() that lead to message loss if part
  of the source hostname would have been dropped
- created some support for distributing ommysql together with the
  main rsyslog package. I need to re-think it in the future, but
  for the time being the current mode is best. I now simply include
  one additional tarball for ommysql inside the main distribution.
  I look forward to user feedback on how this should be done best. In the
  long term, a separate project should be spawend for ommysql, but I'd
  like to do that only after the plugin interface is fully stable (what
  it is not yet).
---------------------------------------------------------------------------
Version 1.19.7 (rgerhards), 2007-09-25
- added code to handle situations where senders send us messages ending with
  a NUL character. It is now simply removed. This also caused trailing LF
  reduction to fail, when it was followed by such a NUL. This is now also
  handled.
- replaced some non-thread-safe function calls by their thread-safe
  counterparts
- fixed a minor memory leak that occured when the %APPNAME% property was
  used (I think nobody used that in practice)
- fixed a bug that caused signal handlers in cvthname() not to be restored when
  a malicious pointer record was detected and processing of the message been
  stopped for that reason (this should be really rare and can not be related
  to the segfault bug we are hunting).
- fixed a bug in cvthname that lead to passing a wrong parameter - in
  practice, this had no impact.
- general code cleanup (e.g. compiler warnings, comments)
---------------------------------------------------------------------------
Version 1.19.6 (rgerhards), 2007-09-11
- applied patch by varmojfekoj to change signal handling to the new
  sigaction API set (replacing the depreciated signal() calls and its
  friends.
- fixed a bug that in --enable-debug mode caused an assertion when the
  discard action was used
- cleaned up compiler warnings
- applied patch by varmojfekoj to FIX a bug that could cause 
  segfaults if empty properties were processed using modifying
  options (e.g. space-cc, drop-cc)
- fixed man bug: rsyslogd supports -l option
---------------------------------------------------------------------------
Version 1.19.5 (rgerhards), 2007-09-07
- changed part of the CStr interface so that better error tracking
  is provided and the calling sequence is more intuitive (there were
  invalid calls based on a too-weired interface)
- (hopefully) fixed some remaining bugs rooted in wrong use of 
  the CStr class. These could lead to program abort.
- applied patch by varmojfekoj two fix two potential segfault situations
- added $ModDir config directive
- modified $ModLoad so that an absolute path may be specified as
  module name (e.g. /rsyslog/ommysql.so)
---------------------------------------------------------------------------
Version 1.19.4 (rgerhards/varmojfekoj), 2007-09-04
- fixed a number of small memory leaks - thanks varmojfekoj for patching
- fixed an issue with CString class that could lead to rsyslog abort
  in tplToString() - thanks varmojfekoj for patching
- added a man-version of the config file documenation - thanks to Michel
  Samia for providing the man file
- fixed bug: a template like this causes an infinite loop:
  $template opts,"%programname:::a,b%"
  thanks varmojfekoj for the patch
- fixed bug: case changing options crash freeing the string pointer
  because they modify it: $template opts2,"%programname::1:lowercase%"
  thanks varmojfekoj for the patch
---------------------------------------------------------------------------
Version 1.19.3 (mmeckelein/varmojfekoj), 2007-08-31
- small mem leak fixed (after calling parseSelectorAct) - Thx varmojkekoj
- documentation section "Regular File" und "Blocks" updated
- solved an issue with dynamic file generation - Once again many thanks
  to varmojfekoj
- the negative selector for program name filter (Blocks) does not work as
  expected - Thanks varmojfekoj for patching
- added forwarding information to sysklogd (requires special template)
  to config doc
---------------------------------------------------------------------------
Version 1.19.2 (mmeckelein/varmojfekoj), 2007-08-28
- a specifically formed message caused a segfault - Many thanks varmojfekoj
  for providing a patch
- a typo and a weird condition are fixed in msg.c - Thanks again
  varmojfekoj 
- on file creation the file was always owned by root:root. This is fixed
  now - Thanks ypsa for solving this issue
---------------------------------------------------------------------------
Version 1.19.1 (mmeckelein), 2007-08-22
- a bug that caused a high load when a TCP/UDP connection was closed is 
  fixed now - Thanks mildew for solving this issue
- fixed a bug which caused a segfault on reinit - Thx varmojfekoj for the
  patch
- changed the hardcoded module path "/lib/rsyslog" to $(pkglibdir) in order
  to avoid trouble e.g. on 64 bit platforms (/lib64) - many thanks Peter
  Vrabec and darix, both provided a patch for solving this issue
- enhanced the unloading of modules - thanks again varmojfekoj
- applied a patch from varmojfekoj which fixes various little things in
  MySQL output module
---------------------------------------------------------------------------
Version 1.19.0 (varmojfekoj/rgerhards), 2007-08-16
- integrated patch from varmojfekoj to make the mysql module a loadable one
  many thanks for the patch, MUCH appreciated
---------------------------------------------------------------------------
Version 1.18.2 (rgerhards), 2007-08-13
- fixed a bug in outchannel code that caused templates to be incorrectly
  parsed
- fixed a bug in ommysql that caused a wrong ";template" missing message
- added some code for unloading modules; not yet fully complete (and we do
  not yet have loadable modules, so this is no problem)
- removed debian subdirectory by request of a debian packager (this is a special
  subdir for debian and there is also no point in maintaining it when there
  is a debian package available - so I gladly did this) in some cases
- improved overall doc quality (some pages were quite old) and linked to
  more of the online resources.
- improved /contrib/delete_mysql script by adding a host option and some
  other minor modifications
---------------------------------------------------------------------------
Version 1.18.1 (rgerhards), 2007-08-08
- applied a patch from varmojfekoj which solved a potential segfault
  of rsyslogd on HUP
- applied patch from Michel Samia to fix compilation when the pthreads
  feature is disabled
- some code cleanup (moved action object to its own file set)
- add config directive $MainMsgQueueSize, which now allows to configure the
  queue size dynamically
- all compile-time settings are now shown in rsyslogd -v, not just the
  active ones
- enhanced performance a little bit more
- added config file directive $ActionResumeInterval
- fixed a bug that prevented compilation under debian sid
- added a contrib directory for user-contributed useful things
---------------------------------------------------------------------------
Version 1.18.0 (rgerhards), 2007-08-03
- rsyslog now supports fallback actions when an action did not work. This
  is a great feature e.g. for backup database servers or backup syslog
  servers
- modified rklogd to only change the console log level if -c is specified
- added feature to use multiple actions inside a single selector
- implemented $ActionExecOnlyWhenPreviousIsSuspended config directive
- error messages during startup are now spit out to the configured log
  destinations
---------------------------------------------------------------------------
Version 1.17.6 (rgerhards), 2007-08-01
- continued to work on output module modularization - basic stage of
  this work is now FINISHED
- fixed bug in OMSRcreate() - always returned SR_RET_OK
- fixed a bug that caused ommysql to always complain about missing
  templates
- fixed a mem leak in OMSRdestruct - freeing the object itself was
  forgotten - thanks to varmojfekoj for the patch
- fixed a memory leak in syslogd/init() that happend when the config
  file could not be read - thanks to varmojfekoj for the patch
- fixed insufficient memory allocation in addAction() and its helpers.
  The initial fix and idea was developed by mildew, I fine-tuned
  it a bit. Thanks a lot for the fix, I'd probably had pulled out my
  hair to find the bug...
- added output of config file line number when a parsing error occured
- fixed bug in objomsr.c that caused program to abort in debug mode with
  an invalid assertion (in some cases)
- fixed a typo that caused the default template for MySQL to be wrong.
  thanks to mildew for catching this.
- added configuration file command $DebugPrintModuleList and
  $DebugPrintCfSysLineHandlerList
- fixed an invalid value for the MARK timer - unfortunately, there was
  a testing aid left in place. This resulted in quite frequent MARK messages
- added $IncludeConfig config directive
- applied a patch from mildew to prevent rsyslogd from freezing under heavy
  load. This could happen when the queue was full. Now, we drop messages
  but rsyslogd remains active.
---------------------------------------------------------------------------
Version 1.17.5 (rgerhards), 2007-07-30
- continued to work on output module modularization
- fixed a missing file bug - thanks to Andrea Montanari for reporting
  this problem
- fixed a problem with shutting down the worker thread and freeing the
  selector_t list - this caused messages to be lost, because the
  message queue was not properly drained before the selectors got
  destroyed.
---------------------------------------------------------------------------
Version 1.17.4 (rgerhards), 2007-07-27
- continued to work on output module modularization
- fixed a situation where rsyslogd could create zombie processes
  thanks to mildew for the patch
- applied patch from Michel Samia to fix compilation when NOT
  compiled for pthreads
---------------------------------------------------------------------------
Version 1.17.3 (rgerhards), 2007-07-25
- continued working on output module modularization
- fixed a bug that caused rsyslogd to segfault on exit (and
  probably also on HUP), when there was an unsent message in a selector
  that required forwarding and the dns lookup failed for that selector
  (yes, it was pretty unlikely to happen;))
  thanks to varmojfekoj <varmojfekoj@gmail.com> for the patch
- fixed a memory leak in config file parsing and die()
  thanks to varmojfekoj <varmojfekoj@gmail.com> for the patch
- rsyslogd now checks on startup if it is capable to performa any work
  at all. If it cant, it complains and terminates
  thanks to Michel Samia for providing the patch!
- fixed a small memory leak when HUPing syslogd. The allowed sender
  list now gets freed. thanks to mildew for the patch.
- changed the way error messages in early startup are logged. They
  now do no longer use the syslogd code directly but are rather
  send to stderr.
---------------------------------------------------------------------------
Version 1.17.2 (rgerhards), 2007-07-23
- made the port part of the -r option optional. Needed for backward
  compatibility with sysklogd
- replaced system() calls with something more reasonable. Please note that
  this might break compatibility with some existing configuration files.
  We accept this in favour of the gained security.
- removed a memory leak that could occur if timegenerated was used in
  RFC 3164 format in templates
- did some preparation in msg.c for advanced multithreading - placed the
  hooks, but not yet any active code
- worked further on modularization
- added $ModLoad MySQL (dummy) config directive
- added DropTrailingLFOnReception config directive
---------------------------------------------------------------------------
Version 1.17.1 (rgerhards), 2007-07-20
- fixed a bug that caused make install to install rsyslogd and rklogd under
  the wrong names
- fixed bug that caused $AllowedSenders to handle IPv6 scopes incorrectly;
  also fixed but that could grabble $AllowedSender wildcards. Thanks to
  mildew@gmail.com for the patch
- minor code cleanup - thanks to Peter Vrabec for the patch
- fixed minimal memory leak on HUP (caused by templates)
  thanks to varmojfekoj <varmojfekoj@gmail.com> for the patch
- fixed another memory leak on HUPing and on exiting rsyslogd
  again thanks to varmojfekoj <varmojfekoj@gmail.com> for the patch
- code cleanup (removed compiler warnings)
- fixed portability bug in configure.ac - thanks to Bartosz Kuźma for patch
- moved msg object into its own file set
- added the capability to continue trying to write log files when the
  file system is full. Functionality based on patch by Martin Schulze
  to sysklogd package.
---------------------------------------------------------------------------
Version 1.17.0 (RGer), 2007-07-17
- added $RepeatedLineReduction config parameter
- added $EscapeControlCharactersOnReceive config parameter
- added $ControlCharacterEscapePrefix config parameter
- added $DirCreateMode config parameter
- added $CreateDirs config parameter
- added $DebugPrintTemplateList config parameter
- added $ResetConfigVariables config parameter
- added $FileOwner config parameter
- added $FileGroup config parameter
- added $DirOwner config parameter
- added $DirGroup config parameter
- added $FailOnChownFailure config parameter
- added regular expression support to the filter engine
  thanks to Michel Samia for providing the patch!
- enhanced $AllowedSender functionality. Credits to mildew@gmail.com for
  the patch doing that
  - added IPv6 support
  - allowed DNS hostnames
  - allowed DNS wildcard names
- added new option $DropMsgsWithMaliciousDnsPTRRecords
- added autoconf so that rfc3195d, rsyslogd and klogd are stored to /sbin
- added capability to auto-create directories with dynaFiles
---------------------------------------------------------------------------
Version 1.16.0 (RGer/Peter Vrabec), 2007-07-13 - The Friday, 13th Release ;)
- build system switched to autotools
- removed SYSV preprocessor macro use, replaced with autotools equivalents
- fixed a bug that caused rsyslogd to segfault when TCP listening was
  disabled and it terminated
- added new properties "syslogfacility-text" and "syslogseverity-text"
  thanks to varmojfekoj <varmojfekoj@gmail.com> for the patch
- added the -x option to disable hostname dns reslution
  thanks to varmojfekoj <varmojfekoj@gmail.com> for the patch
- begun to better modularize syslogd.c - this is an ongoing project; moved
  type definitions to a separate file
- removed some now-unused fields from struct filed
- move file size limit fields in struct field to the "right spot" (the file
  writing part of the union - f_un.f_file)
- subdirectories linux and solaris are no longer part of the distribution
  package. This is not because we cease support for them, but there are no
  longer any files in them after the move to autotools
---------------------------------------------------------------------------
Version 1.15.1 (RGer), 2007-07-10
- fixed a bug that caused a dynaFile selector to stall when there was
  an open error with one file 
- improved template processing for dynaFiles; templates are now only
  looked up during initialization - speeds up processing
- optimized memory layout in struct filed when compiled with MySQL
  support
- fixed a bug that caused compilation without SYSLOG_INET to fail
- re-enabled the "last message repeated n times" feature. This
  feature was not taken care of while rsyslogd evolved from sysklogd
  and it was more or less defunct. Now it is fully functional again.
- added system properties: $NOW, $YEAR, $MONTH, $DAY, $HOUR, $MINUTE
- fixed a bug in iovAsString() that caused a memory leak under stress
  conditions (most probably memory shortage). This was unlikely to
  ever happen, but it doesn't hurt doing it right
- cosmetic: defined type "uchar", change all unsigned chars to uchar
---------------------------------------------------------------------------
Version 1.15.0 (RGer), 2007-07-05
- added ability to dynamically generate file names based on templates
  and thus properties. This was a much-requested feature. It makes
  life easy when it e.g. comes to splitting files based on the sender
  address.
- added $umask and $FileCreateMode config file directives
- applied a patch from Bartosz Kuzma to compile cleanly under NetBSD
- checks for extra (unexpected) characters in system config file lines
  have been added
- added IPv6 documentation - was accidently missing from CVS
- begun to change char to unsigned char
---------------------------------------------------------------------------
Version 1.14.2 (RGer), 2007-07-03
** this release fixes all known nits with IPv6 **
- restored capability to do /etc/service lookup for "syslog"
  service when -r 0 was given
- documented IPv6 handling of syslog messages
- integrate patch from Bartosz Kuźma to make rsyslog compile under
  Solaris again (the patch replaced a strndup() call, which is not
  available under Solaris
- improved debug logging when waiting on select
- updated rsyslogd man page with new options (-46A)
---------------------------------------------------------------------------
Version 1.14.1 (RGer/Peter Vrabec), 2007-06-29
- added Peter Vrabec's patch for IPv6 TCP
- prefixed all messages send to stderr in rsyslogd with "rsyslogd: "
---------------------------------------------------------------------------
Version 1.14.0 (RGer/Peter Vrabec), 2007-06-28
- Peter Vrabec provided IPv6 for rsyslog, so we are now IPv6 enabled
  IPv6 Support is currently for UDP only, TCP is to come soon.
  AllowedSender configuration does not yet work for IPv6.
- fixed code in iovCreate() that broke C's strict aliasing rules 
- fixed some char/unsigned char differences that forced the compiler
  to spit out warning messages
- updated the Red Hat init script to fix a known issue (thanks to
  Peter Vrabec)
---------------------------------------------------------------------------
Version 1.13.5 (RGer), 2007-06-22
- made the TCP session limit configurable via command line switch
  now -t <port>,<max sessions>
- added man page for rklogd(8) (basically a copy from klogd, but now
  there is one...)
- fixed a bug that caused internal messages (e.g. rsyslogd startup) to
  appear without a tag.
- removed a minor memory leak that occurred when TAG processing requalified
  a HOSTNAME to be a TAG (and a TAG already was set).
- removed potential small memory leaks in MsgSet***() functions. There
  would be a leak if a property was re-set, something that happened
  extremely seldom.
---------------------------------------------------------------------------
Version 1.13.4 (RGer), 2007-06-18
- added a new property "PRI-text", which holds the PRI field in
  textual form (e.g. "syslog.info")
- added alias "syslogseverity" for "syslogpriority", which is a
  misleading property name that needs to stay for historical
  reasons (and backward-compatility)
- added doc on how to record PRI value in log file
- enhanced signal handling in klogd, including removal of an unsafe
  call to the logging system during signal handling
---------------------------------------------------------------------------
Version 1.13.3 (RGer), 2007-06-15
- create a version of syslog.c from scratch. This is now
  - highly optimized for rsyslog
  - removes an incompatible license problem as the original
    version had a BSD license with advertising clause
  - fixed in the regard that rklogd will continue to work when
    rsysogd has been restarted (the original version, as well
    as sysklogd, will remain silent then)
  - solved an issue with an extra NUL char at message end that the
    original version had
- applied some changes to klogd to care for the new interface
- fixed a bug in syslogd.c which prevented compiling under debian
---------------------------------------------------------------------------
Version 1.13.2 (RGer), 2007-06-13
- lib order in makefile patched to facilitate static linking - thanks
  to Bennett Todd for providing the patch
- Integrated a patch from Peter Vrabec (pvrabec@redheat.com):
  - added klogd under the name of rklogd (remove dependency on
    original sysklogd package
  - createDB.sql now in UTF
  - added additional config files for use on Red Hat
---------------------------------------------------------------------------
Version 1.13.1 (RGer), 2007-02-05
- changed the listen backlog limit to a more reasonable value based on
  the maximum number of TCP connections configurd (10% + 5) - thanks to Guy
  Standen for the hint (actually, the limit was 5 and that was a 
  left-over from early testing).
- fixed a bug in makefile which caused DB-support to be disabled when
  NETZIP support was enabled
- added the -e option to allow transmission of every message to remote
  hosts (effectively turns off duplicate message suppression)
- (somewhat) improved memory consumption when compiled with MySQL support
- looks like we fixed an incompatibility with MySQL 5.x and above software
  At least in one case, the remote server name was destroyed, leading to 
  a connection failure. The new, improved code does not have this issue and
  so we see this as solved (the new code is generally somewhat better, so
  there is a good chance we fixed this incompatibility).
---------------------------------------------------------------------------
Version 1.13.0 (RGer), 2006-12-19
- added '$' as ToPos proptery replacer specifier - means "up to the
  end of the string"
- property replacer option "escape-cc", "drop-cc" and "space-cc"  added
- changed the handling of \0 characters inside syslog messages. We now
  consistently escape them to "#000". This is somewhat recommended in
  the draft-ietf-syslog-protocol-19 draft. While the real recomendation
  is to not escape any characters at all, we can not do this without
  considerable modification of the code. So we escape it to "#000", which
  is consistent with a sample found in the Internet-draft.
- removed message glue logic (see printchopped() comment for details)
  Also caused removal of parts table and thus some improvements in
  memory usage.
- changed the default MAXLINE to 2048 to take care of recent syslog
  standardization efforts (can easily be changed in syslogd.c)
- added support for byte-counted TCP syslog messages (much like
  syslog-transport-tls-05 Internet Draft). This was necessary to
  support compression over TCP.
- added support for receiving compressed syslog messages
- added support for sending compressed syslog messages
- fixed a bug where the last message in a syslog/tcp stream was
  lost if it was not properly terminated by a LF character
---------------------------------------------------------------------------
Version 1.12.3 (RGer), 2006-10-04
- implemented some changes to support Solaris (but support is not
  yet complete)
- commented out (via #if 0) some methods that are currently not being use
  but should be kept for further us
- added (interim) -u 1 option to turn off hostname and tag parsing
- done some modifications to better support Fedora
- made the field delimiter inside property replace configurable via
  template
- fixed a bug in property replacer: if fields were used, the delimitor
  became part of the field. Up until now, this was barely noticable as 
  the delimiter as TAB only and thus invisible to a human. With other
  delimiters available now, it quickly showed up. This bug fix might cause
  some grief to existing installations if they used the extra TAB for
  whatever reasons - sorry folks... Anyhow, a solution is easy: just add
  a TAB character contstant into your template. Thus, there has no attempt
  been made to do this in a backwards-compatible way.
---------------------------------------------------------------------------
Version 1.12.2 (RGer), 2006-02-15
- fixed a bug in the RFC 3339 date formatter. An extra space was added
  after the actual timestamp
- added support for providing high-precision RFC3339 timestamps for
  (rsyslogd-)internally-generated messages
- very (!) experimental support for syslog-protocol internet draft
  added (the draft is experimental, the code is solid ;))
- added support for field-extracting in the property replacer
- enhanced the legacy-syslog parser so that it can interpret messages
  that do not contain a TIMESTAMP
- fixed a bug that caused the default socket (usually /dev/log) to be
  opened even when -o command line option was given
- fixed a bug in the Debian sample startup script - it caused rsyslogd
  to listen to remote requests, which it shouldn't by default
---------------------------------------------------------------------------
Version 1.12.1 (RGer), 2005-11-23
- made multithreading work with BSD. Some signal-handling needed to be
  restructured. Also, there might be a slight delay of up to 10 seconds
  when huping and terminating rsyslogd under BSD
- fixed a bug where a NULL-pointer was passed to printf() in logmsg().
- fixed a bug during "make install" where rc3195d was not installed
  Thanks to Bennett Todd for spotting this.
- fixed a bug where rsyslogd dumped core when no TAG was found in the
  received message
- enhanced message parser so that it can deal with missing hostnames
  in many cases (may not be totally fail-safe)
- fixed a bug where internally-generated messages did not have the correct
  TAG
---------------------------------------------------------------------------
Version 1.12.0 (RGer), 2005-10-26
- moved to a multi-threaded design. single-threading is still optionally
  available. Multi-threading is experimental!
- fixed a potential race condition. In the original code, marking was done
  by an alarm handler, which could lead to all sorts of bad things. This
  has been changed now. See comments in syslogd.c/domark() for details.
- improved debug output for property-based filters
- not a code change, but: I have checked all exit()s to make sure that
  none occurs once rsyslogd has started up. Even in unusual conditions
  (like low-memory conditions) rsyslogd somehow remains active. Of course,
  it might loose a message or two, but at least it does not abort and it
  can also recover when the condition no longer persists.
- fixed a bug that could cause loss of the last message received
  immediately before rsyslogd was terminated.
- added comments on thread-safety of global variables in syslogd.c
- fixed a small bug: spurios printf() when TCP syslog was used
- fixed a bug that causes rsyslogd to dump core on termination when one
  of the selector lines did not receive a message during the run (very
  unlikely)
- fixed an one-too-low memory allocation in the TCP sender. Could result
  in rsyslogd dumping core.
- fixed a bug with regular expression support (thanks to Andres Riancho)
- a little bit of code restructuring (especially main(), which was
  horribly large)
---------------------------------------------------------------------------
Version 1.11.1 (RGer), 2005-10-19
- support for BSD-style program name and host blocks
- added a new property "programname" that can be used in templates
- added ability to specify listen port for rfc3195d
- fixed a bug that rendered the "startswith" comparison operation
  unusable.
- changed more functions to "static" storage class to help compiler
  optimize (should have been static in the first place...)
- fixed a potential memory leak in the string buffer class destructor.
  As the destructur was previously never called, the leak did not actually
  appear.
- some internal restructuring in anticipation/preparation of minimal
  multi-threading support
- rsyslogd still shares some code with the sysklogd project. Some patches
  for this shared code have been brought over from the sysklogd CVS.
---------------------------------------------------------------------------
Version 1.11.0 (RGer), 2005-10-12
- support for receiving messages via RFC 3195; added rfc3195d for that
  purpose
- added an additional guard to prevent rsyslogd from aborting when the
  2gb file size limit is hit. While a user can configure rsyslogd to
  handle such situations, it would abort if that was not done AND large
  file support was not enabled (ok, this is hopefully an unlikely scenario)
- fixed a bug that caused additional Unix domain sockets to be incorrectly
  processed - could lead to message loss in extreme cases
---------------------------------------------------------------------------
Version 1.10.2 (RGer), 2005-09-27
- added comparison operations in property-based filters:
  * isequal
  * startswith
- added ability to negate all property-based filter comparison operations
  by adding a !-sign right in front of the operation name
- added the ability to specify remote senders for UDP and TCP
  received messages. Allows to block all but well-known hosts
- changed the $-config line directives to be case-INsensitive
- new command line option -w added: "do not display warnings if messages
  from disallowed senders are received"
- fixed a bug that caused rsyslogd to dump core when the compare value
  was not quoted in property-based filters
- fixed a bug in the new CStr compare function which lead to invalid
  results (fortunately, this function was not yet used widely)
- added better support for "debugging" rsyslog.conf property filters
  (only if -d switch is given)
- changed some function definitions to static, which eventually enables
  some compiler optimizations
- fixed a bug in MySQL code; when a SQL error occured, rsyslogd could
  run in a tight loop. This was due to invalid sequence of error reporting
  and is now fixed.
---------------------------------------------------------------------------
Version 1.10.1 (RGer), 2005-09-23
- added the ability to execute a shell script as an action.
  Thanks to Bjoern Kalkbrenner for providing the code!
- fixed a bug in the MySQL code; due to the bug the automatic one-time
  retry after an error did not happen - this lead to error message in
  cases where none should be seen (e.g. after a MySQL restart)
- fixed a security issue with SQL-escaping in conjunction with
  non-(SQL-)standard MySQL features.
---------------------------------------------------------------------------
Version 1.10.0 (RGer), 2005-09-20
  REMINDER: 1.10 is the first unstable version if the 1.x series!
- added the capability to filter on any property in selector lines
  (not just facility and priority)
- changed stringbuf into a new counted string class
- added support for a "discard" action. If a selector line with
  discard (~ character) is found, no selector lines *after* that
  line will be processed.
- thanks to Andres Riancho, regular expression support has been
  added to the template engine
- added the FROMHOST property in the template processor, which could
  previously not be obtained. Thanks to Cristian Testa for pointing
  this out and even providing a fix.
- added display of compile-time options to -v output
- performance improvement for production build - made some checks
  to happen only during debug mode
- fixed a problem with compiling on SUSE and - while doing so - removed
  the socket call to set SO_BSDCOMPAT in cases where it is obsolete.
---------------------------------------------------------------------------
Version 1.0.4 (RGer), 2006-02-01
- a small but important fix: the tcp receiver had two forgotten printf's
  in it that caused a lot of unnecessary output to stdout. This was
  important enough to justify a new release
---------------------------------------------------------------------------
Version 1.0.3 (RGer), 2005-11-14
- added an additional guard to prevent rsyslogd from aborting when the
  2gb file size limit is hit. While a user can configure rsyslogd to
  handle such situations, it would abort if that was not done AND large
  file support was not enabled (ok, this is hopefully an unlikely scenario)
- fixed a bug that caused additional Unix domain sockets to be incorrectly
  processed - could lead to message loss in extreme cases
- applied some patches available from the sysklogd project to code
  shared from there
- fixed a bug that causes rsyslogd to dump core on termination when one
  of the selector lines did not receive a message during the run (very
  unlikely)
- fixed an one-too-low memory allocation in the TCP sender. Could result
  in rsyslogd dumping core.
- fixed a bug in the TCP sender that caused the retry logic to fail
  after an error or receiver overrun
- fixed a bug in init() that could lead to dumping core
- fixed a bug that could lead to dumping core when no HOSTNAME or no TAG
  was present in the syslog message
---------------------------------------------------------------------------
Version 1.0.2 (RGer), 2005-10-05
- fixed an issue with MySQL error reporting. When an error occured,
  the MySQL driver went into an endless loop (at least in most cases).
---------------------------------------------------------------------------
Version 1.0.1 (RGer), 2005-09-23
- fixed a security issue with SQL-escaping in conjunction with
  non-(SQL-)standard MySQL features.
---------------------------------------------------------------------------
Version 1.0.0 (RGer), 2005-09-12
- changed install doc to cover daily cron scripts - a trouble source
- added rc script for slackware (provided by Chris Elvidge - thanks!) 
- fixed a really minor bug in usage() - the -r option was still
  reported as without the port parameter
---------------------------------------------------------------------------
Version 0.9.8 (RGer), 2005-09-05
- made startup and shutdown message more consistent and included the
  pid, so that they can be easier correlated. Used syslog-protocol
  structured data format for this purpose.
- improved config info in startup message, now tells not only
  if it is listening remote on udp, but also for tcp. Also includes
  the port numbers. The previous startup message was misleading, because
  it did not say "remote reception" if rsyslogd was only listening via
  tcp (but not via udp).
- added a "how can you help" document to the doc set
---------------------------------------------------------------------------
Version 0.9.7 (RGer), 2005-08-15
- some of the previous doc files (like INSTALL) did not properly
  reflect the changes to the build process and the new doc. Fixed
  that.
- changed syslogd.c so that when compiled without database support,
  an error message is displayed when a database action is detected
  in the config file (previously this was used as an user rule ;))
- fixed a bug in the os-specific Makefiles which caused MySQL
  support to not be compiled, even if selected
---------------------------------------------------------------------------
Version 0.9.6 (RGer), 2005-08-09
- greatly enhanced documentation. Now available in html format in
  the "doc" folder and FreeBSD. Finally includes an install howto.
- improved MySQL error messages a little - they now show up as log
  messages, too (formerly only in debug mode)
- added the ability to specify the listen port for udp syslog.
  WARNING: This introduces an incompatibility. Formerly, udp
  syslog was enabled by the -r command line option. Now, it is
  "-r [port]", which is consistent with the tcp listener. However,
  just -r will now return an error message.
- added sample startup scripts for Debian and FreeBSD
- added support for easy feature selection in the makefile. Un-
  fortunately, this also means I needed to spilt the make file
  for different OS and distros. There are some really bad syntax
  differences between FreeBSD and Linux make.
---------------------------------------------------------------------------
Version 0.9.5 (RGer), 2005-08-01
- the "semicolon bug" was actually not (fully) solved in 0.9.4. One
  part of the bug was solved, but another still existed. This one
  is fixed now, too.
- the "semicolon bug" actually turned out to be a more generic bug.
  It appeared whenever an invalid template name was given. With some
  selector actions, rsyslogd dumped core, with other it "just" had
  a small ressource leak with others all worked well. These anomalies
  are now fixed. Note that they only appeared during system initaliziation
  once the system was running, nothing bad happened.
- improved error reporting for template errors on startup. They are now
  shown on the console and the start-up tty. Formerly, they were only
  visible in debug mode.
- support for multiple instances of rsyslogd on a single machine added
- added new option "-o" --> omit local unix domain socket. This option
  enables rsyslogd NOT to listen to the local socket. This is most
  helpful when multiple instances of rsyslogd (or rsyslogd and another
  syslogd) shall run on a single system.
- added new option "-i <pidfile>" which allows to specify the pidfile.
  This is needed when multiple instances of rsyslogd are to be run.
- the new project home page is now online at www.rsyslog.com
---------------------------------------------------------------------------
Version 0.9.4 (RGer), 2005-07-25
- finally added the TCP sender. It now supports non-blocking mode, no
  longer disabling message reception during connect. As it is now, it
  is usable in production. The code could be more sophisticated, but
  I've kept it short in anticipation of the move to liblogging, which
  will lead to the removal of the code just written ;)
- the "exiting on signal..." message still had the "syslogd" name in 
  it. Changed this to "rsyslogd", as we do not have a large user base
  yet, this should pose no problem.
- fixed "the semiconlon" bug. rsyslogd dumped core if a write-db action
  was specified but no semicolon was given after the password (an empty
  template was ok, but the semicolon needed to be present).
- changed a default for traditional output format. During testing, it
  was seen that the timestamp written to file in default format was
  the time of message reception, not the time specified in the TIMESTAMP
  field of the message itself. Traditionally, the message TIMESTAMP is
  used and this has been changed now.
---------------------------------------------------------------------------
Version 0.9.3 (RGer), 2005-07-19
- fixed a bug in the message parser. In June, the RFC 3164 timestamp
  was not correctly parsed (yes, only in June and some other months,
  see the code comment to learn why...)
- added the ability to specify the destination port when forwarding
  syslog messages (both for TCP and UDP)
- added an very experimental TCP sender (activated by
  @@machine:port in config). This is not yet for production use. If
  the receiver is not alive, rsyslogd will wait quite some time until
  the connection request times out, which most probably leads to
  loss of incoming messages.

---------------------------------------------------------------------------
Version 0.9.2 (RGer), around 2005-07-06
- I intended to change the maxsupported message size to 32k to
  support IHE - but given the memory inefficiency in the usual use
  cases, I have not done this. I have, however, included very
  specific instructions on how to do this in the source code. I have
  also done some testing with 32k messages, so you can change the
  max size without taking too much risk.
- added a syslog/tcp receiver; we now can receive messages via
  plain tcp, but we can still send only via UDP. The syslog/tcp
  receiver is the primary enhancement of this release.
- slightly changed some error messages that contained a spurios \n at
  the end of the line (which gives empty lines in your log...)

---------------------------------------------------------------------------
Version 0.9.1 (RGer)
- fixed code so that it compiles without errors under FreeBSD
- removed now unused function "allocate_log()" from syslogd.c
- changed the make file so that it contains more defines for
  different environments (in the long term, we need a better
  system for disabling/enabling features...)
- changed some printf's printing off_t types to %lld and
  explicit (long long) casts. I tried to figure out the exact type,
  but did not succeed in this. In the worst case, ultra-large peta-
  byte files will now display funny informational messages on rollover,
  something I think we can live with for the neersion 3.11.2 (rgerhards), 2008-02-??
---------------------------------------------------------------------------
Version 3.11.1 (rgerhards), 2008-02-12
- SNMP trap sender added thanks to Andre Lorbach (omsnmp)
- added input-plugin interface specification in form of a (copy) template
  input module
- applied documentation fix by Michael Biebl -- many thanks!
- bugfix: immark did not have MARK flags set...
- added x-info field to rsyslogd startup/shutdown message. Hopefully
  points users to right location for further info (many don't even know
  they run rsyslog ;))
- bugfix: trailing ":" of tag was lost while parsing legacy syslog messages
  without timestamp - thanks to Anders Blomdell for providing a patch!
- fixed a bug in stringbuf.c related to STRINGBUF_TRIM_ALLOCSIZE, which
  wasn't supposed to be used with rsyslog. Put a warning message up that
  tells this feature is not tested and probably not worth the effort.
  Thanks to Anders Blomdell fro bringing this to our attention
- somewhat improved performance of string buffers
- fixed bug that caused invalid treatment of tabs (HT) in rsyslog.conf
- bugfix: setting for $EscapeCopntrolCharactersOnReceive was not 
  properly initialized
- clarified usage of space-cc property replacer option
- improved abort diagnostic handler
- some initial effort for malloc/free runtime debugging support
- bugfix: using dynafile actions caused rsyslogd abort
- fixed minor man errors thanks to Michael Biebl
---------------------------------------------------------------------------
Version 3.11.0 (rgerhards), 2008-01-31
- implemented queued actions
- implemented simple rate limiting for actions
- implemented deliberate discarding of lower priority messages over higher
  priority ones when a queue runs out of space
- implemented disk quotas for disk queues
- implemented the $ActionResumeRetryCount config directive
- added $ActionQueueFilename config directive
- added $ActionQueueSize config directive
- added $ActionQueueHighWaterMark config directive
- added $ActionQueueLowWaterMark config directive
- added $ActionQueueDiscardMark config directive
- added $ActionQueueDiscardSeverity config directive
- added $ActionQueueCheckpointInterval config directive
- added $ActionQueueType config directive
- added $ActionQueueWorkerThreads config directive
- added $ActionQueueTimeoutshutdown config directive
- added $ActionQueueTimeoutActionCompletion config directive
- added $ActionQueueTimeoutenQueue config directive
- added $ActionQueueTimeoutworkerThreadShutdown config directive
- added $ActionQueueWorkerThreadMinimumMessages config directive
- added $ActionQueueMaxFileSize config directive
- added $ActionQueueSaveonShutdown config directive
- addded $ActionQueueDequeueSlowdown config directive
- addded $MainMsgQueueDequeueSlowdown config directive
- bugfix: added forgotten docs to package
- improved debugging support
- fixed a bug that caused $MainMsgQueueCheckpointInterval to work incorrectly
- when a long-running action needs to be cancelled on shutdown, the message
  that was processed by it is now preserved. This finishes support for
  guaranteed delivery of messages (if the output supports it, of course)
- fixed bug in output module interface, see
  http://sourceforge.net/tracker/index.php?func=detail&aid=1881008&group_id=123448&atid=696552
- changed the ommysql output plugin so that the (lengthy) connection
  initialization now takes place in message processing. This works much
  better with the new queued action mode (fast startup)
- fixed a bug that caused a potential hang in file and fwd output module
  varmojfekoj provided the patch - many thanks!
- bugfixed stream class offset handling on 32bit platforms
---------------------------------------------------------------------------
Version 3.10.3 (rgerhards), 2008-01-28
- fixed a bug with standard template definitions (not a big deal) - thanks
  to varmojfekoj for spotting it
- run-time instrumentation added
- implemented disk-assisted queue mode, which enables on-demand disk
  spooling if the queue's in-memory queue is exhausted
- implemented a dynamic worker thread pool for processing incoming
  messages; workers are started and shut down as need arises
- implemented a run-time instrumentation debug package
- implemented the $MainMsgQueueSaveOnShutdown config directive
- implemented the $MainMsgQueueWorkerThreadMinimumMessages config directive
- implemented the $MainMsgQueueTimeoutWorkerThreadShutdown config directive
---------------------------------------------------------------------------
Version 3.10.2 (rgerhards), 2008-01-14
- added the ability to keep stop rsyslogd without the need to drain
  the main message queue. In disk queue mode, rsyslog continues to
  run from the point where it stopped. In case of a system failure, it
  continues to process messages from the last checkpoint.
- fixed a bug that caused a segfault on startup when no $WorkDir directive
  was specified in rsyslog.conf
- provided more fine-grain control over shutdown timeouts and added a
  way to specify the enqueue timeout when the main message queue is full
- implemented $MainMsgQueueCheckpointInterval config directive
- implemented $MainMsgQueueTimeoutActionCompletion config directive
- implemented $MainMsgQueueTimeoutEnqueue config directive
- implemented $MainMsgQueueTimeoutShutdown config directive
---------------------------------------------------------------------------
Version 3.10.1 (rgerhards), 2008-01-10
- implemented the "disk" queue mode. However, it currently is of very
  limited use, because it does not support persistence over rsyslogd
  runs. So when rsyslogd is stopped, the queue is drained just as with
  the in-memory queue modes. Persistent queues will be a feature of
  the next release.
- performance-optimized string class, should bring an overall improvement
- fixed a memory leak in imudp -- thanks to varmojfekoj for the patch
- fixed a race condition that could lead to a rsyslogd hang when during
  HUP or termination
- done some doc updates
- added $WorkDirectory config directive
- added $MainMsgQueueFileName config directive
- added $MainMsgQueueMaxFileSize config directive
---------------------------------------------------------------------------
Version 3.10.0 (rgerhards), 2008-01-07
- implemented input module interface and initial input modules
- enhanced threading for input modules (each on its own thread now)
- ability to bind UDP listeners to specific local interfaces/ports and
  ability to run multiple of them concurrently
- added ability to specify listen IP address for UDP syslog server
- license changed to GPLv3
- mark messages are now provided by loadble module immark
- rklogd is no longer provided. Its functionality has now been taken over
  by imklog, a loadable input module. This offers a much better integration
  into rsyslogd and makes sure that the kernel logger process is brought
  up and down at the appropriate times
- enhanced $IncludeConfig directive to support wildcard characters
  (thanks to Michael Biebl)
- all inputs are now implemented as loadable plugins
- enhanced threading model: each input module now runs on its own thread
- enhanced message queue which now supports different queueing methods
  (among others, this can be used for performance fine-tuning)
- added a large number of new configuration directives for the new
  input modules
- enhanced multi-threading utilizing a worker thread pool for the
  main message queue
- compilation without pthreads is no longer supported
- much cleaner code due to new objects and removal of single-threading
  mode
---------------------------------------------------------------------------
Version 2.0.1 STABLE (rgerhards), 2008-01-24
- fixed a bug in integer conversion - but this function was never called,
  so it is not really a useful bug fix ;)
- fixed a bug with standard template definitions (not a big deal) - thanks
  to varmojfekoj for spotting it
- fixed a bug that caused a potential hang in file and fwd output module
  varmojfekoj provided the patch - many thanks!
---------------------------------------------------------------------------
Version 2.0.0 STABLE (rgerhards), 2008-01-02
- re-release of 1.21.2 as STABLE with no modifications except some
  doc updates
---------------------------------------------------------------------------
Version 1.21.2 (rgerhards), 2007-12-28
- created a gss-api output module. This keeps GSS-API code and
  TCP/UDP code separated. It is also important for forward-
  compatibility with v3. Please note that this change breaks compatibility
  with config files created for 1.21.0 and 1.21.1 - this was considered
  acceptable.
- fixed an error in forwarding retry code (could lead to message corruption
  but surfaced very seldom)
- increased portability for older platforms (AI_NUMERICSERV moved)
- removed socket leak in omfwd.c
- cross-platform patch for GSS-API compile problem on some platforms
  thanks to darix for the patch!
---------------------------------------------------------------------------
Version 1.21.1 (rgerhards), 2007-12-23
- small doc fix for $IncludeConfig
- fixed a bug in llDestroy()
- bugfix: fixing memory leak when message queue is full and during
  parsing. Thanks to varmojfekoj for the patch.
- bugfix: when compiled without network support, unix sockets were
  not properply closed
- bugfix: memory leak in cfsysline.c/doGetWord() fixed
---------------------------------------------------------------------------
Version 1.21.0 (rgerhards), 2007-12-19
- GSS-API support for syslog/TCP connections was added. Thanks to
  varmojfekoj for providing the patch with this functionality
- code cleanup
- enhanced $IncludeConfig directive to support wildcard filenames
- changed some multithreading synchronization
---------------------------------------------------------------------------
Version 1.20.1 (rgerhards), 2007-12-12
- corrected a debug setting that survived release. Caused TCP connections
  to be retried unnecessarily often.
- When a hostname ACL was provided and DNS resolution for that name failed,
  ACL processing was stopped at that point. Thanks to mildew for the patch.
  Fedora Bugzilla: http://bugzilla.redhat.com/show_bug.cgi?id=395911
- fixed a potential race condition, see link for details:
  http://rgerhards.blogspot.com/2007/12/rsyslog-race-condition.html
  Note that the probability of problems from this bug was very remote
- fixed a memory leak that happend when PostgreSQL date formats were
  used
---------------------------------------------------------------------------
Version 1.20.0 (rgerhards), 2007-12-07
- an output module for postgres databases has been added. Thanks to
  sur5r for contributing this code
- unloading dynamic modules has been cleaned up, we now have a
  real implementation and not just a dummy "good enough for the time
  being".
- enhanced platform independence - thanks to Bartosz Kuzma and Michael
  Biebl for their very useful contributions
- some general code cleanup (including warnings on 64 platforms, only)
---------------------------------------------------------------------------
Version 1.19.12 (rgerhards), 2007-12-03
- cleaned up the build system (thanks to Michael Biebl for the patch)
- fixed a bug where ommysql was still not compiled with -pthread option
---------------------------------------------------------------------------
Version 1.19.11 (rgerhards), 2007-11-29
- applied -pthread option to build when building for multi-threading mode
  hopefully solves an issue with segfaulting
---------------------------------------------------------------------------
Version 1.19.10 (rgerhards), 2007-10-19
- introdcued the new ":modulename:" syntax for calling module actions
  in selector lines; modified ommysql to support it. This is primarily
  an aid for further modules and a prequisite to actually allow third
  party modules to be created.
- minor fix in slackware startup script, "-r 0" is now "-r0"
- updated rsyslogd doc set man page; now in html format
- undid creation of a separate thread for the main loop -- this did not
  turn out to be needed or useful, so reduce complexity once again.
- added doc fixes provided by Michael Biebl - thanks
---------------------------------------------------------------------------
Version 1.19.9 (rgerhards), 2007-10-12
- now packaging system which again contains all components in a single
  tarball
- modularized main() a bit more, resulting in less complex code
- experimentally added an additional thread - will see if that affects
  the segfault bug we experience on some platforms. Note that this change
  is scheduled to be removed again later.
---------------------------------------------------------------------------
Version 1.19.8 (rgerhards), 2007-09-27
- improved repeated message processing
- applied patch provided by varmojfekoj to support building ommysql
  in its own way (now also resides in a plugin subdirectory);
  ommysql is now a separate package
- fixed a bug in cvthname() that lead to message loss if part
  of the source hostname would have been dropped
- created some support for distributing ommysql together with the
  main rsyslog package. I need to re-think it in the future, but
  for the time being the current mode is best. I now simply include
  one additional tarball for ommysql inside the main distribution.
  I look forward to user feedback on how this should be done best. In the
  long term, a separate project should be spawend for ommysql, but I'd
  like to do that only after the plugin interface is fully stable (what
  it is not yet).
---------------------------------------------------------------------------
Version 1.19.7 (rgerhards), 2007-09-25
- added code to handle situations where senders send us messages ending with
  a NUL character. It is now simply removed. This also caused trailing LF
  reduction to fail, when it was followed by such a NUL. This is now also
  handled.
- replaced some non-thread-safe function calls by their thread-safe
  counterparts
- fixed a minor memory leak that occured when the %APPNAME% property was
  used (I think nobody used that in practice)
- fixed a bug that caused signal handlers in cvthname() not to be restored when
  a malicious pointer record was detected and processing of the message been
  stopped for that reason (this should be really rare and can not be related
  to the segfault bug we are hunting).
- fixed a bug in cvthname that lead to passing a wrong parameter - in
  practice, this had no impact.
- general code cleanup (e.g. compiler warnings, comments)
---------------------------------------------------------------------------
Version 1.19.6 (rgerhards), 2007-09-11
- applied patch by varmojfekoj to change signal handling to the new
  sigaction API set (replacing the depreciated signal() calls and its
  friends.
- fixed a bug that in --enable-debug mode caused an assertion when the
  discard action was used
- cleaned up compiler warnings
- applied patch by varmojfekoj to FIX a bug that could cause 
  segfaults if empty properties were processed using modifying
  options (e.g. space-cc, drop-cc)
- fixed man bug: rsyslogd supports -l option
---------------------------------------------------------------------------
Version 1.19.5 (rgerhards), 2007-09-07
- changed part of the CStr interface so that better error tracking
  is provided and the calling sequence is more intuitive (there were
  invalid calls based on a too-weired interface)
- (hopefully) fixed some remaining bugs rooted in wrong use of 
  the CStr class. These could lead to program abort.
- applied patch by varmojfekoj two fix two potential segfault situations
- added $ModDir config directive
- modified $ModLoad so that an absolute path may be specified as
  module name (e.g. /rsyslog/ommysql.so)
---------------------------------------------------------------------------
Version 1.19.4 (rgerhards/varmojfekoj), 2007-09-04
- fixed a number of small memory leaks - thanks varmojfekoj for patching
- fixed an issue with CString class that could lead to rsyslog abort
  in tplToString() - thanks varmojfekoj for patching
- added a man-version of the config file documenation - thanks to Michel
  Samia for providing the man file
- fixed bug: a template like this causes an infinite loop:
  $template opts,"%programname:::a,b%"
  thanks varmojfekoj for the patch
- fixed bug: case changing options crash freeing the string pointer
  because they modify it: $template opts2,"%programname::1:lowercase%"
  thanks varmojfekoj for the patch
---------------------------------------------------------------------------
Version 1.19.3 (mmeckelein/varmojfekoj), 2007-08-31
- small mem leak fixed (after calling parseSelectorAct) - Thx varmojkekoj
- documentation section "Regular File" und "Blocks" updated
- solved an issue with dynamic file generation - Once again many thanks
  to varmojfekoj
- the negative selector for program name filter (Blocks) does not work as
  expected - Thanks varmojfekoj for patching
- added forwarding information to sysklogd (requires special template)
  to config doc
---------------------------------------------------------------------------
Version 1.19.2 (mmeckelein/varmojfekoj), 2007-08-28
- a specifically formed message caused a segfault - Many thanks varmojfekoj
  for providing a patch
- a typo and a weird condition are fixed in msg.c - Thanks again
  varmojfekoj 
- on file creation the file was always owned by root:root. This is fixed
  now - Thanks ypsa for solving this issue
---------------------------------------------------------------------------
Version 1.19.1 (mmeckelein), 2007-08-22
- a bug that caused a high load when a TCP/UDP connection was closed is 
  fixed now - Thanks mildew for solving this issue
- fixed a bug which caused a segfault on reinit - Thx varmojfekoj for the
  patch
- changed the hardcoded module path "/lib/rsyslog" to $(pkglibdir) in order
  to avoid trouble e.g. on 64 bit platforms (/lib64) - many thanks Peter
  Vrabec and darix, both provided a patch for solving this issue
- enhanced the unloading of modules - thanks again varmojfekoj
- applied a patch from varmojfekoj which fixes various little things in
  MySQL output module
---------------------------------------------------------------------------
Version 1.19.0 (varmojfekoj/rgerhards), 2007-08-16
- integrated patch from varmojfekoj to make the mysql module a loadable one
  many thanks for the patch, MUCH appreciated
---------------------------------------------------------------------------
Version 1.18.2 (rgerhards), 2007-08-13
- fixed a bug in outchannel code that caused templates to be incorrectly
  parsed
- fixed a bug in ommysql that caused a wrong ";template" missing message
- added some code for unloading modules; not yet fully complete (and we do
  not yet have loadable modules, so this is no problem)
- removed debian subdirectory by request of a debian packager (this is a special
  subdir for debian and there is also no point in maintaining it when there
  is a debian package available - so I gladly did this) in some cases
- improved overall doc quality (some pages were quite old) and linked to
  more of the online resources.
- improved /contrib/delete_mysql script by adding a host option and some
  other minor modifications
---------------------------------------------------------------------------
Version 1.18.1 (rgerhards), 2007-08-08
- applied a patch from varmojfekoj which solved a potential segfault
  of rsyslogd on HUP
- applied patch from Michel Samia to fix compilation when the pthreads
  feature is disabled
- some code cleanup (moved action object to its own file set)
- add config directive $MainMsgQueueSize, which now allows to configure the
  queue size dynamically
- all compile-time settings are now shown in rsyslogd -v, not just the
  active ones
- enhanced performance a little bit more
- added config file directive $ActionResumeInterval
- fixed a bug that prevented compilation under debian sid
- added a contrib directory for user-contributed useful things
---------------------------------------------------------------------------
Version 1.18.0 (rgerhards), 2007-08-03
- rsyslog now supports fallback actions when an action did not work. This
  is a great feature e.g. for backup database servers or backup syslog
  servers
- modified rklogd to only change the console log level if -c is specified
- added feature to use multiple actions inside a single selector
- implemented $ActionExecOnlyWhenPreviousIsSuspended config directive
- error messages during startup are now spit out to the configured log
  destinations
---------------------------------------------------------------------------
Version 1.17.6 (rgerhards), 2007-08-01
- continued to work on output module modularization - basic stage of
  this work is now FINISHED
- fixed bug in OMSRcreate() - always returned SR_RET_OK
- fixed a bug that caused ommysql to always complain about missing
  templates
- fixed a mem leak in OMSRdestruct - freeing the object itself was
  forgotten - thanks to varmojfekoj for the patch
- fixed a memory leak in syslogd/init() that happend when the config
  file could not be read - thanks to varmojfekoj for the patch
- fixed insufficient memory allocation in addAction() and its helpers.
  The initial fix and idea was developed by mildew, I fine-tuned
  it a bit. Thanks a lot for the fix, I'd probably had pulled out my
  hair to find the bug...
- added output of config file line number when a parsing error occured
- fixed bug in objomsr.c that caused program to abort in debug mode with
  an invalid assertion (in some cases)
- fixed a typo that caused the default template for MySQL to be wrong.
  thanks to mildew for catching this.
- added configuration file command $DebugPrintModuleList and
  $DebugPrintCfSysLineHandlerList
- fixed an invalid value for the MARK timer - unfortunately, there was
  a testing aid left in place. This resulted in quite frequent MARK messages
- added $IncludeConfig config directive
- applied a patch from mildew to prevent rsyslogd from freezing under heavy
  load. This could happen when the queue was full. Now, we drop messages
  but rsyslogd remains active.
---------------------------------------------------------------------------
Version 1.17.5 (rgerhards), 2007-07-30
- continued to work on output module modularization
- fixed a missing file bug - thanks to Andrea Montanari for reporting
  this problem
- fixed a problem with shutting down the worker thread and freeing the
  selector_t list - this caused messages to be lost, because the
  message queue was not properly drained before the selectors got
  destroyed.
---------------------------------------------------------------------------
Version 1.17.4 (rgerhards), 2007-07-27
- continued to work on output module modularization
- fixed a situation where rsyslogd could create zombie processes
  thanks to mildew for the patch
- applied patch from Michel Samia to fix compilation when NOT
  compiled for pthreads
---------------------------------------------------------------------------
Version 1.17.3 (rgerhards), 2007-07-25
- continued working on output module modularization
- fixed a bug that caused rsyslogd to segfault on exit (and
  probably also on HUP), when there was an unsent message in a selector
  that required forwarding and the dns lookup failed for that selector
  (yes, it was pretty unlikely to happen;))
  thanks to varmojfekoj <varmojfekoj@gmail.com> for the patch
- fixed a memory leak in config file parsing and die()
  thanks to varmojfekoj <varmojfekoj@gmail.com> for the patch
- rsyslogd now checks on startup if it is capable to performa any work
  at all. If it cant, it complains and terminates
  thanks to Michel Samia for providing the patch!
- fixed a small memory leak when HUPing syslogd. The allowed sender
  list now gets freed. thanks to mildew for the patch.
- changed the way error messages in early startup are logged. They
  now do no longer use the syslogd code directly but are rather
  send to stderr.
---------------------------------------------------------------------------
Version 1.17.2 (rgerhards), 2007-07-23
- made the port part of the -r option optional. Needed for backward
  compatibility with sysklogd
- replaced system() calls with something more reasonable. Please note that
  this might break compatibility with some existing configuration files.
  We accept this in favour of the gained security.
- removed a memory leak that could occur if timegenerated was used in
  RFC 3164 format in templates
- did some preparation in msg.c for advanced multithreading - placed the
  hooks, but not yet any active code
- worked further on modularization
- added $ModLoad MySQL (dummy) config directive
- added DropTrailingLFOnReception config directive
---------------------------------------------------------------------------
Version 1.17.1 (rgerhards), 2007-07-20
- fixed a bug that caused make install to install rsyslogd and rklogd under
  the wrong names
- fixed bug that caused $AllowedSenders to handle IPv6 scopes incorrectly;
  also fixed but that could grabble $AllowedSender wildcards. Thanks to
  mildew@gmail.com for the patch
- minor code cleanup - thanks to Peter Vrabec for the patch
- fixed minimal memory leak on HUP (caused by templates)
  thanks to varmojfekoj <varmojfekoj@gmail.com> for the patch
- fixed another memory leak on HUPing and on exiting rsyslogd
  again thanks to varmojfekoj <varmojfekoj@gmail.com> for the patch
- code cleanup (removed compiler warnings)
- fixed portability bug in configure.ac - thanks to Bartosz Kuźma for patch
- moved msg object into its own file set
- added the capability to continue trying to write log files when the
  file system is full. Functionality based on patch by Martin Schulze
  to sysklogd package.
---------------------------------------------------------------------------
Version 1.17.0 (RGer), 2007-07-17
- added $RepeatedLineReduction config parameter
- added $EscapeControlCharactersOnReceive config parameter
- added $ControlCharacterEscapePrefix config parameter
- added $DirCreateMode config parameter
- added $CreateDirs config parameter
- added $DebugPrintTemplateList config parameter
- added $ResetConfigVariables config parameter
- added $FileOwner config parameter
- added $FileGroup config parameter
- added $DirOwner config parameter
- added $DirGroup config parameter
- added $FailOnChownFailure config parameter
- added regular expression support to the filter engine
  thanks to Michel Samia for providing the patch!
- enhanced $AllowedSender functionality. Credits to mildew@gmail.com for
  the patch doing that
  - added IPv6 support
  - allowed DNS hostnames
  - allowed DNS wildcard names
- added new option $DropMsgsWithMaliciousDnsPTRRecords
- added autoconf so that rfc3195d, rsyslogd and klogd are stored to /sbin
- added capability to auto-create directories with dynaFiles
---------------------------------------------------------------------------
Version 1.16.0 (RGer/Peter Vrabec), 2007-07-13 - The Friday, 13th Release ;)
- build system switched to autotools
- removed SYSV preprocessor macro use, replaced with autotools equivalents
- fixed a bug that caused rsyslogd to segfault when TCP listening was
  disabled and it terminated
- added new properties "syslogfacility-text" and "syslogseverity-text"
  thanks to varmojfekoj <varmojfekoj@gmail.com> for the patch
- added the -x option to disable hostname dns reslution
  thanks to varmojfekoj <varmojfekoj@gmail.com> for the patch
- begun to better modularize syslogd.c - this is an ongoing project; moved
  type definitions to a separate file
- removed some now-unused fields from struct filed
- move file size limit fields in struct field to the "right spot" (the file
  writing part of the union - f_un.f_file)
- subdirectories linux and solaris are no longer part of the distribution
  package. This is not because we cease support for them, but there are no
  longer any files in them after the move to autotools
---------------------------------------------------------------------------
Version 1.15.1 (RGer), 2007-07-10
- fixed a bug that caused a dynaFile selector to stall when there was
  an open error with one file 
- improved template processing for dynaFiles; templates are now only
  looked up during initialization - speeds up processing
- optimized memory layout in struct filed when compiled with MySQL
  support
- fixed a bug that caused compilation without SYSLOG_INET to fail
- re-enabled the "last message repeated n times" feature. This
  feature was not taken care of while rsyslogd evolved from sysklogd
  and it was more or less defunct. Now it is fully functional again.
- added system properties: $NOW, $YEAR, $MONTH, $DAY, $HOUR, $MINUTE
- fixed a bug in iovAsString() that caused a memory leak under stress
  conditions (most probably memory shortage). This was unlikely to
  ever happen, but it doesn't hurt doing it right
- cosmetic: defined type "uchar", change all unsigned chars to uchar
---------------------------------------------------------------------------
Version 1.15.0 (RGer), 2007-07-05
- added ability to dynamically generate file names based on templates
  and thus properties. This was a much-requested feature. It makes
  life easy when it e.g. comes to splitting files based on the sender
  address.
- added $umask and $FileCreateMode config file directives
- applied a patch from Bartosz Kuzma to compile cleanly under NetBSD
- checks for extra (unexpected) characters in system config file lines
  have been added
- added IPv6 documentation - was accidently missing from CVS
- begun to change char to unsigned char
---------------------------------------------------------------------------
Version 1.14.2 (RGer), 2007-07-03
** this release fixes all known nits with IPv6 **
- restored capability to do /etc/service lookup for "syslog"
  service when -r 0 was given
- documented IPv6 handling of syslog messages
- integrate patch from Bartosz Kuźma to make rsyslog compile under
  Solaris again (the patch replaced a strndup() call, which is not
  available under Solaris
- improved debug logging when waiting on select
- updated rsyslogd man page with new options (-46A)
---------------------------------------------------------------------------
Version 1.14.1 (RGer/Peter Vrabec), 2007-06-29
- added Peter Vrabec's patch for IPv6 TCP
- prefixed all messages send to stderr in rsyslogd with "rsyslogd: "
---------------------------------------------------------------------------
Version 1.14.0 (RGer/Peter Vrabec), 2007-06-28
- Peter Vrabec provided IPv6 for rsyslog, so we are now IPv6 enabled
  IPv6 Support is currently for UDP only, TCP is to come soon.
  AllowedSender configuration does not yet work for IPv6.
- fixed code in iovCreate() that broke C's strict aliasing rules 
- fixed some char/unsigned char differences that forced the compiler
  to spit out warning messages
- updated the Red Hat init script to fix a known issue (thanks to
  Peter Vrabec)
---------------------------------------------------------------------------
Version 1.13.5 (RGer), 2007-06-22
- made the TCP session limit configurable via command line switch
  now -t <port>,<max sessions>
- added man page for rklogd(8) (basically a copy from klogd, but now
  there is one...)
- fixed a bug that caused internal messages (e.g. rsyslogd startup) to
  appear without a tag.
- removed a minor memory leak that occurred when TAG processing requalified
  a HOSTNAME to be a TAG (and a TAG already was set).
- removed potential small memory leaks in MsgSet***() functions. There
  would be a leak if a property was re-set, something that happened
  extremely seldom.
---------------------------------------------------------------------------
Version 1.13.4 (RGer), 2007-06-18
- added a new property "PRI-text", which holds the PRI field in
  textual form (e.g. "syslog.info")
- added alias "syslogseverity" for "syslogpriority", which is a
  misleading property name that needs to stay for historical
  reasons (and backward-compatility)
- added doc on how to record PRI value in log file
- enhanced signal handling in klogd, including removal of an unsafe
  call to the logging system during signal handling
---------------------------------------------------------------------------
Version 1.13.3 (RGer), 2007-06-15
- create a version of syslog.c from scratch. This is now
  - highly optimized for rsyslog
  - removes an incompatible license problem as the original
    version had a BSD license with advertising clause
  - fixed in the regard that rklogd will continue to work when
    rsysogd has been restarted (the original version, as well
    as sysklogd, will remain silent then)
  - solved an issue with an extra NUL char at message end that the
    original version had
- applied some changes to klogd to care for the new interface
- fixed a bug in syslogd.c which prevented compiling under debian
---------------------------------------------------------------------------
Version 1.13.2 (RGer), 2007-06-13
- lib order in makefile patched to facilitate static linking - thanks
  to Bennett Todd for providing the patch
- Integrated a patch from Peter Vrabec (pvrabec@redheat.com):
  - added klogd under the name of rklogd (remove dependency on
    original sysklogd package
  - createDB.sql now in UTF
  - added additional config files for use on Red Hat
---------------------------------------------------------------------------
Version 1.13.1 (RGer), 2007-02-05
- changed the listen backlog limit to a more reasonable value based on
  the maximum number of TCP connections configurd (10% + 5) - thanks to Guy
  Standen for the hint (actually, the limit was 5 and that was a 
  left-over from early testing).
- fixed a bug in makefile which caused DB-support to be disabled when
  NETZIP support was enabled
- added the -e option to allow transmission of every message to remote
  hosts (effectively turns off duplicate message suppression)
- (somewhat) improved memory consumption when compiled with MySQL support
- looks like we fixed an incompatibility with MySQL 5.x and above software
  At least in one case, the remote server name was destroyed, leading to 
  a connection failure. The new, improved code does not have this issue and
  so we see this as solved (the new code is generally somewhat better, so
  there is a good chance we fixed this incompatibility).
---------------------------------------------------------------------------
Version 1.13.0 (RGer), 2006-12-19
- added '$' as ToPos proptery replacer specifier - means "up to the
  end of the string"
- property replacer option "escape-cc", "drop-cc" and "space-cc"  added
- changed the handling of \0 characters inside syslog messages. We now
  consistently escape them to "#000". This is somewhat recommended in
  the draft-ietf-syslog-protocol-19 draft. While the real recomendation
  is to not escape any characters at all, we can not do this without
  considerable modification of the code. So we escape it to "#000", which
  is consistent with a sample found in the Internet-draft.
- removed message glue logic (see printchopped() comment for details)
  Also caused removal of parts table and thus some improvements in
  memory usage.
- changed the default MAXLINE to 2048 to take care of recent syslog
  standardization efforts (can easily be changed in syslogd.c)
- added support for byte-counted TCP syslog messages (much like
  syslog-transport-tls-05 Internet Draft). This was necessary to
  support compression over TCP.
- added support for receiving compressed syslog messages
- added support for sending compressed syslog messages
- fixed a bug where the last message in a syslog/tcp stream was
  lost if it was not properly terminated by a LF character
---------------------------------------------------------------------------
Version 1.12.3 (RGer), 2006-10-04
- implemented some changes to support Solaris (but support is not
  yet complete)
- commented out (via #if 0) some methods that are currently not being use
  but should be kept for further us
- added (interim) -u 1 option to turn off hostname and tag parsing
- done some modifications to better support Fedora
- made the field delimiter inside property replace configurable via
  template
- fixed a bug in property replacer: if fields were used, the delimitor
  became part of the field. Up until now, this was barely noticable as 
  the delimiter as TAB only and thus invisible to a human. With other
  delimiters available now, it quickly showed up. This bug fix might cause
  some grief to existing installations if they used the extra TAB for
  whatever reasons - sorry folks... Anyhow, a solution is easy: just add
  a TAB character contstant into your template. Thus, there has no attempt
  been made to do this in a backwards-compatible way.
---------------------------------------------------------------------------
Version 1.12.2 (RGer), 2006-02-15
- fixed a bug in the RFC 3339 date formatter. An extra space was added
  after the actual timestamp
- added support for providing high-precision RFC3339 timestamps for
  (rsyslogd-)internally-generated messages
- very (!) experimental support for syslog-protocol internet draft
  added (the draft is experimental, the code is solid ;))
- added support for field-extracting in the property replacer
- enhanced the legacy-syslog parser so that it can interpret messages
  that do not contain a TIMESTAMP
- fixed a bug that caused the default socket (usually /dev/log) to be
  opened even when -o command line option was given
- fixed a bug in the Debian sample startup script - it caused rsyslogd
  to listen to remote requests, which it shouldn't by default
---------------------------------------------------------------------------
Version 1.12.1 (RGer), 2005-11-23
- made multithreading work with BSD. Some signal-handling needed to be
  restructured. Also, there might be a slight delay of up to 10 seconds
  when huping and terminating rsyslogd under BSD
- fixed a bug where a NULL-pointer was passed to printf() in logmsg().
- fixed a bug during "make install" where rc3195d was not installed
  Thanks to Bennett Todd for spotting this.
- fixed a bug where rsyslogd dumped core when no TAG was found in the
  received message
- enhanced message parser so that it can deal with missing hostnames
  in many cases (may not be totally fail-safe)
- fixed a bug where internally-generated messages did not have the correct
  TAG
---------------------------------------------------------------------------
Version 1.12.0 (RGer), 2005-10-26
- moved to a multi-threaded design. single-threading is still optionally
  available. Multi-threading is experimental!
- fixed a potential race condition. In the original code, marking was done
  by an alarm handler, which could lead to all sorts of bad things. This
  has been changed now. See comments in syslogd.c/domark() for details.
- improved debug output for property-based filters
- not a code change, but: I have checked all exit()s to make sure that
  none occurs once rsyslogd has started up. Even in unusual conditions
  (like low-memory conditions) rsyslogd somehow remains active. Of course,
  it might loose a message or two, but at least it does not abort and it
  can also recover when the condition no longer persists.
- fixed a bug that could cause loss of the last message received
  immediately before rsyslogd was terminated.
- added comments on thread-safety of global variables in syslogd.c
- fixed a small bug: spurios printf() when TCP syslog was used
- fixed a bug that causes rsyslogd to dump core on termination when one
  of the selector lines did not receive a message during the run (very
  unlikely)
- fixed an one-too-low memory allocation in the TCP sender. Could result
  in rsyslogd dumping core.
- fixed a bug with regular expression support (thanks to Andres Riancho)
- a little bit of code restructuring (especially main(), which was
  horribly large)
---------------------------------------------------------------------------
Version 1.11.1 (RGer), 2005-10-19
- support for BSD-style program name and host blocks
- added a new property "programname" that can be used in templates
- added ability to specify listen port for rfc3195d
- fixed a bug that rendered the "startswith" comparison operation
  unusable.
- changed more functions to "static" storage class to help compiler
  optimize (should have been static in the first place...)
- fixed a potential memory leak in the string buffer class destructor.
  As the destructur was previously never called, the leak did not actually
  appear.
- some internal restructuring in anticipation/preparation of minimal
  multi-threading support
- rsyslogd still shares some code with the sysklogd project. Some patches
  for this shared code have been brought over from the sysklogd CVS.
---------------------------------------------------------------------------
Version 1.11.0 (RGer), 2005-10-12
- support for receiving messages via RFC 3195; added rfc3195d for that
  purpose
- added an additional guard to prevent rsyslogd from aborting when the
  2gb file size limit is hit. While a user can configure rsyslogd to
  handle such situations, it would abort if that was not done AND large
  file support was not enabled (ok, this is hopefully an unlikely scenario)
- fixed a bug that caused additional Unix domain sockets to be incorrectly
  processed - could lead to message loss in extreme cases
---------------------------------------------------------------------------
Version 1.10.2 (RGer), 2005-09-27
- added comparison operations in property-based filters:
  * isequal
  * startswith
- added ability to negate all property-based filter comparison operations
  by adding a !-sign right in front of the operation name
- added the ability to specify remote senders for UDP and TCP
  received messages. Allows to block all but well-known hosts
- changed the $-config line directives to be case-INsensitive
- new command line option -w added: "do not display warnings if messages
  from disallowed senders are received"
- fixed a bug that caused rsyslogd to dump core when the compare value
  was not quoted in property-based filters
- fixed a bug in the new CStr compare function which lead to invalid
  results (fortunately, this function was not yet used widely)
- added better support for "debugging" rsyslog.conf property filters
  (only if -d switch is given)
- changed some function definitions to static, which eventually enables
  some compiler optimizations
- fixed a bug in MySQL code; when a SQL error occured, rsyslogd could
  run in a tight loop. This was due to invalid sequence of error reporting
  and is now fixed.
---------------------------------------------------------------------------
Version 1.10.1 (RGer), 2005-09-23
- added the ability to execute a shell script as an action.
  Thanks to Bjoern Kalkbrenner for providing the code!
- fixed a bug in the MySQL code; due to the bug the automatic one-time
  retry after an error did not happen - this lead to error message in
  cases where none should be seen (e.g. after a MySQL restart)
- fixed a security issue with SQL-escaping in conjunction with
  non-(SQL-)standard MySQL features.
---------------------------------------------------------------------------
Version 1.10.0 (RGer), 2005-09-20
  REMINDER: 1.10 is the first unstable version if the 1.x series!
- added the capability to filter on any property in selector lines
  (not just facility and priority)
- changed stringbuf into a new counted string class
- added support for a "discard" action. If a selector line with
  discard (~ character) is found, no selector lines *after* that
  line will be processed.
- thanks to Andres Riancho, regular expression support has been
  added to the template engine
- added the FROMHOST property in the template processor, which could
  previously not be obtained. Thanks to Cristian Testa for pointing
  this out and even providing a fix.
- added display of compile-time options to -v output
- performance improvement for production build - made some checks
  to happen only during debug mode
- fixed a problem with compiling on SUSE and - while doing so - removed
  the socket call to set SO_BSDCOMPAT in cases where it is obsolete.
---------------------------------------------------------------------------
Version 1.0.4 (RGer), 2006-02-01
- a small but important fix: the tcp receiver had two forgotten printf's
  in it that caused a lot of unnecessary output to stdout. This was
  important enough to justify a new release
---------------------------------------------------------------------------
Version 1.0.3 (RGer), 2005-11-14
- added an additional guard to prevent rsyslogd from aborting when the
  2gb file size limit is hit. While a user can configure rsyslogd to
  handle such situations, it would abort if that was not done AND large
  file support was not enabled (ok, this is hopefully an unlikely scenario)
- fixed a bug that caused additional Unix domain sockets to be incorrectly
  processed - could lead to message loss in extreme cases
- applied some patches available from the sysklogd project to code
  shared from there
- fixed a bug that causes rsyslogd to dump core on termination when one
  of the selector lines did not receive a message during the run (very
  unlikely)
- fixed an one-too-low memory allocation in the TCP sender. Could result
  in rsyslogd dumping core.
- fixed a bug in the TCP sender that caused the retry logic to fail
  after an error or receiver overrun
- fixed a bug in init() that could lead to dumping core
- fixed a bug that could lead to dumping core when no HOSTNAME or no TAG
  was present in the syslog message
---------------------------------------------------------------------------
Version 1.0.2 (RGer), 2005-10-05
- fixed an issue with MySQL error reporting. When an error occured,
  the MySQL driver went into an endless loop (at least in most cases).
---------------------------------------------------------------------------
Version 1.0.1 (RGer), 2005-09-23
- fixed a security issue with SQL-escaping in conjunction with
  non-(SQL-)standard MySQL features.
---------------------------------------------------------------------------
Version 1.0.0 (RGer), 2005-09-12
- changed install doc to cover daily cron scripts - a trouble source
- added rc script for slackware (provided by Chris Elvidge - thanks!) 
- fixed a really minor bug in usage() - the -r option was still
  reported as without the port parameter
---------------------------------------------------------------------------
Version 0.9.8 (RGer), 2005-09-05
- made startup and shutdown message more consistent and included the
  pid, so that they can be easier correlated. Used syslog-protocol
  structured data format for this purpose.
- improved config info in startup message, now tells not only
  if it is listening remote on udp, but also for tcp. Also includes
  the port numbers. The previous startup message was misleading, because
  it did not say "remote reception" if rsyslogd was only listening via
  tcp (but not via udp).
- added a "how can you help" document to the doc set
---------------------------------------------------------------------------
Version 0.9.7 (RGer), 2005-08-15
- some of the previous doc files (like INSTALL) did not properly
  reflect the changes to the build process and the new doc. Fixed
  that.
- changed syslogd.c so that when compiled without database support,
  an error message is displayed when a database action is detected
  in the config file (previously this was used as an user rule ;))
- fixed a bug in the os-specific Makefiles which caused MySQL
  support to not be compiled, even if selected
---------------------------------------------------------------------------
Version 0.9.6 (RGer), 2005-08-09
- greatly enhanced documentation. Now available in html format in
  the "doc" folder and FreeBSD. Finally includes an install howto.
- improved MySQL error messages a little - they now show up as log
  messages, too (formerly only in debug mode)
- added the ability to specify the listen port for udp syslog.
  WARNING: This introduces an incompatibility. Formerly, udp
  syslog was enabled by the -r command line option. Now, it is
  "-r [port]", which is consistent with the tcp listener. However,
  just -r will now return an error message.
- added sample startup scripts for Debian and FreeBSD
- added support for easy feature selection in the makefile. Un-
  fortunately, this also means I needed to spilt the make file
  for different OS and distros. There are some really bad syntax
  differences between FreeBSD and Linux make.
---------------------------------------------------------------------------
Version 0.9.5 (RGer), 2005-08-01
- the "semicolon bug" was actually not (fully) solved in 0.9.4. One
  part of the bug was solved, but another still existed. This one
  is fixed now, too.
- the "semicolon bug" actually turned out to be a more generic bug.
  It appeared whenever an invalid template name was given. With some
  selector actions, rsyslogd dumped core, with other it "just" had
  a small ressource leak with others all worked well. These anomalies
  are now fixed. Note that they only appeared during system initaliziation
  once the system was running, nothing bad happened.
- improved error reporting for template errors on startup. They are now
  shown on the console and the start-up tty. Formerly, they were only
  visible in debug mode.
- support for multiple instances of rsyslogd on a single machine added
- added new option "-o" --> omit local unix domain socket. This option
  enables rsyslogd NOT to listen to the local socket. This is most
  helpful when multiple instances of rsyslogd (or rsyslogd and another
  syslogd) shall run on a single system.
- added new option "-i <pidfile>" which allows to specify the pidfile.
  This is needed when multiple instances of rsyslogd are to be run.
- the new project home page is now online at www.rsyslog.com
---------------------------------------------------------------------------
Version 0.9.4 (RGer), 2005-07-25
- finally added the TCP sender. It now supports non-blocking mode, no
  longer disabling message reception during connect. As it is now, it
  is usable in production. The code could be more sophisticated, but
  I've kept it short in anticipation of the move to liblogging, which
  will lead to the removal of the code just written ;)
- the "exiting on signal..." message still had the "syslogd" name in 
  it. Changed this to "rsyslogd", as we do not have a large user base
  yet, this should pose no problem.
- fixed "the semiconlon" bug. rsyslogd dumped core if a write-db action
  was specified but no semicolon was given after the password (an empty
  template was ok, but the semicolon needed to be present).
- changed a default for traditional output format. During testing, it
  was seen that the timestamp written to file in default format was
  the time of message reception, not the time specified in the TIMESTAMP
  field of the message itself. Traditionally, the message TIMESTAMP is
  used and this has been changed now.
---------------------------------------------------------------------------
Version 0.9.3 (RGer), 2005-07-19
- fixed a bug in the message parser. In June, the RFC 3164 timestamp
  was not correctly parsed (yes, only in June and some other months,
  see the code comment to learn why...)
- added the ability to specify the destination port when forwarding
  syslog messages (both for TCP and UDP)
- added an very experimental TCP sender (activated by
  @@machine:port in config). This is not yet for production use. If
  the receiver is not alive, rsyslogd will wait quite some time until
  the connection request times out, which most probably leads to
  loss of incoming messages.

---------------------------------------------------------------------------
Version 0.9.2 (RGer), around 2005-07-06
- I intended to change the maxsupported message size to 32k to
  support IHE - but given the memory inefficiency in the usual use
  cases, I have not done this. I have, however, included very
  specific instructions on how to do this in the source code. I have
  also done some testing with 32k messages, so you can change the
  max size without taking too much risk.
- added a syslog/tcp receiver; we now can receive messages via
  plain tcp, but we can still send only via UDP. The syslog/tcp
  receiver is the primary enhancement of this release.
- slightly changed some error messages that contained a spurios \n at
  the end of the line (which gives empty lines in your log...)

---------------------------------------------------------------------------
Version 0.9.1 (RGer)
- fixed code so that it compiles without errors under FreeBSD
- removed now unused function "allocate_log()" from syslogd.c
- changed the make file so that it contains more defines for
  different environments (in the long term, we need a better
  system for disabling/enabling features...)
- changed some printf's printing off_t types to %lld and
  explicit (long long) casts. I tried to figure out the exact type,
  but did not succeed in this. In the worst case, ultra-large peta-
  byte files will now display funny informational messages on rollover,
  something I think we can live with for the neersion 3.11.2 (rgerhards), 2008-02-??
---------------------------------------------------------------------------
Version 3.11.1 (rgerhards), 2008-02-12
- SNMP trap sender added thanks to Andre Lorbach (omsnmp)
- added input-plugin interface specification in form of a (copy) template
  input module
- applied documentation fix by Michael Biebl -- many thanks!
- bugfix: immark did not have MARK flags set...
- added x-info field to rsyslogd startup/shutdown message. Hopefully
  points users to right location for further info (many don't even know
  they run rsyslog ;))
- bugfix: trailing ":" of tag was lost while parsing legacy syslog messages
  without timestamp - thanks to Anders Blomdell for providing a patch!
- fixed a bug in stringbuf.c related to STRINGBUF_TRIM_ALLOCSIZE, which
  wasn't supposed to be used with rsyslog. Put a warning message up that
  tells this feature is not tested and probably not worth the effort.
  Thanks to Anders Blomdell fro bringing this to our attention
- somewhat improved performance of string buffers
- fixed bug that caused invalid treatment of tabs (HT) in rsyslog.conf
- bugfix: setting for $EscapeCopntrolCharactersOnReceive was not 
  properly initialized
- clarified usage of space-cc property replacer option
- improved abort diagnostic handler
- some initial effort for malloc/free runtime debugging support
- bugfix: using dynafile actions caused rsyslogd abort
- fixed minor man errors thanks to Michael Biebl
---------------------------------------------------------------------------
Version 3.11.0 (rgerhards), 2008-01-31
- implemented queued actions
- implemented simple rate limiting for actions
- implemented deliberate discarding of lower priority messages over higher
  priority ones when a queue runs out of space
- implemented disk quotas for disk queues
- implemented the $ActionResumeRetryCount config directive
- added $ActionQueueFilename config directive
- added $ActionQueueSize config directive
- added $ActionQueueHighWaterMark config directive
- added $ActionQueueLowWaterMark config directive
- added $ActionQueueDiscardMark config directive
- added $ActionQueueDiscardSeverity config directive
- added $ActionQueueCheckpointInterval config directive
- added $ActionQueueType config directive
- added $ActionQueueWorkerThreads config directive
- added $ActionQueueTimeoutshutdown config directive
- added $ActionQueueTimeoutActionCompletion config directive
- added $ActionQueueTimeoutenQueue config directive
- added $ActionQueueTimeoutworkerThreadShutdown config directive
- added $ActionQueueWorkerThreadMinimumMessages config directive
- added $ActionQueueMaxFileSize config directive
- added $ActionQueueSaveonShutdown config directive
- addded $ActionQueueDequeueSlowdown config directive
- addded $MainMsgQueueDequeueSlowdown config directive
- bugfix: added forgotten docs to package
- improved debugging support
- fixed a bug that caused $MainMsgQueueCheckpointInterval to work incorrectly
- when a long-running action needs to be cancelled on shutdown, the message
  that was processed by it is now preserved. This finishes support for
  guaranteed delivery of messages (if the output supports it, of course)
- fixed bug in output module interface, see
  http://sourceforge.net/tracker/index.php?func=detail&aid=1881008&group_id=123448&atid=696552
- changed the ommysql output plugin so that the (lengthy) connection
  initialization now takes place in message processing. This works much
  better with the new queued action mode (fast startup)
- fixed a bug that caused a potential hang in file and fwd output module
  varmojfekoj provided the patch - many thanks!
- bugfixed stream class offset handling on 32bit platforms
---------------------------------------------------------------------------
Version 3.10.3 (rgerhards), 2008-01-28
- fixed a bug with standard template definitions (not a big deal) - thanks
  to varmojfekoj for spotting it
- run-time instrumentation added
- implemented disk-assisted queue mode, which enables on-demand disk
  spooling if the queue's in-memory queue is exhausted
- implemented a dynamic worker thread pool for processing incoming
  messages; workers are started and shut down as need arises
- implemented a run-time instrumentation debug package
- implemented the $MainMsgQueueSaveOnShutdown config directive
- implemented the $MainMsgQueueWorkerThreadMinimumMessages config directive
- implemented the $MainMsgQueueTimeoutWorkerThreadShutdown config directive
---------------------------------------------------------------------------
Version 3.10.2 (rgerhards), 2008-01-14
- added the ability to keep stop rsyslogd without the need to drain
  the main message queue. In disk queue mode, rsyslog continues to
  run from the point where it stopped. In case of a system failure, it
  continues to process messages from the last checkpoint.
- fixed a bug that caused a segfault on startup when no $WorkDir directive
  was specified in rsyslog.conf
- provided more fine-grain control over shutdown timeouts and added a
  way to specify the enqueue timeout when the main message queue is full
- implemented $MainMsgQueueCheckpointInterval config directive
- implemented $MainMsgQueueTimeoutActionCompletion config directive
- implemented $MainMsgQueueTimeoutEnqueue config directive
- implemented $MainMsgQueueTimeoutShutdown config directive
---------------------------------------------------------------------------
Version 3.10.1 (rgerhards), 2008-01-10
- implemented the "disk" queue mode. However, it currently is of very
  limited use, because it does not support persistence over rsyslogd
  runs. So when rsyslogd is stopped, the queue is drained just as with
  the in-memory queue modes. Persistent queues will be a feature of
  the next release.
- performance-optimized string class, should bring an overall improvement
- fixed a memory leak in imudp -- thanks to varmojfekoj for the patch
- fixed a race condition that could lead to a rsyslogd hang when during
  HUP or termination
- done some doc updates
- added $WorkDirectory config directive
- added $MainMsgQueueFileName config directive
- added $MainMsgQueueMaxFileSize config directive
---------------------------------------------------------------------------
Version 3.10.0 (rgerhards), 2008-01-07
- implemented input module interface and initial input modules
- enhanced threading for input modules (each on its own thread now)
- ability to bind UDP listeners to specific local interfaces/ports and
  ability to run multiple of them concurrently
- added ability to specify listen IP address for UDP syslog server
- license changed to GPLv3
- mark messages are now provided by loadble module immark
- rklogd is no longer provided. Its functionality has now been taken over
  by imklog, a loadable input module. This offers a much better integration
  into rsyslogd and makes sure that the kernel logger process is brought
  up and down at the appropriate times
- enhanced $IncludeConfig directive to support wildcard characters
  (thanks to Michael Biebl)
- all inputs are now implemented as loadable plugins
- enhanced threading model: each input module now runs on its own thread
- enhanced message queue which now supports different queueing methods
  (among others, this can be used for performance fine-tuning)
- added a large number of new configuration directives for the new
  input modules
- enhanced multi-threading utilizing a worker thread pool for the
  main message queue
- compilation without pthreads is no longer supported
- much cleaner code due to new objects and removal of single-threading
  mode
---------------------------------------------------------------------------
Version 2.0.1 STABLE (rgerhards), 2008-01-24
- fixed a bug in integer conversion - but this function was never called,
  so it is not really a useful bug fix ;)
- fixed a bug with standard template definitions (not a big deal) - thanks
  to varmojfekoj for spotting it
- fixed a bug that caused a potential hang in file and fwd output module
  varmojfekoj provided the patch - many thanks!
---------------------------------------------------------------------------
Version 2.0.0 STABLE (rgerhards), 2008-01-02
- re-release of 1.21.2 as STABLE with no modifications except some
  doc updates
---------------------------------------------------------------------------
Version 1.21.2 (rgerhards), 2007-12-28
- created a gss-api output module. This keeps GSS-API code and
  TCP/UDP code separated. It is also important for forward-
  compatibility with v3. Please note that this change breaks compatibility
  with config files created for 1.21.0 and 1.21.1 - this was considered
  acceptable.
- fixed an error in forwarding retry code (could lead to message corruption
  but surfaced very seldom)
- increased portability for older platforms (AI_NUMERICSERV moved)
- removed socket leak in omfwd.c
- cross-platform patch for GSS-API compile problem on some platforms
  thanks to darix for the patch!
---------------------------------------------------------------------------
Version 1.21.1 (rgerhards), 2007-12-23
- small doc fix for $IncludeConfig
- fixed a bug in llDestroy()
- bugfix: fixing memory leak when message queue is full and during
  parsing. Thanks to varmojfekoj for the patch.
- bugfix: when compiled without network support, unix sockets were
  not properply closed
- bugfix: memory leak in cfsysline.c/doGetWord() fixed
---------------------------------------------------------------------------
Version 1.21.0 (rgerhards), 2007-12-19
- GSS-API support for syslog/TCP connections was added. Thanks to
  varmojfekoj for providing the patch with this functionality
- code cleanup
- enhanced $IncludeConfig directive to support wildcard filenames
- changed some multithreading synchronization
---------------------------------------------------------------------------
Version 1.20.1 (rgerhards), 2007-12-12
- corrected a debug setting that survived release. Caused TCP connections
  to be retried unnecessarily often.
- When a hostname ACL was provided and DNS resolution for that name failed,
  ACL processing was stopped at that point. Thanks to mildew for the patch.
  Fedora Bugzilla: http://bugzilla.redhat.com/show_bug.cgi?id=395911
- fixed a potential race condition, see link for details:
  http://rgerhards.blogspot.com/2007/12/rsyslog-race-condition.html
  Note that the probability of problems from this bug was very remote
- fixed a memory leak that happend when PostgreSQL date formats were
  used
---------------------------------------------------------------------------
Version 1.20.0 (rgerhards), 2007-12-07
- an output module for postgres databases has been added. Thanks to
  sur5r for contributing this code
- unloading dynamic modules has been cleaned up, we now have a
  real implementation and not just a dummy "good enough for the time
  being".
- enhanced platform independence - thanks to Bartosz Kuzma and Michael
  Biebl for their very useful contributions
- some general code cleanup (including warnings on 64 platforms, only)
---------------------------------------------------------------------------
Version 1.19.12 (rgerhards), 2007-12-03
- cleaned up the build system (thanks to Michael Biebl for the patch)
- fixed a bug where ommysql was still not compiled with -pthread option
---------------------------------------------------------------------------
Version 1.19.11 (rgerhards), 2007-11-29
- applied -pthread option to build when building for multi-threading mode
  hopefully solves an issue with segfaulting
---------------------------------------------------------------------------
Version 1.19.10 (rgerhards), 2007-10-19
- introdcued the new ":modulename:" syntax for calling module actions
  in selector lines; modified ommysql to support it. This is primarily
  an aid for further modules and a prequisite to actually allow third
  party modules to be created.
- minor fix in slackware startup script, "-r 0" is now "-r0"
- updated rsyslogd doc set man page; now in html format
- undid creation of a separate thread for the main loop -- this did not
  turn out to be needed or useful, so reduce complexity once again.
- added doc fixes provided by Michael Biebl - thanks
---------------------------------------------------------------------------
Version 1.19.9 (rgerhards), 2007-10-12
- now packaging system which again contains all components in a single
  tarball
- modularized main() a bit more, resulting in less complex code
- experimentally added an additional thread - will see if that affects
  the segfault bug we experience on some platforms. Note that this change
  is scheduled to be removed again later.
---------------------------------------------------------------------------
Version 1.19.8 (rgerhards), 2007-09-27
- improved repeated message processing
- applied patch provided by varmojfekoj to support building ommysql
  in its own way (now also resides in a plugin subdirectory);
  ommysql is now a separate package
- fixed a bug in cvthname() that lead to message loss if part
  of the source hostname would have been dropped
- created some support for distributing ommysql together with the
  main rsyslog package. I need to re-think it in the future, but
  for the time being the current mode is best. I now simply include
  one additional tarball for ommysql inside the main distribution.
  I look forward to user feedback on how this should be done best. In the
  long term, a separate project should be spawend for ommysql, but I'd
  like to do that only after the plugin interface is fully stable (what
  it is not yet).
---------------------------------------------------------------------------
Version 1.19.7 (rgerhards), 2007-09-25
- added code to handle situations where senders send us messages ending with
  a NUL character. It is now simply removed. This also caused trailing LF
  reduction to fail, when it was followed by such a NUL. This is now also
  handled.
- replaced some non-thread-safe function calls by their thread-safe
  counterparts
- fixed a minor memory leak that occured when the %APPNAME% property was
  used (I think nobody used that in practice)
- fixed a bug that caused signal handlers in cvthname() not to be restored when
  a malicious pointer record was detected and processing of the message been
  stopped for that reason (this should be really rare and can not be related
  to the segfault bug we are hunting).
- fixed a bug in cvthname that lead to passing a wrong parameter - in
  practice, this had no impact.
- general code cleanup (e.g. compiler warnings, comments)
---------------------------------------------------------------------------
Version 1.19.6 (rgerhards), 2007-09-11
- applied patch by varmojfekoj to change signal handling to the new
  sigaction API set (replacing the depreciated signal() calls and its
  friends.
- fixed a bug that in --enable-debug mode caused an assertion when the
  discard action was used
- cleaned up compiler warnings
- applied patch by varmojfekoj to FIX a bug that could cause 
  segfaults if empty properties were processed using modifying
  options (e.g. space-cc, drop-cc)
- fixed man bug: rsyslogd supports -l option
---------------------------------------------------------------------------
Version 1.19.5 (rgerhards), 2007-09-07
- changed part of the CStr interface so that better error tracking
  is provided and the calling sequence is more intuitive (there were
  invalid calls based on a too-weired interface)
- (hopefully) fixed some remaining bugs rooted in wrong use of 
  the CStr class. These could lead to program abort.
- applied patch by varmojfekoj two fix two potential segfault situations
- added $ModDir config directive
- modified $ModLoad so that an absolute path may be specified as
  module name (e.g. /rsyslog/ommysql.so)
---------------------------------------------------------------------------
Version 1.19.4 (rgerhards/varmojfekoj), 2007-09-04
- fixed a number of small memory leaks - thanks varmojfekoj for patching
- fixed an issue with CString class that could lead to rsyslog abort
  in tplToString() - thanks varmojfekoj for patching
- added a man-version of the config file documenation - thanks to Michel
  Samia for providing the man file
- fixed bug: a template like this causes an infinite loop:
  $template opts,"%programname:::a,b%"
  thanks varmojfekoj for the patch
- fixed bug: case changing options crash freeing the string pointer
  because they modify it: $template opts2,"%programname::1:lowercase%"
  thanks varmojfekoj for the patch
---------------------------------------------------------------------------
Version 1.19.3 (mmeckelein/varmojfekoj), 2007-08-31
- small mem leak fixed (after calling parseSelectorAct) - Thx varmojkekoj
- documentation section "Regular File" und "Blocks" updated
- solved an issue with dynamic file generation - Once again many thanks
  to varmojfekoj
- the negative selector for program name filter (Blocks) does not work as
  expected - Thanks varmojfekoj for patching
- added forwarding information to sysklogd (requires special template)
  to config doc
---------------------------------------------------------------------------
Version 1.19.2 (mmeckelein/varmojfekoj), 2007-08-28
- a specifically formed message caused a segfault - Many thanks varmojfekoj
  for providing a patch
- a typo and a weird condition are fixed in msg.c - Thanks again
  varmojfekoj 
- on file creation the file was always owned by root:root. This is fixed
  now - Thanks ypsa for solving this issue
---------------------------------------------------------------------------
Version 1.19.1 (mmeckelein), 2007-08-22
- a bug that caused a high load when a TCP/UDP connection was closed is 
  fixed now - Thanks mildew for solving this issue
- fixed a bug which caused a segfault on reinit - Thx varmojfekoj for the
  patch
- changed the hardcoded module path "/lib/rsyslog" to $(pkglibdir) in order
  to avoid trouble e.g. on 64 bit platforms (/lib64) - many thanks Peter
  Vrabec and darix, both provided a patch for solving this issue
- enhanced the unloading of modules - thanks again varmojfekoj
- applied a patch from varmojfekoj which fixes various little things in
  MySQL output module
---------------------------------------------------------------------------
Version 1.19.0 (varmojfekoj/rgerhards), 2007-08-16
- integrated patch from varmojfekoj to make the mysql module a loadable one
  many thanks for the patch, MUCH appreciated
---------------------------------------------------------------------------
Version 1.18.2 (rgerhards), 2007-08-13
- fixed a bug in outchannel code that caused templates to be incorrectly
  parsed
- fixed a bug in ommysql that caused a wrong ";template" missing message
- added some code for unloading modules; not yet fully complete (and we do
  not yet have loadable modules, so this is no problem)
- removed debian subdirectory by request of a debian packager (this is a special
  subdir for debian and there is also no point in maintaining it when there
  is a debian package available - so I gladly did this) in some cases
- improved overall doc quality (some pages were quite old) and linked to
  more of the online resources.
- improved /contrib/delete_mysql script by adding a host option and some
  other minor modifications
---------------------------------------------------------------------------
Version 1.18.1 (rgerhards), 2007-08-08
- applied a patch from varmojfekoj which solved a potential segfault
  of rsyslogd on HUP
- applied patch from Michel Samia to fix compilation when the pthreads
  feature is disabled
- some code cleanup (moved action object to its own file set)
- add config directive $MainMsgQueueSize, which now allows to configure the
  queue size dynamically
- all compile-time settings are now shown in rsyslogd -v, not just the
  active ones
- enhanced performance a little bit more
- added config file directive $ActionResumeInterval
- fixed a bug that prevented compilation under debian sid
- added a contrib directory for user-contributed useful things
---------------------------------------------------------------------------
Version 1.18.0 (rgerhards), 2007-08-03
- rsyslog now supports fallback actions when an action did not work. This
  is a great feature e.g. for backup database servers or backup syslog
  servers
- modified rklogd to only change the console log level if -c is specified
- added feature to use multiple actions inside a single selector
- implemented $ActionExecOnlyWhenPreviousIsSuspended config directive
- error messages during startup are now spit out to the configured log
  destinations
---------------------------------------------------------------------------
Version 1.17.6 (rgerhards), 2007-08-01
- continued to work on output module modularization - basic stage of
  this work is now FINISHED
- fixed bug in OMSRcreate() - always returned SR_RET_OK
- fixed a bug that caused ommysql to always complain about missing
  templates
- fixed a mem leak in OMSRdestruct - freeing the object itself was
  forgotten - thanks to varmojfekoj for the patch
- fixed a memory leak in syslogd/init() that happend when the config
  file could not be read - thanks to varmojfekoj for the patch
- fixed insufficient memory allocation in addAction() and its helpers.
  The initial fix and idea was developed by mildew, I fine-tuned
  it a bit. Thanks a lot for the fix, I'd probably had pulled out my
  hair to find the bug...
- added output of config file line number when a parsing error occured
- fixed bug in objomsr.c that caused program to abort in debug mode with
  an invalid assertion (in some cases)
- fixed a typo that caused the default template for MySQL to be wrong.
  thanks to mildew for catching this.
- added configuration file command $DebugPrintModuleList and
  $DebugPrintCfSysLineHandlerList
- fixed an invalid value for the MARK timer - unfortunately, there was
  a testing aid left in place. This resulted in quite frequent MARK messages
- added $IncludeConfig config directive
- applied a patch from mildew to prevent rsyslogd from freezing under heavy
  load. This could happen when the queue was full. Now, we drop messages
  but rsyslogd remains active.
---------------------------------------------------------------------------
Version 1.17.5 (rgerhards), 2007-07-30
- continued to work on output module modularization
- fixed a missing file bug - thanks to Andrea Montanari for reporting
  this problem
- fixed a problem with shutting down the worker thread and freeing the
  selector_t list - this caused messages to be lost, because the
  message queue was not properly drained before the selectors got
  destroyed.
---------------------------------------------------------------------------
Version 1.17.4 (rgerhards), 2007-07-27
- continued to work on output module modularization
- fixed a situation where rsyslogd could create zombie processes
  thanks to mildew for the patch
- applied patch from Michel Samia to fix compilation when NOT
  compiled for pthreads
---------------------------------------------------------------------------
Version 1.17.3 (rgerhards), 2007-07-25
- continued working on output module modularization
- fixed a bug that caused rsyslogd to segfault on exit (and
  probably also on HUP), when there was an unsent message in a selector
  that required forwarding and the dns lookup failed for that selector
  (yes, it was pretty unlikely to happen;))
  thanks to varmojfekoj <varmojfekoj@gmail.com> for the patch
- fixed a memory leak in config file parsing and die()
  thanks to varmojfekoj <varmojfekoj@gmail.com> for the patch
- rsyslogd now checks on startup if it is capable to performa any work
  at all. If it cant, it complains and terminates
  thanks to Michel Samia for providing the patch!
- fixed a small memory leak when HUPing syslogd. The allowed sender
  list now gets freed. thanks to mildew for the patch.
- changed the way error messages in early startup are logged. They
  now do no longer use the syslogd code directly but are rather
  send to stderr.
---------------------------------------------------------------------------
Version 1.17.2 (rgerhards), 2007-07-23
- made the port part of the -r option optional. Needed for backward
  compatibility with sysklogd
- replaced system() calls with something more reasonable. Please note that
  this might break compatibility with some existing configuration files.
  We accept this in favour of the gained security.
- removed a memory leak that could occur if timegenerated was used in
  RFC 3164 format in templates
- did some preparation in msg.c for advanced multithreading - placed the
  hooks, but not yet any active code
- worked further on modularization
- added $ModLoad MySQL (dummy) config directive
- added DropTrailingLFOnReception config directive
---------------------------------------------------------------------------
Version 1.17.1 (rgerhards), 2007-07-20
- fixed a bug that caused make install to install rsyslogd and rklogd under
  the wrong names
- fixed bug that caused $AllowedSenders to handle IPv6 scopes incorrectly;
  also fixed but that could grabble $AllowedSender wildcards. Thanks to
  mildew@gmail.com for the patch
- minor code cleanup - thanks to Peter Vrabec for the patch
- fixed minimal memory leak on HUP (caused by templates)
  thanks to varmojfekoj <varmojfekoj@gmail.com> for the patch
- fixed another memory leak on HUPing and on exiting rsyslogd
  again thanks to varmojfekoj <varmojfekoj@gmail.com> for the patch
- code cleanup (removed compiler warnings)
- fixed portability bug in configure.ac - thanks to Bartosz Kuźma for patch
- moved msg object into its own file set
- added the capability to continue trying to write log files when the
  file system is full. Functionality based on patch by Martin Schulze
  to sysklogd package.
---------------------------------------------------------------------------
Version 1.17.0 (RGer), 2007-07-17
- added $RepeatedLineReduction config parameter
- added $EscapeControlCharactersOnReceive config parameter
- added $ControlCharacterEscapePrefix config parameter
- added $DirCreateMode config parameter
- added $CreateDirs config parameter
- added $DebugPrintTemplateList config parameter
- added $ResetConfigVariables config parameter
- added $FileOwner config parameter
- added $FileGroup config parameter
- added $DirOwner config parameter
- added $DirGroup config parameter
- added $FailOnChownFailure config parameter
- added regular expression support to the filter engine
  thanks to Michel Samia for providing the patch!
- enhanced $AllowedSender functionality. Credits to mildew@gmail.com for
  the patch doing that
  - added IPv6 support
  - allowed DNS hostnames
  - allowed DNS wildcard names
- added new option $DropMsgsWithMaliciousDnsPTRRecords
- added autoconf so that rfc3195d, rsyslogd and klogd are stored to /sbin
- added capability to auto-create directories with dynaFiles
---------------------------------------------------------------------------
Version 1.16.0 (RGer/Peter Vrabec), 2007-07-13 - The Friday, 13th Release ;)
- build system switched to autotools
- removed SYSV preprocessor macro use, replaced with autotools equivalents
- fixed a bug that caused rsyslogd to segfault when TCP listening was
  disabled and it terminated
- added new properties "syslogfacility-text" and "syslogseverity-text"
  thanks to varmojfekoj <varmojfekoj@gmail.com> for the patch
- added the -x option to disable hostname dns reslution
  thanks to varmojfekoj <varmojfekoj@gmail.com> for the patch
- begun to better modularize syslogd.c - this is an ongoing project; moved
  type definitions to a separate file
- removed some now-unused fields from struct filed
- move file size limit fields in struct field to the "right spot" (the file
  writing part of the union - f_un.f_file)
- subdirectories linux and solaris are no longer part of the distribution
  package. This is not because we cease support for them, but there are no
  longer any files in them after the move to autotools
---------------------------------------------------------------------------
Version 1.15.1 (RGer), 2007-07-10
- fixed a bug that caused a dynaFile selector to stall when there was
  an open error with one file 
- improved template processing for dynaFiles; templates are now only
  looked up during initialization - speeds up processing
- optimized memory layout in struct filed when compiled with MySQL
  support
- fixed a bug that caused compilation without SYSLOG_INET to fail
- re-enabled the "last message repeated n times" feature. This
  feature was not taken care of while rsyslogd evolved from sysklogd
  and it was more or less defunct. Now it is fully functional again.
- added system properties: $NOW, $YEAR, $MONTH, $DAY, $HOUR, $MINUTE
- fixed a bug in iovAsString() that caused a memory leak under stress
  conditions (most probably memory shortage). This was unlikely to
  ever happen, but it doesn't hurt doing it right
- cosmetic: defined type "uchar", change all unsigned chars to uchar
---------------------------------------------------------------------------
Version 1.15.0 (RGer), 2007-07-05
- added ability to dynamically generate file names based on templates
  and thus properties. This was a much-requested feature. It makes
  life easy when it e.g. comes to splitting files based on the sender
  address.
- added $umask and $FileCreateMode config file directives
- applied a patch from Bartosz Kuzma to compile cleanly under NetBSD
- checks for extra (unexpected) characters in system config file lines
  have been added
- added IPv6 documentation - was accidently missing from CVS
- begun to change char to unsigned char
---------------------------------------------------------------------------
Version 1.14.2 (RGer), 2007-07-03
** this release fixes all known nits with IPv6 **
- restored capability to do /etc/service lookup for "syslog"
  service when -r 0 was given
- documented IPv6 handling of syslog messages
- integrate patch from Bartosz Kuźma to make rsyslog compile under
  Solaris again (the patch replaced a strndup() call, which is not
  available under Solaris
- improved debug logging when waiting on select
- updated rsyslogd man page with new options (-46A)
---------------------------------------------------------------------------
Version 1.14.1 (RGer/Peter Vrabec), 2007-06-29
- added Peter Vrabec's patch for IPv6 TCP
- prefixed all messages send to stderr in rsyslogd with "rsyslogd: "
---------------------------------------------------------------------------
Version 1.14.0 (RGer/Peter Vrabec), 2007-06-28
- Peter Vrabec provided IPv6 for rsyslog, so we are now IPv6 enabled
  IPv6 Support is currently for UDP only, TCP is to come soon.
  AllowedSender configuration does not yet work for IPv6.
- fixed code in iovCreate() that broke C's strict aliasing rules 
- fixed some char/unsigned char differences that forced the compiler
  to spit out warning messages
- updated the Red Hat init script to fix a known issue (thanks to
  Peter Vrabec)
---------------------------------------------------------------------------
Version 1.13.5 (RGer), 2007-06-22
- made the TCP session limit configurable via command line switch
  now -t <port>,<max sessions>
- added man page for rklogd(8) (basically a copy from klogd, but now
  there is one...)
- fixed a bug that caused internal messages (e.g. rsyslogd startup) to
  appear without a tag.
- removed a minor memory leak that occurred when TAG processing requalified
  a HOSTNAME to be a TAG (and a TAG already was set).
- removed potential small memory leaks in MsgSet***() functions. There
  would be a leak if a property was re-set, something that happened
  extremely seldom.
---------------------------------------------------------------------------
Version 1.13.4 (RGer), 2007-06-18
- added a new property "PRI-text", which holds the PRI field in
  textual form (e.g. "syslog.info")
- added alias "syslogseverity" for "syslogpriority", which is a
  misleading property name that needs to stay for historical
  reasons (and backward-compatility)
- added doc on how to record PRI value in log file
- enhanced signal handling in klogd, including removal of an unsafe
  call to the logging system during signal handling
---------------------------------------------------------------------------
Version 1.13.3 (RGer), 2007-06-15
- create a version of syslog.c from scratch. This is now
  - highly optimized for rsyslog
  - removes an incompatible license problem as the original
    version had a BSD license with advertising clause
  - fixed in the regard that rklogd will continue to work when
    rsysogd has been restarted (the original version, as well
    as sysklogd, will remain silent then)
  - solved an issue with an extra NUL char at message end that the
    original version had
- applied some changes to klogd to care for the new interface
- fixed a bug in syslogd.c which prevented compiling under debian
---------------------------------------------------------------------------
Version 1.13.2 (RGer), 2007-06-13
- lib order in makefile patched to facilitate static linking - thanks
  to Bennett Todd for providing the patch
- Integrated a patch from Peter Vrabec (pvrabec@redheat.com):
  - added klogd under the name of rklogd (remove dependency on
    original sysklogd package
  - createDB.sql now in UTF
  - added additional config files for use on Red Hat
---------------------------------------------------------------------------
Version 1.13.1 (RGer), 2007-02-05
- changed the listen backlog limit to a more reasonable value based on
  the maximum number of TCP connections configurd (10% + 5) - thanks to Guy
  Standen for the hint (actually, the limit was 5 and that was a 
  left-over from early testing).
- fixed a bug in makefile which caused DB-support to be disabled when
  NETZIP support was enabled
- added the -e option to allow transmission of every message to remote
  hosts (effectively turns off duplicate message suppression)
- (somewhat) improved memory consumption when compiled with MySQL support
- looks like we fixed an incompatibility with MySQL 5.x and above software
  At least in one case, the remote server name was destroyed, leading to 
  a connection failure. The new, improved code does not have this issue and
  so we see this as solved (the new code is generally somewhat better, so
  there is a good chance we fixed this incompatibility).
---------------------------------------------------------------------------
Version 1.13.0 (RGer), 2006-12-19
- added '$' as ToPos proptery replacer specifier - means "up to the
  end of the string"
- property replacer option "escape-cc", "drop-cc" and "space-cc"  added
- changed the handling of \0 characters inside syslog messages. We now
  consistently escape them to "#000". This is somewhat recommended in
  the draft-ietf-syslog-protocol-19 draft. While the real recomendation
  is to not escape any characters at all, we can not do this without
  considerable modification of the code. So we escape it to "#000", which
  is consistent with a sample found in the Internet-draft.
- removed message glue logic (see printchopped() comment for details)
  Also caused removal of parts table and thus some improvements in
  memory usage.
- changed the default MAXLINE to 2048 to take care of recent syslog
  standardization efforts (can easily be changed in syslogd.c)
- added support for byte-counted TCP syslog messages (much like
  syslog-transport-tls-05 Internet Draft). This was necessary to
  support compression over TCP.
- added support for receiving compressed syslog messages
- added support for sending compressed syslog messages
- fixed a bug where the last message in a syslog/tcp stream was
  lost if it was not properly terminated by a LF character
---------------------------------------------------------------------------
Version 1.12.3 (RGer), 2006-10-04
- implemented some changes to support Solaris (but support is not
  yet complete)
- commented out (via #if 0) some methods that are currently not being use
  but should be kept for further us
- added (interim) -u 1 option to turn off hostname and tag parsing
- done some modifications to better support Fedora
- made the field delimiter inside property replace configurable via
  template
- fixed a bug in property replacer: if fields were used, the delimitor
  became part of the field. Up until now, this was barely noticable as 
  the delimiter as TAB only and thus invisible to a human. With other
  delimiters available now, it quickly showed up. This bug fix might cause
  some grief to existing installations if they used the extra TAB for
  whatever reasons - sorry folks... Anyhow, a solution is easy: just add
  a TAB character contstant into your template. Thus, there has no attempt
  been made to do this in a backwards-compatible way.
---------------------------------------------------------------------------
Version 1.12.2 (RGer), 2006-02-15
- fixed a bug in the RFC 3339 date formatter. An extra space was added
  after the actual timestamp
- added support for providing high-precision RFC3339 timestamps for
  (rsyslogd-)internally-generated messages
- very (!) experimental support for syslog-protocol internet draft
  added (the draft is experimental, the code is solid ;))
- added support for field-extracting in the property replacer
- enhanced the legacy-syslog parser so that it can interpret messages
  that do not contain a TIMESTAMP
- fixed a bug that caused the default socket (usually /dev/log) to be
  opened even when -o command line option was given
- fixed a bug in the Debian sample startup script - it caused rsyslogd
  to listen to remote requests, which it shouldn't by default
---------------------------------------------------------------------------
Version 1.12.1 (RGer), 2005-11-23
- made multithreading work with BSD. Some signal-handling needed to be
  restructured. Also, there might be a slight delay of up to 10 seconds
  when huping and terminating rsyslogd under BSD
- fixed a bug where a NULL-pointer was passed to printf() in logmsg().
- fixed a bug during "make install" where rc3195d was not installed
  Thanks to Bennett Todd for spotting this.
- fixed a bug where rsyslogd dumped core when no TAG was found in the
  received message
- enhanced message parser so that it can deal with missing hostnames
  in many cases (may not be totally fail-safe)
- fixed a bug where internally-generated messages did not have the correct
  TAG
---------------------------------------------------------------------------
Version 1.12.0 (RGer), 2005-10-26
- moved to a multi-threaded design. single-threading is still optionally
  available. Multi-threading is experimental!
- fixed a potential race condition. In the original code, marking was done
  by an alarm handler, which could lead to all sorts of bad things. This
  has been changed now. See comments in syslogd.c/domark() for details.
- improved debug output for property-based filters
- not a code change, but: I have checked all exit()s to make sure that
  none occurs once rsyslogd has started up. Even in unusual conditions
  (like low-memory conditions) rsyslogd somehow remains active. Of course,
  it might loose a message or two, but at least it does not abort and it
  can also recover when the condition no longer persists.
- fixed a bug that could cause loss of the last message received
  immediately before rsyslogd was terminated.
- added comments on thread-safety of global variables in syslogd.c
- fixed a small bug: spurios printf() when TCP syslog was used
- fixed a bug that causes rsyslogd to dump core on termination when one
  of the selector lines did not receive a message during the run (very
  unlikely)
- fixed an one-too-low memory allocation in the TCP sender. Could result
  in rsyslogd dumping core.
- fixed a bug with regular expression support (thanks to Andres Riancho)
- a little bit of code restructuring (especially main(), which was
  horribly large)
---------------------------------------------------------------------------
Version 1.11.1 (RGer), 2005-10-19
- support for BSD-style program name and host blocks
- added a new property "programname" that can be used in templates
- added ability to specify listen port for rfc3195d
- fixed a bug that rendered the "startswith" comparison operation
  unusable.
- changed more functions to "static" storage class to help compiler
  optimize (should have been static in the first place...)
- fixed a potential memory leak in the string buffer class destructor.
  As the destructur was previously never called, the leak did not actually
  appear.
- some internal restructuring in anticipation/preparation of minimal
  multi-threading support
- rsyslogd still shares some code with the sysklogd project. Some patches
  for this shared code have been brought over from the sysklogd CVS.
---------------------------------------------------------------------------
Version 1.11.0 (RGer), 2005-10-12
- support for receiving messages via RFC 3195; added rfc3195d for that
  purpose
- added an additional guard to prevent rsyslogd from aborting when the
  2gb file size limit is hit. While a user can configure rsyslogd to
  handle such situations, it would abort if that was not done AND large
  file support was not enabled (ok, this is hopefully an unlikely scenario)
- fixed a bug that caused additional Unix domain sockets to be incorrectly
  processed - could lead to message loss in extreme cases
---------------------------------------------------------------------------
Version 1.10.2 (RGer), 2005-09-27
- added comparison operations in property-based filters:
  * isequal
  * startswith
- added ability to negate all property-based filter comparison operations
  by adding a !-sign right in front of the operation name
- added the ability to specify remote senders for UDP and TCP
  received messages. Allows to block all but well-known hosts
- changed the $-config line directives to be case-INsensitive
- new command line option -w added: "do not display warnings if messages
  from disallowed senders are received"
- fixed a bug that caused rsyslogd to dump core when the compare value
  was not quoted in property-based filters
- fixed a bug in the new CStr compare function which lead to invalid
  results (fortunately, this function was not yet used widely)
- added better support for "debugging" rsyslog.conf property filters
  (only if -d switch is given)
- changed some function definitions to static, which eventually enables
  some compiler optimizations
- fixed a bug in MySQL code; when a SQL error occured, rsyslogd could
  run in a tight loop. This was due to invalid sequence of error reporting
  and is now fixed.
---------------------------------------------------------------------------
Version 1.10.1 (RGer), 2005-09-23
- added the ability to execute a shell script as an action.
  Thanks to Bjoern Kalkbrenner for providing the code!
- fixed a bug in the MySQL code; due to the bug the automatic one-time
  retry after an error did not happen - this lead to error message in
  cases where none should be seen (e.g. after a MySQL restart)
- fixed a security issue with SQL-escaping in conjunction with
  non-(SQL-)standard MySQL features.
---------------------------------------------------------------------------
Version 1.10.0 (RGer), 2005-09-20
  REMINDER: 1.10 is the first unstable version if the 1.x series!
- added the capability to filter on any property in selector lines
  (not just facility and priority)
- changed stringbuf into a new counted string class
- added support for a "discard" action. If a selector line with
  discard (~ character) is found, no selector lines *after* that
  line will be processed.
- thanks to Andres Riancho, regular expression support has been
  added to the template engine
- added the FROMHOST property in the template processor, which could
  previously not be obtained. Thanks to Cristian Testa for pointing
  this out and even providing a fix.
- added display of compile-time options to -v output
- performance improvement for production build - made some checks
  to happen only during debug mode
- fixed a problem with compiling on SUSE and - while doing so - removed
  the socket call to set SO_BSDCOMPAT in cases where it is obsolete.
---------------------------------------------------------------------------
Version 1.0.4 (RGer), 2006-02-01
- a small but important fix: the tcp receiver had two forgotten printf's
  in it that caused a lot of unnecessary output to stdout. This was
  important enough to justify a new release
---------------------------------------------------------------------------
Version 1.0.3 (RGer), 2005-11-14
- added an additional guard to prevent rsyslogd from aborting when the
  2gb file size limit is hit. While a user can configure rsyslogd to
  handle such situations, it would abort if that was not done AND large
  file support was not enabled (ok, this is hopefully an unlikely scenario)
- fixed a bug that caused additional Unix domain sockets to be incorrectly
  processed - could lead to message loss in extreme cases
- applied some patches available from the sysklogd project to code
  shared from there
- fixed a bug that causes rsyslogd to dump core on termination when one
  of the selector lines did not receive a message during the run (very
  unlikely)
- fixed an one-too-low memory allocation in the TCP sender. Could result
  in rsyslogd dumping core.
- fixed a bug in the TCP sender that caused the retry logic to fail
  after an error or receiver overrun
- fixed a bug in init() that could lead to dumping core
- fixed a bug that could lead to dumping core when no HOSTNAME or no TAG
  was present in the syslog message
---------------------------------------------------------------------------
Version 1.0.2 (RGer), 2005-10-05
- fixed an issue with MySQL error reporting. When an error occured,
  the MySQL driver went into an endless loop (at least in most cases).
---------------------------------------------------------------------------
Version 1.0.1 (RGer), 2005-09-23
- fixed a security issue with SQL-escaping in conjunction with
  non-(SQL-)standard MySQL features.
---------------------------------------------------------------------------
Version 1.0.0 (RGer), 2005-09-12
- changed install doc to cover daily cron scripts - a trouble source
- added rc script for slackware (provided by Chris Elvidge - thanks!) 
- fixed a really minor bug in usage() - the -r option was still
  reported as without the port parameter
---------------------------------------------------------------------------
Version 0.9.8 (RGer), 2005-09-05
- made startup and shutdown message more consistent and included the
  pid, so that they can be easier correlated. Used syslog-protocol
  structured data format for this purpose.
- improved config info in startup message, now tells not only
  if it is listening remote on udp, but also for tcp. Also includes
  the port numbers. The previous startup message was misleading, because
  it did not say "remote reception" if rsyslogd was only listening via
  tcp (but not via udp).
- added a "how can you help" document to the doc set
---------------------------------------------------------------------------
Version 0.9.7 (RGer), 2005-08-15
- some of the previous doc files (like INSTALL) did not properly
  reflect the changes to the build process and the new doc. Fixed
  that.
- changed syslogd.c so that when compiled without database support,
  an error message is displayed when a database action is detected
  in the config file (previously this was used as an user rule ;))
- fixed a bug in the os-specific Makefiles which caused MySQL
  support to not be compiled, even if selected
---------------------------------------------------------------------------
Version 0.9.6 (RGer), 2005-08-09
- greatly enhanced documentation. Now available in html format in
  the "doc" folder and FreeBSD. Finally includes an install howto.
- improved MySQL error messages a little - they now show up as log
  messages, too (formerly only in debug mode)
- added the ability to specify the listen port for udp syslog.
  WARNING: This introduces an incompatibility. Formerly, udp
  syslog was enabled by the -r command line option. Now, it is
  "-r [port]", which is consistent with the tcp listener. However,
  just -r will now return an error message.
- added sample startup scripts for Debian and FreeBSD
- added support for easy feature selection in the makefile. Un-
  fortunately, this also means I needed to spilt the make file
  for different OS and distros. There are some really bad syntax
  differences between FreeBSD and Linux make.
---------------------------------------------------------------------------
Version 0.9.5 (RGer), 2005-08-01
- the "semicolon bug" was actually not (fully) solved in 0.9.4. One
  part of the bug was solved, but another still existed. This one
  is fixed now, too.
- the "semicolon bug" actually turned out to be a more generic bug.
  It appeared whenever an invalid template name was given. With some
  selector actions, rsyslogd dumped core, with other it "just" had
  a small ressource leak with others all worked well. These anomalies
  are now fixed. Note that they only appeared during system initaliziation
  once the system was running, nothing bad happened.
- improved error reporting for template errors on startup. They are now
  shown on the console and the start-up tty. Formerly, they were only
  visible in debug mode.
- support for multiple instances of rsyslogd on a single machine added
- added new option "-o" --> omit local unix domain socket. This option
  enables rsyslogd NOT to listen to the local socket. This is most
  helpful when multiple instances of rsyslogd (or rsyslogd and another
  syslogd) shall run on a single system.
- added new option "-i <pidfile>" which allows to specify the pidfile.
  This is needed when multiple instances of rsyslogd are to be run.
- the new project home page is now online at www.rsyslog.com
---------------------------------------------------------------------------
Version 0.9.4 (RGer), 2005-07-25
- finally added the TCP sender. It now supports non-blocking mode, no
  longer disabling message reception during connect. As it is now, it
  is usable in production. The code could be more sophisticated, but
  I've kept it short in anticipation of the move to liblogging, which
  will lead to the removal of the code just written ;)
- the "exiting on signal..." message still had the "syslogd" name in 
  it. Changed this to "rsyslogd", as we do not have a large user base
  yet, this should pose no problem.
- fixed "the semiconlon" bug. rsyslogd dumped core if a write-db action
  was specified but no semicolon was given after the password (an empty
  template was ok, but the semicolon needed to be present).
- changed a default for traditional output format. During testing, it
  was seen that the timestamp written to file in default format was
  the time of message reception, not the time specified in the TIMESTAMP
  field of the message itself. Traditionally, the message TIMESTAMP is
  used and this has been changed now.
---------------------------------------------------------------------------
Version 0.9.3 (RGer), 2005-07-19
- fixed a bug in the message parser. In June, the RFC 3164 timestamp
  was not correctly parsed (yes, only in June and some other months,
  see the code comment to learn why...)
- added the ability to specify the destination port when forwarding
  syslog messages (both for TCP and UDP)
- added an very experimental TCP sender (activated by
  @@machine:port in config). This is not yet for production use. If
  the receiver is not alive, rsyslogd will wait quite some time until
  the connection request times out, which most probably leads to
  loss of incoming messages.

---------------------------------------------------------------------------
Version 0.9.2 (RGer), around 2005-07-06
- I intended to change the maxsupported message size to 32k to
  support IHE - but given the memory inefficiency in the usual use
  cases, I have not done this. I have, however, included very
  specific instructions on how to do this in the source code. I have
  also done some testing with 32k messages, so you can change the
  max size without taking too much risk.
- added a syslog/tcp receiver; we now can receive messages via
  plain tcp, but we can still send only via UDP. The syslog/tcp
  receiver is the primary enhancement of this release.
- slightly changed some error messages that contained a spurios \n at
  the end of the line (which gives empty lines in your log...)

---------------------------------------------------------------------------
Version 0.9.1 (RGer)
- fixed code so that it compiles without errors under FreeBSD
- removed now unused function "allocate_log()" from syslogd.c
- changed the make file so that it contains more defines for
  different environments (in the long term, we need a better
  system for disabling/enabling features...)
- changed some printf's printing off_t types to %lld and
  explicit (long long) casts. I tried to figure out the exact type,
  but did not succeed in this. In the worst case, ultra-large peta-
  byte files will now display funny informational messages on rollover,
  something I think we can live with for the next 10 years or so...

---------------------------------------------------------------------------
Version 0.9.0 (RGer)
- changed the filed structure to be a linked list. Previously, it
  was a table - well, for non-SYSV it was defined as linked list,
  but from what I see that code did no longer work after my
  modifications. I am now using a linked list in general because
  that is needed for other upcoming modifications.
- fixed a bug that caused rsyslogd not to listen to anything if
  the configuration file could not be read
- pervious versions disabled network logging (send/receive) if
  syslog/udp port was not in /etc/services. Now defaulting to
  port 514 in this case.
- internal error messages are now supported up to 256 bytes
- error message seen during config file read are now also displayed
  to the attached tty and not only the console
- changed some error messages during init to be sent to the console
  and/or emergency log. Previously, they were only seen if the
  -d (debug) option was present on the command line.
- fixed the "2gb file issue on 32bit systems". If a file grew to
  more than 2gb, the syslogd was aborted with "file size exceeded". 
  Now, defines have been added according to
  http://www.daimi.au.dk/~kasperd/comp.os.linux.development.faq.html#LARGEFILE
  Testing revealed that they work ;)
  HOWEVER, if your file system, glibc, kernel, whatever does not
  support files larger 2gb, you need to set a file size limit with
  the new output channel mechanism.
- updated man pages to reflect the changes

---------------------------------------------------------------------------
Version 0.8.4

- improved -d debug output (removed developer-only content)
- now compiles under FreeBSD and NetBSD (only quick testing done on NetBSD)
---------------------------------------------------------------------------
Version 0.8.3

- security model in "make install" changed
- minor doc updates
---------------------------------------------------------------------------
Version 0.8.2

- added man page for rsyslog.conf and rsyslogd
- gave up on the concept of rsyslog being a "drop in" replacement
  for syslogd. Now, the user installs rsyslogd and also needs to
  adjust his system settings to this specifically. This also lead
  to these changes:
  * changed Makefile so that install now installs rsyslogd instead
    of dealing with syslogd
  * changed the default config file name to rsyslog.conf
---------------------------------------------------------------------------
Version 0.8.1

- fixed a nasty memory leak (probably not the last one with this release)
- some enhancements to Makefile as suggested by Bennett Todd
- syslogd-internal messages (like restart) were missing the hostname
  this has been corrected
---------------------------------------------------------------------------
Version 0.8.0

Initial testing release. Based on the sysklogd package. Thanks to the
sysklogd maintainers for all their good work!
---------------------------------------------------------------------------

----------------------------------------------------------------------
The following comments were left in the syslogd source. While they provide
not too much detail, the help to date when Rainer started work on the
project (which was 2003, now even surprising for Rainer himself ;)).
 * \author Rainer Gerhards <rgerhards@adiscon.com>
 * \date 2003-10-17
 *       Some initial modifications on the sysklogd package to support
 *       liblogging. These have actually not yet been merged to the
 *       source you see currently (but they hopefully will)
 *
 * \date 2004-10-28
 *       Restarted the modifications of sysklogd. This time, we
 *       focus on a simpler approach first. The initial goal is to
 *       provide MySQL database support (so that syslogd can log
 *       to the database).
----------------------------------------------------------------------
The following comments are from the stock syslogd.c source. They provide
some insight into what happened to the source before we forked
rsyslogd. However, much of the code already has been replaced and more
is to be replaced. So over time, these comments become less valuable.
I have moved them out of the syslogd.c file to shrink it, especially
as a lot of them do no longer apply. For historical reasons and
understanding of how the daemon evolved, they are probably still
helpful.
 * Author: Eric Allman
 * extensive changes by Ralph Campbell
 * more extensive changes by Eric Allman (again)
 *
 * Steve Lord:	Fix UNIX domain socket code, added linux kernel logging
 *		change defines to
 *		SYSLOG_INET	- listen on a UDP socket
 *		SYSLOG_UNIXAF	- listen on unix domain socket
 *		SYSLOG_KERNEL	- listen to linux kernel
 *
 * Mon Feb 22 09:55:42 CST 1993:  Dr. Wettstein
 * 	Additional modifications to the source.  Changed priority scheme
 *	to increase the level of configurability.  In its stock configuration
 *	syslogd no longer logs all messages of a certain priority and above
 *	to a log file.  The * wildcard is supported to specify all priorities.
 *	Note that this is a departure from the BSD standard.
 *
 *	Syslogd will now listen to both the inetd and the unixd socket.  The
 *	strategy is to allow all local programs to direct their output to
 *	syslogd through the unixd socket while the program listens to the
 *	inetd socket to get messages forwarded from other hosts.
 *
 * Fri Mar 12 16:55:33 CST 1993:  Dr. Wettstein
 *	Thanks to Stephen Tweedie (dcs.ed.ac.uk!sct) for helpful bug-fixes
 *	and an enlightened commentary on the prioritization problem.
 *
 *	Changed the priority scheme so that the default behavior mimics the
 *	standard BSD.  In this scenario all messages of a specified priority
 *	and above are logged.
 *
 *	Add the ability to specify a wildcard (=) as the first character
 *	of the priority name.  Doing this specifies that ONLY messages with
 *	this level of priority are to be logged.  For example:
 *
 *		*.=debug			/usr/adm/debug
 *
 *	Would log only messages with a priority of debug to the /usr/adm/debug
 *	file.
 *
 *	Providing an * as the priority specifies that all messages are to be
 *	logged.  Note that this case is degenerate with specifying a priority
 *	level of debug.  The wildcard * was retained because I believe that
 *	this is more intuitive.
 *
 * Thu Jun 24 11:34:13 CDT 1993:  Dr. Wettstein
 *	Modified sources to incorporate changes in libc4.4.  Messages from
 *	syslog are now null-terminated, syslogd code now parses messages
 *	based on this termination scheme.  Linux as of libc4.4 supports the
 *	fsync system call.  Modified code to fsync after all writes to
 *	log files.
 *
 * Sat Dec 11 11:59:43 CST 1993:  Dr. Wettstein
 *	Extensive changes to the source code to allow compilation with no
 *	complaints with -Wall.
 *
 *	Reorganized the facility and priority name arrays so that they
 *	compatible with the syslog.h source found in /usr/include/syslog.h.
 *	NOTE that this should really be changed.  The reason I do not
 *	allow the use of the values defined in syslog.h is on account of
 *	the extensions made to allow the wildcard character in the
 *	priority field.  To fix this properly one should malloc an array,
 *	copy the contents of the array defined by syslog.h and then
 *	make whatever modifications that are desired.  Next round.
 *
 * Thu Jan  6 12:07:36 CST 1994:  Dr. Wettstein
 *	Added support for proper decomposition and re-assembly of
 *	fragment messages on UNIX domain sockets.  Lack of this capability
 *	was causing 'partial' messages to be output.  Since facility and
 *	priority information is encoded as a leader on the messages this
 *	was causing lines to be placed in erroneous files.
 *
 *	Also added a patch from Shane Alderton (shane@ion.apana.org.au) to
 *	correct a problem with syslogd dumping core when an attempt was made
 *	to write log messages to a logged-on user.  Thank you.
 *
 *	Many thanks to Juha Virtanen (jiivee@hut.fi) for a series of
 *	interchanges which lead to the fixing of problems with messages set
 *	to priorities of none and emerg.  Also thanks to Juha for a patch
 *	to exclude users with a class of LOGIN from receiving messages.
 *
 *	Shane Alderton provided an additional patch to fix zombies which
 *	were conceived when messages were written to multiple users.
 *
 * Mon Feb  6 09:57:10 CST 1995:  Dr. Wettstein
 *	Patch to properly reset the single priority message flag.  Thanks
 *	to Christopher Gori for spotting this bug and forwarding a patch.
 *
 * Wed Feb 22 15:38:31 CST 1995:  Dr. Wettstein
 *	Added version information to startup messages.
 *
 *	Added defines so that paths to important files are taken from
 *	the definitions in paths.h.  Hopefully this will insure that
 *	everything follows the FSSTND standards.  Thanks to Chris Metcalf
 *	for a set of patches to provide this functionality.  Also thanks
 *	Elias Levy for prompting me to get these into the sources.
 *
 * Wed Jul 26 18:57:23 MET DST 1995:  Martin Schulze
 *	Linux' gethostname only returns the hostname and not the fqdn as
 *	expected in the code. But if you call hostname with an fqdn then
 *	gethostname will return an fqdn, so we have to mention that. This
 *	has been changed.
 *
 *	The 'LocalDomain' and the hostname of a remote machine is
 *	converted to lower case, because the original caused some
 *	inconsistency, because the (at least my) nameserver did respond an
 *	fqdn containing of upper- _and_ lowercase letters while
 *	'LocalDomain' consisted only of lowercase letters and that didn't
 *	match.
 *
 * Sat Aug  5 18:59:15 MET DST 1995:  Martin Schulze
 *	Now no messages that were received from any remote host are sent
 *	out to another. At my domain this missing feature caused ugly
 *	syslog-loops, sometimes.
 *
 *	Remember that no message is sent out. I can't figure out any
 *	scenario where it might be useful to change this behavior and to
 *	send out messages to other hosts than the one from which we
 *	received the message, but I might be shortsighted. :-/
 *
 * Thu Aug 10 19:01:08 MET DST 1995:  Martin Schulze
 *	Added my pidfile.[ch] to it to perform a better handling with
 *	pidfiles. Now both, syslogd and klogd, can only be started
 *	once. They check the pidfile.
 *
 * Sun Aug 13 19:01:41 MET DST 1995:  Martin Schulze
 *	Add an addition to syslog.conf's interpretation. If a priority
 *	begins with an exclamation mark ('!') the normal interpretation
 *	of the priority is inverted: ".!*" is the same as ".none", ".!=info"
 *	don't logs the info priority, ".!crit" won't log any message with
 *	the priority crit or higher. For example:
 *
 *		mail.*;mail.!=info		/usr/adm/mail
 *
 *	Would log all messages of the facility mail except those with
 *	the priority info to /usr/adm/mail. This makes the syslogd
 *	much more flexible.
 *
 *	Defined TABLE_ALLPRI=255 and changed some occurrences.
 *
 * Sat Aug 19 21:40:13 MET DST 1995:  Martin Schulze
 *	Making the table of facilities and priorities while in debug
 *	mode more readable.
 *
 *	If debugging is turned on, printing the whole table of
 *	facilities and priorities every hexadecimal or 'X' entry is
 *	now 2 characters wide.
 *
 *	The number of the entry is prepended to each line of
 *	facilities and priorities, and F_UNUSED lines are not shown
 *	anymore.
 *
 *	Corrected some #ifdef SYSV's.
 *
 * Mon Aug 21 22:10:35 MET DST 1995:  Martin Schulze
 *	Corrected a strange behavior during parsing of configuration
 *	file. The original BSD syslogd doesn't understand spaces as
 *	separators between specifier and action. This syslogd now
 *	understands them. The old behavior caused some confusion over
 *	the Linux community.
 *
 * Thu Oct 19 00:02:07 MET 1995:  Martin Schulze
 *	The default behavior has changed for security reasons. The
 *	syslogd will not receive any remote message unless you turn
 *	reception on with the "-r" option.
 *
 *	Not defining SYSLOG_INET will result in not doing any network
 *	activity, i.e. not sending or receiving messages.  I changed
 *	this because the old idea is implemented with the "-r" option
 *	and the old thing didn't work anyway.
 *
 * Thu Oct 26 13:14:06 MET 1995:  Martin Schulze
 *	Added another logfile type F_FORW_UNKN.  The problem I ran into
 *	was a name server that runs on my machine and a forwarder of
 *	kern.crit to another host.  The hosts address can only be
 *	fetched using the nameserver.  But named is started after
 *	syslogd, so syslogd complained.
 *
 *	This logfile type will retry to get the address of the
 *	hostname ten times and then complain.  This should be enough to
 *	get the named up and running during boot sequence.
 *
 * Fri Oct 27 14:08:15 1995:  Dr. Wettstein
 *	Changed static array of logfiles to a dynamic array. This
 *	can grow during process.
 *
 * Fri Nov 10 23:08:18 1995:  Martin Schulze
 *	Inserted a new tabular sys_h_errlist that contains plain text
 *	for error codes that are returned from the net subsystem and
 *	stored in h_errno. I have also changed some wrong lookups to
 *	sys_errlist.
 *
 * Wed Nov 22 22:32:55 1995:  Martin Schulze
 *	Added the fabulous strip-domain feature that allows us to
 *	strip off (several) domain names from the fqdn and only log
 *	the simple hostname. This is useful if you're in a LAN that
 *	has a central log server and also different domains.
 *
 *	I have also also added the -l switch do define hosts as
 *	local. These will get logged with their simple hostname, too.
 *
 * Thu Nov 23 19:02:56 MET DST 1995:  Martin Schulze
 *	Added the possibility to omit fsyncing of logfiles after every
 *	write. This will give some performance back if you have
 *	programs that log in a very verbose manner (like innd or
 *	smartlist). Thanks to Stephen R. van den Berg <srb@cuci.nl>
 *	for the idea.
 *
 * Thu Jan 18 11:14:36 CST 1996:  Dr. Wettstein
 *	Added patche from beta-testers to stop compile error.  Also
 *	added removal of pid file as part of termination cleanup.
 *
 * Wed Feb 14 12:42:09 CST 1996:  Dr. Wettstein
 *	Allowed forwarding of messages received from remote hosts to
 *	be controlled by a command-line switch.  Specifying -h allows
 *	forwarding.  The default behavior is to disable forwarding of
 *	messages which were received from a remote host.
 *
 *	Parent process of syslogd does not exit until child process has
 *	finished initialization process.  This allows rc.* startup to
 *	pause until syslogd facility is up and operating.
 *
 *	Re-arranged the select code to move UNIX domain socket accepts
 *	to be processed later.  This was a contributed change which
 *	has been proposed to correct the delays sometimes encountered
 *	when syslogd starts up.
 *
 *	Minor code cleanups.
 *
 * Thu May  2 15:15:33 CDT 1996:  Dr. Wettstein
 *	Fixed bug in init function which resulted in file descripters
 *	being orphaned when syslogd process was re-initialized with SIGHUP
 *	signal.  Thanks to Edvard Tuinder
 *	(Edvard.Tuinder@praseodymium.cistron.nl) for putting me on the
 *	trail of this bug.  I am amazed that we didn't catch this one
 *	before now.
 *
 * Tue May 14 00:03:35 MET DST 1996:  Martin Schulze
 *	Corrected a mistake that causes the syslogd to stop logging at
 *	some virtual consoles under Linux. This was caused by checking
 *	the wrong error code. Thanks to Michael Nonweiler
 *	<mrn20@hermes.cam.ac.uk> for sending me a patch.
 *
 * Mon May 20 13:29:32 MET DST 1996:  Miquel van Smoorenburg <miquels@cistron.nl>
 *	Added continuation line supported and fixed a bug in
 *	the init() code.
 *
 * Tue May 28 00:58:45 MET DST 1996:  Martin Schulze
 *	Corrected behaviour of blocking pipes - i.e. the whole system
 *	hung.  Michael Nonweiler <mrn20@hermes.cam.ac.uk> has sent us
 *	a patch to correct this.  A new logfile type F_PIPE has been
 *	introduced.
 *
 * Mon Feb 3 10:12:15 MET DST 1997:  Martin Schulze
 *	Corrected behaviour of logfiles if the file can't be opened.
 *	There was a bug that causes syslogd to try to log into non
 *	existing files which ate cpu power.
 *
 * Sun Feb 9 03:22:12 MET DST 1997:  Martin Schulze
 *	Modified syslogd.c to not kill itself which confuses bash 2.0.
 *
 * Mon Feb 10 00:09:11 MET DST 1997:  Martin Schulze
 *	Improved debug code to decode the numeric facility/priority
 *	pair into textual information.
 *
 * Tue Jun 10 12:35:10 MET DST 1997:  Martin Schulze
 *	Corrected freeing of logfiles.  Thanks to Jos Vos <jos@xos.nl>
 *	for reporting the bug and sending an idea to fix the problem.
 *
 * Tue Jun 10 12:51:41 MET DST 1997:  Martin Schulze
 *	Removed sleep(10) from parent process.  This has caused a slow
 *	startup in former times - and I don't see any reason for this.
 *
 * Sun Jun 15 16:23:29 MET DST 1997: Michael Alan Dorman
 *	Some more glibc patches made by <mdorman@debian.org>.
 *
 * Thu Jan  1 16:04:52 CET 1998: Martin Schulze <joey@infodrom.north.de
 *	Applied patch from Herbert Thielen <Herbert.Thielen@lpr.e-technik.tu-muenchen.de>.
 *	This included some balance parentheses for emacs and a bug in
 *	the exclamation mark handling.
 *
 *	Fixed small bug which caused syslogd to write messages to the
 *	wrong logfile under some very rare conditions.  Thanks to
 *	Herbert Xu <herbert@gondor.apana.org.au> for fiddling this out.
 *
 * Thu Jan  8 22:46:35 CET 1998: Martin Schulze <joey@infodrom.north.de>
 *	Reworked one line of the above patch as it prevented syslogd
 *	from binding the socket with the result that no messages were
 *	forwarded to other hosts.
 *
 * Sat Jan 10 01:33:06 CET 1998: Martin Schulze <joey@infodrom.north.de>
 *	Fixed small bugs in F_FORW_UNKN meachanism.  Thanks to Torsten
 *	Neumann <torsten@londo.rhein-main.de> for pointing me to it.
 *
 * Mon Jan 12 19:50:58 CET 1998: Martin Schulze <joey@infodrom.north.de>
 *	Modified debug output concerning remote receiption.
 *
 * Mon Feb 23 23:32:35 CET 1998: Topi Miettinen <Topi.Miettinen@ml.tele.fi>
 *	Re-worked handling of Unix and UDP sockets to support closing /
 *	opening of them in order to have it open only if it is needed
 *	either for forwarding to a remote host or by receiption from
 *	the network.
 *
 * Wed Feb 25 10:54:09 CET 1998: Martin Schulze <joey@infodrom.north.de>
 *	Fixed little comparison mistake that prevented the MARK
 *	feature to work properly.
 *
 * Wed Feb 25 13:21:44 CET 1998: Martin Schulze <joey@infodrom.north.de>
 *	Corrected Topi's patch as it prevented forwarding during
 *	startup due to an unknown LogPort.
 *
 * Sat Oct 10 20:01:48 CEST 1998: Martin Schulze <joey@infodrom.north.de>
 *	Added support for TESTING define which will turn syslogd into
 *	stdio-mode used for debugging.
 *
 * Sun Oct 11 20:16:59 CEST 1998: Martin Schulze <joey@infodrom.north.de>
 *	Reworked the initialization/fork code.  Now the parent
 *	process activates a signal handler which the daughter process
 *	will raise if it is initialized.  Only after that one the
 *	parent process may exit.  Otherwise klogd might try to flush
 *	its log cache while syslogd can't receive the messages yet.
 *
 * Mon Oct 12 13:30:35 CEST 1998: Martin Schulze <joey@infodrom.north.de>
 *	Redirected some error output with regard to argument parsing to
 *	stderr.
 *
 * Mon Oct 12 14:02:51 CEST 1998: Martin Schulze <joey@infodrom.north.de>
 *	Applied patch provided vom Topi Miettinen with regard to the
 *	people from OpenBSD.  This provides the additional '-a'
 *	argument used for specifying additional UNIX domain sockets to
 *	listen to.  This is been used with chroot()'ed named's for
 *	example.  See for http://www.psionic.com/papers/dns.html
 *
 * Mon Oct 12 18:29:44 CEST 1998: Martin Schulze <joey@infodrom.north.de>
 *	Added `ftp' facility which was introduced in glibc version 2.
 *	It's #ifdef'ed so won't harm with older libraries.
 *
 * Mon Oct 12 19:59:21 MET DST 1998: Martin Schulze <joey@infodrom.north.de>
 *	Code cleanups with regard to bsd -> posix transition and
 *	stronger security (buffer length checking).  Thanks to Topi
 *	Miettinen <tom@medialab.sonera.net>
 *	. index() --> strchr()
 *	. sprintf() --> snprintf()
 *	. bcopy() --> memcpy()
 *	. bzero() --> memset()
 *	. UNAMESZ --> UT_NAMESIZE
 *	. sys_errlist --> strerror()
 *
 * Mon Oct 12 20:22:59 CEST 1998: Martin Schulze <joey@infodrom.north.de>
 *	Added support for setutent()/getutent()/endutend() instead of
 *	binary reading the UTMP file.  This is the the most portable
 *	way.  This allows /var/run/utmp format to change, even to a
 *	real database or utmp daemon. Also if utmp file locking is
 *	implemented in libc, syslog will use it immediately.  Thanks
 *	to Topi Miettinen <tom@medialab.sonera.net>.
 *
 * Mon Oct 12 20:49:18 MET DST 1998: Martin Schulze <joey@infodrom.north.de>
 *	Avoid logging of SIGCHLD when syslogd is in the process of
 *	exiting and closing its files.  Again thanks to Topi.
 *
 * Mon Oct 12 22:18:34 CEST 1998: Martin Schulze <joey@infodrom.north.de>
 *	Modified printline() to support 8bit characters - such as
 *	russion letters.  Thanks to Vladas Lapinskas <lapinskas@mail.iae.lt>.
 *
 * Sat Nov 14 02:29:37 CET 1998: Martin Schulze <joey@infodrom.north.de>
 *	``-m 0'' now turns of MARK logging entirely.
 *
 * Tue Jan 19 01:04:18 MET 1999: Martin Schulze <joey@infodrom.north.de>
 *	Finally fixed an error with `-a' processing, thanks to Topi
 *	Miettinen <tom@medialab.sonera.net>.
 *
 * Sun May 23 10:08:53 CEST 1999: Martin Schulze <joey@infodrom.north.de>
 *	Removed superflous call to utmpname().  The path to the utmp
 *	file is defined in the used libc and should not be hardcoded
 *	into the syslogd binary referring the system it was compiled on.
 *
 * Sun Sep 17 20:45:33 CEST 2000: Martin Schulze <joey@infodrom.ffis.de>
 *	Fixed some bugs in printline() code that did not escape
 *	control characters '\177' through '\237' and contained a
 *	single-byte buffer overflow.  Thanks to Solar Designer
 *	<solar@false.com>.
 *
 * Sun Sep 17 21:26:16 CEST 2000: Martin Schulze <joey@infodrom.ffis.de>
 *	Don't close open sockets upon reload.  Thanks to Bill
 *	Nottingham.
 *
 * Mon Sep 18 09:10:47 CEST 2000: Martin Schulze <joey@infodrom.ffis.de>
 *	Fixed bug in printchopped() that caused syslogd to emit
 *	kern.emerg messages when splitting long lines.  Thanks to
 *	Daniel Jacobowitz <dan@debian.org> for the fix.
 *
 * Mon Sep 18 15:33:26 CEST 2000: Martin Schulze <joey@infodrom.ffis.de>
 *	Removed unixm/unix domain sockets and switch to Datagram Unix
 *	Sockets.  This should remove one possibility to play DoS with
 *	syslogd.  Thanks to Olaf Kirch <okir@caldera.de> for the patch.
 *
 * Sun Mar 11 20:23:44 CET 2001: Martin Schulze <joey@infodrom.ffis.de>
 *	Don't return a closed fd if `-a' is called with a wrong path.
 *	Thanks to Bill Nottingham <notting@redhat.com> for providing
 *	a patch.<|MERGE_RESOLUTION|>--- conflicted
+++ resolved
@@ -4,13 +4,10 @@
   closes: http://bugzilla.adiscon.com/show_bug.cgi?id=313
 - added configuration directive to disable octet-counted framing
   for imtcp, directive is $InputTCPServerSupportOctetCountedFraming 
-<<<<<<< HEAD
-=======
   for imptcp, directive is $InputPTCPServerSupportOctetCountedFraming 
 - added capability to use a local interface IP address as fromhost-ip for
   imuxsock imklog
   new config directives: $IMUXSockLocalIPIF, $klogLocalIPIF
->>>>>>> c6714bc4
 - added configuration directives to customize queue light delay marks
 ---------------------------------------------------------------------------
 Version 5.9.5  [V5-DEVEL], 2012-01-27
