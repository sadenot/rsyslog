---------------------------------------------------------------------------
<<<<<<< HEAD
Version 7.5.6 [devel] 2013-10-29
- improved performance of RainerScript variable access
  by refactoring the whole body of variable handling code. This also
  solves some of the anomalies experienced in some versions of rsyslog.
  All variable types are now handled in unified code, including
  access via templates.
- RainerScript: make use of 64 bit for numbers where available
  Thanks to Pavel Levshin for enhancement.
- slight performance optimization if GCC is used
  We give branch prediction hints for the frequent RETiRet macro which is
  used for error handling. Some slight performance gain is to be expected
  from that.
- removed global variable support
  The original idea was not well thought out and global variables, as
  implemented, worked far different from what anybody would expect. As
  such, we consider the current approach as an experiment that did not
  work out and opt to removing it, clearing the way for a better future
  solution. Note: global vars were introduced in 7.5.3 on Sept, 11th 2013.
- new module mmsequence, primarily used for action load balancing
  Thanks to Pavel Levshin for contributing this module.
- bugfix: unset statement always worked on message var, even if local
  var was given
- imudp: support for binding to ruleset added
- bugfix: segfault if variable was assigned to non-container subtree
  Thanks to Pavel Levshin for the fix
- bugfix: imuxsock did not suport addtl sockets if syssock was disabled
  Thanks to Pavel Levshin for the fix
- bugfix: running imupd on multiple threads lead to segfault if recvmmsg
  is available
- bugfix: imudp when using recvmmsg could report wrong sender IP
- bugfix: segfault if re_extract() function was used and no match found
- bugfix: omelasticsearch did not compile on platforms without atomic
  instructions
- bugfix: potential misadressing on startup if property-filter was used
  This could happen if the property name was longer than 127 chars, a case
  that would not happen in practice.
- bugfix: invalid property filter was not properly disabled in ruleset
  Note: the cosmetic memory leak introduced with that patch in 7.4.5 is
  now also fixed.
---------------------------------------------------------------------------
Version 7.5.5 [devel] 2013-10-16
- imfile: permit to monitor an unlimited number of files
- imptcp: add "defaultTZ" input parameter
- imudp: support for multiple receiver threads added
- imudp: add "dfltTZ" input config parameter
- bugfix: memory leak in mmnormalize
- bugfix: mmutf8fix did not properly handle invalid UTF-8 at END of message
  if the very last character sequence was too long, this was not detected
  Thanks to Risto Vaarandi for reporting this problem.
- mmanon: removed the check for specific "terminator characters" after 
  last octet. As it turned out, this didn't work in practice as there
  was an enormous set of potential terminator chars -- so removing
  them was the best thing to do. Note that this may change behaviour of
  existing installations. Yet, we still consider this an important
  bugfix, that should be applied to the stable branch.
  closes: http://bugzilla.adiscon.com/show_bug.cgi?id=477
  Thanks to Muri Cicanor for initiating the discussion
- now requires libestr 0.1.7 as early versions had a nasty bug in
  string comparisons
- bugfix: mmanon did not detect all IP addresses in rewrite mode
  The problem occured if two IPs were close to each other and the first one
  was shrunk.
  closes: http://bugzilla.adiscon.com/show_bug.cgi?id=485
  Thanks to micah-at-riseup.net for reporting this bug
- bugfix: mmanon sometimes used invalid replacement char in simple mode
  depending on configuration sequence, the replacement character was set
  to 's' instead of the correct value. Most importantly, it was set to
  's' if simple mode was selected and no replacement char set.
  closes: http://bugzilla.adiscon.com/show_bug.cgi?id=484
  Thanks to micah-at-riseup.net for reporting this bug
- bugfix: memory leak in mmnormalize
- bugfix: array-based ==/!= comparisions lead to invalid results
  This was a regression introduced in 7.3.5 bei the PRI optimizer
---------------------------------------------------------------------------
Version 7.5.4 [devel] 2013-10-07
- mmpstrucdata: new module to parse RFC5424 structured data into json
  message properties
- change main/ruleset queue defaults to be more enterprise-like
  new defaults are queue.size 100,000 max workers 2, worker
  activation after 40,000 msgs are queued, batch size 256. These settings
  are much more useful for enterprises and will not hurt low-end systems
  that much. This is part of our re-focus on enterprise needs.
- omfwd: new action parameter "maxErrorMessages" added
- omfile: new module parameters to set action defaults added
  * dirCreateMode
  * fileCreateMode
- mmutf8fix: new module to fix invalid UTF-8 sequences
- imuxsock: handle unlimited number of additional listen sockets
- doc: improve usability by linking to relevant web ressources
  The idea is to enable users to quickly find additional information,
  samples, HOWTOs and the like on the main site.
  At the same time, (very) slightly remove memory footprint when
  few listeners are monitored.
- bugfix: omfwd parameter streamdrivermmode was not properly handled
  it was always overwritten by whatever value was set via the 
  legacy directive $ActionSendStreamDriverMode
- imtcp: add streamdriver.name module parameter
  permits overriding the system default stream driver (gtls, ptcp)
- bugfix: build system: libgcrypt.h needed even if libgrcypt was disabled
  Thanks to Jonny Törnbom for reporting this problem
- imported bugfixes from 7.4.4
---------------------------------------------------------------------------
Version 7.5.3 [devel] 2013-09-11
- imfile: support for escaping LF characters added
  embedded LF in syslog messages cause a lot of trouble. imfile now has
  the capability to escape them to "#012" (just like the regular control
  character escape option). This requires new-style input statements to be
  used. If legacy configuration statements are used, LF escaping is always
  turned off to preserve compatibility.
  NOTE: if input() statements were already used, there is a CHANGE OF
        BEHAVIOUR: starting with this version, escaping is enabled by
	default. So if you do not want it, you need to add
	escapeLF="off"
	to the input statement. Given the trouble LFs cause and the fact
	that the majority of installations still use legacy config, we
	considered this behaviour change acceptable and useful.
  see also: http://blog.gerhards.net/2013/09/imfile-multi-line-messages.html
- add support for global and local variables
- bugfix: queue file size was not correctly processed
  this could lead to using one queue file per message for sizes >2GiB
  Thanks to Tomas Heinrich for the patch.
- add main_queue() configuration object to configure main message queue
- bugfix: stream compression in imptcp caused timestamp to be corrupted
- imudp: add ability to specify SO_RCVBUF size (rcvbufSize parameter)
- imudp: use inputname for statistics, if configured
- impstats: add process resource usage counters [via getrusage()]
- impstats: add paramter "resetCounters" to report delta values
  possible for most, but not all, counters. See doc for details.
- librelp 1.2.0 is now required
- make use of new librelp generic error reporting facility
  This leads to more error messages being passed to the user and
  thus simplified troubleshooting.
- bugfix: very small memory leak in imrelp
  more or less cosmetic, a single memory block was not freed, but this
  only happens immediately before termination (when the OS automatically
  frees all memory). Still an annoyance e.g. in valgrind.
- fix compile problem in debug build
- imported fixes from 7.4.4
---------------------------------------------------------------------------
Version 7.5.2 [devel] 2013-07-04
- librelp 1.1.4 is now required
  We use API extensions for better error reporting and higher performance.
- omrelp: use transactional mode to make imrelp emit bulk sends
- omrelp: add "windowSize" parameter to set custom RELP window size
- bugfix: double-free in omelasticsearch
  closes: http://bugzilla.adiscon.com/show_bug.cgi?id=461
  a security advisory for this bug is available at:
     http://www.lsexperts.de/advisories/lse-2013-07-03.txt
  CVE: CVE-2013-4758 
  PLEASE NOTE: This issue only existed if omelasticsearch was used
  in a non-default configuration, where the "errorfile" parameter
  was specified. Without that parameter set, the bug could not
  be triggered.
  Thanks to Markus Vervier and Marius Ionescu for providing a detailled
  bug report. Special thanks to Markus for coordinating his security
  advisory with us.
- doc: fixed various typos
  closes: http://bugzilla.adiscon.com/show_bug.cgi?id=391
  Thanks to Georgi Georgiev for the patch.
---------------------------------------------------------------------------
Version 7.5.1 [devel] 2013-06-26
- librelp 1.1.3 is required - older versions can lead to a segfault
- add mmfields, which among others supports easy parsing of CEF messages
- omrelp:
  * new parameter "compression.prioritystring" to control encryption
    parameters used by GnuTLS
- imrelp:
  * new parameter "compression.dhbits" to control the number of
    bits being used for Diffie-Hellman key generation
  * new parameter "compression.prioritystring" to control encryption
    parameters used by GnuTLS
  * support for impstats added
  * support for setting permitted peers (client authentication) added
  * bugfix: potential segfault at startup on invalid config parameters
- imjournal: imported patches from 7.4.1
- omprog: add support for command line parameters
- added experimental TCP stream compression (imptcp only, currently)
- added BSD-specific syslog facilities
  * "console"
  * "bsd_security" - this is called "security" under BSD, but that name
    was unfortunately already taken by some standard facility. So I 
    did the (hopefully) second-best thing and renamed it a little.
- imported fixes from 7.4.2 (especially build problems on FreeBSD)
- bugfix: imptcp did not properly initialize compression status variable
  could lead to segfault if stream:always compression mode was selected
---------------------------------------------------------------------------
Version 7.5.0 [devel] 2013-06-11
- imrelp: implement "ruleset" module parameter
- imrelp/omrelp: add TLS & compression (zip) support
- omrelp: add "rebindInterval" parameter
- add -S command line option to specify IP address to use for RELP client
  connections
  Thanks to Axel Rau for the patch.
---------------------------------------------------------------------------
Version 7.4.6  [v7.4-stable] 2013-11-??
=======
Version 7.4.6  [v7.4-stable] 2013-10-31
>>>>>>> 73e70887
- bugfix: potential abort during HUP
  This could happen when one of imklog, imzmq3, imkmsg, impstats,
  imjournal, or imuxsock were under heavy load during a HUP.
  closes: http://bugzilla.adiscon.com/show_bug.cgi?id=489
  Thanks to Guy Rozendorn for reporting the problem and Peval Levhshin for
  his analysis.
- bugfix: imtcp flowControl parameter incorrectly defaulted to "off"
  This could cause message loss on systems under heavy load and was
  a change-of-behaviour to previous version. This is a regression
  most probably introduced in 5.9.0 (but did not try hard to find the
  exact point of its introduction).
- now requires libestr 0.1.9 as earlier versions lead to problems with
  number handling in RainerScript
- bugfix: memory leak in strlen() RainerScript function
  Thanks to Gregoire Seux for reportig this bug.
  closes: http://bugzilla.adiscon.com/show_bug.cgi?id=486
- bugfix: buffer overrun if re_extract function was called for submatch 50
  Thanks to Pavel Levshin for reporting the problem and its location.
- bugfix: memleak in re_extract() function
  Thanks to Pavel Levshin for reporting this problem.
- bugfix: potential abort in RainerScript optimizer
  closes: http://bugzilla.adiscon.com/show_bug.cgi?id=488
  Thanks to Thomas Doll for reporting the problem and Pavel Levshin for
  fixing it.
- bugfix: memory leak in omhiredis
  Thanks to Pavel Levshin for the fix
- bugfix: segfault if variable was assigned to non-container subtree
  Thanks to Pavel Levshin for the fix
---------------------------------------------------------------------------
Version 7.4.5  [v7.4-stable] 2013-10-22
- mmanon: removed the check for specific "terminator characters" after 
  last octet. As it turned out, this didn't work in practice as there
  was an enormous set of potential terminator chars -- so removing
  them was the best thing to do. Note that this may change behaviour of
  existing installations. Yet, we still consider this an important
  bugfix, that should be applied to the stable branch.
  closes: http://bugzilla.adiscon.com/show_bug.cgi?id=477
  Thanks to Muri Cicanor for initiating the discussion
- now requires libestr 0.1.8 as early versions had a nasty bug in
  string comparisons
- omelasticsearch: add failed.httprequests stats counter
- bugfix: invalid property filter was not properly disabled in ruleset
  Note that this bugfix introduces a very slight memory leak, which is
  cosmetic, as it just holds data until termination that is no longer
  needed. It is just the part of the config that was invalid. We will
  "fix" this "issue" in the devel version first, as the fix is a bit
  too intrusive to do without hard need in the stable version.
- bugfix: segfault if re_extract() function was used and no match found
- bugfix: potential misadressing on startup if property-filter was used
  This could happen if the property name was longer than 127 chars, a case
  that would not happen in practice.
- bugfix: omelasticsearch: correct failed.http stats counter
- bugfix: omelasticsearch: did not correctly initialize stats counters
- bugfix: omelasticsearch: failed.es counter was only maintained in bulk mode
  This usually did not lead to any problems, because they are in static
  memory, which is initialized to zero by the OS when the plugin is
  loaded. But it may cause problems especially on systems that do not
  support atomic instructions - in this case the associated mutexes also
  did not get properly initialized.
- bugfix: mmanon did not detect all IP addresses in rewrite mode
  The problem occured if two IPs were close to each other and the first one
  was shrunk.
  closes: http://bugzilla.adiscon.com/show_bug.cgi?id=485
  Thanks to micah-at-riseup.net for reporting this bug
- bugfix: mmanon sometimes used invalid replacement char in simple mode
  depending on configuration sequence, the replacement character was set
  to 's' instead of the correct value. Most importantly, it was set to
  's' if simple mode was selected and no replacement char set.
  closes: http://bugzilla.adiscon.com/show_bug.cgi?id=484
  Thanks to micah-at-riseup.net for reporting this bug
- bugfix: memory leak in mmnormalize
- bugfix: array-based ==/!= comparisions lead to invalid results
  This was a regression introduced in 7.3.5 bei the PRI optimizer
- bugfix: omprog blocked signals to executed programs
  The made it impossible to send signals to programs executed via
  omprog.
  Thanks to Risto Vaarandi for the analysis and a patch.
- bugfix: doc: imuxsock legacy param $SystemLogSocketParseTrusted was
  misspelled
  Thanks to David Lang for alerting us
- bugfix: imfile "facility" input parameter improperly handled
  caused facility not to be set, and severity to be overwritten with
  the facility value.
  Thanks to forum user dmunny for reporting this bug.
- bugfix: small memory leak in imfile when $ResetConfigVariables was used
  Thanks to Grégory Nuyttens for reporting this bug and providig a fix
- bugfix: segfault on startup if TLS was used but no CA cert set
- bugfix: segfault on startup if TCP TLS was used but no cert or key set
- bugfix: some more build problems with newer json-c versions
  Thanks to Michael Biebl for mentioning the problem.
- bugfix: build system: libgcrypt.h needed even if libgrcypt was disabled
  Thanks to Jonny Törnbom for reporting this problem
---------------------------------------------------------------------------
Version 7.4.4  [v7.4-stable] 2013-09-03
- better error messages in GuardTime signature provider
  Thanks to Ahto Truu for providing the patch.
- make rsyslog use the new json-c pkgconfig file if available
  Thanks to the Gentoo team for the patches.
- bugfix: imfile parameter "persistStateInterval" was unusable
  due to a case typo in imfile; work-around was to use legacy config
  Thanks to Brandon Murphy for reporting this bug.
- bugfix: TLV16 flag encoding error in signature files from GT provider
  This fixes a problem where the TLV16 flag was improperly encoded.
  Unfortunately, existing files already have the bug and may not properly
  be processed. The fix uses constants from the GuardTime API lib to
  prevent such problems in the future.
  Thanks to Ahto Truu for providing the patch.
- bugfix: slightly malformed SMTP handling in ommail
- bugfix: segfault in omprog if no template was provided (now dflt is used)
- bugfix: segfault in ompipe if no template was provided (now dflt is used)
- bugfix: segfault in omsnmp if no template was provided (now dflt is used)
- bugfix: some omsnmp optional config params were flagged as mandatory
- bugfix: segfault in omelasticsearch when resuming queued messages
  after restarting Elasticsearch
  closes: http://bugzilla.adiscon.com/show_bug.cgi?id=464
- bugfix: imtcp addtlframedelimiter could not be set to zero
  Thanks to Chris Norton for alerting us.
- doc bugfix: remove no-longer existing omtemplate from developer doc
  was specifically mentioned as a sample for creating new plugins
  Thanks to Yannick Brosseau for alerting us of this problem.
  closes: http://bugzilla.adiscon.com/show_bug.cgi?id=473
---------------------------------------------------------------------------
Version 7.4.3  [v7.4-stable] 2013-07-18
- bugfix: queue file size was not correctly processed
  this could lead to using one queue file per message for sizes >2GiB
  Thanks to Tomas Heinrich for the patch.
- bugfix: $QHOUR/$HHOUR were always "00" or "01"
  regression some time between v5 and here
  Thanks to forum user rjmcinty for reporting this bug
- bugfix: testbench tool chkseq did improperly report invalid file
  This happened when permitted duplicate values existed in the very
  last lines, right before end-of-file.
  Thanks to Radu Gheorghe for reporting this bug.
---------------------------------------------------------------------------
Version 7.4.3  [v7.4-stable] 2013-07-18
- bugfix: memory leak if disk queues were used and json data present
- bugfix: CEE/json data was lost during disk queue operation
- bugfix: potential segfault during startup on invalid config
  could happen if invalid actions were present, which could lead
  to improper handling in optimizer.
- bugfix: 100% CPU utilization when DA queue became full
- bugfix: omlibdbi did not properly close connection on some errors
  This happened to errors occuring in Begin/End Transaction entry
  points.
- cosmetic bugfix: file name buffer was not freed on disk queue destruction
  This was an extremely small one-time per run memleak, so nothing of
  concern. However, it bugs under valgrind and similar memory debuggers.
- fix build on FreeBSD
  Thanks to Christiano Rolim for the patch
---------------------------------------------------------------------------
Version 7.4.2  [v7.4-stable] 2013-07-04
- bugfix: in RFC5425 TLS, multiple wildcards in auth could cause segfault
- bugfix: RainerScript object required parameters were not properly
  checked - this clould result to segfaults on startup if parameters
  were missing.
- bugfix: double-free in omelasticsearch
  closes: http://bugzilla.adiscon.com/show_bug.cgi?id=461
  a security advisory for this bug is available at:
     http://www.lsexperts.de/advisories/lse-2013-07-03.txt
  CVE: CVE-2013-4758 
  PLEASE NOTE: This issue only existed if omelasticsearch was used
  in a non-default configuration, where the "errorfile" parameter
  was specified. Without that parameter set, the bug could not
  be triggered.
  Thanks to Markus Vervier and Marius Ionescu for providing a detailled
  bug report. Special thanks to Markus for coordinating his security
  advisory with us.
- bugfix: omrelp potential segfault at startup on invalid config parameters
- bugfix: small memory leak when $uptime property was used
- bugfix: potential segfault on rsyslog termination in imudp
  closes: http://bugzilla.adiscon.com/show_bug.cgi?id=456
- bugfix: lmsig_gt abort on invalid configuration parameters
  closes: http://bugzilla.adiscon.com/show_bug.cgi?id=448
  Thanks to Risto Laanoja for the patch.
- imtcp: fix typo in "listner" parameter, which is "listener"
  Currently, both names are accepted.
- solved build problems on FreeBSD
  closes: http://bugzilla.adiscon.com/show_bug.cgi?id=457
  closes: http://bugzilla.adiscon.com/show_bug.cgi?id=458
  Thanks to Christiano for reproting and suggesting patches
- solved build problems on CENTOS5
---------------------------------------------------------------------------
Version 7.4.1  [v7.4-stable] 2013-06-17
- imjournal: add ratelimiting capability
  The original imjournal code did not support ratelimiting at all. We
  now have our own ratelimiter. This can mitigate against journal
  database corruption, when the journal re-sends old data. This is a
  current bug in systemd journal, but we won't outrule this to happen
  in the future again. So it is better to have a safeguard in place.
  By default, we permit 20,000 messages witin 10 minutes. This may
  be a bit restrictive, but given the risk potential it seems reasonable.
  Users requiring larger traffic flows can always adjust the value.
- bugfix: potential loop in rate limiting
  if the message that tells about rate-limiting gets rate-limited itself,
  it will potentially create and endless loop
- bugfix: potential segfault in imjournal if journal DB is corrupted
- bugfix: prevent a segfault in imjournal if state file is not defined
- bugfix imzmq3: potential segfault on startup
  if no problem happend at startup, everything went fine
  Thanks to Hongfei Cheng and Brian Knox for the patch
---------------------------------------------------------------------------
Version 7.4.0  [v7.4-stable] 2013-06-06
This starts a new stable branch based on 7.3.15 plus the following changes:
- add --enable-cached-man-pages ./configure option
  permits to build rsyslog on a system where rst2man is not installed. In
  that case, cached versions of the man pages are used (they were built
  during "make dist", so they should be current for the version in
  question.
- doc bugfix: ReadMode wrong in imfile doc, two values were swapped
  Thanks to jokajak@gmail.com for mentioning this
  closes: http://bugzilla.adiscon.com/show_bug.cgi?id=450
- imjournal: no longer do periodic wakeup
- bugfix: potential hang *in debug mode* on rsyslogd termination
  This ONLY affected rsyslogd if it were running with debug output
  enabled.
- bugfix: $template statement with multiple spaces lead to invalid tpl name
  If multiple spaces were used in front of the template name, all but one
  of them became actually part of the template name. So
  $template   a,"..." would be name "  a", and as such "a" was not
  available, e.g. in 
  *.* /var/log/file;a
  This is a legacy config problem. As it was unreported for many years,
  no backport of the fix to old versions will happen.
  This is a long-standing bug that was only recently reported by forum
  user mc-sim.
  Reference: http://kb.monitorware.com/post23448.html
- 0mq fixes; credits to Hongfei Cheng and Brian Knox
---------------------------------------------------------------------------
Version 7.3.15  [beta] 2013-05-15
- bugfix: problem in build system (especially when cross-compiling)
  Thanks to Tomas Heinrich and winfried_mb2@xmsnet.nl for the patch.
  closes: http://bugzilla.adiscon.com/show_bug.cgi?id=445
- bugfix: imjournal had problem with systemd journal API change
- imjournal: now obtain and include PID
- bugfix: .logsig files had tlv16 indicator bit at wrong offset
- bugfix: omrelp legacy config parameters set a timeout of zero
  which lead the legacy config to be unusable.
- bugfix: segfault on startup if a disk queue was configure without file
  name
  Now this triggers an error message and the queue is changed to
  linkedList type.
- bugfix: invalid addressing in string class (recent regression)
---------------------------------------------------------------------------
Version 7.3.14  [beta] 2013-05-06
- bugfix: some man pages were not properly installed
  either rscryutil or rsgtutil man was installed, but not both
  Thanks to Marius Tomaschewski for the patch.
- bugfix: potential segfault on startup when builtin module was specified
  in module() statement.
  Thanks to Marius Tomaschewski for reporting the bug.
- bugfix: segfault due to invalid dynafile cache handling
  Accidently, the old-style cache size parameter was used when the
  dynafile cache was created in a RainerScript action. If the old-style
  size was lower than the one actually set, this lead to misadressing
  when the size was overrun, and that could lead to all kinds of
  "interesting things", often in segfaults.
  closes: http://bugzilla.adiscon.com/show_bug.cgi?id=440
---------------------------------------------------------------------------
Version 7.3.13  [beta] 2013-04-29
- added omrabbitmq module (contributed, untested)
  Note: this is unsupported and as such was moved immediately into the
  beta version.
  Thanks to Vaclav Tomec for providing this module.
- bugfix: build problem when --enable-encryption was not selected
  Thanks to Michael Biebl for fixing this.
- doc bugfix: omfile parameter "VeryRobustZip" was documentas as
  "VeryReliableZip"
  closes: http://bugzilla.adiscon.com/show_bug.cgi?id=437
  Thanks to Thomas Doll for reporting this.
---------------------------------------------------------------------------
Version 7.3.12  [devel] 2013-04-25
- added doc for omelasticsearch
  Thanks to Radu Gheorghe for the doc contribution.
- omelasticsearch: _id field support for bulk operations
  closes: http://bugzilla.adiscon.com/show_bug.cgi?id=392
  Thanks to Jérôme Renard for the idea and patches.
- max number of templates for plugin use has been increased to five
- platform compatibility enhancement: solve compile issue with libgcrypt
  do not use GCRY_CIPHER_MODE_AESWRAP where not available
- fix compile on Solaris
  Thanks to Martin Carpenter for the patch.
- bugfix: off-by-one error in handling local FQDN name (regression)
  A remporary buffer was allocated one byte too small. Did only
  affect startup, not actual operations. Came up during routine tests,
  and can have no effect once the engine runs. Bug was introduced in
  7.3.11.
- bugfix: build problems on Solaris
  closes: http://bugzilla.adiscon.com/show_bug.cgi?id=436
- bugfix: block size limit was not properly honored
- bugfix: potential segfault in guardtime signature provider
  it could segfault if an error was reported by the GuardTime API, because
  an invalid free could happen then
---------------------------------------------------------------------------
Version 7.3.11  [devel] 2013-04-23
- added support for encrypting log files
- omhiredis: added support for redis pipeline support
  Thanks to Brian Knox for the patch.
- bugfix:  $PreserveFQDN is not properly working
  Thanks to Louis Bouchard for the patch
  closes: http://bugzilla.adiscon.com/show_bug.cgi?id=426
- bugfix: imuxsock aborted due to problem in ratelimiting code
  Thanks to Tomas Heinrich for the patch.
- bugfix: imuxsock aborted under some conditions
  regression from ratelimiting enhancements - this was a different one
  to the one Tomas Heinrich patched.
- bugfix: timestamp problems in imkmsg
---------------------------------------------------------------------------
Version 7.3.10  [devel] 2013-04-10
- added RainerScript re_extract() function
- omrelp: added support for RainerScript-based configuration
- omrelp: added ability to specify session timeout
- templates now permit substring extraction relative to end-of-string
- bugfix: failover/action suspend did not work correctly
  This was experienced if the retry action took more than one second
  to complete. For suspending, a cached timestamp was used, and if the
  retry took longer, that timestamp was already in the past. As a 
  result, the action never was kept in suspended state, and as such
  no failover happened. The suspend functionalit now does no longer use
  the cached timestamp (should not have any performance implication, as
  action suspend occurs very infrequently).
- bugfix: gnutls RFC5425 driver had some undersized buffers
  Thanks to Tomas Heinrich for the patch.
- bugfix: nested if/prifilt conditions did not work properly
  closes: http://bugzilla.adiscon.com/show_bug.cgi?id=415
- bugfix: imuxsock aborted under some conditions
  regression from ratelimiting enhancements
- bugfix: build problems on Solaris
  Thanks to Martin Carpenter for the patches.
---------------------------------------------------------------------------
Version 7.3.9  [devel] 2013-03-27
- support for signing logs added
- imudp: now supports user-selectable inputname
- omlibdbi: now supports transaction interface
  if recent enough lbdbi is present
- imuxsock: add ability to NOT create/delete sockets during startup and
  shutdown
  closes: http://bugzilla.adiscon.com/show_bug.cgi?id=259
- imfile: errors persisting state file are now reported
  closes: http://bugzilla.adiscon.com/show_bug.cgi?id=292
- imfile: now detects file change when rsyslog was inactive
  Previosly, this case could not be detected, so if a file was overwritten
  or rotated away while rsyslog was stopped, some data was missing. This
  is now detected and the new file being forwarded right from the
  beginning.
  closes: http://bugzilla.adiscon.com/show_bug.cgi?id=228
- updated systemd files to match current systemd source
- bugfix: imudp scheduling parameters did affect main thread, not imudp
  closes: http://bugzilla.adiscon.com/show_bug.cgi?id=409
- bugfix: build problem on platforms without GLOB_NOMAGIC
- bugfix: build problems on non-Linux platforms
- bugfix: stdout/stderr were not closed on forking
  but were closed when running in the forground - this was just reversed
  of what it should be. This is a regression of a recent change.
---------------------------------------------------------------------------
Version 7.3.8  [devel] 2013-03-18
- imrelp: now supports listening to IPv4/v6 only instead of always both
  build now requires librelp 1.0.2
  closes: http://bugzilla.adiscon.com/show_bug.cgi?id=378
- bugfix: mmanon did not build on some platforms (e.g. Ubuntu)
- bugfix: segfault in expression optimizer
  closes: http://bugzilla.adiscon.com/show_bug.cgi?id=423
- bugfix: imuxsock was missing SysSock.ParseTrusted module parameter
  To use that functionality, legacy rsyslog.conf syntax had to be used.
  Also, the doc was missing information on the "ParseTrusted" set of
  config directives.
- bugfix: include files got included in the wrong order
  closes: http://bugzilla.adiscon.com/show_bug.cgi?id=411
  This happens if an $IncludeConfig directive was done on multiple
  files (e.g. the distro default of $IncludeConfig /etc/rsyslog.d/*.conf).
  In that case, the order of include file processing is reversed, which
  could lead to all sorts of problems.
  Thanks to Nathan Stratton Treadway for his great analysis of the problem,
  which made bug fixing really easy.
---------------------------------------------------------------------------
Version 7.3.7  [devel] 2013-03-12
- add support for anonymizing IPv4 addresses
- add support for writing to the Linux Journal (omjournal)
- imuxsock: add capability to ignore messages from ourselfes
  This helps prevent message routing loops, and is vital to have
  if omjournal is used together with traditional syslog.
- field() function now supports a string as field delimiter
- added ability to configure debug system via rsyslog.conf
- bugfix: imuxsock segfault when system log socket was used
- bugfix: mmjsonparse segfault if new-style config was used
- bugfix: script == comparison did not work properly on JSON objects
- bugfix: field() function did never return "***FIELD NOT FOUND***"
  instead it returned "***ERROR in field() FUNCTION***" in that case
---------------------------------------------------------------------------
Version 7.3.6  [devel] 2013-01-28
- greatly improved speed of large-array  [N]EQ RainerScript comparisons
  Thanks to David Lang for a related discussion that inspired the idea
  to do this with a much simpler (yet sufficient) approach than orignally
  planned for.
- greatly improved speed of DNS cache for large cache sizes
- general performance improvements
- omfile: added stats counters for dynafile caches
- omfile: improved async writing, finally enabled full async write
  also fixed a couple of smaller issues along that way
- impstats: added ability to write stats records to local file
  and avoid going through the syslog log stream. syslog logging can now
  also be turned off (see doc for details).
- bugfix: imklog issued wrong facility in error messages
  ...what could lead to problems in other parts of the code
- fix compile problem in imklog
- added capability to output thread-id-to-function debug info
  This is a useful debug aid, but nothing of concern for regular users.
---------------------------------------------------------------------------
Version 7.3.5  [devel] 2012-12-19
- ommysql: addded batching/transaction support
- enhanced script optimizer to optimize common PRI-based comparisons
  These constructs are especially used in SUSE default config files,
  but also by many users (as they are more readable than the equivalent
  PRI-based filter).
- omudpspoof: add support for new config system
- omudpspoof: add support for packets larger than 1472 bytes
  On Ethernet, they need to be transmitted in multiple fragments. While
  it is known that fragmentation can cause issues, it is the best choice
  to be made in that case. Also improved debug output.
- bugfix: omudpspoof failed depending on the execution environment
  The v7 engine closes fds, and closed some of libnet's fds as well, what
  lead to problems (unfortunately, at least some libnet versions do not
  report a proper error state but still "success"...). The order of libnet
  calls has been adjusted to by in sync with what the core engine does.
- bugfix: segfault on imuxsock startup if system log socket is used
  and no ratelimiting supported. Happens only during initial config
  read phase, once this is over, everything works stable.
- bugfix: mmnormalize build problems
- bugfix: mmnormalize could abort rsyslog if config parameter was in error
- bugfix: no error message for invalid string template parameters
  rather a malformed template was generated, and error information emitted
  at runtime. However, this could be quite confusing. Note that with this
  "bugfix" user experience changes: formerly, rsyslog and the affected
  actions properly started up, but the actions did not produce proper
  data. Now, there are startup error messages and the actions are NOT
  executed (due to missing template due to template error).
- bugfix[minor]: invalid error code when mmnormalize could not access
  rulebase
- bugfix(kind of): script optimizer did not work for complex boolean
  expressions
- doc bugfix: corrections and improvements in mmnormalize html doc page
- bugfix: some message properties could be garbled due to race condition
  This happened only on very high volume systems, if the same message was
  being processed by two different actions. This was a regression caused
  by the new config processor, which did no longer properly enable msg
  locking in multithreaded cases. The bugfix is actually a refactoring of
  the msg locking code - we no longer do unlocked operations, as the use
  case for it has mostly gone away. It is potentially possible only at
  very low-end systems, and there the small additional overhead of doing
  the locking does not really hurt. Instead, the removal of that 
  capability can actually slightly improve performance in common cases,
  as the code path is smaller and requires slightly less memory writes.
  That probably outperforms the extra locking overhead (which in the 
  low-end case always happens in user space, without need for kernel
  support as we can always directly aquire the lock - there is no
  contention at all).
- build system cleanup (thanks to Michael Biebl for this!)
- bugfix: omelasticsearch did not properly compile on some platforms
  due to missing libmath. Thanks to Michael Biebl for the fix
---------------------------------------------------------------------------
Version 7.3.4  [devel] 2012-11-23
- further (and rather drastically) improved disk queue performance
  we now save one third of the IO calls
- imklog: added ParseKernelTimestamp parameter (import from 5.10.2)
  Thanks to Marius Tomaschewski for the patch.
- imklog: added KeepKernelTimestamp parameter (import from 5.10.2)
  Thanks to Marius Tomaschewski for the patch.
- bugfix: improper handling of backslash in string-type template()s
- bugfix: leading quote (") in string-type template() lead to thight loop
  on startup
- bugfix: no error msg on invalid field option in legacy/string template
- bugfix: imklog mistakenly took kernel timestamp subseconds as nanoseconds
  ... actually, they are microseconds. So the fractional part of the 
  timestamp was not properly formatted. (import from 5.10.2)
  Thanks to Marius Tomaschewski for the bug report and the patch idea.
---------------------------------------------------------------------------
Version 7.3.3  [devel] 2012-11-07
- improved disk queue performance
- bugfix: dynafile zip files could be corrupted
  This could happen if a dynafile was destructed before the first write.
  In practice, this could happen if few lines were written to a file and
  it then became evicted from the dynafile cache. This would probably
  look very random, because it depended on the timing in regard to 
  message volume and dynafile cache size.
---------------------------------------------------------------------------
Version 7.3.2  [devel] 2012-10-30
- mmnormalize: support for v6+ config interface added
- mmjsonparse: support for v6+ config interface added
---------------------------------------------------------------------------
Version 7.3.2  [devel] 2012-10-30
- totally reworked ratelimiting and "last message repeated n times"
  all over rsyslog code. Each of the supported inputs now supports 
  linux-like ratelimiting (formerly only imuxsock did). Also, the
  "last message repeated n times" is now processed at the input side
  and no longer at the output side of rsyslog processing. This 
  provides the basis for new future additions as well as usually more
  performance and a much simpler output part (which can be even further
  refactored).
- imtcp: support for Linux-Type ratelimiting added
- imptcp: support for Linux-Type ratelimiting added
- imudp enhancements:
  * support for input batching added (performance improvement)
  * support for Linux-Type ratelimiting added
- permited action-like statements (stop, call, ...) in action lists
- bugfix: segfault on startup when modules using MSG_PASSING mode are used
- omelasticsearch: support for writing data errors to local file added
- omelasticsearch: fix check for bulk processing status response
---------------------------------------------------------------------------
Version 7.3.1  [devel] 2012-10-19
- optimized template processing performance, especially for $NOW family
  of properties
- change lumberjack cookie to "@cee:" from "@cee: "
  CEE originally specified the cookie with SP, whereas other lumberjack
  tools used it without space. In order to keep interop with lumberjack,
  we now use the cookie without space as well. I hope this can be changed
  in CEE as well when it is released at a later time.
  Thanks to Miloslav Trmač for pointing this out and a similiar v7 patch.
- bugfix: imuxsock and imklog truncated head of received message
  This happened only under some circumstances. Thanks to Marius
  Tomaschewski, Florian Piekert and Milan Bartos for their help in
  solving this issue.
- bugfix: imuxsock did not properly honor $LocalHostIPIF
---------------------------------------------------------------------------
Version 7.3.0  [devel] 2012-10-09
- omlibdbi improvements, added
  * support for config load phases & module() parameters
  * support for default templates
  * driverdirectory is now cleanly a global parameter, but can no longer
    be specified as an action paramter. Note that in previous versions
    this parameter was ignored in all but the first action definition
- improved omfile zip writer to increase compression
  This was achieved by somewhat reducing the robustness of the zip archive.
  This is controlled by the new action parameter "VeryReliableZip".
----------------------------------------------------------------------------
Version 7.2.8  [v7-stable] 2013-0?-??
- bugfix: potential segfault on startup when builtin module was specified
  in module() statement.
  Thanks to Marius Tomaschewski for reporting the bug.
- bugfix: segfault due to invalid dynafile cache handling
  Accidently, the old-style cache size parameter was used when the
  dynafile cache was created in a RainerScript action. If the old-style
  size was lower than the one actually set, this lead to misadressing
  when the size was overrun, and that could lead to all kinds of
  "interesting things", often in segfaults.
  closes: http://bugzilla.adiscon.com/show_bug.cgi?id=440
----------------------------------------------------------------------------
Version 7.2.7  [v7-stable] 2013-04-17
- rsyslogd startup information is now properly conveyed back to init
  when privileges are beging dropped
  Actually, we have moved termination of the parent in front of the
  priv drop. So it shall work now in all cases. See code comments in
  commit for more details.
- If forking, the parent now waits for a maximum of 60 seconds for
  termination by the child
- improved debugging support in forked (auto-backgrounding) mode
  The rsyslog debug log file is now continued to be written across the
  fork.
- updated systemd files to match current systemd source
- bugfix: failover/action suspend did not work correctly
  This was experienced if the retry action took more than one second
  to complete. For suspending, a cached timestamp was used, and if the
  retry took longer, that timestamp was already in the past. As a 
  result, the action never was kept in suspended state, and as such
  no failover happened. The suspend functionalit now does no longer use
  the cached timestamp (should not have any performance implication, as
  action suspend occurs very infrequently).
- bugfix: nested if/prifilt conditions did not work properly
  closes: http://bugzilla.adiscon.com/show_bug.cgi?id=415
- bugfix: script == comparison did not work properly on JSON objects
  [backport from 7.3 branch]
- bugfix: imudp scheduling parameters did affect main thread, not imudp
  closes: http://bugzilla.adiscon.com/show_bug.cgi?id=409
- bugfix: imuxsock rate-limiting could not be configured via legacy conf
  Rate-limiting for the system socket could not be configured via legacy
  configuration directives. However, the new-style RainerScript config
  options worked.
  Thanks to Milan Bartos for the patch.
  closes: http://bugzilla.adiscon.com/show_bug.cgi?id=390
- bugfix: using group resolution could lead to endless loop
  Thanks to Tomas Heinrich for the patch.
  closes: http://bugzilla.adiscon.com/show_bug.cgi?id=310
- bugfix: $mmnormalizeuseramsg paramter was specified with wrong type
  Thank to Renzhong Zhang for alerting us of the problem.
  closes: http://bugzilla.adiscon.com/show_bug.cgi?id=420
- bugfix: RainerScript getenv() function caused segfault when var was
  not found.
  Thanks to Philippe Muller for the patch.
- bugfix: several issues in imkmsg
  see bug tracker: http://bugzilla.adiscon.com/show_bug.cgi?id=421#c8
- bugfix: imuxsock was missing SysSock.ParseTrusted module parameter
  To use that functionality, legacy rsyslog.conf syntax had to be used.
  Also, the doc was missing information on the "ParseTrusted" set of
  config directives.
- bugfix: parameter action.execOnlyWhenPreviousIsSuspended was accidently 
  of integer-type. For obvious reasons, it needs to be boolean. Note
  that this change can break existing configurations if they circumvented
  the problem by using 0/1 values.
- doc bugfix: rsyslog.conf man page had invalid file format info
  closes: http://bugzilla.adiscon.com/show_bug.cgi?id=418
----------------------------------------------------------------------------
Version 7.2.6  [v7-stable] 2013-03-05
- slightly improved config parser error messages when invalid escapes happen
- bugfix: include files got included in the wrong order
  closes: http://bugzilla.adiscon.com/show_bug.cgi?id=411
  This happens if an $IncludeConfig directive was done on multiple
  files (e.g. the distro default of $IncludeConfig /etc/rsyslog.d/*.conf).
  In that case, the order of include file processing is reversed, which
  could lead to all sorts of problems.
  Thanks to Nathan Stratton Treadway for his great analysis of the problem,
  which made bug fixing really easy.
- bugfix: omelasticsearch failed when authentication data was provided
  ... at least in most cases it emitted an error message:
  "snprintf failed when trying to build auth string"
  Thanks to Joerg Heinemann for alerting us.
  closes: http://bugzilla.adiscon.com/show_bug.cgi?id=404
- bugfix: some property-based filter were incorrectly parsed
  This usually lead to a syntax error on startup and rsyslogd not actually
  starting up. The problem was the regex, which did not care for double
  quote characters to follow in the action part - unfortunately something
  that can frequently happen with v6+ format. An example:
  :programname, isequal, "as" {action(type="omfile" ...) }
  Here, the part 
  :programname, isequal, "as" {action(type="omfile"
  was treated as the property filter, and the rest as action part.
  Obviously, this did not work out. Unfortunately, such situations usually
  resulted in very hard to understand error messages.
----------------------------------------------------------------------------
Version 7.2.5  [v7-stable] 2013-01-08
- build system cleanup (thanks to Michael Biebl for this!)
- bugfix: omelasticsearch did not properly compile on some platforms
  due to missing libmath. Thanks to Michael Biebl for the fix
- bugfix: invalid DST handling under Solaris
  Thanks to Scott Severtson for the patch.
- bugfix: on termination, actions were incorrectly called
  The problem was that incomplete fiter evaluation was done *during the
  shutdown phase*. This affected only the LAST batches being processed. No
  problem existed during the regular run. Could usually only happen on
  very busy systems, which were still busy during shutdown.
- bugfix: very large memory consumption (and probably out of memory) when
  FromPos was specified in template, but ToPos not.
  Thanks to Radu Gheorghe for alerting us of this bug.
- bugfix: timeval2syslogTime cause problems on some platforms
  due to invalid assumption on structure data types.
  closes: http://bugzilla.adiscon.com/show_bug.cgi?id=394
  Thanks to David Hill for the patch [under ASL2.0 as per email conversation
  2013-01-03].
- bugfix: compile errors in im3195
  Thanks to Martin Körper for the patch
- bugfix: doGetFileCreateMode() had invalid validity check ;)
  Thanks to Chandler Latour for the patch.
- bugfix: mmjsonparse errornously returned action error when no CEE cookie
  was present.
----------------------------------------------------------------------------
Version 7.2.4  [v7-stable] 2012-12-07
- enhance: permit RFC3339 timestamp in local log socket messages
  Thanks to Sebastien Ponce for the patch.
- imklog: added ParseKernelTimestamp parameter (import from 5.10.2)
  Thanks to Marius Tomaschewski for the patch.
- fix missing functionality: ruleset(){} could not specify ruleset queue
  The "queue.xxx" parameter set was not supported, and legacy ruleset
  config statements did not work (by intention). The fix introduces the
  "queue.xxx" parameter set. It has some regression potential, but only
  for the new functionality. Note that using that interface it is possible
  to specify duplicate queue file names, which will cause trouble. This
  will be solved in v7.3, because there is a too-large regression
  potential for the v7.2 stable branch.
- imklog: added KeepKernelTimestamp parameter (import from 5.10.2)
  Thanks to Marius Tomaschewski for the patch.
- bugfix: imklog mistakenly took kernel timestamp subseconds as nanoseconds
  ... actually, they are microseconds. So the fractional part of the 
  timestamp was not properly formatted. (import from 5.10.2)
  Thanks to Marius Tomaschewski for the bug report and the patch idea.
- bugfix: supportoctetcountedframing parameter did not work in imptcp
- bugfix: modules not (yet) supporting new conf format were not properly
  registered. This lead to a "module not found" error message instead of
  the to-be-expected "module does not support new style" error message.
  That invalid error message could be quite misleading and actually stop
  people from addressing the real problem (aka "go nuts" ;))
- bugfix: template "type" parameter is mandatory (but was not)
- bugfix: some message properties could be garbled due to race condition
  This happened only on very high volume systems, if the same message was
  being processed by two different actions. This was a regression caused
  by the new config processor, which did no longer properly enable msg
  locking in multithreaded cases. The bugfix is actually a refactoring of
  the msg locking code - we no longer do unlocked operations, as the use
  case for it has mostly gone away. It is potentially possible only at
  very low-end systems, and there the small additional overhead of doing
  the locking does not really hurt. Instead, the removal of that 
  capability can actually slightly improve performance in common cases,
  as the code path is smaller and requires slightly less memory writes.
  That probably outperforms the extra locking overhead (which in the 
  low-end case always happens in user space, without need for kernel
  support as we can always directly aquire the lock - there is no
  contention at all).
----------------------------------------------------------------------------
Version 7.2.3  [v7-stable] 2012-10-21
- regression fix: rsyslogd terminated when wild-card $IncludeConfig did not
  find actual include files. For example, if this directive is present:
  $IncludeConfig /etc/rsyslog.d/*.conf
  and there are no *.conf files in /etc/rsyslog.d (but rsyslog.d exists),
  rsyslogd will emit an error message and terminate. Previous (and expected)
  behaviour is that an empty file set is no problem. HOWEVER, if the
  directory itself does not exist, this is flagged as an error and will
  load to termination (no startup).
  Unfortunately, this is often the case by default in many distros, so this
  actually prevents rsyslog startup.
----------------------------------------------------------------------------
Version 7.2.2  [v7-stable] 2012-10-16
- doc improvements
- enabled to build without libuuid, at loss of uuid functionality
  this enables smoother builds on older systems that do not support
  libuuid. Loss of functionality should usually not matter too much as
  uuid support has only recently been added and is very seldom used.
- bugfix: omfwd did not properly support "template" parameter
- bugfix: potential segfault when re_match() function was used
  Thanks to oxpa for the patch.
  closes: http://bugzilla.adiscon.com/show_bug.cgi?id=371
- bugfix: potential abort of imtcp on rsyslogd shutdown
- bugfix: imzmq3 segfault with PULL subscription
  Thanks to Martin Nilsson for the patch.
- bugfix: improper handling of backslash in string-type template()s
- bugfix: leading quote (") in string-type template() lead to thight loop
  on startup
- bugfix: no error msg on invalid field option in legacy/string template
- bugfix: potential segfault due to invalid param handling in comparisons
  This could happen in RainerScript comparisons (like contains); in some
  cases an unitialized variable was accessed, which could lead to an
  invalid free and in turn to a segfault.
  closes: http://bugzilla.adiscon.com/show_bug.cgi?id=372
  Thanks to Georgi Georgiev for reporting this bug and his great help
  in solving it.
- bugfix: no error msg on unreadable $IncludeConfig path
- bugfix: $IncludeConfig did not correctly process directories
  closes: http://bugzilla.adiscon.com/show_bug.cgi?id=376
  The testbench was also enhanced to check for these cases.
  Thanks to Georgi Georgiev for the bug report.
- bugfix: make rsyslog compile on kfreebsd again
  closes: http://bugzilla.adiscon.com/show_bug.cgi?id=380
  Thanks to Guillem Jover for the patch.
- bugfix: garbled message if field name was used with jsonf property option
  The length for the field name was invalidly computed, resulting in either
  truncated field names or including extra random data. If the random data
  contained NULs, the rest of the message became unreadable.
  closes: http://bugzilla.adiscon.com/show_bug.cgi?id=374
- bugfix: potential segfault at startup with property-based filter
  If the property name was followed by a space before the comma, rsyslogd
  aborted on startup. Note that no segfault could happen if the initial
  startup went well (this was a problem with the config parser).
  closes: http://bugzilla.adiscon.com/show_bug.cgi?id=381
- bugfix: imfile discarded some file parts
  File lines that were incomplete (LF missing) *at the time imfile polled
  the file* were partially discarded. That part of the line that was read 
  without the LF was discarded, and the rest of the line was submitted in
  the next polling cycle. This is now changed so that the partial content
  is saved until the complete line is read. Note that the patch affects
  only read mode 0.
  Thanks to Milan Bartos for providing the base idea for the solution.
----------------------------------------------------------------------------
Version 7.2.1  [v7-stable] 2012-10-29
- bugfix: ruleset()-object did only support a single statement
- added -D rsyslogd option to enable config parser debug mode
- improved syntax error messages by outputting the error token
- the rsyslog core now suspeneds actions after 10 failures in a row
  This was former the case after 1,000 failures and could cause rsyslog
  to be spammed/ressources misused. See the v6 compatibility doc for more
  details.
- ommongodb rate-limits error messages to prevent spamming the syslog
  closes (for v7.2): http://bugzilla.adiscon.com/show_bug.cgi?id=366
----------------------------------------------------------------------------
Version 7.2.0  [v7-stable] 2012-10-22
This starts a new stable branch based on 7.1.12 plus the following changes:
- bugfix: imuxsock did not properly honor $LocalHostIPIF
- omruleset/omdiscard do no longer issue "deprecated" warings, as 7.1
  grammar does not permit to use the replacements under all circumstances
----------------------------------------------------------------------------
Version 7.1.12  [beta] 2012-10-18
- minor updates to better support newer systemd developments
  Thanks to Michael Biebl for the patches.
- build system cleanup
  Thanks to Michael Biebl for the patch series.
- cleanup: removed remains of -c option (compatibility mode)
  both from code & doc and emitted warning message if still used
  closes: http://bugzilla.adiscon.com/show_bug.cgi?id=361
  Thanks to Michael Biebl for reporting & suggestions
- bugfix: imklog truncated head of received message
  This happened only under some circumstances. Thanks to Marius
  Tomaschewski and Florian Piekert for their help in solving this issue.
----------------------------------------------------------------------------
Version 7.1.11  [beta] 2012-10-16
- bugfix: imuxsock truncated head of received message
  This happened only under some circumstances. Thanks to Marius
  Tomaschewski, Florian Piekert and Milan Bartos for their help in
  solving this issue.
- bugfix: do not crash if set statement is used with date field
  Thanks to Miloslav Trmač for the patch.
- change lumberjack cookie to "@cee:" from "@cee: "
  CEE originally specified the cookie with SP, whereas other lumberjack
  tools used it without space. In order to keep interop with lumberjack,
  we now use the cookie without space as well. I hope this can be changed
  in CEE as well when it is released at a later time.
  Thanks to Miloslav Trmač for pointing this out and a similiar v7 patch.
- added deprecated note to omruleset (plus clue to use "call")
- added deprecated note to discard action (plus clue to use "stop")
---------------------------------------------------------------------------
Version 7.1.10  [beta] 2012-10-11
 - bugfix: m4 directory was not present in release tarball
 - bugfix: small memory leak with string-type templates
 - bugfix: small memory leak when template was specified in omfile
 - bugfix: some config processing warning messages were treated as errors
 - bugfix: small memory leak when processing action() statements
 - bugfix: unknown action() parameters were not reported
---------------------------------------------------------------------------
Version 7.1.9  [beta] 2012-10-09
- bugfix: comments inside objects (e.g. action()) were not properly handled
- bugfix: in (non)equal comparisons the position of arrays influenced result
  This behaviour is OK for "contains"-type of comparisons (which have quite
  different semantics), but not for == and <>, which shall be commutative.
  This has been fixed now, so there is no difference any longer if the
  constant string array is the left or right hand operand. We solved this
  via the optimizer, as it keeps the actual script execution code small.
---------------------------------------------------------------------------
Version 7.1.8  [beta] 2012-10-02
- bugfix: ruleset(){} directive errornously changed default ruleset
  much like the $ruleset legacy conf statement. This potentially lead
  to statements being assigned to the wrong ruleset.
- improved module doc
- added "parser" parameter to ruleset(), so that parser chain can be
  configured
- implemented "continue" RainerScript statement
---------------------------------------------------------------------------
Version 7.1.7  [devel] 2012-10-01
- implemented RainerScript "call" statement
- implemented RainerScript array-based string comparison operations
- implemented imtcp "permittedPeers" module-global parameter
- imudp: support for specifying multiple ports via array added
---------------------------------------------------------------------------
Version 7.1.6  [devel] 2012-09-28
- implemented RainerScript input() statement, including support for it
  in major input plugins
- implemented RainerScript ruleset() statement
---------------------------------------------------------------------------
Version 7.1.5  [devel] 2012-09-25
- implemented RainerScript prifield() function
- implemented RainerScript field() function
- added new module imkmsg to process structured kernel log
  Thanks to Milan Bartos for contributing this module
- implemented basic RainerScript optimizer, which will speed up script
  operations
- bugfix: invalid free if function re_match() was incorrectly used
  if the config file parser detected that param 2 was not constant, some
  data fields were not initialized. The destructor did not care about that.
  This bug happened only if rsyslog startup was unclean.
---------------------------------------------------------------------------
Version 7.1.4  [devel] 2012-09-19
- implemented ability for CEE-based properties to be stored in disk queues
- implemented string concatenation in expressions via &-operator
- implemented json subtree copy in variable assignment
- implemented full JSON support for variable manipulation
- introduced "subtree"-type templates
- bugfix: omfile action did not respect "template" parameter
  ... and used default template in all cases
- bugfix: MsgDup() did not copy CEE structure
  This function was called at various places, most importantly during
  "last messages repeated n times" processing and omruleset. If CEE(JSON)
  data was present, it was lost as part of the copy process.
- bugfix: debug output indicated improper queue type
---------------------------------------------------------------------------
Version 7.1.3  [devel] 2012-09-17
- introduced "set" and "unset" config statements
- bugfix: missing support for escape sequences in RainerScript
  only \' was supported. Now the usual set is supported. Note that v5
  used \x as escape where x was any character (e.g. "\n" meant "n" and NOT
  LF). This also means there is some incompatibility to v5 for well-know
  sequences. Better break it now than later.
- bugfix: invalid property name in property-filter could cause abort
  if action chaining (& operator) was used
  http://bugzilla.adiscon.com/show_bug.cgi?id=355
  Thanks to pilou@gmx.com for the bug report
---------------------------------------------------------------------------
Version 7.1.2  [devel] 2012-09-12
- bugfix: messages were duplicated, sometimes massively
  regression from new code in 7.1.1 and reason for early release
- bugfix: remove invalid socket option call from imuxsock
  Thanks to Cristian Ionescu-Idbohrn and Jonny Törnbom 
- bugfix: abort when invalid property name was configured
  in property-based filter
- bugfix: multiple rulesets did no longer work correctly (7.1.1 regression)
---------------------------------------------------------------------------
Version 7.1.1  [devel] 2012-09-11
- MAJOR NEW FEATURE: rulengine now fully supports nesting
  including if ... then ... else ... constructs. This is a big change
  and it obviously has a lot of bug potential.
- BSD-style (filter) blocks are no longer supported
  see http://www.rsyslog.com/g/BSD for details and solution
- imuxsock now stores trusted properties by default in the CEE root
  This was done in order to keep compatible with other implementations of
  the lumberjack schema
  Thanks to Miloslav Trmač for pointing to this.
- bugfix: string-generating templates caused abort if CEE field could not
  be found
---------------------------------------------------------------------------
Version 7.1.0  [devel] 2012-09-06
- added support for hierarchical properties (CEE/lumberjack)
- added pure JSON output plugin parameter passing mode
- ommongodb now supports templates
- bugfix: imtcp could abort on exit due to invalid free()
- imported bugfixes from 6.4.1
---------------------------------------------------------------------------
Version 6.6.1  [v6-stable] 2012-10-??
- bugfix: build problems on some platforms
- bugfix: misaddressing of $mmnormalizeuserawmsg parameter
  On many platforms, this has no effect at all. At some, it may cause
  a segfault. The problem occurs only during config phase, no segfault
  happens when rsyslog has fully started.
- fix API "glitch" in some plugins
  This did not affect users, but could have caused trouble in the future
  for developers.
- bugfix: no error msg on invalid field option in legacy/string template
- bugfix: no error msg on unreadable $IncludeConfig path
- bugfix: $IncludeConfig did not correctly process directories
  closes: http://bugzilla.adiscon.com/show_bug.cgi?id=376
  The testbench was also enhanced to check for these cases.
  Thanks to Georgi Georgiev for the bug report.
- bugfix: spurios error messages from imuxsock about (non-error) EAGAIN
  Thanks to Marius Tomaschewski for the patch.
- imklog: added $klogParseKernelTimestamp option
  When enabled, kernel message [timestamp] is converted for message time.
  Default is to use receive time as in 5.8.x and before, because the clock
  used to create the timestamp is not supposed to be as accurate as the
  monotonic clock (depends on hardware and kernel) resulting in differences
  between kernel and system messages which occurred at same time.
  Thanks to Marius Tomaschewski for the patch.
- imklog: added $klogKeepKernelTimestamp option
  When enabled, the kernel [timestamp] remains at begin of
  each message, even it is used for the message time too.
  Thanks to Marius Tomaschewski for the patch.
- bugfix: imklog mistakenly took kernel timestamp subseconds as nanoseconds
  ... actually, they are microseconds. So the fractional part of the 
  timestamp was not properly formatted.
  Thanks to Marius Tomaschewski for the bug report and the patch idea.
- bugfix: hostname set in rsyslog.conf was not picked up until HUP
  which could also mean "never" or "not for a very long time".
  Thanks to oxpa for providing analysis and a patch
- bugfix: some message properties could be garbled due to race condition
  This happened only on very high volume systems, if the same message was
  being processed by two different actions. This was a regression caused
  by the new config processor, which did no longer properly enable msg
  locking in multithreaded cases. The bugfix is actually a refactoring of
  the msg locking code - we no longer do unlocked operations, as the use
  case for it has mostly gone away. It is potentially possible only at
  very low-end systems, and there the small additional overhead of doing
  the locking does not really hurt. Instead, the removal of that 
  capability can actually slightly improve performance in common cases,
  as the code path is smaller and requires slightly less memory writes.
  That probably outperforms the extra locking overhead (which in the 
  low-end case always happens in user space, without need for kernel
  support as we can always directly aquire the lock - there is no
  contention at all).
- bugfix: invalid DST handling under Solaris
  Thanks to Scott Severtson for the patch.
---------------------------------------------------------------------------
Version 6.6.0  [v6-stable] 2012-10-22
This starts a new stable branch, based on the 6.5.x series, plus:
- bugfix: imuxsock did not properly honor $LocalHostIPIF
---------------------------------------------------------------------------
Version 6.5.1  [beta] 2012-10-11
- added tool "logctl" to handle lumberjack logs in MongoDB
- imfile ported to new v6 config interface
- imfile now supports config parameter for maximum number of submits
  which is a fine-tuning parameter in regard to input baching
- added pure JSON output plugin parameter passing mode
- ommongodb now supports templates
- bugfix: imtcp could abort on exit due to invalid free()
- bugfix: remove invalid socket option call from imuxsock
  Thanks to Cristian Ionescu-Idbohrn and Jonny Törnbom 
- added pure JSON output plugin parameter passing mode
- ommongodb now supports templates
- bugfix: imtcp could abort on exit due to invalid free()
- bugfix: missing support for escape sequences in RainerScript
  only \' was supported. Now the usual set is supported. Note that v5
  used \x as escape where x was any character (e.g. "\n" meant "n" and NOT
  LF). This also means there is some incompatibility to v5 for well-know
  sequences. Better break it now than later.
- bugfix: small memory leaks in template() statements
  these were one-time memory leaks during startup, so they did NOT grow
  during runtime
- bugfix: config validation run did not always return correct return state
- bugfix: config errors did not always cause statement to fail
  This could lead to startup with invalid parameters.
---------------------------------------------------------------------------
Version 6.5.0  [devel] 2012-08-28
- imrelp now supports non-cancel thread termination
  (but now requires at least librelp 1.0.1)
- implemented freeCnf() module interface
  This was actually not present in older versions, even though some modules
  already used it. The implementation was now done, and not in 6.3/6.4 
  because the resulting memory leak was ultra-slim and the new interface
  handling has some potential to seriously break things. Not the kind of
  thing you want to add in late beta state, if avoidable.
- added --enable-debugless configure option for very high demanding envs
  This actually at compile time disables a lot of debug code, resulting
  in some speedup (but serious loss of debugging capabilities)
- added new 0mq plugins (via czmq lib)
  Thanks to David Kelly for contributing these modules
- bugfix: omhdfs did no longer compile
- bugfix: SystemLogSocketAnnotate did not work correctly
  Thanks to Miloslav Trmač for the patch
- $SystemLogParseTrusted config file option
  Thanks to Milan Bartos for the patch
- added template config directive
- added new uuid message property
  Thanks to Jérôme Renard for the idea and patches.
  Note: patches were released under ASL 2.0, see
  http://bugzilla.adiscon.com/show_bug.cgi?id=353
---------------------------------------------------------------------------
Version 6.4.3  [V6-STABLE/NEVER RELEASED] 2012-??-??
This version was never released as 6.6.0 came quickly enough. Note that
all these patches here are present in 6.6.0.
- cleanup: removed remains of -c option (compatibility mode)
  both from code & doc and emitted warning message if still used
  closes: http://bugzilla.adiscon.com/show_bug.cgi?id=361
  Thanks to Michael Biebl for reporting & suggestions
- bugfix: imuxsock and imklog truncated head of received message
  This happened only under some circumstances. Thanks to Marius
  Tomaschewski, Florian Piekert and Milan Bartos for their help in
  solving this issue.
- change lumberjack cookie to "@cee:" from "@cee: "
  CEE originally specified the cookie with SP, whereas other lumberjack
  tools used it without space. In order to keep interop with lumberjack,
  we now use the cookie without space as well. I hope this can be changed
  in CEE as well when it is released at a later time.
  Thanks to Miloslav Trmač for pointing this out and a similiar v7 patch.
- bugfix: comments inside objects (e.g. action()) were not properly handled
- bugfix: sysklogd-emulating standard template was no longer present in v6
  This was obviously lost during the transition to the new config format.
  Thanks to Milan Bartos for alerting us and a patch!
- bugfix: some valid legacy PRI filters were flagged as errornous
  closes: http://bugzilla.adiscon.com/show_bug.cgi?id=358
  This happend to filters of the style "local0,local1.*", where the 
  multiple facilities were comma-separated.
- bugfix: imuxsock did not properly honor $LocalHostIPIF
---------------------------------------------------------------------------
Version 6.4.2  [V6-STABLE] 2012-09-20
- bugfix: potential abort, if action queue could not be properly started
  This most importantly could happen due to configuration errors.
- bugfix: remove invalid socket option call from imuxsock
  Thanks to Cristian Ionescu-Idbohrn and Jonny Törnbom 
- bugfix: missing support for escape sequences in RainerScript
  only \' was supported. Now the usual set is supported. Note that v5
  used \x as escape where x was any character (e.g. "\n" meant "n" and NOT
  LF). This also means there is some incompatibility to v5 for well-know
  sequences. Better break it now than later.
- bugfix: config validation run did not always return correct return state
---------------------------------------------------------------------------
Version 6.4.1  [V6-STABLE] 2012-09-06
- bugfix: multiple main queues with same queue file name were not detected
  This lead to queue file corruption. While the root cause is a config
  error, it is a bug that this important and hard to find config error
  was not detected by rsyslog.
- bugfix: "jsonf" property replacer option did generate invalid JSON
  in JSON, we have "fieldname":"value", but the option emitted 
  "fieldname"="value". Interestingly, this was accepted by a couple
  of sinks, most importantly elasticsearch. Now the correct format is
  emitted, which causes a remote chance that some things that relied on
  the wrong format will break.
  Thanks to Miloslav Trmač for the patch
- change $!all-json did emit an empty (thus non-JSON) string if no libee
  data was present. It now emits {} and thus valid JSON. There is a
  small risk that this may break some things that relied on the previous
  inconsistency.
  Thanks to Miloslav Trmač for the patch
- bugfix: omusrsmsg incorrect return state & config warning handling
  During config file processing, Omusrmsg often incorrectly returned a
  warning status, even when no warning was present (caused by
  uninitialized variable). Also, the core handled warning messages
  incorrectly, and treated them as errors. As a result, omusrmsg
  (most often) could not properly be loaded. Note that this only
  occurs with legacy config action syntax. This was a regression
  caused by an incorrect merge in to the 6.3.x codebase.
  Thanks to Stefano Mason for alerting us of this bug.
- bugfix: Fixed TCP CheckConnection handling in omfwd.c. Interface needed 
  to be changed in lower stream classes. Syslog TCP Sending is now resumed
  properly. Unfixed, that lead to non-detection of downstate of remote
  hosts.
---------------------------------------------------------------------------
Version 6.4.0  [V6-STABLE] 2012-08-20
- THIS IS THE FIRST VERSION OF THE 6.4.x STABLE BRANCH
  It includes all enhancements made in 6.3.x plus what is written in the
  ChangeLog below. 
- omelasticsearch: support for parameters parent & dynparent added
- bugfix: imtcp aborted when more than 2 connections were used.
  Incremented pthread stack size to 4MB for imtcp, imptcp and imttcp
  closes: http://bugzilla.adiscon.com/show_bug.cgi?id=342
- bugfix: imptcp aborted when $InputPTCPServerBindRuleset was used
- bugfix: problem with cutting first 16 characters from message with
  bAnnotate
  Thanks to Milan Bartos for the patch.
---------------------------------------------------------------------------
Version 6.3.12  [BETA] 2012-07-02
- support for elasticsearch via omelasticsearch added
  Note that this module has been tested quite well by a number of folks,
  and this is why we merge in new functionality in a late beta stage.
  Even if problems would exist, only users of omelasticsearch would
  experience them, making it a pretty safe addition.
- bugfix: $ActionName was not properly honored
  Thanks to Abby Edwards for alerting us
---------------------------------------------------------------------------
Version 6.3.11  [BETA] 2012-06-18
- bugfix: expression-based filters with AND/OR could segfault
  due to a problem with boolean shortcut operations. From the user's
  perspective, the segfault is almost non-deterministic (it occurs when
  a shortcut is used).
  Thanks to Lars Peterson for providing the initial bug report and his
  support in solving it.
- bugfix: "last message repeated n times" message was missing hostname
  Thanks to Zdenek Salvet for finding this bug and to Bodik for reporting
---------------------------------------------------------------------------
Version 6.3.10  [BETA] 2012-06-04
- bugfix: delayble source could block action queue, even if there was
  a disk queue associated with it. The root cause of this problem was
  that it makes no sense to delay messages once they arrive in the 
  action queue - the "input" that is being held in that case is the main
  queue worker, what makes no sense.
  Thanks to Marcin for alerting us on this problem and providing 
  instructions to reproduce it.
- bugfix: invalid free in imptcp could lead to abort during startup
- bugfix: if debug message could end up in log file when forking
  if rsyslog was set to auto-background (thus fork, the default) and debug
  mode to stdout was enabled, debug messages ended up in the first log file
  opened. Currently, stdout logging is completely disabled in forking mode
  (but writing to the debug log file is still possible). This is a change 
  in behaviour, which is under review. If it causes problems to you,
  please let us know.
  Thanks to Tomas Heinrich for the patch.
- bugfix: --enable-smcustbindcdr configure directive did not work
  closes: http://bugzilla.adiscon.com/show_bug.cgi?id=330
  Thanks to Ultrabug for the patch.
- bugfix: made rsyslog compile when libestr ist not installed in /usr
  Thanks to Miloslav Trmač for providing patches and suggestions
---------------------------------------------------------------------------
Version 6.3.9  [BETA] 2012-05-22
- bugfix: imtcp could cause hang during reception
  this also applied to other users of core file tcpsrv.c, but imtcp was
  by far the most prominent and widely-used, the rest rather exotic
  (like imdiag)
- added capability to specify substrings for field extraction mode
- added the "jsonf" property replacer option (and fieldname)
- bugfix: omudpspoof did not work correctly if no spoof hostname was
  configured
- bugfix: property replacer option "json" could lead to content loss
  message was truncated if escaping was necessary
- bugfix: assigned ruleset was lost when using disk queues
  This looked quite hard to diagnose for disk-assisted queues, as the
  pure memory part worked well, but ruleset info was lost for messages
  stored inside the disk queue.
- bugfix/imuxsock: solving abort if hostname was not set; configured
  hostname was not used (both merge regressions)
 -bugfix/omfile: template action parameter was not accepted
  (and template name set to "??" if the parameter was used)
  Thanks to Brian Knox for alerting us on this bug.
- bugfix: ommysql did not properly init/exit the mysql runtime library
  this could lead to segfaults. Triggering condition: multiple action
  instances using ommysql.  Thanks to Tomas Heinrich for reporting this
  problem and providing an initial patch (which my solution is based on,
  I need to add more code to clean the mess up).
- bugfix: rsyslog did not terminate when delayable inputs were blocked
  due to unvailable sources. Fixes:
  http://bugzilla.adiscon.com/show_bug.cgi?id=299
  Thanks to Marcin M for bringing up this problem and Andre Lorbach
  for helping to reproduce and fix it.
- added capability to specify substrings for field extraction mode
- bugfix: disk queue was not persisted on shutdown, regression of fix to
  http://bugzilla.adiscon.com/show_bug.cgi?id=299
  The new code also handles the case of shutdown of blocking light and 
  full delayable sources somewhat smarter and permits, assuming sufficient
  timouts, to persist message up to the max queue capacity. Also some nits
  in debug instrumentation have been fixed.
---------------------------------------------------------------------------
Version 6.3.8  [DEVEL] 2012-04-16
- added $PStatJSON directive to permit stats records in JSON format
- added "date-unixtimestamp" property replacer option to format as a
  unix timestamp (seconds since epoch)
- added "json" property replacer option to support JSON encoding on a
  per-property basis
- added omhiredis (contributed module)
- added mmjsonparse to support recognizing and parsing JSON enhanced syslog
  messages
- upgraded more plugins to support the new v6 config format:
  - ommysql
  - omlibdbi
  - omsnmp
- added configuration directives to customize queue light delay marks
  $MainMsgQueueLightDelayMark, $ActionQueueLightDelayMark; both
  specify number of messages starting at which a delay happens.
- added message property parsesuccess to indicate if the last run
  higher-level parser could successfully parse the message or not
  (see property replacer html doc for details)
- bugfix: abort during startup when rsyslog.conf v6+ format was used in
  a certain way
- bugfix: property $!all-json made rsyslog abort if no normalized data
  was available
- bugfix: memory leak in array passing output module mode
- added configuration directives to customize queue light delay marks
- permit size modifiers (k,m,g,...) in integer config parameters
  Thanks to Jo Rhett for the suggestion.
- bugfix: hostname was not requeried on HUP
  Thanks to Per Jessen for reporting this bug and Marius Tomaschewski for
  his help in testing the fix.
- bugfix: imklog invalidly computed facility and severity
  closes: http://bugzilla.adiscon.com/show_bug.cgi?id=313
- added configuration directive to disable octet-counted framing
  for imtcp, directive is $InputTCPServerSupportOctetCountedFraming 
  for imptcp, directive is $InputPTCPServerSupportOctetCountedFraming 
- added capability to use a local interface IP address as fromhost-ip for
  locally originating messages. New directive $LocalHostIPIF
---------------------------------------------------------------------------
Version 6.3.7  [DEVEL] 2012-02-02
- imported refactored v5.9.6 imklog linux driver, now combined with BSD
  driver
- removed imtemplate/omtemplate template modules, as this was waste of time
  The actual input/output modules are better copy templates. Instead, the
  now-removed modules cost time for maintenance AND often caused confusion
  on what their role was.
- added a couple of new stats objects
- improved support for new v6 config system. The build-in output modules
  now all support the new config language
- bugfix: facility local<x> was not correctly interpreted in legacy filters
  Was only accepted if it was the first PRI in a multi-filter PRI.
  Thanks to forum user Mark for bringing this to our attention.
- bugfix: potential abort after reading invalid X.509 certificate
  closes: http://bugzilla.adiscon.com/show_bug.cgi?id=290
  Thanks to Tomas Heinrich for the patch
- bufgix: legacy parsing of some filters did not work correctly
- bugfix: rsyslog aborted during startup if there is an error in loading
  an action and legacy configuration mode is used
- bugfix: bsd klog driver did no longer compile
- relicensed larger parts of the code under Apache (ASL) 2.0
---------------------------------------------------------------------------
Version 6.3.6  [DEVEL] 2011-09-19
- added $InputRELPServerBindRuleset directive to specify rulesets for RELP
- bugfix: config parser did not support properties with dashes in them
  inside property-based filters. Thanks to Gerrit Seré for reporting this.
---------------------------------------------------------------------------
Version 6.3.5  [DEVEL] (rgerhards/al), 2011-09-01
- bugfix/security: off-by-two bug in legacy syslog parser, CVE-2011-3200
- bugfix: mark message processing did not work correctly
- imudp&imtcp now report error if no listener at all was defined
  Thanks to Marcin for suggesting this error message.
- bugfix: potential misadressing in property replacer
---------------------------------------------------------------------------
Version 6.3.4  [DEVEL] (rgerhards), 2011-08-02
- added support for action() config object
  * in rsyslog core engine
  * in omfile
  * in omusrmsg
- bugfix: omusrmsg format usr1,usr2 was no longer supported
- bugfix: misaddressing in config handler
  In theory, can cause segfault, in practice this is extremely unlikely
  Thanks to Marcin for alertig me.
---------------------------------------------------------------------------
Version 6.3.3  [DEVEL] (rgerhards), 2011-07-13
- rsyslog.conf format: now parsed by RainerScript parser
  this provides the necessary base for future enhancements as well as some
  minor immediate ones. For details see:
  http://blog.gerhards.net/2011/07/rsyslog-633-config-format-improvements.html
- performance of script-based filters notably increased
- removed compatibility mode as we expect people have adjusted their
  confs by now
- added support for the ":omfile:" syntax for actions
---------------------------------------------------------------------------
Version 6.3.2  [DEVEL] (rgerhards), 2011-07-06
- added support for the ":omusrmsg:" syntax in configuring user messages
- systemd support: set stdout/stderr to null - thx to Lennart for the patch
- added support for obtaining timestamp for kernel message from message
  If the kernel time-stamps messages, time is now take from that
  timestamp instead of the system time when the message was read. This
  provides much better accuracy. Thanks to Lennart Poettering for
  suggesting this feature and his help during implementation.
- added support for obtaining timestamp from system for imuxsock
  This permits to read the time a message was submitted to the system
  log socket. Most importantly, this is provided in microsecond resolution.
  So we are able to obtain high precision timestampis even for messages
  that were - as is usual - not formatted with them. This also simplifies
  things in regard to local time calculation in chroot environments.
  Many thanks to Lennart Poettering for suggesting this feature,
  providing some guidance on implementing it and coordinating getting the
  necessary support into the Linux kernel.
- bugfix: timestamp was incorrectly calculated for timezones with minute
  offset
  closes: http://bugzilla.adiscon.com/show_bug.cgi?id=271
- bugfix: memory leak in imtcp & subsystems under some circumstances
  This leak is tied to error conditions which lead to incorrect cleanup
  of some data structures.
---------------------------------------------------------------------------
Version 6.3.1  [DEVEL] (rgerhards), 2011-06-07
- added a first implementation of a DNS name cache
  this still has a couple of weaknesses, like no expiration of entries,
  suboptimal algorithms -- but it should perform much better than
  what we had previously. Implementation will be improved based on
  feedback during the next couple of releases
---------------------------------------------------------------------------
Version 6.3.0  [DEVEL] (rgerhards), 2011-06-01
- introduced new config system
  http://blog.gerhards.net/2011/06/new-rsyslog-config-system-materializes.html
---------------------------------------------------------------------------
Version 6.2.2  [v6-stable], 2012-06-13
- build system improvements and spec file templates
  Thanks to Abby Edwards for providing these enhancements
- bugfix: disk queue was not persisted on shutdown, regression of fix to
  http://bugzilla.adiscon.com/show_bug.cgi?id=299
  The new code also handles the case of shutdown of blocking light and 
  full delayable sources somewhat smarter and permits, assuming sufficient
  timouts, to persist message up to the max queue capacity. Also some nits
  in debug instrumentation have been fixed.
- bugfix: --enable-smcustbindcdr configure directive did not work
  closes: http://bugzilla.adiscon.com/show_bug.cgi?id=330
  Thanks to Ultrabug for the patch.
- add small delay (50ms) after sending shutdown message
  There seem to be cases where the shutdown message is otherwise not
  processed, not even on an idle system. Thanks to Marcin for
  bringing this problem up.
- support for resolving huge groups
  closes: http://bugzilla.adiscon.com/show_bug.cgi?id=310
  Thanks to Alec Warner for the patch
- bugfix: potential hang due to mutex deadlock
  closes: http://bugzilla.adiscon.com/show_bug.cgi?id=316
  Thanks to Andreas Piesk for reporting&analyzing this bug as well as
  providing patches and other help in resolving it.
- bugfix: property PROCID empty instead of proper nilvalue if not present
  If it is not present, it must have the nilvalue "-" as of RFC5424
  closes: http://bugzilla.adiscon.com/show_bug.cgi?id=332
  Thanks to John N for reporting this issue.
- bugfix: did not compile under solaris due to $uptime property code
  For the time being, $uptime is not supported on Solaris
- bugfix: "last message repeated n times" message was missing hostname
  Thanks to Zdenek Salvet for finding this bug and to Bodik for reporting
---------------------------------------------------------------------------
Version 6.2.1  [v6-stable], 2012-05-10
- change plugin config interface to be compatible with pre-v6.2 system
  The functionality was already removed (because it is superseeded by the
  v6.3+ config language), but code was still present. I have now removed
  those parts that affect interface. Full removal will happen in v6.3, in
  order to limit potential regressions. However, it was considered useful
  enough to do the interface change in v6-stable; this also eases merging
  branches!
- re-licensed larger parts of the codebase under the Apache license 2.0
- bugfix: omprog made rsyslog abort on startup if not binary to
  execute was configured
- bugfix: imklog invalidly computed facility and severity
  closes: http://bugzilla.adiscon.com/show_bug.cgi?id=313
- bugfix: stopped DA queue was never processed after a restart due to a
  regression from statistics module
- bugfix: memory leak in array passing output module mode
- bugfix: ommysql did not properly init/exit the mysql runtime library
  this could lead to segfaults. Triggering condition: multiple action
  instances using ommysql.  Thanks to Tomas Heinrich for reporting this
  problem and providing an initial patch (which my solution is based on,
  I need to add more code to clean the mess up).
- bugfix: rsyslog did not terminate when delayable inputs were blocked
  due to unvailable sources. Fixes:
  http://bugzilla.adiscon.com/show_bug.cgi?id=299
  Thanks to Marcin M for bringing up this problem and Andre Lorbach
  for helping to reproduce and fix it.
- bugfix/tcpflood: sending small test files did not work correctly
---------------------------------------------------------------------------
Version 6.2.0  [v6-stable], 2012-01-09
- bugfix (kind of): removed numerical part from pri-text
  see v6 compatibility document for reasons
- bugfix: race condition when extracting program name, APPNAME, structured
  data and PROCID (RFC5424 fields) could lead to invalid characters e.g.
  in dynamic file names or during forwarding (general malfunction of these
  fields in templates, mostly under heavy load)
- bugfix: imuxsock did no longer ignore message-provided timestamp, if
  so configured (the *default*). Lead to no longer sub-second timestamps.
  closes: http://bugzilla.adiscon.com/show_bug.cgi?id=281
- bugfix: omfile returns fatal error code for things that go really wrong
  previously, RS_RET_RESUME was returned, which lead to a loop inside the
  rule engine as omfile could not really recover.
- bugfix: rsyslogd -v always said 64 atomics were not present
  thanks to mono_matsuko for the patch
- bugfix: potential abort after reading invalid X.509 certificate
  closes: http://bugzilla.adiscon.com/show_bug.cgi?id=290
  Thanks to Tomas Heinrich for the patch
- enhanced module loader to not rely on PATH_MAX
- imuxsock: added capability to "annotate" messages with "trusted
  information", which contains some properties obtained from the system
  and as such sure to not be faked. This is inspired by the similiar idea
  introduced in systemd.
---------------------------------------------------------------------------
Version 6.1.12  [BETA], 2011-09-01
- bugfix/security: off-by-two bug in legacy syslog parser, CVE-2011-3200
- bugfix: mark message processing did not work correctly
- bugfix: potential misadressing in property replacer
- bugfix: memcpy overflow can occur in allowed sender checkig
  if a name is resolved to IPv4-mapped-on-IPv6 address
  Found by Ismail Dönmez at suse
- bugfix: The NUL-Byte for the syslogtag was not copied in MsgDup (msg.c)
- bugfix: fixed incorrect state handling for Discard Action (transactions)
  Note: This caused all messages in a batch to be set to COMMITTED, 
  even if they were discarded. 
---------------------------------------------------------------------------
Version 6.1.11  [BETA] (rgerhards), 2011-07-11
- systemd support: set stdout/stderr to null - thx to Lennart for the patch
- added support for the ":omusrmsg:" syntax in configuring user messages
- added support for the ":omfile:" syntax in configuring user messages
---------------------------------------------------------------------------
Version 6.1.10  [BETA] (rgerhards), 2011-06-22
- bugfix: problems in failover action handling
  closes: http://bugzilla.adiscon.com/show_bug.cgi?id=270
  closes: http://bugzilla.adiscon.com/show_bug.cgi?id=254
- bugfix: mutex was invalidly left unlocked during action processing
  At least one case where this can occur is during thread shutdown, which
  may be initiated by lower activity. In most cases, this is quite
  unlikely to happen. However, if it does, data structures may be 
  corrupted which could lead to fatal failure and segfault. I detected
  this via a testbench test, not a user report. But I assume that some
  users may have had unreproducable aborts that were cause by this bug.
---------------------------------------------------------------------------
Version 6.1.9  [BETA] (rgerhards), 2011-06-14
- bugfix: problems in failover action handling
  closes: http://bugzilla.adiscon.com/show_bug.cgi?id=270
  closes: http://bugzilla.adiscon.com/show_bug.cgi?id=254
- bugfix: mutex was invalidly left unlocked during action processing
  At least one case where this can occur is during thread shutdown, which
  may be initiated by lower activity. In most cases, this is quite
  unlikely to happen. However, if it does, data structures may be 
  corrupted which could lead to fatal failure and segfault. I detected
  this via a testbench test, not a user report. But I assume that some
  users may have had unreproducable aborts that were cause by this bug.
- bugfix/improvement:$WorkDirectory now gracefully handles trailing slashes
- bugfix: memory leak in imtcp & subsystems under some circumstances
  This leak is tied to error conditions which lead to incorrect cleanup
  of some data structures. [backport from v6.3]
- bugfix: $ActionFileDefaultTemplate did not work
  closes: http://bugzilla.adiscon.com/show_bug.cgi?id=262
---------------------------------------------------------------------------
Version 6.1.8  [BETA] (rgerhards), 2011-05-20
- official new beta version (note that in a sense 6.1.7 was already beta,
  so we may release the first stable v6 earlier than usual)
- new module mmsnmptrapd, a sample message modification module
- import of minor bug fixes from v4 & v5
---------------------------------------------------------------------------
Version 6.1.7  [DEVEL] (rgerhards), 2011-04-15
- added log classification capabilities (via mmnormalize & tags)
- speeded up tcp forwarding by reducing number of API calls
  this especially speeds up TLS processing
- somewhat improved documentation index
- bugfix: enhanced imudp config processing code disabled due to wrong
  merge (affected UDP realtime capabilities)
- bugfix (kind of): memory leak with tcp reception epoll handler
  This was an extremely unlikely leak and, if it happend, quite small.
  Still it is better to handle this border case.
- bugfix: IPv6-address could not be specified in omrelp
  this was due to improper parsing of ":"
  closes: http://bugzilla.adiscon.com/show_bug.cgi?id=250
- bugfix: do not open files with full privileges, if privs will be dropped
  This make the privilege drop code more bulletproof, but breaks Ubuntu's
  work-around for log files created by external programs with the wrong
  user and/or group. Note that it was long said that this "functionality"
  would break once we go for serious privilege drop code, so hopefully
  nobody still depends on it (and, if so, they lost...).
- bugfix: pipes not opened in full priv mode when privs are to be dropped
---------------------------------------------------------------------------
Version 6.1.6  [DEVEL] (rgerhards), 2011-03-14
- enhanced omhdfs to support batching mode. This permits to increase
  performance, as we now call the HDFS API with much larger message
  sizes and far more infrequently
- improved testbench
  among others, life tests for ommysql (against a test database) have
  been added, valgrind-based testing enhanced, ...
- bugfix: minor memory leak in omlibdbi (< 1k per instance and run)
- bugfix: (regression) omhdfs did no longer compile
- bugfix: omlibdbi did not use password from rsyslog.con
  closes: http://bugzilla.adiscon.com/show_bug.cgi?id=203
- systemd support somewhat improved (can now take over existing log sockt)
- bugfix: discard action did not work under some circumstances
  fixes: http://bugzilla.adiscon.com/show_bug.cgi?id=217
- bugfix: file descriptor leak in gnutls netstream driver
  fixes: http://bugzilla.adiscon.com/show_bug.cgi?id=222
- fixed compile problem in imtemplate
  fixes: http://bugzilla.adiscon.com/show_bug.cgi?id=235
---------------------------------------------------------------------------
Version 6.1.5  [DEVEL] (rgerhards), 2011-03-04
- improved testbench
- enhanced imtcp to use a pool of worker threads to process incoming
  messages. This enables higher processing rates, especially in the TLS
  case (where more CPU is needed for the crypto functions)
- added support for TLS (in anon mode) to tcpflood
- improved TLS error reporting
- improved TLS startup (Diffie-Hellman bits do not need to be generated,
  as we do not support full anon key exchange -- we always need certs)
- bugfix: fixed a memory leak and potential abort condition
  this could happen if multiple rulesets were used and some output batches
  contained messages belonging to more than one ruleset.
  fixes: http://bugzilla.adiscon.com/show_bug.cgi?id=226
  fixes: http://bugzilla.adiscon.com/show_bug.cgi?id=218
- bugfix: memory leak when $RepeatedMsgReduction on was used
  bug tracker: http://bugzilla.adiscon.com/show_bug.cgi?id=225
- bugfix: potential abort condition when $RepeatedMsgReduction set to on
  as well as potentially in a number of other places where MsgDup() was
  used. This only happened when the imudp input module was used and it
  depended on name resolution not yet had taken place. In other words,
  this was a strange problem that could lead to hard to diagnose 
  instability. So if you experience instability, chances are good that
  this fix will help.
---------------------------------------------------------------------------
Version 6.1.4  [DEVEL] (rgerhards), 2011-02-18
- bugfix/omhdfs: directive $OMHDFSFileName rendered unusable 
  due to a search and replace-induced bug ;)
- bugfix: minor race condition in action.c - considered cosmetic
  This is considered cosmetic as multiple threads tried to write exactly
  the same value into the same memory location without sync. The method
  has been changed so this can no longer happen.
- added pmsnare parser module (written by David Lang)
- enhanced imfile to support non-cancel input termination
- improved systemd socket activation thanks to Marius Tomaschewski
- improved error reporting for $WorkDirectory
  non-existance and other detectable problems are now reported,
  and the work directory is NOT set in this case
- bugfix: pmsnare causded abort under some conditions
- bugfix: abort if imfile reads file line of more than 64KiB
  Thanks to Peter Eisentraut for reporting and analysing this problem.
  bug tracker: http://bugzilla.adiscon.com/show_bug.cgi?id=221
- bugfix: queue engine did not properly slow down inputs in FULL_DELAY mode
  when in disk-assisted mode. This especially affected imfile, which
  created unnecessarily queue files if a large set of input file data was
  to process.
- bugfix: very long running actions could prevent shutdown under some
  circumstances. This has now been solved, at least for common
  situations.
- bugfix: fixed compile problem due to empty structs
  this occured only on some platforms/compilers. thanks to Dražen Kačar 
  for the fix
---------------------------------------------------------------------------
Version 6.1.3  [DEVEL] (rgerhards), 2011-02-01
- experimental support for monogodb added
- added $IMUDPSchedulingPolicy and $IMUDPSchedulingPriority config settings
- added $LocalHostName config directive
- improved tcpsrv performance by enabling multiple-entry epoll
  so far, we always pulled a single event from the epoll interface. 
  Now 128, what should result in performance improvement (less API
  calls) on busy systems. Most importantly affects imtcp.
- imptcp now supports non-cancel termination mode, a plus in stability
- imptcp speedup: multiple worker threads can now be used to read data
- new directive $InputIMPTcpHelperThreads added
- bugfix: fixed build problems on some platforms
  namely those that have 32bit atomic operations but not 64 bit ones
- bugfix: local hostname was pulled too-early, so that some config 
  directives (namely FQDN settings) did not have any effect
- enhanced tcpflood to support multiple sender threads
  this is required for some high-throughput scenarios (and necessary to
  run some performance tests, because otherwise the sender is too slow).
- added some new custom parsers (snare, aix, some Cisco "specialities")
  thanks to David Lang
---------------------------------------------------------------------------
Version 6.1.2  [DEVEL] (rgerhards), 2010-12-16
- added experimental support for log normalizaton (via liblognorm)
  support for normalizing log messages has been added in the form of
  mmnormalize. The core engine (property replacer, filter engine) has
  been enhanced to support properties from normalized events.
  Note: this is EXPERIMENTAL code. It is currently know that
  there are issues if the functionality is used with
  - disk-based queues
  - asynchronous action queues
  You can not use the new functionality together with these features.
  This limitation will be removed in later releases. However, we 
  preferred to release early, so that one can experiment with the new
  feature set and accepted the price that this means the full set of
  functionality is not yet available. If not used together with
  these features, log normalizing should be pretty stable.
- enhanced testing tool tcpflood
  now supports sending via UDP and the capability to run multiple
  iterations and generate statistics data records
- bugfix: potential abort when output modules with different parameter
  passing modes were used in configured output modules
---------------------------------------------------------------------------
Version 6.1.1  [DEVEL] (rgerhards), 2010-11-30
- bugfix(important): problem in TLS handling could cause rsyslog to loop
  in a tight loop, effectively disabling functionality and bearing the
  risk of unresponsiveness of the whole system.
  Bug tracker: http://bugzilla.adiscon.com/show_bug.cgi?id=194
- support for omhdfs officially added (import from 5.7.1)
- merged imuxsock improvements from 5.7.1 (see there)
- support for systemd officially added (import from 5.7.0)
- bugfix: a couple of problems that imfile had on some platforms, namely
  Ubuntu (not their fault, but occured there)
- bugfix: imfile utilizes 32 bit to track offset. Most importantly,
  this problem can not experienced on Fedora 64 bit OS (which has
  64 bit long's!)
- a number of other bugfixes from older versions imported
---------------------------------------------------------------------------
Version 6.1.0  [DEVEL] (rgerhards), 2010-08-12

*********************************** NOTE **********************************
The v6 versions of rsyslog feature a greatly redesigned config system 
which, among others, supports scoping. However, the initial version does
not contain the whole new system. Rather it will evolve. So it is
expected that interfaces, even new ones, break during the initial
6.x.y releases.
*********************************** NOTE **********************************

- added $Begin, $End and $ScriptScoping config scope statments
  (at this time for actions only).
- added imptcp, a simplified, Linux-specific and potentielly fast
  syslog plain tcp input plugin (NOT supporting TLS!)
  [ported from v4]
---------------------------------------------------------------------------
Version 5.10.2  [V5-STABLE], 201?-??-??
- bugfix: queue file size was not correctly processed
  this could lead to using one queue file per message for sizes >2GiB
  Thanks to Tomas Heinrich for the patch.
- updated systemd files to match current systemd source
- bugfix: spurios error messages from imuxsock about (non-error) EAGAIN
  Thanks to Marius Tomaschewski for the patch.
- imklog: added $klogParseKernelTimestamp option
  When enabled, kernel message [timestamp] is converted for message time.
  Default is to use receive time as in 5.8.x and before, because the clock
  used to create the timestamp is not supposed to be as accurate as the
  monotonic clock (depends on hardware and kernel) resulting in differences
  between kernel and system messages which occurred at same time.
  Thanks to Marius Tomaschewski for the patch.
- imklog: added $klogKeepKernelTimestamp option
  When enabled, the kernel [timestamp] remains at begin of
  each message, even it is used for the message time too.
  Thanks to Marius Tomaschewski for the patch.
- bugfix: imklog mistakenly took kernel timestamp subseconds as nanoseconds
  ... actually, they are microseconds. So the fractional part of the 
  timestamp was not properly formatted.
  Thanks to Marius Tomaschewski for the bug report and the patch idea.
- imklog: added $klogKeepKernelTimestamp option
  When enabled, the kernel [timestamp] remains at begin of
  each message, even it is used for the message time too.
  Thanks to Marius Tomaschewski for the patch.
- bugfix: imklog mistakenly took kernel timestamp subseconds as nanoseconds
  ... actually, they are microseconds. So the fractional part of the 
  timestamp was not properly formatted.
  Thanks to Marius Tomaschewski for the bug report and the patch idea.
- bugfix: invalid DST handling under Solaris
  Thanks to Scott Severtson for the patch.
- bugfix: invalid decrement in pm5424 could lead to log truncation
  Thanks to Tomas Heinrich for the patch.
- bugfix[kind of]: omudpspoof discarded messages >1472 bytes (MTU size)
  it now truncates these message, but ensures they are sent. Note that
  7.3.5+ will switch to fragmented UDP messages instead (up to 64K)
---------------------------------------------------------------------------
Version 5.10.1  [V5-STABLE], 2012-10-17
- bugfix: imuxsock and imklog truncated head of received message
  This happened only under some circumstances. Thanks to Marius
  Tomaschewski, Florian Piekert and Milan Bartos for their help in
  solving this issue.
- enable DNS resolution in imrelp
  Thanks to Apollon Oikonomopoulos for the patch
- bugfix: invalid property name in property-filter could cause abort
  if action chaining (& operator) was used
  http://bugzilla.adiscon.com/show_bug.cgi?id=355
  Thanks to pilou@gmx.com for the bug report
- bugfix: remove invalid socket option call from imuxsock
  Thanks to Cristian Ionescu-Idbohrn and Jonny Törnbom 
- bugfix: fixed wrong bufferlength for snprintf in tcpflood.c when using 
  the -f (dynafiles) option. 
- fixed issues in build system (namely related to cust1 dummy plugin)
---------------------------------------------------------------------------
Version 5.10.0  [V5-STABLE], 2012-08-23

NOTE: this is the new rsyslog v5-stable, incorporating all changes from the
      5.9.x series. In addition to that, it contains the fixes and
      enhancements listed below in this entry.

- bugfix: delayble source could block action queue, even if there was
  a disk queue associated with it. The root cause of this problem was
  that it makes no sense to delay messages once they arrive in the 
  action queue - the "input" that is being held in that case is the main
  queue worker, what makes no sense.
  Thanks to Marcin for alerting us on this problem and providing 
  instructions to reproduce it.
- bugfix: disk queue was not persisted on shutdown, regression of fix to
  http://bugzilla.adiscon.com/show_bug.cgi?id=299
  The new code also handles the case of shutdown of blocking light and 
  full delayable sources somewhat smarter and permits, assuming sufficient
  timouts, to persist message up to the max queue capacity. Also some nits
  in debug instrumentation have been fixed.
- add small delay (50ms) after sending shutdown message
  There seem to be cases where the shutdown message is otherwise not
  processed, not even on an idle system. Thanks to Marcin for
  bringing this problem up.
- support for resolving huge groups
  closes: http://bugzilla.adiscon.com/show_bug.cgi?id=310
  Thanks to Alec Warner for the patch
- bugfix: potential hang due to mutex deadlock
  closes: http://bugzilla.adiscon.com/show_bug.cgi?id=316
  Thanks to Andreas Piesk for reporting&analyzing this bug as well as
  providing patches and other help in resolving it.
- bugfix: property PROCID empty instead of proper nilvalue if not present
  If it is not present, it must have the nilvalue "-" as of RFC5424
  closes: http://bugzilla.adiscon.com/show_bug.cgi?id=332
  Thanks to John N for reporting this issue.
- bugfix: "last message repeated n times" message was missing hostname
  Thanks to Zdenek Salvet for finding this bug and to Bodik for reporting
- bugfix: multiple main queues with same queue file name was not detected
  This lead to queue file corruption. While the root cause is a config
  error, it is a bug that this important and hard to find config error
  was not detected by rsyslog.
---------------------------------------------------------------------------
Version 5.9.7  [V5-BETA], 2012-05-10
- added capability to specify substrings for field extraction mode
- bugfix: ommysql did not properly init/exit the mysql runtime library
  this could lead to segfaults. Triggering condition: multiple action
  instances using ommysql.  Thanks to Tomas Heinrich for reporting this
  problem and providing an initial patch (which my solution is based on,
  I need to add more code to clean the mess up).
- bugfix: rsyslog did not terminate when delayable inputs were blocked
  due to unvailable sources. Fixes:
  http://bugzilla.adiscon.com/show_bug.cgi?id=299
  Thanks to Marcin M for bringing up this problem and Andre Lorbach
  for helping to reproduce and fix it.
- bugfix/tcpflood: sending small test files did not work correctly
---------------------------------------------------------------------------
Version 5.9.6  [V5-BETA], 2012-04-12
- added configuration directives to customize queue light delay marks
- permit size modifiers (k,m,g,...) in integer config parameters
  Thanks to Jo Rhett for the suggestion.
- bugfix: hostname was not requeried on HUP
  Thanks to Per Jessen for reporting this bug and Marius Tomaschewski for
  his help in testing the fix.
- bugfix: imklog invalidly computed facility and severity
  closes: http://bugzilla.adiscon.com/show_bug.cgi?id=313
- bugfix: imptcp input name could not be set
  config directive was accepted, but had no effect
- added configuration directive to disable octet-counted framing
  for imtcp, directive is $InputTCPServerSupportOctetCountedFraming 
  for imptcp, directive is $InputPTCPServerSupportOctetCountedFraming 
- added capability to use a local interface IP address as fromhost-ip for
  locally originating messages. New directive $LocalHostIPIF
- added configuration directives to customize queue light delay marks
  $MainMsgQueueLightDelayMark, $ActionQueueLightDelayMark; both
  specify number of messages starting at which a delay happens.
---------------------------------------------------------------------------
Version 5.9.5  [V5-DEVEL], 2012-01-27
- improved impstats subsystem, added many new counters
- enhanced module loader to not rely on PATH_MAX
- refactored imklog linux driver, now combined with BSD driver
  The Linux driver no longer supports outdated kernel symbol resolution,
  which was disabled by default for very long. Also overall cleanup,
  resulting in much smaller code. Linux and BSD are now covered by a
  single small driver.
- $IMUXSockRateLimitInterval DEFAULT CHANGED, was 5, now 0
  The new default turns off rate limiting. This was chosen as people
  experienced problems with rate-limiting activated by default. Now it
  needs an explicit opt-in by setting this parameter.
  Thanks to Chris Gaffney for suggesting to make it opt-in; thanks to
  many unnamed others who already had complained at the time Chris made
  the suggestion ;-)
---------------------------------------------------------------------------
Version 5.9.4  [V5-DEVEL], 2011-11-29
- imuxsock: added capability to "annotate" messages with "trusted
  information", which contains some properties obtained from the system
  and as such sure to not be faked. This is inspired by the similiar idea
  introduced in systemd.
- removed dependency on gcrypt for recently-enough GnuTLS
  see: http://bugzilla.adiscon.com/show_bug.cgi?id=289
- bugfix: imuxsock did no longer ignore message-provided timestamp, if
  so configured (the *default*). Lead to no longer sub-second timestamps.
  closes: http://bugzilla.adiscon.com/show_bug.cgi?id=281
- bugfix: omfile returns fatal error code for things that go really wrong
  previously, RS_RET_RESUME was returned, which lead to a loop inside the
  rule engine as omfile could not really recover.
- bugfix: rsyslogd -v always said 64 atomics were not present
  thanks to mono_matsuko for the patch
---------------------------------------------------------------------------
Version 5.9.3  [V5-DEVEL], 2011-09-01
- bugfix/security: off-by-two bug in legacy syslog parser, CVE-2011-3200
- bugfix: mark message processing did not work correctly
- added capability to emit config error location info for warnings 
  otherwise, omusrmsg's warning about new config format was not
  accompanied by problem location.
- bugfix: potential misadressing in property replacer
- bugfix: MSGID corruption in RFC5424 parser under some circumstances
  closes: http://bugzilla.adiscon.com/show_bug.cgi?id=275
- bugfix: The NUL-Byte for the syslogtag was not copied in MsgDup (msg.c)
---------------------------------------------------------------------------
Version 5.9.2  [V5-DEVEL] (rgerhards), 2011-07-11
- systemd support: set stdout/stderr to null - thx to Lennart for the patch
- added support for the ":omusrmsg:" syntax in configuring user messages
- added support for the ":omfile:" syntax for actions
---------------------------------------------------------------------------
Version 5.9.1  [V5-DEVEL] (rgerhards), 2011-06-30
- added support for obtaining timestamp for kernel message from message
  If the kernel time-stamps messages, time is now take from that
  timestamp instead of the system time when the message was read. This
  provides much better accuracy. Thanks to Lennart Poettering for
  suggesting this feature and his help during implementation.
- added support for obtaining timestamp from system for imuxsock
  This permits to read the time a message was submitted to the system
  log socket. Most importantly, this is provided in microsecond resolution.
  So we are able to obtain high precision timestampis even for messages
  that were - as is usual - not formatted with them. This also simplifies
  things in regard to local time calculation in chroot environments.
  Many thanks to Lennart Poettering for suggesting this feature,
  providing some guidance on implementing it and coordinating getting the
  necessary support into the Linux kernel.
- bugfix: timestamp was incorrectly calculated for timezones with minute
  offset
  closes: http://bugzilla.adiscon.com/show_bug.cgi?id=271
- bugfix: problems in failover action handling
  closes: http://bugzilla.adiscon.com/show_bug.cgi?id=270
  closes: http://bugzilla.adiscon.com/show_bug.cgi?id=254
- bugfix: mutex was invalidly left unlocked during action processing
  At least one case where this can occur is during thread shutdown, which
  may be initiated by lower activity. In most cases, this is quite
  unlikely to happen. However, if it does, data structures may be 
  corrupted which could lead to fatal failure and segfault. I detected
  this via a testbench test, not a user report. But I assume that some
  users may have had unreproducable aborts that were cause by this bug.
- bugfix: memory leak in imtcp & subsystems under some circumstances
  This leak is tied to error conditions which lead to incorrect cleanup
  of some data structures. [backport from v6]
- bugfix/improvement:$WorkDirectory now gracefully handles trailing slashes
---------------------------------------------------------------------------
Version 5.9.0  [V5-DEVEL] (rgerhards), 2011-06-08
- imfile: added $InputFileMaxLinesAtOnce directive
- enhanced imfile to support input batching
- added capability for imtcp and imptcp to activate keep-alive packets
  at the socket layer. This has not been added to imttcp, as the latter is
  only an experimental module, and one which did not prove to be useful.
  reference: http://kb.monitorware.com/post20791.html
- added support to control KEEPALIVE settings in imptcp
  this has not yet been added to imtcp, but could be done on request.
- $ActionName is now also used for naming of queues in impstats
  as well as in the debug output
- bugfix: do not open files with full privileges, if privs will be dropped
  This make the privilege drop code more bulletproof, but breaks Ubuntu's
  work-around for log files created by external programs with the wrong
  user and/or group. Note that it was long said that this "functionality"
  would break once we go for serious privilege drop code, so hopefully
  nobody still depends on it (and, if so, they lost...).
- bugfix: pipes not opened in full priv mode when privs are to be dropped
- this begins a new devel branch for v5
- better handling of queue i/o errors in disk queues. This is kind of a
  bugfix, but a very intrusive one, this it goes into the devel version
  first. Right now, "file not found" is handled and leads to the new
  emergency mode, in which disk action is stopped and the queue run
  in direct mode. An error message is emited if this happens.
- added support for user-level PRI provided via systemd
- added new config directive $InputTCPFlowControl to select if tcp
  received messages shall be flagged as light delayable or not.
- enhanced omhdfs to support batching mode. This permits to increase
  performance, as we now call the HDFS API with much larger message
  sizes and far more infrequently
- bugfix: failover did not work correctly if repeated msg reduction was on
  affected directive was: $ActionExecOnlyWhenPreviousIsSuspended on
  closes: http://bugzilla.adiscon.com/show_bug.cgi?id=236
---------------------------------------------------------------------------
Version 5.8.13  [V5-stable] 2012-08-22
- bugfix: DA queue could cause abort
- bugfix: "last message repeated n times" message was missing hostname
  Thanks to Zdenek Salvet for finding this bug and to Bodik for reporting
- bugfix "$PreserveFQDN on" was not honored in some modules
  Thanks to bodik for reporting this bug.
- bugfix: randomized IP option header in omudpspoof caused problems
  closes: http://bugzilla.adiscon.com/show_bug.cgi?id=327
  Thanks to Rick Brown for helping to test out the patch.
- bugfix: potential abort if output plugin logged message during shutdown
  note that none of the rsyslog-provided plugins does this
  Thanks to bodik and Rohit Prasad for alerting us on this bug and
  analyzing it.
  fixes: http://bugzilla.adiscon.com/show_bug.cgi?id=347
- bugfix: multiple main queues with same queue file name was not detected
  This lead to queue file corruption. While the root cause is a config
  error, it is a bug that this important and hard to find config error
  was not detected by rsyslog.
---------------------------------------------------------------------------
Version 5.8.12  [V5-stable] 2012-06-06
- add small delay (50ms) after sending shutdown message
  There seem to be cases where the shutdown message is otherwise not
  processed, not even on an idle system. Thanks to Marcin for
  bringing this problem up.
- support for resolving huge groups
  closes: http://bugzilla.adiscon.com/show_bug.cgi?id=310
  Thanks to Alec Warner for the patch
- bugfix: delayble source could block action queue, even if there was
  a disk queue associated with it. The root cause of this problem was
  that it makes no sense to delay messages once they arrive in the 
  action queue - the "input" that is being held in that case is the main
  queue worker, what makes no sense.
  Thanks to Marcin for alerting us on this problem and providing 
  instructions to reproduce it.
- bugfix: disk queue was not persisted on shutdown, regression of fix to
  http://bugzilla.adiscon.com/show_bug.cgi?id=299
  The new code also handles the case of shutdown of blocking light and 
  full delayable sources somewhat smarter and permits, assuming sufficient
  timouts, to persist message up to the max queue capacity. Also some nits
  in debug instrumentation have been fixed.
- bugfix/omudpspoof: problems, including abort, happend when run on
  multiple threads. Root cause is that libnet is not thread-safe. 
  omudpspoof now guards libnet calls with their own mutex.
- bugfix: if debug message could end up in log file when forking
  if rsyslog was set to auto-background (thus fork, the default) and debug
  mode to stdout was enabled, debug messages ended up in the first log file
  opened. Currently, stdout logging is completely disabled in forking mode
  (but writing to the debug log file is still possible). This is a change 
  in behaviour, which is under review. If it causes problems to you,
  please let us know.
  Thanks to Tomas Heinrich for the patch.
- bugfix/tcpflood: sending small test files did not work correctly
- bugfix: potential hang due to mutex deadlock
  closes: http://bugzilla.adiscon.com/show_bug.cgi?id=316
  Thanks to Andreas Piesk for reporting&analyzing this bug as well as
  providing patches and other help in resolving it.
- bugfix: property PROCID empty instead of proper nilvalue if not present
  If it is not present, it must have the nilvalue "-" as of RFC5424
  closes: http://bugzilla.adiscon.com/show_bug.cgi?id=332
  Thanks to John N for reporting this issue.
---------------------------------------------------------------------------
Version 5.8.11  [V5-stable] 2012-05-03
- bugfix: ommysql did not properly init/exit the mysql runtime library
  this could lead to segfaults. Triggering condition: multiple action
  instances using ommysql.  Thanks to Tomas Heinrich for reporting this
  problem and providing an initial patch (which my solution is based on,
  I need to add more code to clean the mess up).
- bugfix: rsyslog did not terminate when delayable inputs were blocked
  due to unvailable sources. Fixes:
  http://bugzilla.adiscon.com/show_bug.cgi?id=299
  Thanks to Marcin M for bringing up this problem and Andre Lorbach
  for helping to reproduce and fix it.
- bugfix: active input in "light delay state" could block rsyslog
  termination, at least for prolonged period of time
- bugfix: imptcp input name could not be set
  config directive was accepted, but had no effect
- bugfix: assigned ruleset was lost when using disk queues
  This looked quite hard to diagnose for disk-assisted queues, as the
  pure memory part worked well, but ruleset info was lost for messages
  stored inside the disk queue.
- bugfix: hostname was not requeried on HUP
  Thanks to Per Jessen for reporting this bug and Marius Tomaschewski for
  his help in testing the fix.
- bugfix: inside queue.c, some thread cancel states were not correctly
  reset. While this is a bug, we assume it did have no practical effect
  because the reset as it was done was set to the state the code actually
  had at this point. But better fix this...
---------------------------------------------------------------------------
Version 5.8.10  [V5-stable] 2012-04-05
- bugfix: segfault on startup if $actionqueuefilename was missing for disk
  queue config
  Thanks to Tomas Heinrich for the patch.
- bugfix: segfault if disk-queue was started up with old queue file
  Thanks to Tomas Heinrich for the patch.
- bugfix: memory leak in array passing output module mode
---------------------------------------------------------------------------
Version 5.8.9  [V5-stable] 2012-03-15
- added tool to recover disk queue if .qi file is missing (recover_qi.pl)
  Thanks to Kaiwang Chen for contributing this tool
- bugfix: stopped DA queue was never processed after a restart due to a
  regression from statistics module
- added better doc for statsobj interface
  Thanks to Kaiwang Chen for his suggestions and analysis in regard to the
  stats subsystem.
---------------------------------------------------------------------------
Version 5.8.8  [V5-stable] 2012-03-05
- added capability to use a local interface IP address as fromhost-ip for
  imuxsock imklog
  new config directives: $IMUXSockLocalIPIF, $klogLocalIPIF
- added configuration directives to customize queue light delay marks
  $MainMsgQueueLightDelayMark, $ActionQueueLightDelayMark; both
  specify number of messages starting at which a delay happens.
- bugfix: omprog made rsyslog abort on startup if not binary to
  execute was configured
- bugfix: imklog invalidly computed facility and severity
  closes: http://bugzilla.adiscon.com/show_bug.cgi?id=313
---------------------------------------------------------------------------
Version 5.8.7  [V5-stable] 2012-01-17
- bugfix: instabilities when using RFC5424 header fields
  Thanks to Kaiwang Chen for the patch
- bugfix: imuxsock did truncate part of received message if it did not
  contain a proper date. The truncation occured because we removed that
  part of the messages that was expected to be the date.
  closes: http://bugzilla.adiscon.com/show_bug.cgi?id=295
- bugfix: potential abort after reading invalid X.509 certificate
  closes: http://bugzilla.adiscon.com/show_bug.cgi?id=290
  Thanks to Tomas Heinrich for the patch
- bugfix: stats counter were not properly initialized on creation
- FQDN hostname for multihomed host was not always set to the correct name
  if multiple aliases existed. Thanks to Tomas Heinreich for the patch.
- re-licensed larger parts of the codebase under the Apache license 2.0
---------------------------------------------------------------------------
Version 5.8.6  [V5-stable] 2011-10-21
- bugfix: missing whitespace after property-based filter was not detected
- bugfix: $OMFileFlushInterval period was doubled - now using correct value
- bugfix: ActionQueue could malfunction due to index error
  Thanks to Vlad Grigorescu for the patch
- bugfix: $ActionExecOnlyOnce interval did not work properly
  Thanks to Tomas Heinrich for the patch
- bugfix: race condition when extracting program name, APPNAME, structured
  data and PROCID (RFC5424 fields) could lead to invalid characters e.g.
  in dynamic file names or during forwarding (general malfunction of these
  fields in templates, mostly under heavy load)
- bugfix: imuxsock did no longer ignore message-provided timestamp, if
  so configured (the *default*). Lead to no longer sub-second timestamps.
  closes: http://bugzilla.adiscon.com/show_bug.cgi?id=281
- bugfix: omfile returns fatal error code for things that go really wrong
  previously, RS_RET_RESUME was returned, which lead to a loop inside the
  rule engine as omfile could not really recover.
- bugfix: imfile did invalid system call under some circumstances
  when a file that was to be monitored did not exist BUT the state file
  actually existed. Mostly a cosmetic issue. Root cause was incomplete
  error checking in stream.c; so patch may affect other code areas.
- bugfix: rsyslogd -v always said 64 atomics were not present
  thanks to mono_matsuko for the patch
---------------------------------------------------------------------------
Version 5.8.5  [V5-stable] (rgerhards/al), 2011-09-01
- bugfix/security: off-by-two bug in legacy syslog parser, CVE-2011-3200
- bugfix: mark message processing did not work correctly
- bugfix: potential hang condition during tag emulation
- bugfix: too-early string termination during tag emulation
- bugfix: The NUL-Byte for the syslogtag was not copied in MsgDup (msg.c)
- bugfix: fixed incorrect state handling for Discard Action (transactions)
  Note: This caused all messages in a batch to be set to COMMITTED, 
  even if they were discarded. 
---------------------------------------------------------------------------
Version 5.8.4  [V5-stable] (al), 2011-08-10
- bugfix: potential misadressing in property replacer
- bugfix: memcpy overflow can occur in allowed sender checkig
  if a name is resolved to IPv4-mapped-on-IPv6 address
  Found by Ismail Dönmez at suse
- bugfix: potential misadressing in property replacer
- bugfix: MSGID corruption in RFC5424 parser under some circumstances
  closes: http://bugzilla.adiscon.com/show_bug.cgi?id=275
---------------------------------------------------------------------------
Version 5.8.3  [V5-stable] (rgerhards), 2011-07-11
- systemd support: set stdout/stderr to null - thx to Lennart for the patch
- added support for the ":omusrmsg:" syntax in configuring user messages
- added support for the ":omfile:" syntax for actions
  Note: previous outchannel syntax will generate a warning message. This
  may be surprising to some users, but it is quite urgent to alert them
  of the new syntax as v6 can no longer support the previous one.
---------------------------------------------------------------------------
Version 5.8.2  [V5-stable] (rgerhards), 2011-06-21
- bugfix: problems in failover action handling
  closes: http://bugzilla.adiscon.com/show_bug.cgi?id=270
  closes: http://bugzilla.adiscon.com/show_bug.cgi?id=254
- bugfix: mutex was invalidly left unlocked during action processing
  At least one case where this can occur is during thread shutdown, which
  may be initiated by lower activity. In most cases, this is quite
  unlikely to happen. However, if it does, data structures may be 
  corrupted which could lead to fatal failure and segfault. I detected
  this via a testbench test, not a user report. But I assume that some
  users may have had unreproducable aborts that were cause by this bug.
- bugfix: memory leak in imtcp & subsystems under some circumstances
  This leak is tied to error conditions which lead to incorrect cleanup
  of some data structures. [backport from v6]
- bugfix/improvement:$WorkDirectory now gracefully handles trailing slashes
---------------------------------------------------------------------------
Version 5.8.1  [V5-stable] (rgerhards), 2011-05-19
- bugfix: invalid processing in QUEUE_FULL condition
  If the the multi-submit interface was used and a QUEUE_FULL condition
  occured, the failed message was properly destructed. However, the
  rest of the input batch, if it existed, was not processed. So this
  lead to potential loss of messages and a memory leak. The potential
  loss of messages was IMHO minor, because they would have been dropped
  in most cases due to the queue remaining full, but very few lucky ones
  from the batch may have made it. Anyhow, this has now been changed so
  that the rest of the batch is properly tried to be enqueued and, if
  not possible, destructed.
- new module mmsnmptrapd, a sample message modification module
  This can be useful to reformat snmptrapd messages and also serves as
  a sample for how to write message modification modules using the
  output module interface. Note that we introduced this new 
  functionality directly into the stable release, as it does not 
  modify the core and as such cannot have any side-effects if it is
  not used (and thus the risk is solely on users requiring that
  functionality).
- bugfix: rate-limiting inside imuxsock did not work 100% correct
  reason was that a global config variable was invalidly accessed where a
  listener variable should have been used.
  Also performance-improved the case when rate limiting is turned off (this
  is a very unintrusive change, thus done directly to the stable version).
- bugfix: $myhostname not available in RainerScript (and no error message)
  closes: http://bugzilla.adiscon.com/show_bug.cgi?id=233
- bugfix: memory and file descriptor leak in stream processing
  Leaks could occur under some circumstances if the file stream handler
  errored out during the open call. Among others, this could cause very
  big memory leaks if there were a problem with unreadable disk queue
  files. In regard to the memory leak, this
  closes: http://bugzilla.adiscon.com/show_bug.cgi?id=256
- bugfix: doc for impstats had wrong config statements
  also, config statements were named a bit inconsistent, resolved that
  problem by introducing an alias and only documenting the consistent
  statements
  Thanks to Marcin for bringing up this problem.
- bugfix: IPv6-address could not be specified in omrelp
  this was due to improper parsing of ":"
  closes: http://bugzilla.adiscon.com/show_bug.cgi?id=250
- bugfix: TCP connection invalidly aborted when messages needed to be
  discarded (due to QUEUE_FULL or similar problem)
- bugfix: $LocalHostName was not honored under all circumstances
  closes: http://bugzilla.adiscon.com/show_bug.cgi?id=258
- bugfix(minor): improper template function call in syslogd.c
---------------------------------------------------------------------------
Version 5.8.0  [V5-stable] (rgerhards), 2011-04-12

This is the new v5-stable branch, importing all feature from the 5.7.x
versions. To see what has changed in regard to the previous v5-stable,
check the Changelog for 5.7.x below.

- bugfix: race condition in deferred name resolution
  closes: http://bugzilla.adiscon.com/show_bug.cgi?id=238
  Special thanks to Marcin for his persistence in helping to solve this
  bug.
- bugfix: DA queue was never shutdown once it was started
  closes: http://bugzilla.adiscon.com/show_bug.cgi?id=241
---------------------------------------------------------------------------
Version 5.7.10  [V5-BETA] (rgerhards), 2011-03-29
- bugfix: ompgsql did not work properly with ANSI SQL strings
  closes: http://bugzilla.adiscon.com/show_bug.cgi?id=229
- bugfix: rsyslog did not build with --disable-regexp configure option
  closes: http://bugzilla.adiscon.com/show_bug.cgi?id=243
- bugfix: PRI was invalid on Solaris for message from local log socket
- enhance: added $BOM system property to ease writing byte order masks
- bugfix: RFC5424 parser confused by empty structured data
  closes: http://bugzilla.adiscon.com/show_bug.cgi?id=237
- bugfix: error return from strgen caused abort, now causes action to be
  ignored (just like a failed filter)
- new sample plugin for a strgen to generate sql statement consumable
  by a database plugin
- bugfix: strgen could not be used together with database outputs
  because the sql/stdsql option could not be specified. This has been
  solved by permitting the strgen to include the opton inside its name.
  closes: http://bugzilla.adiscon.com/show_bug.cgi?id=195
---------------------------------------------------------------------------
Version 5.7.9  [V5-BETA] (rgerhards), 2011-03-16
- improved testbench
  among others, life tests for ommysql (against a test database) have
  been added, valgrind-based testing enhanced, ...
- enhance: fallback *at runtime* to epoll_create if epoll_create1 is not
  available. Thanks to Michael Biebl for analysis and patch!
- bugfix: failover did not work correctly if repeated msg reduction was on
  closes: http://bugzilla.adiscon.com/show_bug.cgi?id=236
  affected directive was: $ActionExecOnlyWhenPreviousIsSuspended on
- bugfix: minor memory leak in omlibdbi (< 1k per instance and run)
- bugfix: (regression) omhdfs did no longer compile
- bugfix: omlibdbi did not use password from rsyslog.conf
  closes: http://bugzilla.adiscon.com/show_bug.cgi?id=203
---------------------------------------------------------------------------
Version 5.7.8  [V5-BETA] (rgerhards), 2011-03-09
- systemd support somewhat improved (can now take over existing log sockt)
- bugfix: discard action did not work under some circumstances
  fixes: http://bugzilla.adiscon.com/show_bug.cgi?id=217
- bugfix: file descriptor leak in gnutls netstream driver
  fixes: http://bugzilla.adiscon.com/show_bug.cgi?id=222
---------------------------------------------------------------------------
Version 5.7.7  [V5-BETA] (rgerhards), 2011-03-02
- bugfix: potential abort condition when $RepeatedMsgReduction set to on
  as well as potentially in a number of other places where MsgDup() was
  used. This only happened when the imudp input module was used and it
  depended on name resolution not yet had taken place. In other words,
  this was a strange problem that could lead to hard to diagnose 
  instability. So if you experience instability, chances are good that
  this fix will help.
---------------------------------------------------------------------------
Version 5.7.6  [V5-BETA] (rgerhards), 2011-02-25
- bugfix: fixed a memory leak and potential abort condition
  this could happen if multiple rulesets were used and some output batches
  contained messages belonging to more than one ruleset.
  fixes: http://bugzilla.adiscon.com/show_bug.cgi?id=226
  fixes: http://bugzilla.adiscon.com/show_bug.cgi?id=218
- bugfix: memory leak when $RepeatedMsgReduction on was used
  bug tracker: http://bugzilla.adiscon.com/show_bug.cgi?id=225
---------------------------------------------------------------------------
Version 5.7.5  [V5-BETA] (rgerhards), 2011-02-23
- enhance: imfile did not yet support multiple rulesets, now added
  we do this directly in the beta because a) it does not affect existing
  functionality and b) one may argue that this missing functionality is
  close to a bug.
- improved testbench, added tests for imuxsock
- bugfix: imuxsock did no longer sanitize received messages
  This was a regression from the imuxsock partial rewrite. Happened
  because the message is no longer run through the standard parsers. 
  bug tracker: http://bugzilla.adiscon.com/show_bug.cgi?id=224
- bugfix: minor race condition in action.c - considered cosmetic
  This is considered cosmetic as multiple threads tried to write exactly
  the same value into the same memory location without sync. The method
  has been changed so this can no longer happen.
---------------------------------------------------------------------------
Version 5.7.4  [V5-BETA] (rgerhards), 2011-02-17
- added pmsnare parser module (written by David Lang)
- enhanced imfile to support non-cancel input termination
- improved systemd socket activation thanks to Marius Tomaschewski
- improved error reporting for $WorkDirectory
  non-existance and other detectable problems are now reported,
  and the work directory is NOT set in this case
- bugfix: pmsnare causded abort under some conditions
- bugfix: abort if imfile reads file line of more than 64KiB
  Thanks to Peter Eisentraut for reporting and analysing this problem.
  bug tracker: http://bugzilla.adiscon.com/show_bug.cgi?id=221
- bugfix: queue engine did not properly slow down inputs in FULL_DELAY mode
  when in disk-assisted mode. This especially affected imfile, which
  created unnecessarily queue files if a large set of input file data was
  to process.
- bugfix: very long running actions could prevent shutdown under some
  circumstances. This has now been solved, at least for common
  situations.
- bugfix: fixed compile problem due to empty structs
  this occured only on some platforms/compilers. thanks to Dražen Kačar 
  for the fix
---------------------------------------------------------------------------
Version 5.7.3  [V5-BETA] (rgerhards), 2011-02-07
- added support for processing multi-line messages in imfile
- added $IMUDPSchedulingPolicy and $IMUDPSchedulingPriority config settings
- added $LocalHostName config directive
- bugfix: fixed build problems on some platforms
  namely those that have 32bit atomic operations but not 64 bit ones
- bugfix: local hostname was pulled too-early, so that some config 
  directives (namely FQDN settings) did not have any effect
- bugfix: imfile did duplicate messages under some circumstances
- added $OMMySQLConfigFile config directive
- added $OMMySQLConfigSection config directive
---------------------------------------------------------------------------
Version 5.7.2  [V5-DEVEL] (rgerhards), 2010-11-26
- bugfix(important): problem in TLS handling could cause rsyslog to loop
  in a tight loop, effectively disabling functionality and bearing the
  risk of unresponsiveness of the whole system.
  Bug tracker: http://bugzilla.adiscon.com/show_bug.cgi?id=194
- bugfix: imfile state file was not written when relative file name
  for it was specified
- bugfix: compile failed on systems without epoll_create1()
  Thanks to David Hill for providing a fix.
- bugfix: atomic increment for msg object may not work correct on all
  platforms. Thanks to Chris Metcalf for the patch
- bugfix: replacements for atomic operations for non-int sized types had
  problems. At least one instance of that problem could potentially lead
  to abort (inside omfile).
---------------------------------------------------------------------------
Version 5.7.1  [V5-DEVEL] (rgerhards), 2010-10-05
- support for Hadoop's HDFS added (via omhdfs)
- imuxsock now optionally use SCM_CREDENTIALS to pull the pid from the log
  socket itself
  (thanks to Lennart Poettering for the suggesting this feature)
- imuxsock now optionally uses per-process input rate limiting, guarding the
  user against processes spamming the system log
  (thanks to Lennart Poettering for suggesting this feature)
- added new config statements
  * $InputUnixListenSocketUsePIDFromSystem 
  * $SystemLogUsePIDFromSystem 
  * $SystemLogRateLimitInterval
  * $SystemLogRateLimitBurst
  * $SystemLogRateLimitSeverity
  * $IMUxSockRateLimitInterval
  * $IMUxSockRateLimitBurst
  * $IMUxSockRateLimitSeverity
- imuxsock now supports up to 50 different sockets for input
- some code cleanup in imuxsock (consider this a release a major
  modification, especially if problems show up)
- bugfix: /dev/log was unlinked even when passed in from systemd
  in which case it should be preserved as systemd owns it
---------------------------------------------------------------------------
Version 5.7.0  [V5-DEVEL] (rgerhards), 2010-09-16
- added module impstat to emit periodic statistics on rsyslog counters
- support for systemd officially added
  * acquire /dev/log socket optionally from systemd
    thanks to Lennart Poettering for this patch
  * sd-systemd API added as part of rsyslog runtime library
---------------------------------------------------------------------------
Version 5.6.5  [V5-STABLE] (rgerhards), 2011-03-22
- bugfix: failover did not work correctly if repeated msg reduction was on
  affected directive was: $ActionExecOnlyWhenPreviousIsSuspended on
  closes: http://bugzilla.adiscon.com/show_bug.cgi?id=236
- bugfix: omlibdbi did not use password from rsyslog.con
  closes: http://bugzilla.adiscon.com/show_bug.cgi?id=203
- bugfix(kind of): tell users that config graph can currently not be
  generated
  closes: http://bugzilla.adiscon.com/show_bug.cgi?id=232
- bugfix: discard action did not work under some circumstances
  fixes: http://bugzilla.adiscon.com/show_bug.cgi?id=217
  (backport from 5.7.8)
---------------------------------------------------------------------------
Version 5.6.4  [V5-STABLE] (rgerhards), 2011-03-03
- bugfix: potential abort condition when $RepeatedMsgReduction set to on
  as well as potentially in a number of other places where MsgDup() was
  used. This only happened when the imudp input module was used and it
  depended on name resolution not yet had taken place. In other words,
  this was a strange problem that could lead to hard to diagnose 
  instability. So if you experience instability, chances are good that
  this fix will help.
- bugfix: fixed a memory leak and potential abort condition
  this could happen if multiple rulesets were used and some output batches
  contained messages belonging to more than one ruleset.
  fixes: http://bugzilla.adiscon.com/show_bug.cgi?id=226
  fixes: http://bugzilla.adiscon.com/show_bug.cgi?id=218
- bugfix: memory leak when $RepeatedMsgReduction on was used
  bug tracker: http://bugzilla.adiscon.com/show_bug.cgi?id=225
---------------------------------------------------------------------------
Version 5.6.3  [V5-STABLE] (rgerhards), 2011-01-26
- bugfix: action processor released memory too early, resulting in
  potential issue in retry cases (but very unlikely due to another
  bug, which I also fixed -- only after the fix this problem here
  became actually visible).
- bugfix: batch processing flagged invalid message as "bad" under some
  circumstances
- bugfix: unitialized variable could cause issues under extreme conditions
  plus some minor nits. This was found after a clang static code analyzer
  analysis (great tool, and special thanks to Marcin for telling me about
  it!)
- bugfix: batches which had actions in error were not properly retried in
  all cases
- bugfix: imfile did duplicate messages under some circumstances
- bugfix: testbench was not activated if no Java was present on system
  ... what actually was a left-over. Java is no longer required.
---------------------------------------------------------------------------
Version 5.6.2  [V5-STABLE] (rgerhards), 2010-11-30
- bugfix: compile failed on systems without epoll_create1()
  Thanks to David Hill for providing a fix.
- bugfix: atomic increment for msg object may not work correct on all
  platforms. Thanks to Chris Metcalf for the patch
- bugfix: replacements for atomic operations for non-int sized types had
  problems. At least one instance of that problem could potentially lead
  to abort (inside omfile).
- added the $InputFilePersistStateInterval config directive to imfile
- changed imfile so that the state file is never deleted (makes imfile
  more robust in regard to fatal failures)
- bugfix: a slightly more informative error message when a TCP
  connections is aborted
---------------------------------------------------------------------------
Version 5.6.1  [V5-STABLE] (rgerhards), 2010-11-24
- bugfix(important): problem in TLS handling could cause rsyslog to loop
  in a tight loop, effectively disabling functionality and bearing the
  risk of unresponsiveness of the whole system.
  Bug tracker: http://bugzilla.adiscon.com/show_bug.cgi?id=194
- permitted imptcp to work on systems which support epoll(), but not
  epoll_create().
  Bug: http://bugzilla.adiscon.com/show_bug.cgi?id=204
  Thanks to Nicholas Brink for reporting this problem.
- bugfix: testbench failed if imptcp was not enabled
- bugfix: segfault when an *empty* template was used
  Bug: http://bugzilla.adiscon.com/show_bug.cgi?id=206
  Thanks to David Hill for alerting us.
- bugfix: compile failed with --enable-unlimited-select
  thanks varmojfekoj for the patch
---------------------------------------------------------------------------
Version 5.6.0  [V5-STABLE] (rgerhards), 2010-10-19

This release brings all changes and enhancements of the 5.5.x series
to the v5-stable branch.

- bugfix: a couple of problems that imfile had on some platforms, namely
  Ubuntu (not their fault, but occured there)
- bugfix: imfile utilizes 32 bit to track offset. Most importantly,
  this problem can not experienced on Fedora 64 bit OS (which has
  64 bit long's!)
---------------------------------------------------------------------------
Version 5.5.7  [V5-BETA] (rgerhards), 2010-08-09
- changed omudpspoof default spoof address to simplify typical use case
  thanks to David Lang for suggesting this
- doc bugfix: pmlastmsg doc samples had errors
- bugfix[minor]: pmrfc3164sd had invalid name (resided in rsyslog name 
  space, what should not be the case for a contributed module)
- added omuxsock, which permits to write message to local Unix sockets
  this is the counterpart to imuxsock, enabling fast local forwarding
---------------------------------------------------------------------------
Version 5.5.6  [DEVEL] (rgerhards), 2010-07-21
- added parser modules
  * pmlastmsg, which supports the notoriously malformed "last message
    repeated n times" messages from some syslogd's (namely sysklogd)
  * pmrfc3164sd (contributed), supports RFC5424 structured data in 
    RFC3164 messages [untested]
- added new module type "string generator", used to speed up output
  processing. Expected speedup for (typical) rsyslog processing is
  roughly 5 to 6 percent compared to using string-based templates.
  They may also be used to do more complex formatting with custom
  C code, what provided greater flexibility and probably far higher
  speed, for example if using multiple regular expressions within a 
  template.
- added 4 string generators for
  * RSYSLOG_FileFormat
  * RSYSLOG_TraditionalFileFormat
  * RSYSLOG_ForwardFormat
  * RSYSLOG_TraditionalForwardFormat
- bugfix: mutexes used to simulate atomic instructions were not destructed
- bugfix: regression caused more locking action in msg.c than necessary
- bugfix: "$ActionExecOnlyWhenPreviousIsSuspended on" was broken
- bugfix: segfault on HUP when "HUPIsRestart" was set to "on"
  thanks varmojfekoj for the patch
- bugfix: default for $OMFileFlushOnTXEnd was wrong ("off").
  This, in default mode, caused buffered writing to be used, what
  means that it looked like no output were written or partial
  lines. Thanks to Michael Biebl for pointing out this bug.
- bugfix: programname filter in ! configuration can not be reset
  Thanks to Kiss Gabor for the patch.
---------------------------------------------------------------------------
Version 5.5.5  [DEVEL] (rgerhards), 2010-05-20
- added new cancel-reduced action thread termination method
  We now manage to cancel threads that block inside a retry loop to
  terminate without the need to cancel the thread. Avoiding cancellation
  helps keep the system complexity minimal and thus provides for better
  stability. This also solves some issues with improper shutdown when
  inside an action retry loop.
---------------------------------------------------------------------------
Version 5.5.4  [DEVEL] (rgerhards), 2010-05-03
- This version offers full support for Solaris on Intel and Sparc
- bugfix: problems with atomic operations emulation
  replaced atomic operation emulation with new code. The previous code
  seemed to have some issue and also limited concurrency severely. The
  whole atomic operation emulation has been rewritten.
- bugfix: netstream ptcp support class was not correctly build on systems
  without epoll() support
- bugfix: segfault on Solaris/Sparc
---------------------------------------------------------------------------
Version 5.5.3  [DEVEL] (rgerhards), 2010-04-09
- added basic but functional support for Solaris
- imported many bugfixes from 3.6.2/4.6.1 (see ChangeLog below!)
- added new property replacer option "date-rfc3164-buggyday" primarily
  to ease migration from syslog-ng. See property replacer doc for
  details.
- added capability to turn off standard LF delimiter in TCP server
  via new directive "$InputTCPServerDisableLFDelimiter on"
- bugfix: failed to compile on systems without epoll support
- bugfix: comment char ('#') in literal terminated script parsing
  and thus could not be used.
  but tracker: http://bugzilla.adiscon.com/show_bug.cgi?id=119
  [merged in from v3.22.2]
- imported patches from 4.6.0:
  * improved testbench to contain samples for totally malformed messages
    which miss parts of the message content
  * bugfix: some malformed messages could lead to a missing LF inside files
    or some other missing parts of the template content.
  * bugfix: if a message ended immediately with a hostname, the hostname
    was mistakenly interpreted as TAG, and localhost be used as hostname
---------------------------------------------------------------------------
Version 5.5.2  [DEVEL] (rgerhards), 2010-02-05
- applied patches that make rsyslog compile under Apple OS X.
  Thanks to trey for providing these.
- replaced data type "bool" by "sbool" because this created some
  portability issues.
- added $Escape8BitCharactersOnReceive directive
  Thanks to David Lang for suggesting it.
- worked around an issue where omfile failed to compile on 32 bit platforms
  under some circumstances (this smells like a gcc problem, but a simple
  solution was available). Thanks to Kenneth Marshall for some advice.
- extended testbench
---------------------------------------------------------------------------
Version 5.5.1  [DEVEL] (rgerhards), 2009-11-27
- introduced the ablity for netstream drivers to utilize an epoll interface
  This offers increased performance and removes the select() FDSET size
  limit from imtcp. Note that we fall back to select() if there is no
  epoll netstream drivers. So far, an epoll driver has only been
  implemented for plain tcp syslog, the rest will follow once the code
  proves well in practice AND there is demand.
- re-implemented $EscapeControlCharacterTab config directive
  Based on Jonathan Bond-Caron's patch for v4. This now also includes some
  automatted tests.
- bugfix: enabling GSSServer crashes rsyslog startup
  Thanks to Tomas Kubina for the patch [imgssapi]
- bugfix (kind of): check if TCP connection is still alive if using TLS
  Thanks to Jonathan Bond-Caron for the patch.
---------------------------------------------------------------------------
Version 5.5.0  [DEVEL] (rgerhards), 2009-11-18
- moved DNS resolution code out of imudp and into the backend processing
  Most importantly, DNS resolution now never happens if the resolved name
  is not required. Note that this applies to imudp - for the other inputs,
  DNS resolution almost comes for free, so we do not do it there. However,
  the new method has been implemented in a generic way and as such may 
  also be used by other modules in the future.
- added option to use unlimited-size select() calls
  Thanks to varmjofekoj for the patch
  This is not done in imudp, as it natively supports epoll().
- doc: improved description of what loadable modules can do
---------------------------------------------------------------------------
Version 5.4.2  [v5-stable] (rgerhards), 2010-03-??
- bugfix(kind of): output plugin retry behaviour could cause engine to loop
  The rsyslog engine did not guard itself against output modules that do
  not properly convey back the tryResume() behaviour. This then leads to
  what looks like an endless loop. I consider this to be a bug of the 
  engine not only because it should be hardened against plugin misbehaviour,
  but also because plugins may not be totally able to avoid this situation
  (depending on the type of and processing done by the plugin).
- bugfix: testbench failed when not executed in UTC+1 timezone
  accidently, the time zone information was kept inside some
  to-be-checked-for responses
- temporary bugfix replaced by permanent one for
  message-induced off-by-one error (potential segfault) (see 4.6.2)
  The analysis has been completed and a better fix been crafted and 
  integrated.
- bugfix(minor): status variable was uninitialized
  However, this would have caused harm only if NO parser modules at
  all were loaded, which would lead to a defunctional configuration
  at all. And, even more important, this is impossible as two parser
  modules are built-in and thus can not be "not loaded", so we always
  have a minimum of two.
---------------------------------------------------------------------------
Version 5.4.1  [v5-stable] (rgerhards), 2010-03-??
- added new property replacer option "date-rfc3164-buggyday" primarily
  to ease migration from syslog-ng. See property replacer doc for
  details. [backport from 5.5.3 because urgently needed by some]
- imported all bugfixes vom 4.6.2 (see below)
---------------------------------------------------------------------------
Version 5.4.0  [v5-stable] (rgerhards), 2010-03-08
***************************************************************************
* This is a new stable v5 version. It contains all fixes and enhancements *
* made during the 5.3.x phase as well as those listed below.              *
* Note that the 5.2.x series was quite buggy and as such all users are    *
* strongly advised to upgrade to 5.4.0.                                   *
***************************************************************************
- bugfix: omruleset failed to work in many cases
  bug tracker: http://bugzilla.adiscon.com/show_bug.cgi?id=179
  Thanks to Ryan B. Lynch for reporting this issue.
- bugfix: comment char ('#') in literal terminated script parsing
  and thus could not be used.
  but tracker: http://bugzilla.adiscon.com/show_bug.cgi?id=119
  [merged in from v3.22.2]
---------------------------------------------------------------------------
Version 5.3.7  [BETA] (rgerhards), 2010-01-27
- bugfix: queues in direct mode could case a segfault, especially if an
  action failed for action queues. The issue was an invalid increment of
  a stack-based pointer which lead to destruction of the stack frame and
  thus a segfault on function return.
  Thanks to Michael Biebl for alerting us on this problem.
- bugfix: hostname accidently set to IP address for some message sources,
  for example imudp. Thanks to Anton for reporting this bug. [imported v4]
- bugfix: ompgsql had problems with transaction support, what actually 
  rendered it unsuable. Thanks to forum user "horhe" for alerting me
  on this bug and helping to debug/fix it! [imported from 5.3.6]
- bugfix: $CreateDirs variable not properly initialized, default thus
  was random (but most often "on") [imported from v3]
- bugfix: potential segfaults during queue shutdown
  (bugs require certain non-standard settings to appear)
  Thanks to varmojfekoj for the patch [imported from 4.5.8]
  [backport from 5.5.2]
- bugfix: wrong memory assignment for a config variable (probably
  without causing any harm) [backport from 5.2.2]
- bugfix: rsyslog hangs when writing to a named pipe which nobody was
  reading. Thanks to Michael Biebl for reporting this bug.
  Bugzilla entry: http://bugzilla.adiscon.com/show_bug.cgi?id=169
  [imported from 4.5.8]
---------------------------------------------------------------------------
Version 5.3.6  [BETA] (rgerhards), 2010-01-13
- bugfix: ompgsql did not properly check the server connection in
  tryResume(), which could lead to rsyslog running in a thight loop
- bugfix: suspension during beginTransaction() was not properly handled
  by rsyslog core
- bugfix: omfile output was only written when buffer was full, not at
  end of transaction
- bugfix: commit transaction was not properly conveyed to message layer,
  potentially resulting in non-message destruction and thus hangs
- bugfix: enabling GSSServer crashes rsyslog startup
  Thanks to Tomas Kubina for the patch [imgssapi]
- bugfix (kind of): check if TCP connection is still alive if using TLS
  Thanks to Jonathan Bond-Caron for the patch.
- bugfix: $CreateDirs variable not properly initialized, default thus
  was random (but most often "on") [imported from v3]
- bugfix: ompgsql had problems with transaction support, what actually 
  rendered it unsuable. Thanks to forum user "horhe" for alerting me
  on this bug and helping to debug/fix it!
- bugfix: memory leak when sending messages in zip-compressed format
  Thanks to Naoya Nakazawa for analyzing this issue and providing a patch.
- worked around an issue where omfile failed to compile on 32 bit platforms
  under some circumstances (this smells like a gcc problem, but a simple
  solution was available). Thanks to Kenneth Marshall for some advice.
  [backported from 5.5.x branch]
---------------------------------------------------------------------------
Version 5.3.5  [BETA] (rgerhards), 2009-11-13
- some light performance enhancement by replacing time() call with much
  faster (at least under linux) gettimeofday() calls.
- some improvement of omfile performance with dynafiles
  saved costly time() calls by employing a logical clock, which is 
  sufficient for the use case
- bugfix: omudpspoof miscalculated source and destination ports
  while this was probably not noticed for source ports, it resulted in
  almost all destination ports being wrong, except for the default port
  of 514, which by virtue of its binary representation was calculated 
  correct (and probably thus the bug not earlier detected).
- bugfixes imported from earlier releases
  * bugfix: named pipes did no longer work (they always got an open error)
    this was a regression from the omfile rewrite in 4.5.0
  * bugfix(testbench): sequence check was not always performed correctly,
    that could result in tests reporting success when they actually failed
- improved testbench: added tests for UDP forwarding and omudpspoof
- doc bugfix: omudpspoof had wrong config command names ("om" missing)
- bugfix [imported from 4.4.3]: $ActionExecOnlyOnceEveryInterval did
  not work.
- [inport v4] improved testbench, contains now tcp and gzip test cases
- [import v4] added a so-called "On Demand Debug" mode, in which debug
  output can be generated only after the process has started, but not right
  from the beginning. This is assumed to be useful for hard-to-find bugs.
  Also improved the doc on the debug system.
- bugfix: segfault on startup when -q or -Q option was given
  [imported from v3-stable]
---------------------------------------------------------------------------
Version 5.3.4  [DEVEL] (rgerhards), 2009-11-04
- added the ability to create custom message parsers
- added $RulesetParser config directive that permits to bind specific
  parsers to specific rulesets
- added omruleset output module, which provides great flexibility in 
  action processing. THIS IS A VERY IMPORTANT ADDITION, see its doc
  for why.
- added the capability to have ruleset-specific main message queues
  This offers considerable additional flexibility AND superior performance
  (in cases where multiple inputs now can avoid lock contention)
- bugfix: correct default for escape ('#') character restored
  This was accidently changed to '\\', thanks to David Lang for reporting
- bugfix(testbench): testcase did not properly wait for rsyslogd shutdown
  thus some unpredictable behavior and a false negative test result
  could occur.
---------------------------------------------------------------------------
Version 5.3.3  [DEVEL] (rgerhards), 2009-10-27
- simplified and thus speeded up the queue engine, also fixed some
  potential race conditions (in very unusual shutdown conditions)
  along the way. The threading model has seriously changes, so there may
  be some regressions.
- enhanced test environment (inlcuding testbench): support for enhancing
  probability of memory addressing failure by using non-NULL default
  value for malloced memory (optional, only if requested by configure
  option). This helps to track down some otherwise undetected issues
  within the testbench.
- bugfix: potential abort if inputname property was not set 
  primarily a problem of imdiag
- bugfix: message processing states were not set correctly in all cases
  however, this had no negative effect, as the message processing state
  was not evaluated when a batch was deleted, and that was the only case
  where the state could be wrong.
---------------------------------------------------------------------------
Version 5.3.2  [DEVEL] (rgerhards), 2009-10-21
- enhanced omfile to support transactional interface. This will increase
  performance in many cases.
- added multi-ruleset support to imudp
- re-enabled input thread termination handling that does avoid thread
  cancellation where possible. This provides a more reliable mode of
  rsyslogd termination (canceling threads my result in not properly
  freed resouces and potential later hangs, even though we perform
  proper cancel handling in our code). This is part of an effort to
  reduce thread cancellation as much as possible in rsyslog.
  NOTE: the code previously written code for this functionality had a
  subtle race condition. The new code solves that.
- enhanced immark to support non-cancel input module termination
- improved imudp so that epoll can be used in more environments,
  fixed potential compile time problem if EPOLL_CLOEXEC is not available.
- some cleanup/slight improvement:
  * changed imuxsock to no longer use deprecated submitAndParseMsg() IF
  * changed submitAndParseMsg() interface to be a wrapper around the new
    way of message creation/submission. This enables older plugins to be
    used together with the new interface. The removal also enables us to
    drop a lot of duplicate code, reducing complexity and increasing
    maintainability.
- bugfix: segfault when starting up with an invalid .qi file for a disk queue
  Failed for both pure disk as well as DA queues. Now, we emit an error
  message and disable disk queueing facility.
- bugfix: potential segfault on messages with empty MSG part. This was a
  recently introduced regression.
- bugfix: debug string larger than 1K were improperly displayed. Max size
  is now 32K, and if a string is even longer it is meaningfully truncated.
---------------------------------------------------------------------------
Version 5.3.1  [DEVEL] (rgerhards), 2009-10-05
- added $AbortOnUncleanConfig directive - permits to prevent startup when
  there are problems with the configuration file. See it's doc for
  details.
- included some important fixes from v4-stable:
  * bugfix: invalid handling of zero-sized messages
  * bugfix: zero-sized UDP messages are no longer processed
  * bugfix: random data could be appended to message
  * bugfix: reverse lookup reduction logic in imudp do DNS queries too often
- bugfixes imported from 4.5.4:
  * bugfix: potential segfault in stream writer on destruction
  * bugfix: potential race in object loader (obj.c) during use/release
  * bugfixes: potential problems in out file zip writer
---------------------------------------------------------------------------
Version 5.3.0  [DEVEL] (rgerhards), 2009-09-14
- begun to add simple GUI programs to gain insight into running rsyslogd
  instances and help setup and troubleshooting (active via the
  --enable-gui ./configure switch)
- changed imudp to utilize epoll(), where available. This shall provide
  slightly better performance (just slightly because we called select()
  rather infrequently on a busy system)
---------------------------------------------------------------------------
Version 5.2.2  [v5-stable] (rgerhards), 2009-11-??
- bugfix: enabling GSSServer crashes rsyslog startup
  Thanks to Tomas Kubina for the patch [imgssapi]
---------------------------------------------------------------------------
Version 5.2.1  [v5-stable] (rgerhards), 2009-11-02
- bugfix [imported from 4.4.3]: $ActionExecOnlyOnceEveryInterval did
  not work.
- bugfix: segfault on startup when -q or -Q option was given
  [imported from v3-stable]
---------------------------------------------------------------------------
Version 5.2.0  [v5-stable] (rgerhards), 2009-11-02
This is a re-release of version 5.1.6 as stable after we did not get any bug 
reports during the whole beta phase. Still, this first v5-stable may not be 
as stable as one hopes for, I am not sure if we did not get bug reports
just because nobody tried it. Anyhow, we need to go forward and so we
have the initial v5-stable.
---------------------------------------------------------------------------
Version 5.1.6  [v5-beta] (rgerhards), 2009-10-15
- feature imports from v4.5.6
- bugfix: potential race condition when queue worker threads were
  terminated
- bugfix: solved potential (temporary) stall of messages when the queue was
  almost empty and few new data added (caused testbench to sometimes hang!)
- fixed some race condition in testbench
- added more elaborate diagnostics to parts of the testbench
- bugfixes imported from 4.5.4:
  * bugfix: potential segfault in stream writer on destruction
  * bugfix: potential race in object loader (obj.c) during use/release
  * bugfixes: potential problems in out file zip writer
- included some important fixes from 4.4.2:
  * bugfix: invalid handling of zero-sized messages
  * bugfix: zero-sized UDP messages are no longer processed
  * bugfix: random data could be appended to message
  * bugfix: reverse lookup reduction logic in imudp do DNS queries too often
---------------------------------------------------------------------------
Version 5.1.5  [v5-beta] (rgerhards), 2009-09-11
- added new config option $ActionWriteAllMarkMessages
  this option permites to process mark messages under all circumstances,
  even if an action was recently called. This can be useful to use mark
  messages as a kind of heartbeat.
- added new config option $InputUnixListenSocketCreatePath
  to permit the auto-creation of pathes to additional log sockets. This
  turns out to be useful if they reside on temporary file systems and
  rsyslogd starts up before the daemons that create these sockets
  (rsyslogd always creates the socket itself if it does not exist).
- added $LogRSyslogStatusMessages configuration directive
  permitting to turn off rsyslog start/stop/HUP messages. See Debian
  ticket http://bugs.debian.org/cgi-bin/bugreport.cgi?bug=463793
- bugfix: hostnames with dashes in them were incorrectly treated as
  malformed, thus causing them to be treated as TAG (this was a regression
  introduced from the "rfc3164 strict" change in 4.5.0). Testbench has been
  updated to include a smaple message with a hostname containing a dash.
- bugfix: strings improperly reused, resulting in some message properties
  be populated with strings from previous messages. This was caused by
  an improper predicate check.
- added new config directive $omfileForceChown [import from 4.7.0]
---------------------------------------------------------------------------
Version 5.1.4  [DEVEL] (rgerhards), 2009-08-20
- legacy syslog parser changed so that it now accepts date stamps in
  wrong case. Some devices seem to create them and I do not see any harm
  in supporting that.
- added $InputTCPMaxListeners directive - permits to specify how many 
  TCP servers shall be possible (default is 20).
- bugfix: memory leak with some input modules. Those inputs that
  use parseAndSubmitMsg() leak two small memory blocks with every message.
  Typically, those process only relatively few messages, so the issue 
  does most probably not have any effect in practice.
- bugfix: if tcp listen port could not be created, no error message was
  emitted
- bugfix: discard action did not work (did not discard messages)
- bugfix: discard action caused segfault
- bugfix: potential segfault in output file writer (omfile)
  In async write mode, we use modular arithmetic to index the output
  buffer array. However, the counter variables accidently were signed,
  thus resulting in negative indizes after integer overflow. That in turn
  could lead to segfaults, but was depending on the memory layout of 
  the instance in question (which in turn depended on a number of
  variables, like compile settings but also configuration). The counters
  are now unsigned (as they always should have been) and so the dangling
  mis-indexing does no longer happen. This bug potentially affected all
  installations, even if only some may actually have seen a segfault.
---------------------------------------------------------------------------
Version 5.1.3  [DEVEL] (rgerhards), 2009-07-28
- architecture change: queue now always has at least one worker thread
  if not running in direct mode. Previous versions could run without 
  any active workers. This simplifies the code at a very small expense.
  See v5 compatibility note document for more in-depth discussion.
- enhance: UDP spoofing supported via new output module omudpspoof
  See the omudpspoof documentation for details and samples
- bugfix: message could be truncated after TAG, often when forwarding
  This was a result of an internal processing error if maximum field
  sizes had been specified in the property replacer.
- bugfix: minor static memory leak while reading configuration
  did NOT leak based on message volume
- internal: added ability to terminate input modules not via pthread_cancel
  but an alternate approach via pthread_kill. This is somewhat safer as we
  do not need to think about the cancel-safeness of all libraries we use.
  However, not all inputs can easily supported, so this now is a feature
  that can be requested by the input module (the most important ones
  request it).
---------------------------------------------------------------------------
Version 5.1.2  [DEVEL] (rgerhards), 2009-07-08
- bugfix: properties inputname, fromhost, fromhost-ip, msg were lost when
  working with disk queues
- some performance enhancements
- bugfix: abort condition when RecvFrom was not set and message reduction
  was on. Happend e.g. with imuxsock.
- added $klogConsoleLogLevel directive which permits to set a new
  console log level while rsyslog is active
- some internal code cleanup
---------------------------------------------------------------------------
Version 5.1.1  [DEVEL] (rgerhards), 2009-07-03
- bugfix: huge memory leak in queue engine (made rsyslogd unusable in
  production). Occured if at least one queue was in direct mode 
  (the default for action queues)
- imported many performance optimizations from v4-devel (4.5.0)
- bugfix: subtle (and usually irrelevant) issue in timout processing
  timeout could be one second too early if nanoseconds wrapped
- set a more sensible timeout for shutdow, now 1.5 seconds to complete
  processing (this also removes those cases where the shutdown message
  was not written because the termination happened before it)
---------------------------------------------------------------------------
Version 5.1.0  [DEVEL] (rgerhards), 2009-05-29

*********************************** NOTE **********************************
The v5 versions of rsyslog feature a greatly redesigned queue engine. The
major theme for the v5 release is twofold:

a) greatly improved performance
b) enable audit-grade processing

Here, audit-grade processing means that rsyslog, if used together with
audit-grade transports and configured correctly, will never lose messages
that already have been acknowledged, not even in fatal failure cases like
sudden loss of power.

Note that large parts of rsyslog's important core components have been
restructured to support these design goals. As such, early versions of
the engine will probably be less stable than the v3/v4 engine.

Also note that the initial versions do not cover all and everything. As
usual, the code will evolve toward the final goal as version numbers
increase.
*********************************** NOTE **********************************

- redesigned queue engine so that it supports ultra-reliable operations
  This resulted in a rewrite of large parts. The new capability can be
  used to build audit-grade systems on the basis of rsyslog.
- added $MainMsgQueueDequeueBatchSize and $ActionQueueDequeueBatchSize 
  configuration directives
- implemented a new transactional output module interface which provides
  superior performance (for databases potentially far superior performance)
- increased ompgsql performance by adapting to new transactional
  output module interface
---------------------------------------------------------------------------
Version 4.8.1  [v4-stable], 2011-09-??
- increased max config file line size to 64k
  We now also emit an error message if even 64k is not enough (not
  doing so previously may rightfully be considered as a bug)
- bugfix: omprog made rsyslog abort on startup if not binary to
  execute was configured
- bugfix: $ActionExecOnlyOnce interval did not work properly
  Thanks to Tomas Heinrich for the patch
- bugfix: potential abort if ultra-large file io buffers are used and
  dynafile cache exhausts address space (primarily a problem on 32 bit
  platforms)
- bugfix: potential abort after reading invalid X.509 certificate
  closes: http://bugzilla.adiscon.com/show_bug.cgi?id=290
  Thanks to Tomas Heinrich for the patch.
- bugfix: potential fatal abort in omgssapi
  Thanks to Tomas Heinrich for the patch.
- added doc for omprog
- FQDN hostname for multihomed host was not always set to the correct name
  if multiple aliases existed. Thanks to Tomas Heinreich for the patch.
- re-licensed larger parts of the codebase under the Apache license 2.0
---------------------------------------------------------------------------
Version 4.8.0  [v4-stable] (rgerhards), 2011-09-07
***************************************************************************
* This is a new stable v4 version. It contains all fixes and enhancements *
* made during the 4.7.x phase as well as those listed below.              *
* Note: major new development to v4 is concluded  and will only be done   *
*       for custom projects.                                              *
***************************************************************************
There are no changes compared to 4.7.5, just a re-release with the new
version number as new v4-stable. The most important new feature is Solaris
support.
---------------------------------------------------------------------------
Version 4.7.5  [v4-beta], 2011-09-01
- bugfix/security: off-by-two bug in legacy syslog parser, CVE-2011-3200
- bugfix: potential misadressing in property replacer
- bugfix: The NUL-Byte for the syslogtag was not copied in MsgDup (msg.c)
---------------------------------------------------------------------------
Version 4.7.4  [v4-beta] (rgerhards), 2011-07-11
- added support for the ":omusrmsg:" syntax in configuring user messages
- added support for the ":omfile:" syntax in configuring user messages
- added $LocalHostName config directive
- bugfix: PRI was invalid on Solaris for message from local log socket
Version 4.7.3  [v4-devel] (rgerhards), 2010-11-25
- added omuxsock, which permits to write message to local Unix sockets
  this is the counterpart to imuxsock, enabling fast local forwarding
- added imptcp, a simplified, Linux-specific and potentielly fast
  syslog plain tcp input plugin (NOT supporting TLS!)
- bugfix: a couple of problems that imfile had on some platforms, namely
  Ubuntu (not their fault, but occured there)
- bugfix: imfile utilizes 32 bit to track offset. Most importantly,
  this problem can not experienced on Fedora 64 bit OS (which has
  64 bit long's!)
- added the $InputFilePersistStateInterval config directive to imfile
- changed imfile so that the state file is never deleted (makes imfile
  more robust in regard to fatal failures)
---------------------------------------------------------------------------
Version 4.7.2  [v4-devel] (rgerhards), 2010-05-03
- bugfix: problems with atomic operations emulaton
  replaced atomic operation emulation with new code. The previous code
  seemed to have some issue and also limited concurrency severely. The
  whole atomic operation emulation has been rewritten.
- added new $Sleep directive to hold processing for a couple of seconds
  during startup
- bugfix: programname filter in ! configuration can not be reset
  Thanks to Kiss Gabor for the patch.
---------------------------------------------------------------------------
Version 4.7.1  [v4-devel] (rgerhards), 2010-04-22
- Solaris support much improved -- was not truely usable in 4.7.0
  Solaris is no longer supported in imklog, but rather there is a new
  plugin imsolaris, which is used to pull local log sources on a Solaris
  machine.
- testbench improvement: Java is no longer needed for testing tool creation
---------------------------------------------------------------------------
Version 4.7.0  [v4-devel] (rgerhards), 2010-04-14
- new: support for Solaris added (but not yet the Solaris door API)
- added function getenv() to RainerScript
- added new config option $InputUnixListenSocketCreatePath
  to permit the auto-creation of pathes to additional log sockets. This
  turns out to be useful if they reside on temporary file systems and
  rsyslogd starts up before the daemons that create these sockets
  (rsyslogd always creates the socket itself if it does not exist).
- added $LogRSyslogStatusMessages configuration directive
  permitting to turn off rsyslog start/stop/HUP messages. See Debian
  ticket http://bugs.debian.org/cgi-bin/bugreport.cgi?bug=463793
- added new config directive $omfileForceChown to (try to) fix some broken
  system configs.
  See ticket for details: http://bugzilla.adiscon.com/show_bug.cgi?id=150
- added $EscapeControlCharacterTab config directive
  Thanks to Jonathan Bond-Caron for the patch.
- added option to use unlimited-size select() calls
  Thanks to varmjofekoj for the patch
- debugondemand mode caused backgrounding to fail - close to a bug, but I'd
  consider the ability to background in this mode a new feature...
- bugfix (kind of): check if TCP connection is still alive if using TLS
  Thanks to Jonathan Bond-Caron for the patch.
- imported changes from 4.5.7 and below
- bugfix: potential segfault when -p command line option was used
  Thanks for varmojfekoj for pointing me at this bug.
- imported changes from 4.5.6 and below
---------------------------------------------------------------------------
Version 4.6.8  [v4-stable] (rgerhards), 2011-09-01
- bugfix/security: off-by-two bug in legacy syslog parser, CVE-2011-3200
- bugfix: potential misadressing in property replacer
- bugfix: memcpy overflow can occur in allowed sender checking
  if a name is resolved to IPv4-mapped-on-IPv6 address
  Found by Ismail Dönmez at suse
- bugfix: The NUL-Byte for the syslogtag was not copied in MsgDup (msg.c)
---------------------------------------------------------------------------
Version 4.6.7  [v4-stable] (rgerhards), 2011-07-11
- added support for the ":omusrmsg:" syntax in configuring user messages
- added support for the ":omfile:" syntax for actions
---------------------------------------------------------------------------
Version 4.6.6  [v4-stable] (rgerhards), 2011-06-24
- bugfix: memory leak in imtcp & subsystems under some circumstances
  This leak is tied to error conditions which lead to incorrect cleanup
  of some data structures. [backport from v6, limited testing under v4]
- bugfix: invalid processing in QUEUE_FULL condition
  If the the multi-submit interface was used and a QUEUE_FULL condition
  occured, the failed message was properly destructed. However, the
  rest of the input batch, if it existed, was not processed. So this
  lead to potential loss of messages and a memory leak. The potential
  loss of messages was IMHO minor, because they would have been dropped
  in most cases due to the queue remaining full, but very few lucky ones
  from the batch may have made it. Anyhow, this has now been changed so
  that the rest of the batch is properly tried to be enqueued and, if
  not possible, destructed.
- bugfix: invalid storage type for config variables
- bugfix: stream driver mode was not correctly set on tcp ouput on big
  endian systems.
  thanks varmojfekoj for the patch
- bugfix: IPv6-address could not be specified in omrelp
  this was due to improper parsing of ":"
  closes: http://bugzilla.adiscon.com/show_bug.cgi?id=250
- bugfix: memory and file descriptor leak in stream processing
  Leaks could occur under some circumstances if the file stream handler
  errored out during the open call. Among others, this could cause very
  big memory leaks if there were a problem with unreadable disk queue
  files. In regard to the memory leak, this
  closes: http://bugzilla.adiscon.com/show_bug.cgi?id=256
- bugfix: imfile potentially duplicates lines
  This can happen when 0 bytes are read from the input file, and some
  writer appends data to the file BEFORE we check if a rollover happens.
  The check for rollover uses the inode and size as a criterion. So far,
  we checked for equality of sizes, which is not given in this scenario,
  but that does not indicate a rollover. From the source code comments:
     Note that when we check the size, we MUST NOT check for equality.
     The reason is that the file may have been written right after we
     did try to read (so the file size has increased). That is NOT in
     indicator of a rollover (this is an actual bug scenario we 
     experienced). So we need to check if the new size is smaller than
     what we already have seen!
  Also, under some circumstances an invalid truncation was detected. This
  code has now been removed, a file change (and thus resent) is only
  detected if the inode number changes.
- bugfix: a couple of problems that imfile had on some platforms, namely
  Ubuntu (not their fault, but occured there)
- bugfix: imfile utilizes 32 bit to track offset. Most importantly,
  this problem can not experienced on Fedora 64 bit OS (which has
  64 bit long's!)
- bugfix: abort if imfile reads file line of more than 64KiB
  Thanks to Peter Eisentraut for reporting and analysing this problem.
  bug tracker: http://bugzilla.adiscon.com/show_bug.cgi?id=221
- bugfix: omlibdbi did not use password from rsyslog.con
  closes: http://bugzilla.adiscon.com/show_bug.cgi?id=203
- bugfix: TCP connection invalidly aborted when messages needed to be
  discarded (due to QUEUE_FULL or similar problem)
- bugfix: a slightly more informative error message when a TCP
  connections is aborted
- bugfix: timestamp was incorrectly calculated for timezones with minute
  offset
  closes: http://bugzilla.adiscon.com/show_bug.cgi?id=271
- some improvements thanks to clang's static code analyzer
  o overall cleanup (mostly unnecessary writes and otherwise unused stuff)
  o bugfix: fixed a very remote problem in msg.c which could occur when
    running under extremely low memory conditions
---------------------------------------------------------------------------
Version 4.6.5  [v4-stable] (rgerhards), 2010-11-24
- bugfix(important): problem in TLS handling could cause rsyslog to loop
  in a tight loop, effectively disabling functionality and bearing the
  risk of unresponsiveness of the whole system.
  Bug tracker: http://bugzilla.adiscon.com/show_bug.cgi?id=194
---------------------------------------------------------------------------
Version 4.6.4  [v4-stable] (rgerhards), 2010-08-05
- bugfix: zero-sized (empty) messages were processed by imtcp
  they are now dropped as they always should have been
- bugfix: programname filter in ! configuration can not be reset
  Thanks to Kiss Gabor for the patch.
---------------------------------------------------------------------------
Version 4.6.3  [v4-stable] (rgerhards), 2010-07-07
- improvded testbench
  - added test with truly random data received via syslog to test
    robustness
  - added new configure option that permits to disable and enable an
    extended testbench
- bugfix: segfault on HUP when "HUPIsRestart" was set to "on"
  thanks varmojfekoj for the patch
- bugfix: default for $OMFileFlushOnTXEnd was wrong ("off").
  This, in default mode, caused buffered writing to be used, what
  means that it looked like no output were written or partial
  lines. Thanks to Michael Biebl for pointing out this bug.
- bugfix: testbench failed when not executed in UTC+1 timezone
  accidently, the time zone information was kept inside some
  to-be-checked-for responses
- temporary bugfix replaced by permanent one for
  message-induced off-by-one error (potential segfault) (see 4.6.2)
  The analysis has been completed and a better fix been crafted and 
  integrated.
- bugfix: the T/P/E config size specifiers did not work properly under
  all 32-bit platforms
- bugfix: local unix system log socket was deleted even when it was
  not configured
- some doc fixes; incorrect config samples could cause confusion
  thanks to Anthony Edwards for pointing the problems out
---------------------------------------------------------------------------
Version 4.6.2  [v4-stable] (rgerhards), 2010-03-26
- new feature: "." action type added to support writing files to relative
  pathes (this is primarily meant as a debug aid)
- added replacements for atomic instructions on systems that do not
  support them. [backport of Stefen Sledz' patch for v5)
- new feature: $OMFileAsyncWriting directive added
  it permits to specifiy if asynchronous writing should be done or not
- bugfix(temporary): message-induced off-by-one error (potential segfault)
  Some types of malformed messages could trigger an off-by-one error
  (for example, \0 or \n as the last character, and generally control
  character escaption is questionable). This is due to not strictly
  following a the \0 or string counted string paradigm (during the last
  optimization on the cstring class). As a temporary fix, we have 
  introduced a proper recalculation of the size. However, a final
  patch is expected in the future. See bug tracker for further details
  and when the final patch will be available:
  http://bugzilla.adiscon.com/show_bug.cgi?id=184
  Note that the current patch is considered sufficient to solve the
  situation, but it requires a bit more runtime than desirable.
- bugfix: potential segfault in dynafile cache
  This bug was triggered by an open failure. The the cache was full and
  a new entry needed to be placed inside it, a victim for eviction was
  selected. That victim was freed, then the open of the new file tried. If
  the open failed, the victim entry was still freed, and the function
  exited. However, on next invocation and cache search, the victim entry
  was used as if it were populated, most probably resulting in a segfault.
- bugfix: race condition during directory creation
  If multiple files try to create a directory at (almost) the same time,
  some of them may fail. This is a data race and also exists with other
  processes that may create the same directory. We do now check for this
  condition and gracefully handle it.
- bugfix: potential re-use of free()ed file stream object in omfile
  when dynaCache is enabled, the cache is full, a new entry needs to
  be allocated, thus the LRU discarded, then a new entry is opend and that
  fails. In that case, it looks like the discarded stream may be reused
  improperly (based on code analysis, test case and confirmation pending)
- added new property replacer option "date-rfc3164-buggyday" primarily
  to ease migration from syslog-ng. See property replacer doc for
  details. [backport from 5.5.3 because urgently needed by some]
- improved testbench
- bugfix: invalid buffer write in (file) stream class
  currently being accessed buffer could be overwritten with new data.
  While this probably did not cause access violations, it could case loss
  and/or duplication of some data (definitely a race with no deterministic
  outcome)
- bugfix: potential hang condition during filestream close
  predicate was not properly checked when waiting for the background file
  writer
- bugfix: improper synchronization when "$OMFileFlushOnTXEnd on" was used
  Internal data structures were not properly protected due to missing
  mutex calls.
- bugfix: potential data loss during file stream shutdown
- bugfix: potential problems during file stream shutdown
  The shutdown/close sequence was not clean, what potentially (but
  unlikely) could lead to some issues. We have not been able to describe
  any fatal cases, but there was some bug potential. Sequence has now
  been straighted out.
- bugfix: potential problem (loop, abort) when file write error occured
  When a write error occured in stream.c, variable iWritten had the error
  code but this was handled as if it were the actual number of bytes
  written. That was used in pointer arithmetic later on, and thus could
  lead to all sorts of problems. However, this could only happen if the
  error was EINTR or the file in question was a tty. All other cases were
  handled properly. Now, iWritten is reset to zero in such cases, resulting
  in proper retries.
- bugfix: $omfileFlushOnTXEnd was turned on when set to off and vice
  versa due to an invalid check
- bugfix: recent patch to fix small memory leak could cause invalid free.
  This could only happen during config file parsing.
- bugfix(minor): handling of extremely large strings in dbgprintf() fixed
  Previously, it could lead to garbagge output and, in extreme cases, also
  to segfaults. Note: this was a problem only when debug output was 
  actually enabled, so it caused no problem in production use.
- bugfix(minor): BSD_SO_COMPAT query function had some global vars not
  properly initialized. However, in practice the loader initializes them 
  with zero, the desired value, so there were no actual issue in almost 
  all cases.
---------------------------------------------------------------------------
Version 4.6.1  [v4-stable] (rgerhards), 2010-03-04
- re-enabled old pipe output (using new module ompipe, built-in) after
  some problems with pipes (and especially in regard to xconsole) were
  discovered. Thanks to Michael Biebl for reporting the issues.
- bugfix: potential problems with large file support could cause segfault
  ... and other weird problems. This seemed to affect 32bit-platforms
  only, but I can not totally outrule there were issues on other
  platforms as well. The previous code could cause system data types
  to be defined inconsistently, and that could lead to various 
  troubles. Special thanks go to the Mandriva team for identifying
  an initial problem, help discussing it and ultimately a fix they
  contributed.
- bugfix: fixed problem that caused compilation on FreeBSD 9.0 to fail.
  bugtracker: http://bugzilla.adiscon.com/show_bug.cgi?id=181
  Thanks to Christiano for reporting.
- bugfix: potential segfault in omfile when a dynafile open failed
  In that case, a partial cache entry was written, and some internal
  pointers (iCurrElt) not correctly updated. In the next iteration, that
  could lead to a segfault, especially if iCurrElt then points to the
  then-partial record. Not very likely, but could happen in practice.
- bugfix (theoretical): potential segfault in omfile under low memory
  condition. This is only a theoretical bug, because it would only 
  happen when strdup() fails to allocate memory - which is highly 
  unlikely and will probably lead to all other sorts of errors.
- bugfix: comment char ('#') in literal terminated script parsing
  and thus could not be used.
  but tracker: http://bugzilla.adiscon.com/show_bug.cgi?id=119
  [merged in from v3.22.2]
---------------------------------------------------------------------------
Version 4.6.0  [v4-stable] (rgerhards), 2010-02-24
***************************************************************************
* This is a new stable v4 version. It contains all fixes and enhancements *
* made during the 4.5.x phase as well as those listed below.              *
* Note: this version is scheduled to conclude the v4 development process. *
*       Do not expect any more new developments in v4. The focus is now   *
*       on v5 (what also means we have a single devel branch again).      *
*       ("development" means new feature development, bug fixes are of    *
*       course provided for v4-stable)                                    *
***************************************************************************
- improved testbench to contain samples for totally malformed messages
  which miss parts of the message content
- bugfix: some malformed messages could lead to a missing LF inside files
  or some other missing parts of the template content.
- bugfix: if a message ended immediately with a hostname, the hostname
  was mistakenly interpreted as TAG, and localhost be used as hostname
- bugfix: message without MSG part could case a segfault
  [backported from v5 commit 98d1ed504ec001728955a5bcd7916f64cd85f39f]
  This actually was a "recent" regression, but I did not realize that it
  was introduced by the performance optimization in v4-devel. Shame on
  me for having two devel versions at the same time...
---------------------------------------------------------------------------
Version 4.5.8  [v4-beta] (rgerhards), 2010-02-10
- enhanced doc for using PostgreSQL
  Thanks to Marc Schiffbauer for the new/updated doc
- bugfix: property replacer returned invalid parameters under some (unusual)
  conditions. In extreme cases, this could lead to garbled logs and/or
  a system failure.
- bugfix: invalid length returned (often) when using regular expressions
  inside the property replacer
- bugfix: submatch regex in property replacer did not honor "return 0 on
  no match" config case
- bugfix: imuxsock incorrectly stated inputname "imudp"
  Thanks to Ryan Lynch for reporting this.
- (slightly) enhanced support for FreeBSD by setting _PATH_MODDIR to
  the correct value on FreeBSD.
  Thanks to Cristiano for the patch.
- bugfix: -d did not enable display of debug messages
  regression from introduction of "debug on demand" mode
  Thanks to Michael Biebl for reporting this bug
- bugfix: blanks inside file names did not terminate file name parsing.
  This could reslult in the whole rest of a line (including comments)
  to be treated as file name in "write to file" actions.
  Thanks to Jack for reporting this issue.
- bugfix: rsyslog hang when writing to a named pipe which nobody was
  reading. Thanks to Michael Biebl for reporting this bug.
  Bugzilla entry: http://bugzilla.adiscon.com/show_bug.cgi?id=169
- bugfix: potential segfaults during queue shutdown
  (bugs require certain non-standard settings to appear)
  Thanks to varmojfekoj for the patch
---------------------------------------------------------------------------
Version 4.5.7  [v4-beta] (rgerhards), 2009-11-18
- added a so-called "On Demand Debug" mode, in which debug output can
  be generated only after the process has started, but not right from
  the beginning. This is assumed to be useful for hard-to-find bugs.
  Also improved the doc on the debug system.
- bugfix (kind of): check if TCP connection is still alive if using TLS
  Thanks to Jonathan Bond-Caron for the patch.
- bugfix: hostname accidently set to IP address for some message sources,
  for example imudp. Thanks to Anton for reporting this bug.
- bugfix [imported from 4.4.3]: $ActionExecOnlyOnceEveryInterval did
  not work.
---------------------------------------------------------------------------
Version 4.5.6  [v4-beta] (rgerhards), 2009-11-05
- bugfix: named pipes did no longer work (they always got an open error)
  this was a regression from the omfile rewrite in 4.5.0
- bugfix(minor): diag function returned wrong queue memeber count
  for the main queue if an active DA queue existed. This had no relevance
  to real deployments (assuming they are not running the debug/diagnostic
  module...), but sometimes caused grief and false alerts in the 
  testbench.
- included some important fixes from v4-stable:
  * bugfix: invalid handling of zero-sized messages
  * bugfix: zero-sized UDP messages are no longer processed
  * bugfix: random data could be appended to message
  * bugfix: reverse lookup reduction logic in imudp do DNS queries too often
- bugfix(testbench): testcase did not properly wait for rsyslod shutdown
  thus some unpredictable behavior and a false negative test result
  could occur. [BACKPORTED from v5]
- bugfix(testbench): sequence check was not always performed correctly,
  that could result in tests reporting success when they actually failed
---------------------------------------------------------------------------
Version 4.5.5  [v4-beta] (rgerhards), 2009-10-21
- added $InputTCPServerNotifyOnConnectionClose config directive
  see doc for details
- bugfix: debug string larger than 1K were improperly displayed. Max size
  is now 32K
- bugfix: invalid storage class selected for some size config parameters.
  This resulted in wrong values. The most prominent victim was the
  directory creation mode, which was set to zero in some cases. For 
  details, see related blog post:
  http://blog.gerhards.net/2009/10/another-note-on-hard-to-find-bugs.html
---------------------------------------------------------------------------
Version 4.5.4  [v4-beta] (rgerhards), 2009-09-29
- bugfix: potential segfault in stream writer on destruction
  Most severely affected omfile. The problem was that some buffers were
  freed before the asynchronous writer thread was shut down. So the
  writer thread accessed invalid data, which may even already be
  overwritten. Symptoms (with omfile) were segfaults, grabled data
  and files with random names placed around the file system (most
  prominently into the root directory). Special thanks to Aaron for
  helping to track this down.
- bugfix: potential race in object loader (obj.c) during use/release
  of object interface
- bugfixes: potential problems in out file zip writer. Problems could
  lead to abort and/or memory leak. The module is now hardened in a very
  conservative way, which is sub-optimal from a performance point of view.
  This should be improved if it has proven reliable in practice.
---------------------------------------------------------------------------
Version 4.5.3  [v4-beta] (rgerhards), 2009-09-17
- bugfix: repeated messages were incorrectly processed
  this could lead to loss of the repeated message content. As a side-
  effect, it could probably also be possible that some segfault occurs
  (quite unlikely). The root cause was that some counters introduced
  during the malloc optimizations were not properly duplicated in
  MsgDup(). Note that repeated message processing is not enabled
  by default.
- bugfix: message sanitation had some issues:
  - control character DEL was not properly escaped
  - NUL and LF characters were not properly stripped if no control
    character replacement was to be done
  - NUL characters in the message body were silently dropped (this was
    a regeression introduced by some of the recent optimizations)
- bugfix: strings improperly reused, resulting in some message properties
  be populated with strings from previous messages. This was caused by
  an improper predicate check. [backported from v5]
- fixed some minor portability issues
- bugfix: reverse lookup reduction logic in imudp do DNS queries too often
  [imported from 4.4.2]
---------------------------------------------------------------------------
Version 4.5.2  [v4-beta] (rgerhards), 2009-08-21
- legacy syslog parser changed so that it now accepts date stamps in
  wrong case. Some devices seem to create them and I do not see any harm
  in supporting that.
- added $InputTCPMaxListeners directive - permits to specify how many 
  TCP servers shall be possible (default is 20).
- bugfix: memory leak with some input modules. Those inputs that
  use parseAndSubmitMsg() leak two small memory blocks with every message.
  Typically, those process only relatively few messages, so the issue 
  does most probably not have any effect in practice.
- bugfix: if tcp listen port could not be created, no error message was
  emitted
- bugfix: potential segfault in output file writer (omfile)
  In async write mode, we use modular arithmetic to index the output
  buffer array. However, the counter variables accidently were signed,
  thus resulting in negative indizes after integer overflow. That in turn
  could lead to segfaults, but was depending on the memory layout of 
  the instance in question (which in turn depended on a number of
  variables, like compile settings but also configuration). The counters
  are now unsigned (as they always should have been) and so the dangling
  mis-indexing does no longer happen. This bug potentially affected all
  installations, even if only some may actually have seen a segfault.
- bugfix: hostnames with dashes in them were incorrectly treated as
  malformed, thus causing them to be treated as TAG (this was a regression
  introduced from the "rfc3164 strict" change in 4.5.0).
---------------------------------------------------------------------------
Version 4.5.1  [DEVEL] (rgerhards), 2009-07-15
- CONFIG CHANGE: $HUPisRestart default is now "off". We are doing this
  to support removal of restart-type HUP in v5.
- bugfix: fromhost-ip was sometimes truncated
- bugfix: potential segfault when zip-compressed syslog records were
  received (double free)
- bugfix: properties inputname, fromhost, fromhost-ip, msg were lost when
  working with disk queues
- performance enhancement: much faster, up to twice as fast (depending
  on configuration)
- bugfix: abort condition when RecvFrom was not set and message reduction
  was on. Happend e.g. with imuxsock.
- added $klogConsoleLogLevel directive which permits to set a new
  console log level while rsyslog is active
- bugfix: message could be truncated after TAG, often when forwarding
  This was a result of an internal processing error if maximum field
  sizes had been specified in the property replacer.
- added ability for the TCP output action to "rebind" its send socket after
  sending n messages (actually, it re-opens the connection, the name is 
  used because this is a concept very similiar to $ActionUDPRebindInterval).
  New config directive $ActionSendTCPRebindInterval added for the purpose.
  By default, rebinding is disabled. This is considered useful for load
  balancers.
- testbench improvements
---------------------------------------------------------------------------
Version 4.5.0  [DEVEL] (rgerhards), 2009-07-02
- activation order of inputs changed, they are now activated only after
  privileges are dropped. Thanks to Michael Terry for the patch.
- greatly improved performance
- greatly reduced memory requirements of msg object
  to around half of the previous demand. This means that more messages can
  be stored in core! Due to fewer cache misses, this also means some
  performance improvement.
- improved config error messages: now contain a copy of the config line
  that (most likely) caused the error
- reduced max value for $DynaFileCacheSize to 1,000 (the former maximum
  of 10,000 really made no sense, even 1,000 is very high, but we like
  to keep the user in control ;)).
- added capability to fsync() queue disk files for enhanced reliability
  (also add's speed, because you do no longer need to run the whole file
  system in sync mode)
- more strict parsing of the hostname in rfc3164 mode, hopefully
  removes false positives (but may cause some trouble with hostname
  parsing). For details, see this bug tracker:
  http://bugzilla.adiscon.com/show_bug.cgi?id=126
- omfile rewrite to natively support zip files (includes large extension
  of the stream class)
- added configuration commands (see doc for explanations)
  * $OMFileZipLevel
  * $OMFileIOBufferSize
  * $OMFileFlushOnTXEnd
  * $MainMsgQueueSyncQueueFiles
  * $ActionQueueSyncQueueFiles
- done some memory accesses explicitely atomic
- bugfix: subtle (and usually irrelevant) issue in timout processing
  timeout could be one second too early if nanoseconds wrapped
- set a more sensible timeout for shutdow, now 1.5 seconds to complete
  processing (this also removes those cases where the shutdown message
  was not written because the termination happened before it)
- internal bugfix: object pointer was only reset to NULL when an object
  was actually destructed. This most likely had no effect to existing code,
  but it may also have caused trouble in remote cases. Similarly, the fix
  may also cause trouble...
- bugfix: missing initialization during timestamp creation
  This could lead to timestamps written in the wrong format, but not to
  an abort
---------------------------------------------------------------------------
Version 4.4.3  [v4-stable] (rgerhards), 2009-10-??
- bugfix: several smaller bugs resolved after flexelint review
  Thanks to varmojfekoj for the patch.
- bugfix: $ActionExecOnlyOnceEveryInterval did not work.
  This was a regression from the time() optimizations done in v4.
  Bug tracker: http://bugzilla.adiscon.com/show_bug.cgi?id=143
  Thanks to Klaus Tachtler for reporting this bug.
- bugfix: potential segfault on queue shutdown
  Thanks to varmojfekoj for the patch.
- bugfix: potential hang condition on queue shutdown
  [imported from v3-stable]
- bugfix: segfault on startup when -q or -Q option was given
  [imported from v3-stable]
---------------------------------------------------------------------------
Version 4.4.2  [v4-stable] (rgerhards), 2009-10-09
- bugfix: invalid handling of zero-sized messages, could lead to mis-
  addressing and potential memory corruption/segfault
- bugfix: zero-sized UDP messages are no longer processed
  until now, they were forwarded to processing, but this makes no sense
  Also, it looks like the system seems to provide a zero return code
  on a UDP recvfrom() from time to time for some internal reasons. These
  "receives" are now silently ignored.
- bugfix: random data could be appended to message, possibly causing
  segfaults
- bugfix: reverse lookup reduction logic in imudp do DNS queries too often
  A comparison was done between the current and the former source address.
  However, this was done on the full sockaddr_storage structure and not
  on the host address only. This has now been changed for IPv4 and IPv6.
  The end result of this bug could be a higher UDP message loss rate than
  necessary (note that UDP message loss can not totally be avoided due
  to the UDP spec)
---------------------------------------------------------------------------
Version 4.4.1  [v4-stable] (rgerhards), 2009-09-02
- features requiring Java are automatically disabled if Java is not
  present (thanks to Michael Biebl for his help!)
- bugfix: invalid double-quoted PRI, among others in outgoing messages
  This causes grief with all receivers.
  Bug tracker: http://bugzilla.adiscon.com/show_bug.cgi?id=147
- bugfix: Java testing tools were required, even if testbench was disabled
  This resulted in build errors if no Java was present on the build system,
  even though none of the selected option actually required Java.
  (I forgot to backport a similar fix to newer releases).
- bugfix (backport): omfwd segfault
  Note that the orginal (higher version) patch states this happens only
  when debugging mode is turned on. That statement is wrong: if debug
  mode is turned off, the message is not being emitted, but the division
  by zero in the actual parameters still happens.
---------------------------------------------------------------------------
Version 4.4.0  [v4-stable] (rgerhards), 2009-08-21
- bugfix: stderr/stdout were not closed to be able to emit error messages,
  but this caused ssh sessions to hang. Now we close them after the 
  initial initialization. See forum thread:
  http://kb.monitorware.com/controlling-terminal-issues-t9875.html
- bugfix: sending syslog messages with zip compression did not work
---------------------------------------------------------------------------
Version 4.3.2  [v4-beta] (rgerhards), 2009-06-24
- removed long-obsoleted property UxTradMsg
- added a generic network stream server (in addition to rather specific
  syslog tcp server)
- added ability for the UDP output action to rebind its send socket after
  sending n messages. New config directive $ActionSendUDPRebindInterval
  added for the purpose. By default, rebinding is disabled. This is 
  considered useful for load balancers.
- bugfix: imdiag/imtcp had a race condition
- improved testbench (now much better code design and reuse)
- added config switch --enable-testbench=no to turn off testbench
---------------------------------------------------------------------------
Version 4.3.1  [DEVEL] (rgerhards), 2009-05-25
- added capability to run multiple tcp listeners (on different ports)
- performance enhancement: imtcp calls parser no longer on input thread
  but rather inside on of the potentially many main msg queue worker
  threads (an enhancement scheduled for all input plugins where this is
  possible)
- added $GenerateConfigGraph configuration command which can be used
  to generate nice-looking (and very informative) rsyslog configuration
  graphs.
- added $ActionName configuration directive (currently only used for
  graph generation, but may find other uses)
- improved doc
  * added (hopefully) easier to grasp queue explanation
- improved testbench
  * added tests for queue disk-only mode (checks disk queue logic)
- bugfix: light and full delay watermarks had invalid values, badly
  affecting performance for delayable inputs
- build system improvements - thanks to Michael Biebl
- added new testing module imdiag, which enables to talk to the 
  rsyslog core at runtime. The current implementation is only a 
  beginning, but can be expanded over time
---------------------------------------------------------------------------
Version 4.3.0  [DEVEL] (rgerhards), 2009-04-17
- new feature: new output plugin omprog, which permits to start program
  and feed it (via its stdin) with syslog messages. If the program
  terminates, it is restarted.
- improved internal handling of RainerScript functions, building the
  necessary plumbing to support more functions with decent runtime
  performance. This is also necessary towards the long-term goal
  of loadable library modules.
- added new RainerScript function "tolower"
- improved testbench
  * added tests for tcp-based reception
  * added tcp-load test (1000 connections, 20,000 messages)
- added $MaxOpenFiles configuration directive
- bugfix: solved potential memory leak in msg processing, could manifest
  itself in imtcp
- bugfix: ompgsql did not detect problems in sql command execution
  this could cause loss of messages. The handling was correct if the
  connection broke, but not if there was a problem with statement
  execution. The most probable case for such a case would be invalid
  sql inside the template, and this is now much easier to diagnose.
---------------------------------------------------------------------------
Version 4.2.0  [v4-stable] (rgerhards), 2009-06-23
- bugfix: light and full delay watermarks had invalid values, badly
  affecting performance for delayable inputs
- imported all patches from 3.22.1 as of today (see below)
- bugfix: compile problems in im3195
---------------------------------------------------------------------------
Version 4.1.7  [BETA] (rgerhards), 2009-04-22
- bugfix: $InputTCPMaxSessions config directive was accepted, but not
  honored. This resulted in a fixed upper limit of 200 connections.
- bugfix: the default for $DirCreateMode was 0644, and as such wrong.
  It has now been changed to 0700. For some background, please see
  http://lists.adiscon.net/pipermail/rsyslog/2009-April/001986.html
- bugfix: ompgsql did not detect problems in sql command execution
  this could cause loss of messages. The handling was correct if the
  connection broke, but not if there was a problem with statement
  execution. The most probable case for such a case would be invalid
  sql inside the template, and this is now much easier to diagnose.
---------------------------------------------------------------------------
Version 4.1.6  [DEVEL] (rgerhards), 2009-04-07
- added new "csv" property replacer options to enable simple creation
  of CSV-formatted outputs (format from RFC4180 is used)
- implemented function support in RainerScript. That means the engine
  parses and compile functions, as well as executes a few build-in
  ones. Dynamic loading and registration of functions is not yet
  supported - but we now have a good foundation to do that later on.
- implemented the strlen() RainerScript function
- added a template output module
- added -T rsyslogd command line option, enables to specify a directory
  where to chroot() into on startup. This is NOT a security feature but
  introduced to support testing. Thus, -T does not make sure chroot()
  is used in a secure way. (may be removed later)
- added omstdout module for testing purposes. Spits out all messages to
  stdout - no config option, no other features
- added a parser testing suite (still needs to be extended, but a good
  start)
- modified $ModLoad statement so that for modules whom's name starts with
  a dot, no path is prepended (this enables relative-pathes and should
  not break any valid current config)
- fixed a bug that caused action retries not to work correctly
  situation was only cleared by a restart
- bugfix: closed dynafile was potentially never written until another
  dynafile name was generated - potential loss of messages
- improved omfile so that it properly suspends itself if there is an
  i/o or file name generation error. This enables it to be used with
  the full high availability features of rsyslog's engine
- bugfix: fixed some segaults on Solaris, where vsprintf() does not
  check for NULL pointers
- improved performance of regexp-based filters
  Thanks to Arnaud Cornet for providing the idea and initial patch.
- added a new way how output plugins may be passed parameters. This is
  more effcient for some outputs. They new can receive fields not only
  as a single string but rather in an array where each string is seperated.
- added (some) developer documentation for output plugin interface
- bugfix: potential abort with DA queue after high watermark is reached
  There exists a race condition that can lead to a segfault. Thanks
  go to vbernetr, who performed the analysis and provided patch, which
  I only tweaked a very little bit.
- bugfix: imtcp did incorrectly parse hostname/tag
  Thanks to Luis Fernando Muñoz Mejías for the patch.
---------------------------------------------------------------------------
Version 4.1.5  [DEVEL] (rgerhards), 2009-03-11
- bugfix: parser did not correctly parse fields in UDP-received messages
- added ERE support in filter conditions
  new comparison operation "ereregex"
- added new config directive $RepeatedMsgContainsOriginalMsg so that the
  "last message repeated n times" messages, if generated, may
  have an alternate format that contains the message that is being repeated
---------------------------------------------------------------------------
Version 4.1.4  [DEVEL] (rgerhards), 2009-01-29
- bugfix: inconsistent use of mutex/atomic operations could cause segfault
  details are too many, for full analysis see blog post at:
  http://blog.gerhards.net/2009/01/rsyslog-data-race-analysis.html
- bugfix: unitialized mutex was used in msg.c:getPRI
  This was subtle, because getPRI is called as part of the debugging code
  (always executed) in syslogd.c:logmsg.
- bufgix: $PreserveFQDN was not properly handled for locally emitted
  messages
---------------------------------------------------------------------------
Version 4.1.3  [DEVEL] (rgerhards), 2008-12-17
- added $InputTCPServerAddtlFrameDelimiter config directive, which
  enables to specify an additional, non-standard message delimiter
  for processing plain tcp syslog. This is primarily a fix for the invalid
  framing used in Juniper's NetScreen products. Credit to forum user
  Arv for suggesting this solution.
- added $InputTCPServerInputName property, which enables a name to be
  specified that will be available during message processing in the
  inputname property. This is considered useful for logic that treats
  messages differently depending on which input received them.
- added $PreserveFQDN config file directive
  Enables to use FQDNs in sender names where the legacy default
  would have stripped the domain part.
  Thanks to BlinkMind, Inc. http://www.blinkmind.com for sponsoring this
  development.
- bugfix: imudp went into an endless loop under some circumstances
  (but could also leave it under some other circumstances...)
  Thanks to David Lang and speedfox for reporting this issue.
---------------------------------------------------------------------------
Version 4.1.2  [DEVEL] (rgerhards), 2008-12-04
- bugfix: code did not compile without zlib
- security bugfix: $AllowedSender was not honored, all senders were
  permitted instead (see http://www.rsyslog.com/Article322.phtml)
- security fix: imudp emitted a message when a non-permitted sender
  tried to send a message to it. This behaviour is operator-configurable.
  If enabled, a message was emitted each time. That way an attacker could
  effectively fill the disk via this facility. The message is now
  emitted only once in a minute (this currently is a hard-coded limit,
  if someone comes up with a good reason to make it configurable, we
  will probably do that).
- doc bugfix: typo in v3 compatibility document directive syntax
  thanks to Andrej for reporting
- imported other changes from 3.21.8 and 3.20.1 (see there)
---------------------------------------------------------------------------
Version 4.1.1  [DEVEL] (rgerhards), 2008-11-26
- added $PrivDropToGroup, $PrivDropToUser, $PrivDropToGroupID,
  $PrivDropToUserID config directives to enable dropping privileges.
  This is an effort to provide a security enhancement. For the limits of this
  approach, see http://wiki.rsyslog.com/index.php/Security
- re-enabled imklog to compile on FreeBSD (brought in from beta)
---------------------------------------------------------------------------
Version 4.1.0  [DEVEL] (rgerhards), 2008-11-18

********************************* WARNING *********************************
This version has a slightly different on-disk format for message entries.
As a consequence, old queue files being read by this version may have
an invalid output timestamp, which could result to some malfunction inside
the output driver. It is recommended to drain queues with the previous
version before switching to this one.
********************************* WARNING *********************************

- greatly enhanced performance when compared to v3.
- added configuration directive "HUPisRestart" which enables to configure
  HUP to be either a full restart or "just" a leightweight way to
  close open files.
- enhanced legacy syslog parser to detect year if part of the timestamp
  the format is based on what Cisco devices seem to emit.
- added a setting "$OptimizeForUniprocessor" to enable users to turn off
  pthread_yield calls which are counter-productive on multiprocessor 
  machines (but have been shown to be useful on uniprocessors)
- reordered imudp processing. Message parsing is now done as part of main
  message queue worker processing (was part of the input thread)
  This should also improve performance, as potentially more work is
  done in parallel.
- bugfix: compressed syslog messages could be slightly mis-uncompressed
  if the last byte of the compressed record was a NUL
- added $UDPServerTimeRequery option which enables to work with
  less acurate timestamps in favor of performance. This enables querying
  of the time only every n-th time if imudp is running in the tight
  receive loop (aka receiving messsages at a high rate)
- doc bugfix: queue doc had wrong parameter name for setting controlling
  worker thread shutdown period
- restructured rsyslog.conf documentation
- bugfix: memory leak in ompgsql
  Thanks to Ken for providing the patch
---------------------------------------------------------------------------
Version 3.22.4 [v3-stable] (rgerhards), 2010-??-??
- bugfix: action resume interval incorrectly handled, thus took longer to
  resume
- bugfix: cosmetic: proper constant used instead of number in open call
- bugfix: timestamp was incorrectly calculated for timezones with minute
  offset
  closes: http://bugzilla.adiscon.com/show_bug.cgi?id=271
- improved some code based on clang static analyzer results
- bugfix: potential misadressing in property replacer
---------------------------------------------------------------------------
Version 3.22.3 [v3-stable] (rgerhards), 2010-11-24
- bugfix(important): problem in TLS handling could cause rsyslog to loop
  in a tight loop, effectively disabling functionality and bearing the
  risk of unresponsiveness of the whole system.
  Bug tracker: http://bugzilla.adiscon.com/show_bug.cgi?id=194
---------------------------------------------------------------------------
Version 3.22.2 [v3-stable] (rgerhards), 2010-08-05
- bugfix: comment char ('#') in literal terminated script parsing
  and thus could not be used.
  but tracker: http://bugzilla.adiscon.com/show_bug.cgi?id=119
- enhance: imrelp now also provides remote peer's IP address 
  [if librelp != 1.0.0 is used]
- bugfix: sending syslog messages with zip compression did not work
- bugfix: potential hang condition on queue shutdown
- bugfix: segfault on startup when -q or -Q option was given
  bug tracker: http://bugzilla.adiscon.com/show_bug.cgi?id=157
  Thanks to Jonas Nogueira for reporting this bug.
- clarified use of $ActionsSendStreamDriver[AuthMode/PermittedPeers]
  in doc set (require TLS drivers)
- bugfix: $CreateDirs variable not properly initialized, default thus
  was random (but most often "on")
- bugfix: potential segfault when -p command line option was used
  thanks to varmojfekoj for pointing me at this bug
- bugfix: programname filter in ! configuration can not be reset
  Thanks to Kiss Gabor for the patch.
---------------------------------------------------------------------------
Version 3.22.1 [v3-stable] (rgerhards), 2009-07-02
- bugfix: invalid error message issued if $inlcudeConfig was on an empty
  set of files (e.g. *.conf, where none such files existed)
  thanks to Michael Biebl for reporting this bug
- bugfix: when run in foreground (but not in debug mode), a 
  debug message ("DoDie called") was emitted at shutdown. Removed.
  thanks to Michael Biebl for reporting this bug
- bugfix: some garbagge was emitted to stderr on shutdown. This
  garbage consisted of file names, which were written during 
  startup (key point: not a pointer error)
  thanks to Michael Biebl for reporting this bug
- bugfix: startup and shutdown message were emitted to stdout
  thanks to Michael Biebl for reporting this bug
- bugfix: error messages were not emitted to stderr in forked mode
  (stderr and stdo are now kept open across forks)
- bugfix: internal messages were emitted to whatever file had fd2 when
  rsyslogd ran in forked mode (as usual!)
  Thanks to varmojfekoj for the patch
- small enhancement: config validation run now exits with code 1 if an
  error is detected. This change is considered important but small enough
  to apply it directly to the stable version. [But it is a border case,
  the change requires more code than I had hoped. Thus I have NOT tried
  to actually catch all cases, this is left for the current devel
  releases, if necessary]
- bugfix: light and full delay watermarks had invalid values, badly
  affecting performance for delayable inputs
- bugfix: potential segfault issue when multiple $UDPServerRun directives
  are specified. Thanks to Michael Biebl for helping to debug this one.
- relaxed GnuTLS version requirement to 1.4.0 after confirmation from the
  field that this version is sufficient
- bugfix: parser did not properly handle empty structured data
- bugfix: invalid mutex release in msg.c (detected under thread debugger,
  seems not to have any impact on actual deployments)
---------------------------------------------------------------------------
Version 3.22.0 [v3-stable] (rgerhards), 2009-04-21
This is the first stable release that includes the full functionality
of the 3.21.x version tree.
- bugfix: $InputTCPMaxSessions config directive was accepted, but not
  honored. This resulted in a fixed upper limit of 200 connections.
- bugfix: the default for $DirCreateMode was 0644, and as such wrong.
  It has now been changed to 0700. For some background, please see
  http://lists.adiscon.net/pipermail/rsyslog/2009-April/001986.html
- bugfix: ompgsql did not detect problems in sql command execution
  this could cause loss of messages. The handling was correct if the
  connection broke, but not if there was a problem with statement
  execution. The most probable case for such a case would be invalid
  sql inside the template, and this is now much easier to diagnose.
---------------------------------------------------------------------------
Version 3.21.11 [BETA] (rgerhards), 2009-04-03
- build system improvements contributed by Michael Biebl - thx!
- all patches from 3.20.5 incorporated (see it's ChangeLog entry)
---------------------------------------------------------------------------
Version 3.21.10 [BETA] (rgerhards), 2009-02-02
- bugfix: inconsistent use of mutex/atomic operations could cause segfault
  details are too many, for full analysis see blog post at:
  http://blog.gerhards.net/2009/01/rsyslog-data-race-analysis.html
- the string "Do Die" was accidently emited upon exit in non-debug mode
  This has now been corrected. Thanks to varmojfekoj for the patch.
- some legacy options were not correctly processed.
  Thanks to varmojfekoj for the patch.
- doc bugfix: v3-compatiblity document had typo in config directive
  thanks to Andrej for reporting this
---------------------------------------------------------------------------
Version 3.21.9 [BETA] (rgerhards), 2008-12-04
- re-release of 3.21.8 with an additional fix, that could also lead
  to DoS; 3.21.8 has been removed from the official download archives
- security fix: imudp emitted a message when a non-permitted sender
  tried to send a message to it. This behaviour is operator-configurable.
  If enabled, a message was emitted each time. That way an attacker could
  effectively fill the disk via this facility. The message is now
  emitted only once in a minute (this currently is a hard-coded limit,
  if someone comes up with a good reason to make it configurable, we
  will probably do that).
---------------------------------------------------------------------------
Version 3.21.8  [BETA] (rgerhards), 2008-12-04
- bugfix: imklog did not compile on FreeBSD
- security bugfix: $AllowedSender was not honored, all senders were
  permitted instead (see http://www.rsyslog.com/Article322.phtml)
- merged in all other changes from 3.20.1 (see there)
---------------------------------------------------------------------------
Version 3.21.7  [BETA] (rgerhards), 2008-11-11
- this is the new beta branch, based on the former 3.21.6 devel
- new functionality: ZERO property replacer nomatch option (from v3-stable)
---------------------------------------------------------------------------
Version 3.21.6  [DEVEL] (rgerhards), 2008-10-22
- consolidated time calls during msg object creation, improves performance
  and consistency
- bugfix: solved a segfault condition
- bugfix: subsecond time properties generated by imfile, imklog and
  internal messages could be slightly inconsistent
- bugfix: (potentially big) memory leak on HUP if queues could not be
  drained before timeout - thanks to David Lang for pointing this out
- added capability to support multiple module search pathes. Thank
  to Marius Tomaschewski for providing the patch.
- bugfix: im3195 did no longer compile
- improved "make distcheck" by ensuring everything relevant is recompiled
---------------------------------------------------------------------------
Version 3.21.5  [DEVEL] (rgerhards), 2008-09-30
- performance optimization: unnecessary time() calls during message
  parsing removed - thanks to David Lang for his excellent performance
  analysis
- added new capability to property replacer: multiple immediately
  successive field delimiters are treated as a single one.
  Thanks to Zhuang Yuyao for the patch.
- added message property "inputname", which contains the name of the
  input (module) that generated it. Presence is depending on suport in
  each input module (else it is blank).
- added system property "$myhostname", which contains the name of the
  local host as it knows itself.
- imported a number of fixes and enhancements from the stable and
  devel branches, including a fix to a potential segfault on HUP
  when using UDP listners
- re-enabled gcc builtin atomic operations and added a proper
  ./configure check
- bugfix: potential race condition when adding messages to queue
  There was a wrong order of mutex lock operations. It is hard to
  believe that really caused problems, but in theory it could and with
  threading we often see that theory becomes practice if something is only
  used long enough on a fast enough machine with enough CPUs ;)
- cleaned up internal debug system code and made it behave better
  in regard to multi-threading
---------------------------------------------------------------------------
Version 3.21.4  [DEVEL] (rgerhards), 2008-09-04
- removed compile time fixed message size limit (was 2K), limit can now
  be set via $MaxMessageSize global config directive (finally gotten rid
  of MAXLINE ;))
- enhanced doc for $ActionExecOnlyEveryNthTimeTimeout
- integrated a number of patches from 3.18.4, namely
  - bugfix: order-of magnitude issue with base-10 size definitions
    in config file parser. Could lead to invalid sizes, constraints
    etc for e.g. queue files and any other object whose size was specified
    in base-10 entities. Did not apply to binary entities. Thanks to
    RB for finding this bug and providing a patch.
  - bugfix: action was not called when system time was set backwards
    (until the previous time was reached again). There are still some
    side-effects when time is rolled back (A time rollback is really a bad
    thing to do, ideally the OS should issue pseudo time (like NetWare did)
    when the user tries to roll back time). Thanks to varmojfekoj for this
    patch.
  - doc bugfix: rsyslog.conf man page improved and minor nit fixed
    thanks to Lukas Kuklinek for the patch.
---------------------------------------------------------------------------
Version 3.21.3  [DEVEL] (rgerhards), 2008-08-13
- added ability to specify flow control mode for imuxsock
- added ability to execute actions only after the n-th call of the action
  This also lead to the addition of two new config directives:
  $ActionExecOnlyEveryNthTime and $ActionExecOnlyEveryNthTimeTimeout
  This feature is useful, for example, for alerting: it permits you to
  send an alert only after at least n occurences of a specific message
  have been seen by rsyslogd. This protectes against false positives
  due to waiting for additional confirmation.
- bugfix: IPv6 addresses could not be specified in forwarding actions
  New syntax @[addr]:port introduced to enable that. Root problem was IPv6
  addresses contain colons.
- somewhat enhanced debugging messages
- imported from 3.18.3:
  - enhanced ommysql to support custom port to connect to server
    Port can be set via new $ActionOmmysqlServerPort config directive
    Note: this was a very minor change and thus deemed appropriate to be
    done in the stable release.
  - bugfix: misspelled config directive, previously was
    $MainMsgQueueWorkeTimeoutrThreadShutdown, is now
    $MainMsgQueueWorkerTimeoutThreadShutdown. Note that the misspelled
    directive is not preserved - if the misspelled directive was used
    (which I consider highly unlikely), the config file must be changed.
    Thanks to lperr for reporting the bug.
---------------------------------------------------------------------------
Version 3.21.2  [DEVEL] (rgerhards), 2008-08-04
- added $InputUnixListenSocketHostName config directive, which permits to
  override the hostname being used on a local unix socket. This is useful
  for differentiating "hosts" running in several jails. Feature was
  suggested by David Darville, thanks for the suggestion.
- enhanced ommail to support multiple email recipients. This is done by
  specifying $ActionMailTo multiple times. Note that this introduces a
  small incompatibility to previous config file syntax: the recipient
  list is now reset for each action (we honestly believe that will
  not cause any problem - apologies if it does).
- enhanced troubleshooting documentation
---------------------------------------------------------------------------
Version 3.21.1  [DEVEL] (rgerhards), 2008-07-30
- bugfix: no error was reported if the target of a $IncludeConfig
  could not be accessed.
- added testbed for common config errors
- added doc for -u option to rsyslogd man page
- enhanced config file checking - no active actions are detected
- added -N rsyslogd command line option for a config validation run
  (which does not execute actual syslogd code and does not interfere
  with a running instance)
- somewhat improved emergency configuration. It is now also selected
  if the config contains no active actions
- rsyslogd error messages are now reported to stderr by default. can be
  turned off by the new "$ErrorMessagesToStderr off" directive
 Thanks to HKS for suggesting the new features.
---------------------------------------------------------------------------
Version 3.21.0  [DEVEL] (rgerhards), 2008-07-18
- starts a new devel branch
- added a generic test driver for RainerScript plus some test cases
  to the testbench
- added a small diagnostic tool to obtain result of gethostname() API
- imported all changes from 3.18.1 until today (some quite important,
  see below)
---------------------------------------------------------------------------
Version 3.20.6 [v3-stable] (rgerhards), 2009-04-16
- this is the last v3-stable for the 3.20.x series
- bugfix: $InputTCPMaxSessions config directive was accepted, but not
  honored. This resulted in a fixed upper limit of 200 connections.
- bugfix: the default for $DirCreateMode was 0644, and as such wrong.
  It has now been changed to 0700. For some background, please see
  http://lists.adiscon.net/pipermail/rsyslog/2009-April/001986.html
---------------------------------------------------------------------------
Version 3.20.5 [v3-stable] (rgerhards), 2009-04-02
- bugfix: potential abort with DA queue after high watermark is reached
  There exists a race condition that can lead to a segfault. Thanks
  go to vbernetr, who performed the analysis and provided patch, which
  I only tweaked a very little bit.
- fixed bugs in RainerScript:
  o when converting a number and a string to a common type, both were 
    actually converted to the other variable's type.
  o the value of rsCStrConvertToNumber() was miscalculated.
  Thanks to varmojfekoj for the patch
- fixed a bug in configure.ac which resulted in problems with
  environment detection - thanks to Michael Biebl for the patch
- fixed a potential segfault problem in gssapi code
  thanks to varmojfekoj for the patch
- doc enhance: provide standard template for MySQL module and instructions
  on how to modify schema
---------------------------------------------------------------------------
Version 3.20.4 [v3-stable] (rgerhards), 2009-02-09
- bugfix: inconsistent use of mutex/atomic operations could cause segfault
  details are too many, for full analysis see blog post at:
  http://blog.gerhards.net/2009/01/rsyslog-data-race-analysis.html
- bugfix: invalid ./configure settings for RFC3195
  thanks to Michael Biebl for the patch
- bugfix: invalid mutex access in msg.c
- doc bugfix: dist tarball missed 2 files, had one extra file that no
  longer belongs into it. Thanks to Michael Biebl for pointing this out.
---------------------------------------------------------------------------
Version 3.20.3 [v3-stable] (rgerhards), 2009-01-19
- doc bugfix: v3-compatiblity document had typo in config directive
  thanks to Andrej for reporting this
- fixed a potential segfault condition with $AllowedSender directive
  On HUP, the root pointers were not properly cleaned up. Thanks to
  Michael Biebel, olgoat, and Juha Koho for reporting and analyzing
  the bug.
---------------------------------------------------------------------------
Version 3.20.2 [v3-stable] (rgerhards), 2008-12-04
- re-release of 3.20.1 with an additional fix, that could also lead
  to DoS; 3.20.1 has been removed from the official download archives
- security fix: imudp emitted a message when a non-permitted sender
  tried to send a message to it. This behaviour is operator-configurable.
  If enabled, a message was emitted each time. That way an attacker could
  effectively fill the disk via this facility. The message is now
  emitted only once in a minute (this currently is a hard-coded limit,
  if someone comes up with a good reason to make it configurable, we
  will probably do that).
---------------------------------------------------------------------------
Version 3.20.1 [v3-stable] (rgerhards), 2008-12-04
- security bugfix: $AllowedSender was not honored, all senders were
  permitted instead
- enhance: regex nomatch option "ZERO" has been added
  This allows to return the string 0 if a regular expression is
  not found. This is probably useful for storing numerical values into
  database columns.
- bugfix: memory leak in gtls netstream driver fixed
  memory was lost each time a TLS session was torn down. This could 
  result in a considerable memory leak if it happened quite frequently
  (potential system crash condition)
- doc update: documented how to specify multiple property replacer
  options + link to new online regex generator tool added
- minor bufgfix: very small memory leak in gtls netstream driver
  around a handful of bytes (< 20) for each HUP
- improved debug output for regular expressions inside property replacer
  RE's seem to be a big trouble spot and I would like to have more
  information inside the debug log. So I decided to add some additional
  debug strings permanently.
---------------------------------------------------------------------------
Version 3.20.0 [v3-stable] (rgerhards), 2008-11-05
- this is the inital release of the 3.19.x branch as a stable release
- bugfix: double-free in pctp netstream driver. Thank to varmojfeko
  for the patch
---------------------------------------------------------------------------
Version 3.19.12 [BETA] (rgerhards), 2008-10-16
- bugfix: subseconds where not correctly extracted from a timestamp
  if that timestamp did not contain any subsecond information (the
  resulting string was garbagge but should have been "0", what it
  now is).
- increased maximum size of a configuration statement to 4K (was 1K)
- imported all fixes from the stable branch (quite a lot)
- bugfix: (potentially big) memory leak on HUP if queues could not be
  drained before timeout - thanks to David Lang for pointing this out
---------------------------------------------------------------------------
Version 3.19.11 [BETA] (rgerhards), 2008-08-25
This is a refresh of the beta. No beta-specific fixes have been added.
- included fixes from v3-stable (most importantly 3.18.3)
---------------------------------------------------------------------------
Version 3.19.10 [BETA] (rgerhards), 2008-07-15
- start of a new beta branch based on former 3.19 devel branch
- bugfix: bad memory leak in disk-based queue modes
- bugfix: UDP syslog forwarding did not work on all platforms
  the ai_socktype was incorrectly set to 1. On some platforms, this
  lead to failing name resolution (e.g. FreeBSD 7). Thanks to HKS for
  reporting the bug.
- bugfix: priority was incorrectly calculated on FreeBSD 7,
  because the LOG_MAKEPRI() C macro has a different meaning there (it
  is just a simple addition of faciltity and severity). I have changed
  this to use own, consistent, code for PRI calculation. Thank to HKS
  for reporting this bug.
- bugfix (cosmetical): authorization was not checked when gtls handshake
  completed immediately. While this sounds scary, the situation can not
  happen in practice. We use non-blocking IO only for server-based gtls
  session setup. As TLS requires the exchange of multiple frames before
  the handshake completes, it simply is impossible to do this in one
  step. However, it is useful to have the code path correct even for 
  this case - otherwise, we may run into problems if the code is changed
  some time later (e.g. to use blocking sockets). Thanks to varmojfekoj
  for providing the patch.
- important queue bugfix from 3.18.1 imported (see below)
- cleanup of some debug messages
---------------------------------------------------------------------------
Version 3.19.9 (rgerhards), 2008-07-07
- added tutorial for creating a TLS-secured syslog infrastructure
- rewritten omusrmsg to no longer fork() a new process for sending messages
  this caused some problems with the threading model, e.g. zombies. Also,
  it was far less optimal than it is now.
- bugfix: machine certificate was required for client even in TLS anon mode
  Reference: http://bugzilla.adiscon.com/show_bug.cgi?id=85
  The fix also slightly improves performance by not storing certificates in
  client sessions when there is no need to do so.
- bugfix: RainerScript syntax error was not always detected
---------------------------------------------------------------------------
Version 3.19.8 (rgerhards), 2008-07-01
- bugfix: gtls module did not correctly handle EGAIN (and similar) recv()
  states. This has been fixed by introducing a new abstraction layer inside
  gtls.
- added (internal) error codes to error messages; added redirector to
  web description of error codes
  closes bug http://bugzilla.adiscon.com/show_bug.cgi?id=20
- disabled compile warnings caused by third-party libraries
- reduced number of compile warnings in gcc's -pedantic mode
- some minor documentation improvements
- included all fixes from beta 3.17.5
---------------------------------------------------------------------------
Version 3.19.7 (rgerhards), 2008-06-11
- added new property replacer option "date-subseconds" that enables
  to query just the subsecond part of a high-precision timestamp
- somewhat improved plain tcp syslog reliability by doing a connection
  check before sending. Credits to Martin Schuette for providing the
  idea. Details are available at
  http://blog.gerhards.net/2008/06/reliable-plain-tcp-syslog-once-again.html
- made rsyslog tickless in the (usual and default) case that repeated
  message reduction is turned off. More info:
  http://blog.gerhards.net/2008/06/coding-to-save-environment.html
- some build system cleanup, thanks to Michael Biebl
- bugfix: compile under (Free)BSD failed due to some invalid library
  definitions - this is fixed now. Thanks to Michael Biebl for the patch.
---------------------------------------------------------------------------
Version 3.19.6 (rgerhards), 2008-06-06
- enhanced property replacer to support multiple regex matches
- bugfix: part of permittedPeer structure was not correctly initialized
  thanks to varmojfekoj for spotting this
- bugfix: off-by-one bug during certificate check
- bugfix: removed some memory leaks in TLS code
---------------------------------------------------------------------------
Version 3.19.5 (rgerhards), 2008-05-30
- enabled Posix ERE expressions inside the property replacer
  (previously BRE was permitted only)
- provided ability to specify that a regular expression submatch shall
  be used inside the property replacer
- implemented in property replacer: if a regular expression does not match,
  it can now either return "**NO MATCH** (default, as before), a blank
  property or the full original property text
- enhanced property replacer to support multiple regex matches
---------------------------------------------------------------------------
Version 3.19.4 (rgerhards), 2008-05-27
- implemented x509/certvalid gtls auth mode
- implemented x509/name gtls auth mode (including wildcards)
- changed fingerprint gtls auth mode to new format fingerprint
- protected gtls error string function by a mutex. Without it, we
  could have a race condition in extreme cases. This was very remote,
  but now can no longer happen.
- changed config directive name to reflect different use
  $ActionSendStreamDriverCertFingerprint is now
  $ActionSendStreamDriverPermittedPeer and can be used both for
  fingerprint and name authentication (similar to the input side)
- bugfix: sender information (fromhost et al) was missing in imudp
  thanks to sandiso for reporting this bug
- this release fully inplements IETF's syslog-transport-tls-12 plus
  the latest text changes Joe Salowey provided via email. Not included
  is ipAddress subjectAltName authentication, which I think will be
  dropped from the draft. I don't think there is any real need for it.
This release also includes all bug fix up to today from the beta
and stable branches. Most importantly, this means the bugfix for
100% CPU utilization by imklog.
---------------------------------------------------------------------------
Version 3.19.3 (rgerhards), 2008-05-21
- added ability to authenticate the server against its certificate
  fingerprint
- added ability for client to provide its fingerprint
- added ability for server to obtain client cert's fingerprint
- bugfix: small mem leak in omfwd on exit (strmdriver name was not freed)
- bugfix: $ActionSendStreamDriver had no effect
- bugfix: default syslog port was no longer used if none was
  configured. Thanks to varmojfekoj for the patch
- bugfix: missing linker options caused build to fail on some
  systems. Thanks to Tiziano Mueller for the patch.
---------------------------------------------------------------------------
Version 3.19.2 (rgerhards), 2008-05-16
- bugfix: TCP input modules did incorrectly set fromhost property
  (always blank)
- bugfix: imklog did not set fromhost property
- added "fromhost-ip" property
  Note that adding this property changes the on-disk format for messages.
  However, that should not have any bad effect on existing spool files.
  But you will run into trouble if you create a spool file with this
  version and then try to process it with an older one (after a downgrade).
  Don't do that ;)
- added "RSYSLOG_DebugFormat" canned template
- bugfix: hostname and fromhost were swapped when a persisted message
  (in queued mode) was read in
- bugfix: lmtcpclt, lmtcpsrv and lmgssutil did all link to the static
  runtime library, resulting in a large size increase (and potential
  "interesting" effects). Thanks to Michael Biebel for reporting the size
  issue.
- bugfix: TLS server went into an endless loop in some situations.
  Thanks to Michael Biebl for reporting the problem.
- fixed potential segfault due to invalid call to cfsysline
  thanks to varmojfekoj for the patch
---------------------------------------------------------------------------
Version 3.19.1 (rgerhards), 2008-05-07
- configure help for --enable-gnutls wrong - said default is "yes" but
  default actually is "no" - thanks to darix for pointing this out
- file dirty.h was missing - thanks to darix for pointing this out
- bugfix: man files were not properly distributed - thanks to
  darix for reporting and to Michael Biebl for help with the fix
- some minor cleanup
---------------------------------------------------------------------------
Version 3.19.0 (rgerhards), 2008-05-06
- begins new devel branch version
- implemented TLS for plain tcp syslog (this is also the world's first
  implementation of IETF's upcoming syslog-transport-tls draft)
- partly rewritten and improved omfwd among others, now loads TCP
  code only if this is actually necessary
- split of a "runtime library" for rsyslog - this is not yet a clean
  model, because some modularization is still outstanding. In theory,
  this shall enable other utilities but rsyslogd to use the same
  runtime
- implemented im3195, the RFC3195 input as a plugin
- changed directory structure, files are now better organized
- a lot of cleanup in regard to modularization
- -c option no longer must be the first option - thanks to varmjofekoj
  for the patch
---------------------------------------------------------------------------
Version 3.18.7 (rgerhards), 2008-12-??
- bugfix: the default for $DirCreateMode was 0644, and as such wrong.
  It has now been changed to 0700. For some background, please see
  http://lists.adiscon.net/pipermail/rsyslog/2009-April/001986.html
- fixed a potential segfault condition with $AllowedSender directive
  On HUP, the root pointers were not properly cleaned up. Thanks to
  Michael Biebel, olgoat, and Juha Koho for reporting and analyzing
  the bug.
- some legacy options were not correctly processed.
  Thanks to varmojfekoj for the patch.
- doc bugfix: some spelling errors in man pages corrected. Thanks to
  Geoff Simmons for the patch.
---------------------------------------------------------------------------
Version 3.18.6 (rgerhards), 2008-12-08
- security bugfix: $AllowedSender was not honored, all senders were
  permitted instead (see http://www.rsyslog.com/Article322.phtml)
  (backport from v3-stable, v3.20.9)
- minor bugfix: dual close() call on tcp session closure
---------------------------------------------------------------------------
Version 3.18.5 (rgerhards), 2008-10-09
- bugfix: imudp input module could cause segfault on HUP
  It did not properly de-init a variable acting as a linked list head.
  That resulted in trying to access freed memory blocks after the HUP.
- bugfix:  rsyslogd could hang on HUP
  because getnameinfo() is not cancel-safe, but was not guarded against
  being cancelled. pthread_cancel() is routinely being called during
  HUP processing.
- bugfix[minor]: if queue size reached light_delay mark, enqueuing
  could potentially be blocked for a longer period of time, which
  was not the behaviour desired.
- doc bugfix: $ActionExecOnlyWhenPreviousIsSuspended was still misspelled
  as $...OnlyIfPrev... in some parts of the documentation. Thanks to 
  Lorenzo M. Catucci for reporting this bug.
- added doc on malformed messages, cause and how to work-around, to the
  doc set
- added doc on how to build from source repository
---------------------------------------------------------------------------
Version 3.18.4 (rgerhards), 2008-09-18
- bugfix: order-of magnitude issue with base-10 size definitions
  in config file parser. Could lead to invalid sizes, constraints
  etc for e.g. queue files and any other object whose size was specified
  in base-10 entities. Did not apply to binary entities. Thanks to
  RB for finding this bug and providing a patch.
- bugfix: action was not called when system time was set backwards
  (until the previous time was reached again). There are still some
  side-effects when time is rolled back (A time rollback is really a bad
  thing to do, ideally the OS should issue pseudo time (like NetWare did)
  when the user tries to roll back time). Thanks to varmojfekoj for this
  patch.
- doc bugfix: rsyslog.conf man page improved and minor nit fixed
  thanks to Lukas Kuklinek for the patch.
- bugfix: error code -2025 was used for two different errors. queue full
  is now -2074 and -2025 is unique again. (did cause no real problem
  except for troubleshooting)
- bugfix: default discard severity was incorrectly set to 4, which lead
  to discard-on-queue-full to be enabled by default. That could cause
  message loss where non was expected.  The default has now been changed
  to the correct value of 8, which disables the functionality. This
  problem applied both to the main message queue and the action queues.
  Thanks to Raoul Bhatia for pointing out this problem.
- bugfix: option value for legacy -a option could not be specified,
  resulting in strange operations. Thanks to Marius Tomaschewski
  for the patch.
- bugfix: colon after date should be ignored, but was not. This has
  now been corrected. Required change to the internal ParseTIMESTAMP3164()
  interface.
---------------------------------------------------------------------------
Version 3.18.3 (rgerhards), 2008-08-18
- bugfix: imfile could cause a segfault upon rsyslogd HUP and termination
  Thanks to lperr for an excellent bug report that helped detect this
  problem.
- enhanced ommysql to support custom port to connect to server
  Port can be set via new $ActionOmmysqlServerPort config directive
  Note: this was a very minor change and thus deemed appropriate to be
  done in the stable release.
- bugfix: misspelled config directive, previously was
  $MainMsgQueueWorkeTimeoutrThreadShutdown, is now
  $MainMsgQueueWorkerTimeoutThreadShutdown. Note that the misspelled
  directive is not preserved - if the misspelled directive was used
  (which I consider highly unlikely), the config file must be changed.
  Thanks to lperr for reporting the bug.
- disabled flow control for imuxsock, as it could cause system hangs
  under some circumstances. The devel (3.21.3 and above) will
  re-enable it and provide enhanced configurability to overcome the
  problems if they occur.
---------------------------------------------------------------------------
Version 3.18.2 (rgerhards), 2008-08-08
- merged in IPv6 forwarding address bugfix from v2-stable
---------------------------------------------------------------------------
Version 3.18.1 (rgerhards), 2008-07-21
- bugfix: potential segfault in creating message mutex in non-direct queue
  mode. rsyslogd segfaults on freeeBSD 7.0 (an potentially other platforms)
  if an action queue is running in any other mode than non-direct. The
  same problem can potentially be triggered by some main message queue
  settings. In any case, it will manifest during rsylog's startup. It is
  unlikely to happen after a successful startup (the only window of
  exposure may be a relatively seldom executed action running in queued
  mode). This has been corrected. Thank to HKS for point out the problem.
- bugfix: priority was incorrectly calculated on FreeBSD 7,
  because the LOG_MAKEPRI() C macro has a different meaning there (it
  is just a simple addition of faciltity and severity). I have changed
  this to use own, consistent, code for PRI calculation. [Backport from
  3.19.10]
- bugfix: remove PRI part from kernel message if it is present
  Thanks to Michael Biebl for reporting this bug
- bugfix: mark messages were not correctly written to text log files
  the markmessageinterval was not correctly propagated to all places
  where it was needed. This resulted in rsyslog using the default
  (20 minutes) in some code pathes, what looked to the user like mark
  messages were never written.
- added a new property replacer option "sp-if-no-1st-sp" to cover
  a problem with RFC 3164 based interpreation of tag separation. While
  it is a generic approach, it fixes a format problem introduced in
  3.18.0, where kernel messages no longer had a space after the tag.
  This is done by a modifcation of the default templates.
  Please note that this may affect some messages where there intentionally
  is no space between the tag and the first character of the message
  content. If so, this needs to be worked around via a specific
  template. However, we consider this scenario to be quite remote and,
  even if it exists, it is not expected that it will actually cause
  problems with log parsers (instead, we assume the new default template
  behaviour may fix previous problems with log parsers due to the 
  missing space).
- bugfix: imklog module was not correctly compiled for GNU/kFreeBSD.
  Thanks to Petr Salinger for the patch
- doc bugfix: property replacer options secpath-replace and
  secpath-drop were not documented
- doc bugfix: fixed some typos in rsyslog.conf man page
- fixed typo in source comment  - thanks to Rio Fujita
- some general cleanup (thanks to Michael Biebl)
---------------------------------------------------------------------------
Version 3.18.0 (rgerhards), 2008-07-11
- begun a new v3-stable based on former 3.17.4 beta plus patches to
  previous v3-stable
- bugfix in RainerScript: syntax error was not always detected
---------------------------------------------------------------------------
Version 3.17.5 (rgerhards), 2008-06-27
- added doc: howto set up a reliable connection to remote server via
  queued mode (and plain tcp protocol)
- bugfix: comments after actions were not properly treated. For some
  actions (e.g. forwarding), this could also lead to invalid configuration
---------------------------------------------------------------------------
Version 3.17.4 (rgerhards), 2008-06-16
- changed default for $KlogSymbolLookup to "off". The directive is
  also scheduled for removal in a later version. This was necessary
  because on kernels >= 2.6, the kernel does the symbol lookup itself. The
  imklog lookup logic then breaks the log message and makes it unusable.
---------------------------------------------------------------------------
Version 3.17.3 (rgerhards), 2008-05-28
- bugfix: imklog went into an endless loop if a PRI value was inside
  a kernel log message (unusual case under Linux, frequent under BSD)
---------------------------------------------------------------------------
Version 3.17.2 (rgerhards), 2008-05-04
- this version is the new beta, based on 3.17.1 devel feature set
- merged in imklog bug fix from v3-stable (3.16.1)
---------------------------------------------------------------------------
Version 3.17.1 (rgerhards), 2008-04-15
- removed dependency on MAXHOSTNAMELEN as much as it made sense.
  GNU/Hurd does not define it (because it has no limit), and we have taken
  care for cases where it is undefined now. However, some very few places
  remain where IMHO it currently is not worth fixing the code. If it is
  not defined, we have used a generous value of 1K, which is above IETF
  RFC's on hostname length at all. The memory consumption is no issue, as
  there are only a handful of this buffers allocated *per run* -- that's
  also the main reason why we consider it not worth to be fixed any further.
- enhanced legacy syslog parser to handle slightly malformed messages
  (with a space in front of the timestamp) - at least HP procurve is
  known to do that and I won't outrule that others also do it. The 
  change looks quite unintrusive and so we added it to the parser.
- implemented klogd functionality for BSD
- implemented high precision timestamps for the kernel log. Thanks to
  Michael Biebl for pointing out that the kernel log did not have them.
- provided ability to discard non-kernel messages if they are present
  in the kernel log (seems to happen on BSD)
- implemented $KLogInternalMsgFacility config directive
- implemented $KLogPermitNonKernelFacility config directive
Plus a number of bugfixes that were applied to v3-stable and beta
branches (not mentioned here in detail).
---------------------------------------------------------------------------
Version 3.17.0 (rgerhards), 2008-04-08
- added native ability to send mail messages
- removed no longer needed file relptuil.c/.h
- added $ActionExecOnlyOnceEveryInterval config directive
- bugfix: memory leaks in script engine
- bugfix: zero-length strings were not supported in object
  deserializer
- properties are now case-insensitive everywhere (script, filters,
  templates)
- added the capability to specify a processing (actually dequeue)
  timeframe with queues - so things can be configured to be done
  at off-peak hours
- We have removed the 32 character size limit (from RFC3164) on the
  tag. This had bad effects on existing envrionments, as sysklogd didn't
  obey it either (probably another bug in RFC3164...). We now receive
  the full size, but will modify the outputs so that only 32 characters
  max are used by default. If you need large tags in the output, you need
  to provide custom templates.
- changed command line processing. -v, -M, -c options are now parsed
  and processed before all other options. Inter-option dependencies
  have been relieved. Among others, permits to specify intial module
  load path via -M only (not the environment) which makes it much
  easier to work with non-standard module library locations. Thanks
  to varmojfekoj for suggesting this change. Matches bugzilla bug 55.
- bugfix: some messages were emited without hostname
Plus a number of bugfixes that were applied to v3-stable and beta
branches (not mentioned here in detail).
---------------------------------------------------------------------------
Version 3.16.3 (rgerhards), 2008-07-11
- updated information on rsyslog packages
- bugfix: memory leak in disk-based queue modes
---------------------------------------------------------------------------
Version 3.16.2 (rgerhards), 2008-06-25
- fixed potential segfault due to invalid call to cfsysline
  thanks to varmojfekoj for the patch
- bugfix: some whitespaces where incorrectly not ignored when parsing
  the config file. This is now corrected. Thanks to Michael Biebl for
  pointing out the problem.
---------------------------------------------------------------------------
Version 3.16.1 (rgerhards), 2008-05-02
- fixed a bug in imklog which lead to startup problems (including
  segfault) on some platforms under some circumsances. Thanks to
  Vieri for reporting this bug and helping to troubleshoot it.
---------------------------------------------------------------------------
Version 3.16.0 (rgerhards), 2008-04-24
- new v3-stable (3.16.x) based on beta 3.15.x (RELP support)
- bugfix: omsnmp had a too-small sized buffer for hostname+port. This
  could not lead to a segfault, as snprintf() was used, but could cause
  some trouble with extensively long hostnames.
- applied patch from Tiziano Müller to remove some compiler warnings
- added gssapi overview/howto thanks to Peter Vrabec
- changed some files to grant LGPLv3 extended persmissions on top of GPLv3
  this also is the first sign of something that will evolve into a
  well-defined "rsyslog runtime library"
---------------------------------------------------------------------------
Version 3.15.1 (rgerhards), 2008-04-11
- bugfix: some messages were emited without hostname
- disabled atomic operations for the time being because they introduce some
  cross-platform trouble - need to see how to fix this in the best 
  possible way
- bugfix: zero-length strings were not supported in object
  deserializer
- added librelp check via PKG_CHECK thanks to Michael Biebl's patch
- file relputil.c deleted, is not actually needed
- added more meaningful error messages to rsyslogd (when some errors
  happens during startup)
- bugfix: memory leaks in script engine
- bugfix: $hostname and $fromhost in RainerScript did not work
This release also includes all changes applied to the stable versions
up to today.
---------------------------------------------------------------------------
Version 3.15.0 (rgerhards), 2008-04-01
- major new feature: imrelp/omrelp support reliable delivery of syslog
  messages via the RELP protocol and librelp (http://www.librelp.com).
  Plain tcp syslog, so far the best reliability solution, can lose
  messages when something goes wrong or a peer goes down. With RELP,
  this can no longer happen. See imrelp.html for more details.
- bugfix: rsyslogd was no longer build by default; man pages are 
  only installed if corresponding option is selected. Thanks to
  Michael Biebl for pointing these problems out.
---------------------------------------------------------------------------
Version 3.14.2 (rgerhards), 2008-04-09
- bugfix: segfault with expression-based filters
- bugfix: omsnmp did not deref errmsg object on exit (no bad effects caused)
- some cleanup
- bugfix: imklog did not work well with kernel 2.6+. Thanks to Peter
  Vrabec for patching it based on the development in sysklogd - and thanks
  to the sysklogd project for upgrading klogd to support the new
  functionality
- some cleanup in imklog
- bugfix: potential segfault in imklog when kernel is compiled without
  /proc/kallsyms and the file System.map is missing. Thanks to
  Andrea Morandi for pointing it out and suggesting a fix.
- bugfixes, credits to varmojfekoj:
  * reset errno before printing a warning message
  * misspelled directive name in code processing legacy options
- bugfix: some legacy options not correctly interpreted - thanks to
  varmojfekoj for the patch
- improved detection of modules being loaded more than once
  thanks to varmojfekoj for the patch
---------------------------------------------------------------------------
Version 3.14.1 (rgerhards), 2008-04-04
- bugfix: some messages were emited without hostname
- bugfix: rsyslogd was no longer build by default; man pages are 
  only installed if corresponding option is selected. Thanks to
  Michael Biebl for pointing these problems out.
- bugfix: zero-length strings were not supported in object
  deserializer
- disabled atomic operations for this stable build as it caused
  platform problems
- bugfix: memory leaks in script engine
- bugfix: $hostname and $fromhost in RainerScript did not work
- bugfix: some memory leak when queue is runing in disk mode
- man pages improved thanks to varmofekoj and Peter Vrabec
- We have removed the 32 character size limit (from RFC3164) on the
  tag. This had bad effects on existing envrionments, as sysklogd didn't
  obey it either (probably another bug in RFC3164...). We now receive
  the full size, but will modify the outputs so that only 32 characters
  max are used by default. If you need large tags in the output, you need
  to provide custom templates.
- bugfix: some memory leak when queue is runing in disk mode
---------------------------------------------------------------------------
Version 3.14.0 (rgerhards), 2008-04-02
An interim version was accidently released to the web. It was named 3.14.0.
To avoid confusion, we have not assigned this version number to any
official release. If you happen to use 3.14.0, please update to 3.14.1.
---------------------------------------------------------------------------
Version 3.13.0-dev0 (rgerhards), 2008-03-31
- bugfix: accidently set debug option in 3.12.5 reset to production
  This option prevented dlclose() to be called. It had no real bad effects,
  as the modules were otherwise correctly deinitialized and dlopen()
  supports multiple opens of the same module without any memory footprint.
- removed --enable-mudflap, added --enable-valgrind ./configure setting
- bugfix: tcp receiver could segfault due to uninitialized variable
- docfix: queue doc had a wrong directive name that prevented max worker
  threads to be correctly set
- worked a bit on atomic memory operations to support problem-free
  threading (only at non-intrusive places)
- added a --enable/disable-rsyslogd configure option so that
  source-based packaging systems can build plugins without the need
  to compile rsyslogd
- some cleanup
- test of potential new version number scheme
---------------------------------------------------------------------------
Version 3.12.5 (rgerhards), 2008-03-28
- changed default for "last message repeated n times", which is now
  off by default
- implemented backward compatibility commandline option parsing
- automatically generated compatibility config lines are now also
  logged so that a user can diagnose problems with them
- added compatibility mode for -a, -o and -p options
- compatibility mode processing finished
- changed default file output format to include high-precision timestamps
- added a buid-in template for previous syslogd file format
- added new $ActionFileDefaultTemplate directive
- added support for high-precision timestamps when receiving legacy
  syslog messages
- added new $ActionForwardDefaultTemplate directive
- added new $ActionGSSForwardDefaultTemplate directive
- added build-in templates for easier configuration
- bugfix: fixed small memory leak in tcpclt.c
- bugfix: fixed small memory leak in template regular expressions
- bugfix: regular expressions inside property replacer did not work
  properly
- bugfix: QHOUR and HHOUR properties were wrongly calculated
- bugfix: fixed memory leaks in stream class and imfile
- bugfix: $ModDir did invalid bounds checking, potential overlow in
  dbgprintf() - thanks to varmojfekoj for the patch
- bugfix: -t and -g legacy options max number of sessions had a wrong
  and much too high value
---------------------------------------------------------------------------
Version 3.12.4 (rgerhards), 2008-03-25
- Greatly enhanced rsyslogd's file write performance by disabling
  file syncing capability of output modules by default. This
  feature is usually not required, not useful and an extreme performance
  hit (both to rsyslogd as well as the system at large). Unfortunately,
  most users enable it by default, because it was most intuitive to enable
  it in plain old sysklogd syslog.conf format. There is now the
  $ActionFileEnableSync config setting which must be enabled in order to
  support syncing. By default it is off. So even if the old-format config
  lines request syncing, it is not done unless explicitely enabled. I am
  sure this is a very useful change and not a risk at all. I need to think
  if I undo it under compatibility mode, but currently this does not
  happen (I fear a lot of lazy users will run rsyslogd in compatibility
  mode, again bringing up this performance problem...).
- added flow control options to other input sources
- added $HHOUR and $QHOUR system properties - can be used for half- and
  quarter-hour logfile rotation
- changed queue's discard severities default value to 8 (do not discard)
  to prevent unintentional message loss
- removed a no-longer needed callback from the output module 
  interface. Results in reduced code complexity.
- bugfix/doc: removed no longer supported -h option from man page
- bugfix: imklog leaked several hundered KB on each HUP. Thanks to
  varmojfekoj for the patch
- bugfix: potential segfault on module unload. Thanks to varmojfekoj for
  the patch
- bugfix: fixed some minor memory leaks
- bugfix: fixed some slightly invalid memory accesses
- bugfix: internally generated messages had "FROMHOST" property not set
---------------------------------------------------------------------------
Version 3.12.3 (rgerhards), 2008-03-18
- added advanced flow control for congestion cases (mode depending on message
  source and its capablity to be delayed without bad side effects)
- bugfix: $ModDir should not be reset on $ResetConfig - this can cause a lot
  of confusion and there is no real good reason to do so. Also conflicts with
  the new -M option and environment setting.
- bugfix: TCP and GSSAPI framing mode variable was uninitialized, leading to
  wrong framing (caused, among others, interop problems)
- bugfix: TCP (and GSSAPI) octet-counted frame did not work correctly in all
  situations. If the header was split across two packet reads, it was invalidly
  processed, causing loss or modification of messages.
- bugfix: memory leak in imfile
- bugfix: duplicate public symbol in omfwd and omgssapi could lead to
  segfault. thanks to varmojfekoj for the patch.
- bugfix: rsyslogd aborted on sigup - thanks to varmojfekoj for the patch
- some more internal cleanup ;)
- begun relp modules, but these are not functional yet
- Greatly enhanced rsyslogd's file write performance by disabling
  file syncing capability of output modules by default. This
  feature is usually not required, not useful and an extreme performance
  hit (both to rsyslogd as well as the system at large). Unfortunately,
  most users enable it by default, because it was most intuitive to enable
  it in plain old sysklogd syslog.conf format. There is now a new config
  setting which must be enabled in order to support syncing. By default it
  is off. So even if the old-format config lines request syncing, it is
  not done unless explicitely enabled. I am sure this is a very useful
  change and not a risk at all. I need to think if I undo it under
  compatibility mode, but currently this does not happen (I fear a lot of
  lazy users will run rsyslogd in compatibility mode, again bringing up
  this performance problem...).
---------------------------------------------------------------------------
Version 3.12.2 (rgerhards), 2008-03-13
- added RSYSLOGD_MODDIR environment variable
- added -M rsyslogd option (allows to specify module directory location)
- converted net.c into a loadable library plugin
- bugfix: debug module now survives unload of loadable module when
  printing out function call data
- bugfix: not properly initialized data could cause several segfaults if
  there were errors in the config file - thanks to varmojfekoj for the patch
- bugfix: rsyslogd segfaulted when imfile read an empty line - thanks
  to Johnny Tan for an excellent bug report
- implemented dynamic module unload capability (not visible to end user)
- some more internal cleanup
- bugfix: imgssapi segfaulted under some conditions; this fix is actually
  not just a fix but a change in the object model. Thanks to varmojfekoj
  for providing the bug report, an initial fix and lots of good discussion
  that lead to where we finally ended up.
- improved session recovery when outbound tcp connection breaks, reduces
  probability of message loss at the price of a highly unlikely potential
  (single) message duplication
---------------------------------------------------------------------------
Version 3.12.1 (rgerhards), 2008-03-06
- added library plugins, which can be automatically loaded
- bugfix: actions were not correctly retried; caused message loss
- changed module loader to automatically add ".so" suffix if not
  specified (over time, this shall also ease portability of config
  files)
- improved debugging support; debug runtime options can now be set via
  an environment variable
- bugfix: removed debugging code that I forgot to remove before releasing
  3.12.0 (does not cause harm and happened only during startup)
- added support for the MonitorWare syslog MIB to omsnmp
- internal code improvements (more code converted into classes)
- internal code reworking of the imtcp/imgssapi module
- added capability to ignore client-provided timestamp on unix sockets and
  made this mode the default; this was needed, as some programs (e.g. sshd)
  log with inconsistent timezone information, what messes up the local
  logs (which by default don't even contain time zone information). This
  seems to be consistent with what sysklogd did for the past four years.
  Alternate behaviour may be desirable if gateway-like processes send
  messages via the local log slot - in this case, it can be enabled
  via the $InputUnixListenSocketIgnoreMsgTimestamp and
  $SystemLogSocketIgnoreMsgTimestamp config directives
- added ability to compile on HP UX; verified that imudp worked on HP UX;
  however, we are still in need of people trying out rsyslogd on HP UX,
  so it can not yet be assumed it runs there
- improved session recovery when outbound tcp connection breaks, reduces
  probability of message loss at the price of a highly unlikely potential
  (single) message duplication
---------------------------------------------------------------------------
Version 3.12.0 (rgerhards), 2008-02-28
- added full expression support for filters; filters can now contain
  arbitrary complex boolean, string and arithmetic expressions
---------------------------------------------------------------------------
Version 3.11.6 (rgerhards), 2008-02-27
- bugfix: gssapi libraries were still linked to rsyslog core, what should
  no longer be necessary. Applied fix by Michael Biebl to solve this.
- enabled imgssapi to be loaded side-by-side with imtcp
- added InputGSSServerPermitPlainTCP config directive
- split imgssapi source code somewhat from imtcp
- bugfix: queue cancel cleanup handler could be called with
  invalid pointer if dequeue failed
- bugfix: rsyslogd segfaulted on second SIGHUP
  tracker: http://bugzilla.adiscon.com/show_bug.cgi?id=38
- improved stability of queue engine
- bugfix: queue disk file were not properly persisted when 
  immediately after closing an output file rsyslog was stopped
  or huped (the new output file open must NOT have happend at
  that point) - this lead to a sparse and invalid queue file
  which could cause several problems to the engine (unpredictable
  results). This situation should have happened only in very
  rare cases. tracker: http://bugzilla.adiscon.com/show_bug.cgi?id=40
- bugfix: during queue shutdown, an assert invalidly triggered when
  the primary queue's DA worker was terminated while the DA queue's
  regular worker was still executing. This could result in a segfault
  during shutdown.
  tracker: http://bugzilla.adiscon.com/show_bug.cgi?id=41
- bugfix: queue properties sizeOnDisk, bytesRead were persisted to 
  disk with wrong data type (long instead of int64) - could cause
  problems on 32 bit machines
- bugfix: queue aborted when it was shut down, DA-enabled, DA mode
  was just initiated but not fully initialized (a race condition)
- bugfix: imfile could abort under extreme stress conditions
  (when it was terminated before it could open all of its
  to be monitored files)
- applied patch from varmojfekoj to fix an issue with compatibility 
  mode and default module directories (many thanks!):
  I've also noticed a bug in the compatibility code; the problem is that 
  options are parsed before configuration file so options which need a 
  module to be loaded will currently ignore any $moddir directive. This 
  can be fixed by moving legacyOptsHook() after config file parsing. 
  (see the attached patch) This goes against the logical order of 
  processing, but the legacy options are only few and it doesn't seem to 
  be a problem.
- bugfix: object property deserializer did not handle negative numbers
---------------------------------------------------------------------------
Version 3.11.5 (rgerhards), 2008-02-25
- new imgssapi module, changed imtcp module - this enables to load/package
  GSSAPI support separately - thanks to varmojfekoj for the patch
- compatibility mode (the -c option series) is now at least partly
  completed - thanks to varmojfekoj for the patch
- documentation for imgssapi and imtcp added
- duplicate $ModLoad's for the same module are now detected and
  rejected -- thanks to varmojfekoj for the patch
---------------------------------------------------------------------------
Version 3.11.4 (rgerhards), 2008-02-21
- bugfix: debug.html was missing from release tarball - thanks to Michael
  Biebl for bringing this to my attention
- some internal cleanup on the stringbuf object calling interface
- general code cleanup and further modularization
- $MainMessageQueueDiscardSeverity can now also handle textual severities
  (previously only integers)
- bugfix: message object was not properly synchronized when the 
  main queue had a single thread and non-direct action queues were used
- some documentation improvements
---------------------------------------------------------------------------
Version 3.11.3 (rgerhards), 2008-02-18
- fixed a bug in imklog which lead to duplicate message content in
  kernel logs
- added support for better plugin handling in libdbi (we contributed
  a patch to do that, we just now need to wait for the next libdbi
  version)
- bugfix: fixed abort when invalid template was provided to an action
  bug http://bugzilla.adiscon.com/show_bug.cgi?id=4
- re-instantiated SIGUSR1 function; added SIGUSR2 to generate debug
  status output
- added some documentation on runtime-debug settings
- slightly improved man pages for novice users
---------------------------------------------------------------------------
Version 3.11.2 (rgerhards), 2008-02-15
- added the capability to monitor text files and process their content
  as syslog messages (including forwarding)
- added support for libdbi, a database abstraction layer. rsyslog now
  also supports the following databases via dbi drivers:
  * Firebird/Interbase
  * FreeTDS (access to MS SQL Server and Sybase)
  * SQLite/SQLite3
  * Ingres (experimental)
  * mSQL (experimental)
  * Oracle (experimental)
  Additional drivers may be provided by the libdbi-drivers project, which
  can be used by rsyslog as soon as they become available.
- removed some left-over unnecessary dbgprintf's (cluttered screen,
  cosmetic)
- doc bugfix: html documentation for omsnmp was missing
---------------------------------------------------------------------------
Version 3.11.1 (rgerhards), 2008-02-12
- SNMP trap sender added thanks to Andre Lorbach (omsnmp)
- added input-plugin interface specification in form of a (copy) template
  input module
- applied documentation fix by Michael Biebl -- many thanks!
- bugfix: immark did not have MARK flags set...
- added x-info field to rsyslogd startup/shutdown message. Hopefully
  points users to right location for further info (many don't even know
  they run rsyslog ;))
- bugfix: trailing ":" of tag was lost while parsing legacy syslog messages
  without timestamp - thanks to Anders Blomdell for providing a patch!
- fixed a bug in stringbuf.c related to STRINGBUF_TRIM_ALLOCSIZE, which
  wasn't supposed to be used with rsyslog. Put a warning message up that
  tells this feature is not tested and probably not worth the effort.
  Thanks to Anders Blomdell fro bringing this to our attention
- somewhat improved performance of string buffers
- fixed bug that caused invalid treatment of tabs (HT) in rsyslog.conf
- bugfix: setting for $EscapeCopntrolCharactersOnReceive was not 
  properly initialized
- clarified usage of space-cc property replacer option
- improved abort diagnostic handler
- some initial effort for malloc/free runtime debugging support
- bugfix: using dynafile actions caused rsyslogd abort
- fixed minor man errors thanks to Michael Biebl
---------------------------------------------------------------------------
Version 3.11.0 (rgerhards), 2008-01-31
- implemented queued actions
- implemented simple rate limiting for actions
- implemented deliberate discarding of lower priority messages over higher
  priority ones when a queue runs out of space
- implemented disk quotas for disk queues
- implemented the $ActionResumeRetryCount config directive
- added $ActionQueueFilename config directive
- added $ActionQueueSize config directive
- added $ActionQueueHighWaterMark config directive
- added $ActionQueueLowWaterMark config directive
- added $ActionQueueDiscardMark config directive
- added $ActionQueueDiscardSeverity config directive
- added $ActionQueueCheckpointInterval config directive
- added $ActionQueueType config directive
- added $ActionQueueWorkerThreads config directive
- added $ActionQueueTimeoutshutdown config directive
- added $ActionQueueTimeoutActionCompletion config directive
- added $ActionQueueTimeoutenQueue config directive
- added $ActionQueueTimeoutworkerThreadShutdown config directive
- added $ActionQueueWorkerThreadMinimumMessages config directive
- added $ActionQueueMaxFileSize config directive
- added $ActionQueueSaveonShutdown config directive
- addded $ActionQueueDequeueSlowdown config directive
- addded $MainMsgQueueDequeueSlowdown config directive
- bugfix: added forgotten docs to package
- improved debugging support
- fixed a bug that caused $MainMsgQueueCheckpointInterval to work incorrectly
- when a long-running action needs to be cancelled on shutdown, the message
  that was processed by it is now preserved. This finishes support for
  guaranteed delivery of messages (if the output supports it, of course)
- fixed bug in output module interface, see
  http://sourceforge.net/tracker/index.php?func=detail&aid=1881008&group_id=123448&atid=696552
- changed the ommysql output plugin so that the (lengthy) connection
  initialization now takes place in message processing. This works much
  better with the new queued action mode (fast startup)
- fixed a bug that caused a potential hang in file and fwd output module
  varmojfekoj provided the patch - many thanks!
- bugfixed stream class offset handling on 32bit platforms
---------------------------------------------------------------------------
Version 3.10.3 (rgerhards), 2008-01-28
- fixed a bug with standard template definitions (not a big deal) - thanks
  to varmojfekoj for spotting it
- run-time instrumentation added
- implemented disk-assisted queue mode, which enables on-demand disk
  spooling if the queue's in-memory queue is exhausted
- implemented a dynamic worker thread pool for processing incoming
  messages; workers are started and shut down as need arises
- implemented a run-time instrumentation debug package
- implemented the $MainMsgQueueSaveOnShutdown config directive
- implemented the $MainMsgQueueWorkerThreadMinimumMessages config directive
- implemented the $MainMsgQueueTimeoutWorkerThreadShutdown config directive
---------------------------------------------------------------------------
Version 3.10.2 (rgerhards), 2008-01-14
- added the ability to keep stop rsyslogd without the need to drain
  the main message queue. In disk queue mode, rsyslog continues to
  run from the point where it stopped. In case of a system failure, it
  continues to process messages from the last checkpoint.
- fixed a bug that caused a segfault on startup when no $WorkDir directive
  was specified in rsyslog.conf
- provided more fine-grain control over shutdown timeouts and added a
  way to specify the enqueue timeout when the main message queue is full
- implemented $MainMsgQueueCheckpointInterval config directive
- implemented $MainMsgQueueTimeoutActionCompletion config directive
- implemented $MainMsgQueueTimeoutEnqueue config directive
- implemented $MainMsgQueueTimeoutShutdown config directive
---------------------------------------------------------------------------
Version 3.10.1 (rgerhards), 2008-01-10
- implemented the "disk" queue mode. However, it currently is of very
  limited use, because it does not support persistence over rsyslogd
  runs. So when rsyslogd is stopped, the queue is drained just as with
  the in-memory queue modes. Persistent queues will be a feature of
  the next release.
- performance-optimized string class, should bring an overall improvement
- fixed a memory leak in imudp -- thanks to varmojfekoj for the patch
- fixed a race condition that could lead to a rsyslogd hang when during
  HUP or termination
- done some doc updates
- added $WorkDirectory config directive
- added $MainMsgQueueFileName config directive
- added $MainMsgQueueMaxFileSize config directive
---------------------------------------------------------------------------
Version 3.10.0 (rgerhards), 2008-01-07
- implemented input module interface and initial input modules
- enhanced threading for input modules (each on its own thread now)
- ability to bind UDP listeners to specific local interfaces/ports and
  ability to run multiple of them concurrently
- added ability to specify listen IP address for UDP syslog server
- license changed to GPLv3
- mark messages are now provided by loadble module immark
- rklogd is no longer provided. Its functionality has now been taken over
  by imklog, a loadable input module. This offers a much better integration
  into rsyslogd and makes sure that the kernel logger process is brought
  up and down at the appropriate times
- enhanced $IncludeConfig directive to support wildcard characters
  (thanks to Michael Biebl)
- all inputs are now implemented as loadable plugins
- enhanced threading model: each input module now runs on its own thread
- enhanced message queue which now supports different queueing methods
  (among others, this can be used for performance fine-tuning)
- added a large number of new configuration directives for the new
  input modules
- enhanced multi-threading utilizing a worker thread pool for the
  main message queue
- compilation without pthreads is no longer supported
- much cleaner code due to new objects and removal of single-threading
  mode
---------------------------------------------------------------------------
Version 2.0.8 V2-STABLE (rgerhards), 2008-??-??
- bugfix: ompgsql did not detect problems in sql command execution
  this could cause loss of messages. The handling was correct if the
  connection broke, but not if there was a problem with statement
  execution. The most probable case for such a case would be invalid
  sql inside the template, and this is now much easier to diagnose.
- doc bugfix: default for $DirCreateMode incorrectly stated
---------------------------------------------------------------------------
Version 2.0.7 V2-STABLE (rgerhards), 2008-04-14
- bugfix: the default for $DirCreateMode was 0644, and as such wrong.
  It has now been changed to 0700. For some background, please see
  http://lists.adiscon.net/pipermail/rsyslog/2009-April/001986.html
- bugfix: "$CreateDirs off" also disabled file creation
  Thanks to William Tisater for analyzing this bug and providing a patch.
  The actual code change is heavily based on William's patch.
- bugfix: memory leak in ompgsql
  Thanks to Ken for providing the patch
- bugfix: potential memory leak in msg.c
  This one did not surface yet and the issue was actually found due to
  a problem in v4 - but better fix it here, too
---------------------------------------------------------------------------
Version 2.0.6 V2-STABLE (rgerhards), 2008-08-07
- bugfix: memory leaks in rsyslogd, primarily in singlethread mode
  Thanks to Frederico Nunez for providing the fix
- bugfix: copy&paste error lead to dangling if - this caused a very minor
  issue with re-formatting a RFC3164 date when the message was invalidly
  formatted and had a colon immediately after the date. This was in the
  code for some years (even v1 had it) and I think it never had any
  effect at all in practice. Though, it should be fixed - but definitely
  nothing to worry about.
---------------------------------------------------------------------------
Version 2.0.6 V2-STABLE (rgerhards), 2008-08-07
- bugfix: IPv6 addresses could not be specified in forwarding actions
  New syntax @[addr]:port introduced to enable that. Root problem was IPv6
  addresses contain colons. (backport from 3.21.3)
---------------------------------------------------------------------------
Version 2.0.5 STABLE (rgerhards), 2008-05-15
- bugfix: regular expressions inside property replacer did not work
  properly
- adapted to liblogging 0.7.1+
---------------------------------------------------------------------------
Version 2.0.4 STABLE (rgerhards), 2008-03-27
- bugfix: internally generated messages had "FROMHOST" property not set
- bugfix: continue parsing if tag is oversize (discard oversize part) - thanks
  to mclaughlin77@gmail.com for the patch
- added $HHOUR and $QHOUR system properties - can be used for half- and
  quarter-hour logfile rotation
---------------------------------------------------------------------------
Version 2.0.3 STABLE (rgerhards), 2008-03-12
- bugfix: setting for $EscapeCopntrolCharactersOnReceive was not 
  properly initialized
- bugfix: resolved potential segfault condition on HUP (extremely
  unlikely to happen in practice), for details see tracker:
  http://bugzilla.adiscon.com/show_bug.cgi?id=38
- improved the man pages a bit - thanks to Michael Biebl for the patch
- bugfix: not properly initialized data could cause several segfaults if
  there were errors in the config file - thanks to varmojfekoj for the patch
---------------------------------------------------------------------------
Version 2.0.2 STABLE (rgerhards), 2008-02-12
- fixed a bug that could cause invalid string handling via strerror_r
  varmojfekoj provided the patch - many thanks!
- added x-info field to rsyslogd startup/shutdown message. Hopefully
  points users to right location for further info (many don't even know
  they run rsyslog ;))
- bugfix: suspended actions were not always properly resumed
  varmojfekoj provided the patch - many thanks!
- bugfix: errno could be changed during mark processing, leading to
  invalid error messages when processing inputs. Thank to varmojfekoj for
  pointing out this problem.
- bugfix: trailing ":" of tag was lost while parsing legacy syslog messages
  without timestamp - thanks to Anders Blomdell for providing a patch!
- bugfix (doc): misspelled config directive, invalid signal info
- applied some doc fixes from Michel Biebl and cleaned up some no longer
  needed files suggested by him
- cleaned up stringbuf.c to fix an annoyance reported by Anders Blomdell
- fixed bug that caused invalid treatment of tabs (HT) in rsyslog.conf
---------------------------------------------------------------------------
Version 2.0.1 STABLE (rgerhards), 2008-01-24
- fixed a bug in integer conversion - but this function was never called,
  so it is not really a useful bug fix ;)
- fixed a bug with standard template definitions (not a big deal) - thanks
  to varmojfekoj for spotting it
- fixed a bug that caused a potential hang in file and fwd output module
  varmojfekoj provided the patch - many thanks!
---------------------------------------------------------------------------
Version 2.0.0 STABLE (rgerhards), 2008-01-02
- re-release of 1.21.2 as STABLE with no modifications except some
  doc updates
---------------------------------------------------------------------------
Version 1.21.2 (rgerhards), 2007-12-28
- created a gss-api output module. This keeps GSS-API code and
  TCP/UDP code separated. It is also important for forward-
  compatibility with v3. Please note that this change breaks compatibility
  with config files created for 1.21.0 and 1.21.1 - this was considered
  acceptable.
- fixed an error in forwarding retry code (could lead to message corruption
  but surfaced very seldom)
- increased portability for older platforms (AI_NUMERICSERV moved)
- removed socket leak in omfwd.c
- cross-platform patch for GSS-API compile problem on some platforms
  thanks to darix for the patch!
---------------------------------------------------------------------------
Version 1.21.1 (rgerhards), 2007-12-23
- small doc fix for $IncludeConfig
- fixed a bug in llDestroy()
- bugfix: fixing memory leak when message queue is full and during
  parsing. Thanks to varmojfekoj for the patch.
- bugfix: when compiled without network support, unix sockets were
  not properply closed
- bugfix: memory leak in cfsysline.c/doGetWord() fixed
---------------------------------------------------------------------------
Version 1.21.0 (rgerhards), 2007-12-19
- GSS-API support for syslog/TCP connections was added. Thanks to
  varmojfekoj for providing the patch with this functionality
- code cleanup
- enhanced $IncludeConfig directive to support wildcard filenames
- changed some multithreading synchronization
---------------------------------------------------------------------------
Version 1.20.1 (rgerhards), 2007-12-12
- corrected a debug setting that survived release. Caused TCP connections
  to be retried unnecessarily often.
- When a hostname ACL was provided and DNS resolution for that name failed,
  ACL processing was stopped at that point. Thanks to mildew for the patch.
  Fedora Bugzilla: http://bugzilla.redhat.com/show_bug.cgi?id=395911
- fixed a potential race condition, see link for details:
  http://rgerhards.blogspot.com/2007/12/rsyslog-race-condition.html
  Note that the probability of problems from this bug was very remote
- fixed a memory leak that happend when PostgreSQL date formats were
  used
---------------------------------------------------------------------------
Version 1.20.0 (rgerhards), 2007-12-07
- an output module for postgres databases has been added. Thanks to
  sur5r for contributing this code
- unloading dynamic modules has been cleaned up, we now have a
  real implementation and not just a dummy "good enough for the time
  being".
- enhanced platform independence - thanks to Bartosz Kuzma and Michael
  Biebl for their very useful contributions
- some general code cleanup (including warnings on 64 platforms, only)
---------------------------------------------------------------------------
Version 1.19.12 (rgerhards), 2007-12-03
- cleaned up the build system (thanks to Michael Biebl for the patch)
- fixed a bug where ommysql was still not compiled with -pthread option
---------------------------------------------------------------------------
Version 1.19.11 (rgerhards), 2007-11-29
- applied -pthread option to build when building for multi-threading mode
  hopefully solves an issue with segfaulting
---------------------------------------------------------------------------
Version 1.19.10 (rgerhards), 2007-10-19
- introdcued the new ":modulename:" syntax for calling module actions
  in selector lines; modified ommysql to support it. This is primarily
  an aid for further modules and a prequisite to actually allow third
  party modules to be created.
- minor fix in slackware startup script, "-r 0" is now "-r0"
- updated rsyslogd doc set man page; now in html format
- undid creation of a separate thread for the main loop -- this did not
  turn out to be needed or useful, so reduce complexity once again.
- added doc fixes provided by Michael Biebl - thanks
---------------------------------------------------------------------------
Version 1.19.9 (rgerhards), 2007-10-12
- now packaging system which again contains all components in a single
  tarball
- modularized main() a bit more, resulting in less complex code
- experimentally added an additional thread - will see if that affects
  the segfault bug we experience on some platforms. Note that this change
  is scheduled to be removed again later.
---------------------------------------------------------------------------
Version 1.19.8 (rgerhards), 2007-09-27
- improved repeated message processing
- applied patch provided by varmojfekoj to support building ommysql
  in its own way (now also resides in a plugin subdirectory);
  ommysql is now a separate package
- fixed a bug in cvthname() that lead to message loss if part
  of the source hostname would have been dropped
- created some support for distributing ommysql together with the
  main rsyslog package. I need to re-think it in the future, but
  for the time being the current mode is best. I now simply include
  one additional tarball for ommysql inside the main distribution.
  I look forward to user feedback on how this should be done best. In the
  long term, a separate project should be spawend for ommysql, but I'd
  like to do that only after the plugin interface is fully stable (what
  it is not yet).
---------------------------------------------------------------------------
Version 1.19.7 (rgerhards), 2007-09-25
- added code to handle situations where senders send us messages ending with
  a NUL character. It is now simply removed. This also caused trailing LF
  reduction to fail, when it was followed by such a NUL. This is now also
  handled.
- replaced some non-thread-safe function calls by their thread-safe
  counterparts
- fixed a minor memory leak that occured when the %APPNAME% property was
  used (I think nobody used that in practice)
- fixed a bug that caused signal handlers in cvthname() not to be restored when
  a malicious pointer record was detected and processing of the message been
  stopped for that reason (this should be really rare and can not be related
  to the segfault bug we are hunting).
- fixed a bug in cvthname that lead to passing a wrong parameter - in
  practice, this had no impact.
- general code cleanup (e.g. compiler warnings, comments)
---------------------------------------------------------------------------
Version 1.19.6 (rgerhards), 2007-09-11
- applied patch by varmojfekoj to change signal handling to the new
  sigaction API set (replacing the depreciated signal() calls and its
  friends.
- fixed a bug that in --enable-debug mode caused an assertion when the
  discard action was used
- cleaned up compiler warnings
- applied patch by varmojfekoj to FIX a bug that could cause 
  segfaults if empty properties were processed using modifying
  options (e.g. space-cc, drop-cc)
- fixed man bug: rsyslogd supports -l option
---------------------------------------------------------------------------
Version 1.19.5 (rgerhards), 2007-09-07
- changed part of the CStr interface so that better error tracking
  is provided and the calling sequence is more intuitive (there were
  invalid calls based on a too-weired interface)
- (hopefully) fixed some remaining bugs rooted in wrong use of 
  the CStr class. These could lead to program abort.
- applied patch by varmojfekoj two fix two potential segfault situations
- added $ModDir config directive
- modified $ModLoad so that an absolute path may be specified as
  module name (e.g. /rsyslog/ommysql.so)
---------------------------------------------------------------------------
Version 1.19.4 (rgerhards/varmojfekoj), 2007-09-04
- fixed a number of small memory leaks - thanks varmojfekoj for patching
- fixed an issue with CString class that could lead to rsyslog abort
  in tplToString() - thanks varmojfekoj for patching
- added a man-version of the config file documenation - thanks to Michel
  Samia for providing the man file
- fixed bug: a template like this causes an infinite loop:
  $template opts,"%programname:::a,b%"
  thanks varmojfekoj for the patch
- fixed bug: case changing options crash freeing the string pointer
  because they modify it: $template opts2,"%programname::1:lowercase%"
  thanks varmojfekoj for the patch
---------------------------------------------------------------------------
Version 1.19.3 (mmeckelein/varmojfekoj), 2007-08-31
- small mem leak fixed (after calling parseSelectorAct) - Thx varmojkekoj
- documentation section "Regular File" und "Blocks" updated
- solved an issue with dynamic file generation - Once again many thanks
  to varmojfekoj
- the negative selector for program name filter (Blocks) does not work as
  expected - Thanks varmojfekoj for patching
- added forwarding information to sysklogd (requires special template)
  to config doc
---------------------------------------------------------------------------
Version 1.19.2 (mmeckelein/varmojfekoj), 2007-08-28
- a specifically formed message caused a segfault - Many thanks varmojfekoj
  for providing a patch
- a typo and a weird condition are fixed in msg.c - Thanks again
  varmojfekoj 
- on file creation the file was always owned by root:root. This is fixed
  now - Thanks ypsa for solving this issue
---------------------------------------------------------------------------
Version 1.19.1 (mmeckelein), 2007-08-22
- a bug that caused a high load when a TCP/UDP connection was closed is 
  fixed now - Thanks mildew for solving this issue
- fixed a bug which caused a segfault on reinit - Thx varmojfekoj for the
  patch
- changed the hardcoded module path "/lib/rsyslog" to $(pkglibdir) in order
  to avoid trouble e.g. on 64 bit platforms (/lib64) - many thanks Peter
  Vrabec and darix, both provided a patch for solving this issue
- enhanced the unloading of modules - thanks again varmojfekoj
- applied a patch from varmojfekoj which fixes various little things in
  MySQL output module
---------------------------------------------------------------------------
Version 1.19.0 (varmojfekoj/rgerhards), 2007-08-16
- integrated patch from varmojfekoj to make the mysql module a loadable one
  many thanks for the patch, MUCH appreciated
---------------------------------------------------------------------------
Version 1.18.2 (rgerhards), 2007-08-13
- fixed a bug in outchannel code that caused templates to be incorrectly
  parsed
- fixed a bug in ommysql that caused a wrong ";template" missing message
- added some code for unloading modules; not yet fully complete (and we do
  not yet have loadable modules, so this is no problem)
- removed debian subdirectory by request of a debian packager (this is a special
  subdir for debian and there is also no point in maintaining it when there
  is a debian package available - so I gladly did this) in some cases
- improved overall doc quality (some pages were quite old) and linked to
  more of the online resources.
- improved /contrib/delete_mysql script by adding a host option and some
  other minor modifications
---------------------------------------------------------------------------
Version 1.18.1 (rgerhards), 2007-08-08
- applied a patch from varmojfekoj which solved a potential segfault
  of rsyslogd on HUP
- applied patch from Michel Samia to fix compilation when the pthreads
  feature is disabled
- some code cleanup (moved action object to its own file set)
- add config directive $MainMsgQueueSize, which now allows to configure the
  queue size dynamically
- all compile-time settings are now shown in rsyslogd -v, not just the
  active ones
- enhanced performance a little bit more
- added config file directive $ActionResumeInterval
- fixed a bug that prevented compilation under debian sid
- added a contrib directory for user-contributed useful things
---------------------------------------------------------------------------
Version 1.18.0 (rgerhards), 2007-08-03
- rsyslog now supports fallback actions when an action did not work. This
  is a great feature e.g. for backup database servers or backup syslog
  servers
- modified rklogd to only change the console log level if -c is specified
- added feature to use multiple actions inside a single selector
- implemented $ActionExecOnlyWhenPreviousIsSuspended config directive
- error messages during startup are now spit out to the configured log
  destinations
---------------------------------------------------------------------------
Version 1.17.6 (rgerhards), 2007-08-01
- continued to work on output module modularization - basic stage of
  this work is now FINISHED
- fixed bug in OMSRcreate() - always returned SR_RET_OK
- fixed a bug that caused ommysql to always complain about missing
  templates
- fixed a mem leak in OMSRdestruct - freeing the object itself was
  forgotten - thanks to varmojfekoj for the patch
- fixed a memory leak in syslogd/init() that happend when the config
  file could not be read - thanks to varmojfekoj for the patch
- fixed insufficient memory allocation in addAction() and its helpers.
  The initial fix and idea was developed by mildew, I fine-tuned
  it a bit. Thanks a lot for the fix, I'd probably had pulled out my
  hair to find the bug...
- added output of config file line number when a parsing error occured
- fixed bug in objomsr.c that caused program to abort in debug mode with
  an invalid assertion (in some cases)
- fixed a typo that caused the default template for MySQL to be wrong.
  thanks to mildew for catching this.
- added configuration file command $DebugPrintModuleList and
  $DebugPrintCfSysLineHandlerList
- fixed an invalid value for the MARK timer - unfortunately, there was
  a testing aid left in place. This resulted in quite frequent MARK messages
- added $IncludeConfig config directive
- applied a patch from mildew to prevent rsyslogd from freezing under heavy
  load. This could happen when the queue was full. Now, we drop messages
  but rsyslogd remains active.
---------------------------------------------------------------------------
Version 1.17.5 (rgerhards), 2007-07-30
- continued to work on output module modularization
- fixed a missing file bug - thanks to Andrea Montanari for reporting
  this problem
- fixed a problem with shutting down the worker thread and freeing the
  selector_t list - this caused messages to be lost, because the
  message queue was not properly drained before the selectors got
  destroyed.
---------------------------------------------------------------------------
Version 1.17.4 (rgerhards), 2007-07-27
- continued to work on output module modularization
- fixed a situation where rsyslogd could create zombie processes
  thanks to mildew for the patch
- applied patch from Michel Samia to fix compilation when NOT
  compiled for pthreads
---------------------------------------------------------------------------
Version 1.17.3 (rgerhards), 2007-07-25
- continued working on output module modularization
- fixed a bug that caused rsyslogd to segfault on exit (and
  probably also on HUP), when there was an unsent message in a selector
  that required forwarding and the dns lookup failed for that selector
  (yes, it was pretty unlikely to happen;))
  thanks to varmojfekoj <varmojfekoj@gmail.com> for the patch
- fixed a memory leak in config file parsing and die()
  thanks to varmojfekoj <varmojfekoj@gmail.com> for the patch
- rsyslogd now checks on startup if it is capable to performa any work
  at all. If it cant, it complains and terminates
  thanks to Michel Samia for providing the patch!
- fixed a small memory leak when HUPing syslogd. The allowed sender
  list now gets freed. thanks to mildew for the patch.
- changed the way error messages in early startup are logged. They
  now do no longer use the syslogd code directly but are rather
  send to stderr.
---------------------------------------------------------------------------
Version 1.17.2 (rgerhards), 2007-07-23
- made the port part of the -r option optional. Needed for backward
  compatibility with sysklogd
- replaced system() calls with something more reasonable. Please note that
  this might break compatibility with some existing configuration files.
  We accept this in favour of the gained security.
- removed a memory leak that could occur if timegenerated was used in
  RFC 3164 format in templates
- did some preparation in msg.c for advanced multithreading - placed the
  hooks, but not yet any active code
- worked further on modularization
- added $ModLoad MySQL (dummy) config directive
- added DropTrailingLFOnReception config directive
---------------------------------------------------------------------------
Version 1.17.1 (rgerhards), 2007-07-20
- fixed a bug that caused make install to install rsyslogd and rklogd under
  the wrong names
- fixed bug that caused $AllowedSenders to handle IPv6 scopes incorrectly;
  also fixed but that could grabble $AllowedSender wildcards. Thanks to
  mildew@gmail.com for the patch
- minor code cleanup - thanks to Peter Vrabec for the patch
- fixed minimal memory leak on HUP (caused by templates)
  thanks to varmojfekoj <varmojfekoj@gmail.com> for the patch
- fixed another memory leak on HUPing and on exiting rsyslogd
  again thanks to varmojfekoj <varmojfekoj@gmail.com> for the patch
- code cleanup (removed compiler warnings)
- fixed portability bug in configure.ac - thanks to Bartosz Kuźma for patch
- moved msg object into its own file set
- added the capability to continue trying to write log files when the
  file system is full. Functionality based on patch by Martin Schulze
  to sysklogd package.
---------------------------------------------------------------------------
Version 1.17.0 (RGer), 2007-07-17
- added $RepeatedLineReduction config parameter
- added $EscapeControlCharactersOnReceive config parameter
- added $ControlCharacterEscapePrefix config parameter
- added $DirCreateMode config parameter
- added $CreateDirs config parameter
- added $DebugPrintTemplateList config parameter
- added $ResetConfigVariables config parameter
- added $FileOwner config parameter
- added $FileGroup config parameter
- added $DirOwner config parameter
- added $DirGroup config parameter
- added $FailOnChownFailure config parameter
- added regular expression support to the filter engine
  thanks to Michel Samia for providing the patch!
- enhanced $AllowedSender functionality. Credits to mildew@gmail.com for
  the patch doing that
  - added IPv6 support
  - allowed DNS hostnames
  - allowed DNS wildcard names
- added new option $DropMsgsWithMaliciousDnsPTRRecords
- added autoconf so that rfc3195d, rsyslogd and klogd are stored to /sbin
- added capability to auto-create directories with dynaFiles
---------------------------------------------------------------------------
Version 1.16.0 (RGer/Peter Vrabec), 2007-07-13 - The Friday, 13th Release ;)
- build system switched to autotools
- removed SYSV preprocessor macro use, replaced with autotools equivalents
- fixed a bug that caused rsyslogd to segfault when TCP listening was
  disabled and it terminated
- added new properties "syslogfacility-text" and "syslogseverity-text"
  thanks to varmojfekoj <varmojfekoj@gmail.com> for the patch
- added the -x option to disable hostname dns reslution
  thanks to varmojfekoj <varmojfekoj@gmail.com> for the patch
- begun to better modularize syslogd.c - this is an ongoing project; moved
  type definitions to a separate file
- removed some now-unused fields from struct filed
- move file size limit fields in struct field to the "right spot" (the file
  writing part of the union - f_un.f_file)
- subdirectories linux and solaris are no longer part of the distribution
  package. This is not because we cease support for them, but there are no
  longer any files in them after the move to autotools
---------------------------------------------------------------------------
Version 1.15.1 (RGer), 2007-07-10
- fixed a bug that caused a dynaFile selector to stall when there was
  an open error with one file 
- improved template processing for dynaFiles; templates are now only
  looked up during initialization - speeds up processing
- optimized memory layout in struct filed when compiled with MySQL
  support
- fixed a bug that caused compilation without SYSLOG_INET to fail
- re-enabled the "last message repeated n times" feature. This
  feature was not taken care of while rsyslogd evolved from sysklogd
  and it was more or less defunct. Now it is fully functional again.
- added system properties: $NOW, $YEAR, $MONTH, $DAY, $HOUR, $MINUTE
- fixed a bug in iovAsString() that caused a memory leak under stress
  conditions (most probably memory shortage). This was unlikely to
  ever happen, but it doesn't hurt doing it right
- cosmetic: defined type "uchar", change all unsigned chars to uchar
---------------------------------------------------------------------------
Version 1.15.0 (RGer), 2007-07-05
- added ability to dynamically generate file names based on templates
  and thus properties. This was a much-requested feature. It makes
  life easy when it e.g. comes to splitting files based on the sender
  address.
- added $umask and $FileCreateMode config file directives
- applied a patch from Bartosz Kuzma to compile cleanly under NetBSD
- checks for extra (unexpected) characters in system config file lines
  have been added
- added IPv6 documentation - was accidently missing from CVS
- begun to change char to unsigned char
---------------------------------------------------------------------------
Version 1.14.2 (RGer), 2007-07-03
** this release fixes all known nits with IPv6 **
- restored capability to do /etc/service lookup for "syslog"
  service when -r 0 was given
- documented IPv6 handling of syslog messages
- integrate patch from Bartosz Kuźma to make rsyslog compile under
  Solaris again (the patch replaced a strndup() call, which is not
  available under Solaris
- improved debug logging when waiting on select
- updated rsyslogd man page with new options (-46A)
---------------------------------------------------------------------------
Version 1.14.1 (RGer/Peter Vrabec), 2007-06-29
- added Peter Vrabec's patch for IPv6 TCP
- prefixed all messages send to stderr in rsyslogd with "rsyslogd: "
---------------------------------------------------------------------------
Version 1.14.0 (RGer/Peter Vrabec), 2007-06-28
- Peter Vrabec provided IPv6 for rsyslog, so we are now IPv6 enabled
  IPv6 Support is currently for UDP only, TCP is to come soon.
  AllowedSender configuration does not yet work for IPv6.
- fixed code in iovCreate() that broke C's strict aliasing rules 
- fixed some char/unsigned char differences that forced the compiler
  to spit out warning messages
- updated the Red Hat init script to fix a known issue (thanks to
  Peter Vrabec)
---------------------------------------------------------------------------
Version 1.13.5 (RGer), 2007-06-22
- made the TCP session limit configurable via command line switch
  now -t <port>,<max sessions>
- added man page for rklogd(8) (basically a copy from klogd, but now
  there is one...)
- fixed a bug that caused internal messages (e.g. rsyslogd startup) to
  appear without a tag.
- removed a minor memory leak that occurred when TAG processing requalified
  a HOSTNAME to be a TAG (and a TAG already was set).
- removed potential small memory leaks in MsgSet***() functions. There
  would be a leak if a property was re-set, something that happened
  extremely seldom.
---------------------------------------------------------------------------
Version 1.13.4 (RGer), 2007-06-18
- added a new property "PRI-text", which holds the PRI field in
  textual form (e.g. "syslog.info")
- added alias "syslogseverity" for "syslogpriority", which is a
  misleading property name that needs to stay for historical
  reasons (and backward-compatility)
- added doc on how to record PRI value in log file
- enhanced signal handling in klogd, including removal of an unsafe
  call to the logging system during signal handling
---------------------------------------------------------------------------
Version 1.13.3 (RGer), 2007-06-15
- create a version of syslog.c from scratch. This is now
  - highly optimized for rsyslog
  - removes an incompatible license problem as the original
    version had a BSD license with advertising clause
  - fixed in the regard that rklogd will continue to work when
    rsysogd has been restarted (the original version, as well
    as sysklogd, will remain silent then)
  - solved an issue with an extra NUL char at message end that the
    original version had
- applied some changes to klogd to care for the new interface
- fixed a bug in syslogd.c which prevented compiling under debian
---------------------------------------------------------------------------
Version 1.13.2 (RGer), 2007-06-13
- lib order in makefile patched to facilitate static linking - thanks
  to Bennett Todd for providing the patch
- Integrated a patch from Peter Vrabec (pvrabec@redheat.com):
  - added klogd under the name of rklogd (remove dependency on
    original sysklogd package
  - createDB.sql now in UTF
  - added additional config files for use on Red Hat
---------------------------------------------------------------------------
Version 1.13.1 (RGer), 2007-02-05
- changed the listen backlog limit to a more reasonable value based on
  the maximum number of TCP connections configurd (10% + 5) - thanks to Guy
  Standen for the hint (actually, the limit was 5 and that was a 
  left-over from early testing).
- fixed a bug in makefile which caused DB-support to be disabled when
  NETZIP support was enabled
- added the -e option to allow transmission of every message to remote
  hosts (effectively turns off duplicate message suppression)
- (somewhat) improved memory consumption when compiled with MySQL support
- looks like we fixed an incompatibility with MySQL 5.x and above software
  At least in one case, the remote server name was destroyed, leading to 
  a connection failure. The new, improved code does not have this issue and
  so we see this as solved (the new code is generally somewhat better, so
  there is a good chance we fixed this incompatibility).
---------------------------------------------------------------------------
Version 1.13.0 (RGer), 2006-12-19
- added '$' as ToPos proptery replacer specifier - means "up to the
  end of the string"
- property replacer option "escape-cc", "drop-cc" and "space-cc"  added
- changed the handling of \0 characters inside syslog messages. We now
  consistently escape them to "#000". This is somewhat recommended in
  the draft-ietf-syslog-protocol-19 draft. While the real recomendation
  is to not escape any characters at all, we can not do this without
  considerable modification of the code. So we escape it to "#000", which
  is consistent with a sample found in the Internet-draft.
- removed message glue logic (see printchopped() comment for details)
  Also caused removal of parts table and thus some improvements in
  memory usage.
- changed the default MAXLINE to 2048 to take care of recent syslog
  standardization efforts (can easily be changed in syslogd.c)
- added support for byte-counted TCP syslog messages (much like
  syslog-transport-tls-05 Internet Draft). This was necessary to
  support compression over TCP.
- added support for receiving compressed syslog messages
- added support for sending compressed syslog messages
- fixed a bug where the last message in a syslog/tcp stream was
  lost if it was not properly terminated by a LF character
---------------------------------------------------------------------------
Version 1.12.3 (RGer), 2006-10-04
- implemented some changes to support Solaris (but support is not
  yet complete)
- commented out (via #if 0) some methods that are currently not being use
  but should be kept for further us
- added (interim) -u 1 option to turn off hostname and tag parsing
- done some modifications to better support Fedora
- made the field delimiter inside property replace configurable via
  template
- fixed a bug in property replacer: if fields were used, the delimitor
  became part of the field. Up until now, this was barely noticable as 
  the delimiter as TAB only and thus invisible to a human. With other
  delimiters available now, it quickly showed up. This bug fix might cause
  some grief to existing installations if they used the extra TAB for
  whatever reasons - sorry folks... Anyhow, a solution is easy: just add
  a TAB character contstant into your template. Thus, there has no attempt
  been made to do this in a backwards-compatible way.
---------------------------------------------------------------------------
Version 1.12.2 (RGer), 2006-02-15
- fixed a bug in the RFC 3339 date formatter. An extra space was added
  after the actual timestamp
- added support for providing high-precision RFC3339 timestamps for
  (rsyslogd-)internally-generated messages
- very (!) experimental support for syslog-protocol internet draft
  added (the draft is experimental, the code is solid ;))
- added support for field-extracting in the property replacer
- enhanced the legacy-syslog parser so that it can interpret messages
  that do not contain a TIMESTAMP
- fixed a bug that caused the default socket (usually /dev/log) to be
  opened even when -o command line option was given
- fixed a bug in the Debian sample startup script - it caused rsyslogd
  to listen to remote requests, which it shouldn't by default
---------------------------------------------------------------------------
Version 1.12.1 (RGer), 2005-11-23
- made multithreading work with BSD. Some signal-handling needed to be
  restructured. Also, there might be a slight delay of up to 10 seconds
  when huping and terminating rsyslogd under BSD
- fixed a bug where a NULL-pointer was passed to printf() in logmsg().
- fixed a bug during "make install" where rc3195d was not installed
  Thanks to Bennett Todd for spotting this.
- fixed a bug where rsyslogd dumped core when no TAG was found in the
  received message
- enhanced message parser so that it can deal with missing hostnames
  in many cases (may not be totally fail-safe)
- fixed a bug where internally-generated messages did not have the correct
  TAG
---------------------------------------------------------------------------
Version 1.12.0 (RGer), 2005-10-26
- moved to a multi-threaded design. single-threading is still optionally
  available. Multi-threading is experimental!
- fixed a potential race condition. In the original code, marking was done
  by an alarm handler, which could lead to all sorts of bad things. This
  has been changed now. See comments in syslogd.c/domark() for details.
- improved debug output for property-based filters
- not a code change, but: I have checked all exit()s to make sure that
  none occurs once rsyslogd has started up. Even in unusual conditions
  (like low-memory conditions) rsyslogd somehow remains active. Of course,
  it might loose a message or two, but at least it does not abort and it
  can also recover when the condition no longer persists.
- fixed a bug that could cause loss of the last message received
  immediately before rsyslogd was terminated.
- added comments on thread-safety of global variables in syslogd.c
- fixed a small bug: spurios printf() when TCP syslog was used
- fixed a bug that causes rsyslogd to dump core on termination when one
  of the selector lines did not receive a message during the run (very
  unlikely)
- fixed an one-too-low memory allocation in the TCP sender. Could result
  in rsyslogd dumping core.
- fixed a bug with regular expression support (thanks to Andres Riancho)
- a little bit of code restructuring (especially main(), which was
  horribly large)
---------------------------------------------------------------------------
Version 1.11.1 (RGer), 2005-10-19
- support for BSD-style program name and host blocks
- added a new property "programname" that can be used in templates
- added ability to specify listen port for rfc3195d
- fixed a bug that rendered the "startswith" comparison operation
  unusable.
- changed more functions to "static" storage class to help compiler
  optimize (should have been static in the first place...)
- fixed a potential memory leak in the string buffer class destructor.
  As the destructur was previously never called, the leak did not actually
  appear.
- some internal restructuring in anticipation/preparation of minimal
  multi-threading support
- rsyslogd still shares some code with the sysklogd project. Some patches
  for this shared code have been brought over from the sysklogd CVS.
---------------------------------------------------------------------------
Version 1.11.0 (RGer), 2005-10-12
- support for receiving messages via RFC 3195; added rfc3195d for that
  purpose
- added an additional guard to prevent rsyslogd from aborting when the
  2gb file size limit is hit. While a user can configure rsyslogd to
  handle such situations, it would abort if that was not done AND large
  file support was not enabled (ok, this is hopefully an unlikely scenario)
- fixed a bug that caused additional Unix domain sockets to be incorrectly
  processed - could lead to message loss in extreme cases
---------------------------------------------------------------------------
Version 1.10.2 (RGer), 2005-09-27
- added comparison operations in property-based filters:
  * isequal
  * startswith
- added ability to negate all property-based filter comparison operations
  by adding a !-sign right in front of the operation name
- added the ability to specify remote senders for UDP and TCP
  received messages. Allows to block all but well-known hosts
- changed the $-config line directives to be case-INsensitive
- new command line option -w added: "do not display warnings if messages
  from disallowed senders are received"
- fixed a bug that caused rsyslogd to dump core when the compare value
  was not quoted in property-based filters
- fixed a bug in the new CStr compare function which lead to invalid
  results (fortunately, this function was not yet used widely)
- added better support for "debugging" rsyslog.conf property filters
  (only if -d switch is given)
- changed some function definitions to static, which eventually enables
  some compiler optimizations
- fixed a bug in MySQL code; when a SQL error occured, rsyslogd could
  run in a tight loop. This was due to invalid sequence of error reporting
  and is now fixed.
---------------------------------------------------------------------------
Version 1.10.1 (RGer), 2005-09-23
- added the ability to execute a shell script as an action.
  Thanks to Bjoern Kalkbrenner for providing the code!
- fixed a bug in the MySQL code; due to the bug the automatic one-time
  retry after an error did not happen - this lead to error message in
  cases where none should be seen (e.g. after a MySQL restart)
- fixed a security issue with SQL-escaping in conjunction with
  non-(SQL-)standard MySQL features.
---------------------------------------------------------------------------
Version 1.10.0 (RGer), 2005-09-20
  REMINDER: 1.10 is the first unstable version if the 1.x series!
- added the capability to filter on any property in selector lines
  (not just facility and priority)
- changed stringbuf into a new counted string class
- added support for a "discard" action. If a selector line with
  discard (~ character) is found, no selector lines *after* that
  line will be processed.
- thanks to Andres Riancho, regular expression support has been
  added to the template engine
- added the FROMHOST property in the template processor, which could
  previously not be obtained. Thanks to Cristian Testa for pointing
  this out and even providing a fix.
- added display of compile-time options to -v output
- performance improvement for production build - made some checks
  to happen only during debug mode
- fixed a problem with compiling on SUSE and - while doing so - removed
  the socket call to set SO_BSDCOMPAT in cases where it is obsolete.
---------------------------------------------------------------------------
Version 1.0.4 (RGer), 2006-02-01
- a small but important fix: the tcp receiver had two forgotten printf's
  in it that caused a lot of unnecessary output to stdout. This was
  important enough to justify a new release
---------------------------------------------------------------------------
Version 1.0.3 (RGer), 2005-11-14
- added an additional guard to prevent rsyslogd from aborting when the
  2gb file size limit is hit. While a user can configure rsyslogd to
  handle such situations, it would abort if that was not done AND large
  file support was not enabled (ok, this is hopefully an unlikely scenario)
- fixed a bug that caused additional Unix domain sockets to be incorrectly
  processed - could lead to message loss in extreme cases
- applied some patches available from the sysklogd project to code
  shared from there
- fixed a bug that causes rsyslogd to dump core on termination when one
  of the selector lines did not receive a message during the run (very
  unlikely)
- fixed an one-too-low memory allocation in the TCP sender. Could result
  in rsyslogd dumping core.
- fixed a bug in the TCP sender that caused the retry logic to fail
  after an error or receiver overrun
- fixed a bug in init() that could lead to dumping core
- fixed a bug that could lead to dumping core when no HOSTNAME or no TAG
  was present in the syslog message
---------------------------------------------------------------------------
Version 1.0.2 (RGer), 2005-10-05
- fixed an issue with MySQL error reporting. When an error occured,
  the MySQL driver went into an endless loop (at least in most cases).
---------------------------------------------------------------------------
Version 1.0.1 (RGer), 2005-09-23
- fixed a security issue with SQL-escaping in conjunction with
  non-(SQL-)standard MySQL features.
---------------------------------------------------------------------------
Version 1.0.0 (RGer), 2005-09-12
- changed install doc to cover daily cron scripts - a trouble source
- added rc script for slackware (provided by Chris Elvidge - thanks!) 
- fixed a really minor bug in usage() - the -r option was still
  reported as without the port parameter
---------------------------------------------------------------------------
Version 0.9.8 (RGer), 2005-09-05
- made startup and shutdown message more consistent and included the
  pid, so that they can be easier correlated. Used syslog-protocol
  structured data format for this purpose.
- improved config info in startup message, now tells not only
  if it is listening remote on udp, but also for tcp. Also includes
  the port numbers. The previous startup message was misleading, because
  it did not say "remote reception" if rsyslogd was only listening via
  tcp (but not via udp).
- added a "how can you help" document to the doc set
---------------------------------------------------------------------------
Version 0.9.7 (RGer), 2005-08-15
- some of the previous doc files (like INSTALL) did not properly
  reflect the changes to the build process and the new doc. Fixed
  that.
- changed syslogd.c so that when compiled without database support,
  an error message is displayed when a database action is detected
  in the config file (previously this was used as an user rule ;))
- fixed a bug in the os-specific Makefiles which caused MySQL
  support to not be compiled, even if selected
---------------------------------------------------------------------------
Version 0.9.6 (RGer), 2005-08-09
- greatly enhanced documentation. Now available in html format in
  the "doc" folder and FreeBSD. Finally includes an install howto.
- improved MySQL error messages a little - they now show up as log
  messages, too (formerly only in debug mode)
- added the ability to specify the listen port for udp syslog.
  WARNING: This introduces an incompatibility. Formerly, udp
  syslog was enabled by the -r command line option. Now, it is
  "-r [port]", which is consistent with the tcp listener. However,
  just -r will now return an error message.
- added sample startup scripts for Debian and FreeBSD
- added support for easy feature selection in the makefile. Un-
  fortunately, this also means I needed to spilt the make file
  for different OS and distros. There are some really bad syntax
  differences between FreeBSD and Linux make.
---------------------------------------------------------------------------
Version 0.9.5 (RGer), 2005-08-01
- the "semicolon bug" was actually not (fully) solved in 0.9.4. One
  part of the bug was solved, but another still existed. This one
  is fixed now, too.
- the "semicolon bug" actually turned out to be a more generic bug.
  It appeared whenever an invalid template name was given. With some
  selector actions, rsyslogd dumped core, with other it "just" had
  a small ressource leak with others all worked well. These anomalies
  are now fixed. Note that they only appeared during system initaliziation
  once the system was running, nothing bad happened.
- improved error reporting for template errors on startup. They are now
  shown on the console and the start-up tty. Formerly, they were only
  visible in debug mode.
- support for multiple instances of rsyslogd on a single machine added
- added new option "-o" --> omit local unix domain socket. This option
  enables rsyslogd NOT to listen to the local socket. This is most
  helpful when multiple instances of rsyslogd (or rsyslogd and another
  syslogd) shall run on a single system.
- added new option "-i <pidfile>" which allows to specify the pidfile.
  This is needed when multiple instances of rsyslogd are to be run.
- the new project home page is now online at www.rsyslog.com
---------------------------------------------------------------------------
Version 0.9.4 (RGer), 2005-07-25
- finally added the TCP sender. It now supports non-blocking mode, no
  longer disabling message reception during connect. As it is now, it
  is usable in production. The code could be more sophisticated, but
  I've kept it short in anticipation of the move to liblogging, which
  will lead to the removal of the code just written ;)
- the "exiting on signal..." message still had the "syslogd" name in 
  it. Changed this to "rsyslogd", as we do not have a large user base
  yet, this should pose no problem.
- fixed "the semiconlon" bug. rsyslogd dumped core if a write-db action
  was specified but no semicolon was given after the password (an empty
  template was ok, but the semicolon needed to be present).
- changed a default for traditional output format. During testing, it
  was seen that the timestamp written to file in default format was
  the time of message reception, not the time specified in the TIMESTAMP
  field of the message itself. Traditionally, the message TIMESTAMP is
  used and this has been changed now.
---------------------------------------------------------------------------
Version 0.9.3 (RGer), 2005-07-19
- fixed a bug in the message parser. In June, the RFC 3164 timestamp
  was not correctly parsed (yes, only in June and some other months,
  see the code comment to learn why...)
- added the ability to specify the destination port when forwarding
  syslog messages (both for TCP and UDP)
- added an very experimental TCP sender (activated by
  @@machine:port in config). This is not yet for production use. If
  the receiver is not alive, rsyslogd will wait quite some time until
  the connection request times out, which most probably leads to
  loss of incoming messages.

---------------------------------------------------------------------------
Version 0.9.2 (RGer), around 2005-07-06
- I intended to change the maxsupported message size to 32k to
  support IHE - but given the memory inefficiency in the usual use
  cases, I have not done this. I have, however, included very
  specific instructions on how to do this in the source code. I have
  also done some testing with 32k messages, so you can change the
  max size without taking too much risk.
- added a syslog/tcp receiver; we now can receive messages via
  plain tcp, but we can still send only via UDP. The syslog/tcp
  receiver is the primary enhancement of this release.
- slightly changed some error messages that contained a spurios \n at
  the end of the line (which gives empty lines in your log...)

---------------------------------------------------------------------------
Version 0.9.1 (RGer)
- fixed code so that it compiles without errors under FreeBSD
- removed now unused function "allocate_log()" from syslogd.c
- changed the make file so that it contains more defines for
  different environments (in the long term, we need a better
  system for disabling/enabling features...)
- changed some printf's printing off_t types to %lld and
  explicit (long long) casts. I tried to figure out the exact type,
  but did not succeed in this. In the worst case, ultra-large peta-
  byte files will now display funny informational messages on rollover,
  something I think we can live with for the neersion 3.11.2 (rgerhards), 2008-02-??
---------------------------------------------------------------------------
Version 3.11.1 (rgerhards), 2008-02-12
- SNMP trap sender added thanks to Andre Lorbach (omsnmp)
- added input-plugin interface specification in form of a (copy) template
  input module
- applied documentation fix by Michael Biebl -- many thanks!
- bugfix: immark did not have MARK flags set...
- added x-info field to rsyslogd startup/shutdown message. Hopefully
  points users to right location for further info (many don't even know
  they run rsyslog ;))
- bugfix: trailing ":" of tag was lost while parsing legacy syslog messages
  without timestamp - thanks to Anders Blomdell for providing a patch!
- fixed a bug in stringbuf.c related to STRINGBUF_TRIM_ALLOCSIZE, which
  wasn't supposed to be used with rsyslog. Put a warning message up that
  tells this feature is not tested and probably not worth the effort.
  Thanks to Anders Blomdell fro bringing this to our attention
- somewhat improved performance of string buffers
- fixed bug that caused invalid treatment of tabs (HT) in rsyslog.conf
- bugfix: setting for $EscapeCopntrolCharactersOnReceive was not 
  properly initialized
- clarified usage of space-cc property replacer option
- improved abort diagnostic handler
- some initial effort for malloc/free runtime debugging support
- bugfix: using dynafile actions caused rsyslogd abort
- fixed minor man errors thanks to Michael Biebl
---------------------------------------------------------------------------
Version 3.11.0 (rgerhards), 2008-01-31
- implemented queued actions
- implemented simple rate limiting for actions
- implemented deliberate discarding of lower priority messages over higher
  priority ones when a queue runs out of space
- implemented disk quotas for disk queues
- implemented the $ActionResumeRetryCount config directive
- added $ActionQueueFilename config directive
- added $ActionQueueSize config directive
- added $ActionQueueHighWaterMark config directive
- added $ActionQueueLowWaterMark config directive
- added $ActionQueueDiscardMark config directive
- added $ActionQueueDiscardSeverity config directive
- added $ActionQueueCheckpointInterval config directive
- added $ActionQueueType config directive
- added $ActionQueueWorkerThreads config directive
- added $ActionQueueTimeoutshutdown config directive
- added $ActionQueueTimeoutActionCompletion config directive
- added $ActionQueueTimeoutenQueue config directive
- added $ActionQueueTimeoutworkerThreadShutdown config directive
- added $ActionQueueWorkerThreadMinimumMessages config directive
- added $ActionQueueMaxFileSize config directive
- added $ActionQueueSaveonShutdown config directive
- addded $ActionQueueDequeueSlowdown config directive
- addded $MainMsgQueueDequeueSlowdown config directive
- bugfix: added forgotten docs to package
- improved debugging support
- fixed a bug that caused $MainMsgQueueCheckpointInterval to work incorrectly
- when a long-running action needs to be cancelled on shutdown, the message
  that was processed by it is now preserved. This finishes support for
  guaranteed delivery of messages (if the output supports it, of course)
- fixed bug in output module interface, see
  http://sourceforge.net/tracker/index.php?func=detail&aid=1881008&group_id=123448&atid=696552
- changed the ommysql output plugin so that the (lengthy) connection
  initialization now takes place in message processing. This works much
  better with the new queued action mode (fast startup)
- fixed a bug that caused a potential hang in file and fwd output module
  varmojfekoj provided the patch - many thanks!
- bugfixed stream class offset handling on 32bit platforms
---------------------------------------------------------------------------
Version 3.10.3 (rgerhards), 2008-01-28
- fixed a bug with standard template definitions (not a big deal) - thanks
  to varmojfekoj for spotting it
- run-time instrumentation added
- implemented disk-assisted queue mode, which enables on-demand disk
  spooling if the queue's in-memory queue is exhausted
- implemented a dynamic worker thread pool for processing incoming
  messages; workers are started and shut down as need arises
- implemented a run-time instrumentation debug package
- implemented the $MainMsgQueueSaveOnShutdown config directive
- implemented the $MainMsgQueueWorkerThreadMinimumMessages config directive
- implemented the $MainMsgQueueTimeoutWorkerThreadShutdown config directive
---------------------------------------------------------------------------
Version 3.10.2 (rgerhards), 2008-01-14
- added the ability to keep stop rsyslogd without the need to drain
  the main message queue. In disk queue mode, rsyslog continues to
  run from the point where it stopped. In case of a system failure, it
  continues to process messages from the last checkpoint.
- fixed a bug that caused a segfault on startup when no $WorkDir directive
  was specified in rsyslog.conf
- provided more fine-grain control over shutdown timeouts and added a
  way to specify the enqueue timeout when the main message queue is full
- implemented $MainMsgQueueCheckpointInterval config directive
- implemented $MainMsgQueueTimeoutActionCompletion config directive
- implemented $MainMsgQueueTimeoutEnqueue config directive
- implemented $MainMsgQueueTimeoutShutdown config directive
---------------------------------------------------------------------------
Version 3.10.1 (rgerhards), 2008-01-10
- implemented the "disk" queue mode. However, it currently is of very
  limited use, because it does not support persistence over rsyslogd
  runs. So when rsyslogd is stopped, the queue is drained just as with
  the in-memory queue modes. Persistent queues will be a feature of
  the next release.
- performance-optimized string class, should bring an overall improvement
- fixed a memory leak in imudp -- thanks to varmojfekoj for the patch
- fixed a race condition that could lead to a rsyslogd hang when during
  HUP or termination
- done some doc updates
- added $WorkDirectory config directive
- added $MainMsgQueueFileName config directive
- added $MainMsgQueueMaxFileSize config directive
---------------------------------------------------------------------------
Version 3.10.0 (rgerhards), 2008-01-07
- implemented input module interface and initial input modules
- enhanced threading for input modules (each on its own thread now)
- ability to bind UDP listeners to specific local interfaces/ports and
  ability to run multiple of them concurrently
- added ability to specify listen IP address for UDP syslog server
- license changed to GPLv3
- mark messages are now provided by loadble module immark
- rklogd is no longer provided. Its functionality has now been taken over
  by imklog, a loadable input module. This offers a much better integration
  into rsyslogd and makes sure that the kernel logger process is brought
  up and down at the appropriate times
- enhanced $IncludeConfig directive to support wildcard characters
  (thanks to Michael Biebl)
- all inputs are now implemented as loadable plugins
- enhanced threading model: each input module now runs on its own thread
- enhanced message queue which now supports different queueing methods
  (among others, this can be used for performance fine-tuning)
- added a large number of new configuration directives for the new
  input modules
- enhanced multi-threading utilizing a worker thread pool for the
  main message queue
- compilation without pthreads is no longer supported
- much cleaner code due to new objects and removal of single-threading
  mode
---------------------------------------------------------------------------
Version 2.0.1 STABLE (rgerhards), 2008-01-24
- fixed a bug in integer conversion - but this function was never called,
  so it is not really a useful bug fix ;)
- fixed a bug with standard template definitions (not a big deal) - thanks
  to varmojfekoj for spotting it
- fixed a bug that caused a potential hang in file and fwd output module
  varmojfekoj provided the patch - many thanks!
---------------------------------------------------------------------------
Version 2.0.0 STABLE (rgerhards), 2008-01-02
- re-release of 1.21.2 as STABLE with no modifications except some
  doc updates
---------------------------------------------------------------------------
Version 1.21.2 (rgerhards), 2007-12-28
- created a gss-api output module. This keeps GSS-API code and
  TCP/UDP code separated. It is also important for forward-
  compatibility with v3. Please note that this change breaks compatibility
  with config files created for 1.21.0 and 1.21.1 - this was considered
  acceptable.
- fixed an error in forwarding retry code (could lead to message corruption
  but surfaced very seldom)
- increased portability for older platforms (AI_NUMERICSERV moved)
- removed socket leak in omfwd.c
- cross-platform patch for GSS-API compile problem on some platforms
  thanks to darix for the patch!
---------------------------------------------------------------------------
Version 1.21.1 (rgerhards), 2007-12-23
- small doc fix for $IncludeConfig
- fixed a bug in llDestroy()
- bugfix: fixing memory leak when message queue is full and during
  parsing. Thanks to varmojfekoj for the patch.
- bugfix: when compiled without network support, unix sockets were
  not properply closed
- bugfix: memory leak in cfsysline.c/doGetWord() fixed
---------------------------------------------------------------------------
Version 1.21.0 (rgerhards), 2007-12-19
- GSS-API support for syslog/TCP connections was added. Thanks to
  varmojfekoj for providing the patch with this functionality
- code cleanup
- enhanced $IncludeConfig directive to support wildcard filenames
- changed some multithreading synchronization
---------------------------------------------------------------------------
Version 1.20.1 (rgerhards), 2007-12-12
- corrected a debug setting that survived release. Caused TCP connections
  to be retried unnecessarily often.
- When a hostname ACL was provided and DNS resolution for that name failed,
  ACL processing was stopped at that point. Thanks to mildew for the patch.
  Fedora Bugzilla: http://bugzilla.redhat.com/show_bug.cgi?id=395911
- fixed a potential race condition, see link for details:
  http://rgerhards.blogspot.com/2007/12/rsyslog-race-condition.html
  Note that the probability of problems from this bug was very remote
- fixed a memory leak that happend when PostgreSQL date formats were
  used
---------------------------------------------------------------------------
Version 1.20.0 (rgerhards), 2007-12-07
- an output module for postgres databases has been added. Thanks to
  sur5r for contributing this code
- unloading dynamic modules has been cleaned up, we now have a
  real implementation and not just a dummy "good enough for the time
  being".
- enhanced platform independence - thanks to Bartosz Kuzma and Michael
  Biebl for their very useful contributions
- some general code cleanup (including warnings on 64 platforms, only)
---------------------------------------------------------------------------
Version 1.19.12 (rgerhards), 2007-12-03
- cleaned up the build system (thanks to Michael Biebl for the patch)
- fixed a bug where ommysql was still not compiled with -pthread option
---------------------------------------------------------------------------
Version 1.19.11 (rgerhards), 2007-11-29
- applied -pthread option to build when building for multi-threading mode
  hopefully solves an issue with segfaulting
---------------------------------------------------------------------------
Version 1.19.10 (rgerhards), 2007-10-19
- introdcued the new ":modulename:" syntax for calling module actions
  in selector lines; modified ommysql to support it. This is primarily
  an aid for further modules and a prequisite to actually allow third
  party modules to be created.
- minor fix in slackware startup script, "-r 0" is now "-r0"
- updated rsyslogd doc set man page; now in html format
- undid creation of a separate thread for the main loop -- this did not
  turn out to be needed or useful, so reduce complexity once again.
- added doc fixes provided by Michael Biebl - thanks
---------------------------------------------------------------------------
Version 1.19.9 (rgerhards), 2007-10-12
- now packaging system which again contains all components in a single
  tarball
- modularized main() a bit more, resulting in less complex code
- experimentally added an additional thread - will see if that affects
  the segfault bug we experience on some platforms. Note that this change
  is scheduled to be removed again later.
---------------------------------------------------------------------------
Version 1.19.8 (rgerhards), 2007-09-27
- improved repeated message processing
- applied patch provided by varmojfekoj to support building ommysql
  in its own way (now also resides in a plugin subdirectory);
  ommysql is now a separate package
- fixed a bug in cvthname() that lead to message loss if part
  of the source hostname would have been dropped
- created some support for distributing ommysql together with the
  main rsyslog package. I need to re-think it in the future, but
  for the time being the current mode is best. I now simply include
  one additional tarball for ommysql inside the main distribution.
  I look forward to user feedback on how this should be done best. In the
  long term, a separate project should be spawend for ommysql, but I'd
  like to do that only after the plugin interface is fully stable (what
  it is not yet).
---------------------------------------------------------------------------
Version 1.19.7 (rgerhards), 2007-09-25
- added code to handle situations where senders send us messages ending with
  a NUL character. It is now simply removed. This also caused trailing LF
  reduction to fail, when it was followed by such a NUL. This is now also
  handled.
- replaced some non-thread-safe function calls by their thread-safe
  counterparts
- fixed a minor memory leak that occured when the %APPNAME% property was
  used (I think nobody used that in practice)
- fixed a bug that caused signal handlers in cvthname() not to be restored when
  a malicious pointer record was detected and processing of the message been
  stopped for that reason (this should be really rare and can not be related
  to the segfault bug we are hunting).
- fixed a bug in cvthname that lead to passing a wrong parameter - in
  practice, this had no impact.
- general code cleanup (e.g. compiler warnings, comments)
---------------------------------------------------------------------------
Version 1.19.6 (rgerhards), 2007-09-11
- applied patch by varmojfekoj to change signal handling to the new
  sigaction API set (replacing the depreciated signal() calls and its
  friends.
- fixed a bug that in --enable-debug mode caused an assertion when the
  discard action was used
- cleaned up compiler warnings
- applied patch by varmojfekoj to FIX a bug that could cause 
  segfaults if empty properties were processed using modifying
  options (e.g. space-cc, drop-cc)
- fixed man bug: rsyslogd supports -l option
---------------------------------------------------------------------------
Version 1.19.5 (rgerhards), 2007-09-07
- changed part of the CStr interface so that better error tracking
  is provided and the calling sequence is more intuitive (there were
  invalid calls based on a too-weired interface)
- (hopefully) fixed some remaining bugs rooted in wrong use of 
  the CStr class. These could lead to program abort.
- applied patch by varmojfekoj two fix two potential segfault situations
- added $ModDir config directive
- modified $ModLoad so that an absolute path may be specified as
  module name (e.g. /rsyslog/ommysql.so)
---------------------------------------------------------------------------
Version 1.19.4 (rgerhards/varmojfekoj), 2007-09-04
- fixed a number of small memory leaks - thanks varmojfekoj for patching
- fixed an issue with CString class that could lead to rsyslog abort
  in tplToString() - thanks varmojfekoj for patching
- added a man-version of the config file documenation - thanks to Michel
  Samia for providing the man file
- fixed bug: a template like this causes an infinite loop:
  $template opts,"%programname:::a,b%"
  thanks varmojfekoj for the patch
- fixed bug: case changing options crash freeing the string pointer
  because they modify it: $template opts2,"%programname::1:lowercase%"
  thanks varmojfekoj for the patch
---------------------------------------------------------------------------
Version 1.19.3 (mmeckelein/varmojfekoj), 2007-08-31
- small mem leak fixed (after calling parseSelectorAct) - Thx varmojkekoj
- documentation section "Regular File" und "Blocks" updated
- solved an issue with dynamic file generation - Once again many thanks
  to varmojfekoj
- the negative selector for program name filter (Blocks) does not work as
  expected - Thanks varmojfekoj for patching
- added forwarding information to sysklogd (requires special template)
  to config doc
---------------------------------------------------------------------------
Version 1.19.2 (mmeckelein/varmojfekoj), 2007-08-28
- a specifically formed message caused a segfault - Many thanks varmojfekoj
  for providing a patch
- a typo and a weird condition are fixed in msg.c - Thanks again
  varmojfekoj 
- on file creation the file was always owned by root:root. This is fixed
  now - Thanks ypsa for solving this issue
---------------------------------------------------------------------------
Version 1.19.1 (mmeckelein), 2007-08-22
- a bug that caused a high load when a TCP/UDP connection was closed is 
  fixed now - Thanks mildew for solving this issue
- fixed a bug which caused a segfault on reinit - Thx varmojfekoj for the
  patch
- changed the hardcoded module path "/lib/rsyslog" to $(pkglibdir) in order
  to avoid trouble e.g. on 64 bit platforms (/lib64) - many thanks Peter
  Vrabec and darix, both provided a patch for solving this issue
- enhanced the unloading of modules - thanks again varmojfekoj
- applied a patch from varmojfekoj which fixes various little things in
  MySQL output module
---------------------------------------------------------------------------
Version 1.19.0 (varmojfekoj/rgerhards), 2007-08-16
- integrated patch from varmojfekoj to make the mysql module a loadable one
  many thanks for the patch, MUCH appreciated
---------------------------------------------------------------------------
Version 1.18.2 (rgerhards), 2007-08-13
- fixed a bug in outchannel code that caused templates to be incorrectly
  parsed
- fixed a bug in ommysql that caused a wrong ";template" missing message
- added some code for unloading modules; not yet fully complete (and we do
  not yet have loadable modules, so this is no problem)
- removed debian subdirectory by request of a debian packager (this is a special
  subdir for debian and there is also no point in maintaining it when there
  is a debian package available - so I gladly did this) in some cases
- improved overall doc quality (some pages were quite old) and linked to
  more of the online resources.
- improved /contrib/delete_mysql script by adding a host option and some
  other minor modifications
---------------------------------------------------------------------------
Version 1.18.1 (rgerhards), 2007-08-08
- applied a patch from varmojfekoj which solved a potential segfault
  of rsyslogd on HUP
- applied patch from Michel Samia to fix compilation when the pthreads
  feature is disabled
- some code cleanup (moved action object to its own file set)
- add config directive $MainMsgQueueSize, which now allows to configure the
  queue size dynamically
- all compile-time settings are now shown in rsyslogd -v, not just the
  active ones
- enhanced performance a little bit more
- added config file directive $ActionResumeInterval
- fixed a bug that prevented compilation under debian sid
- added a contrib directory for user-contributed useful things
---------------------------------------------------------------------------
Version 1.18.0 (rgerhards), 2007-08-03
- rsyslog now supports fallback actions when an action did not work. This
  is a great feature e.g. for backup database servers or backup syslog
  servers
- modified rklogd to only change the console log level if -c is specified
- added feature to use multiple actions inside a single selector
- implemented $ActionExecOnlyWhenPreviousIsSuspended config directive
- error messages during startup are now spit out to the configured log
  destinations
---------------------------------------------------------------------------
Version 1.17.6 (rgerhards), 2007-08-01
- continued to work on output module modularization - basic stage of
  this work is now FINISHED
- fixed bug in OMSRcreate() - always returned SR_RET_OK
- fixed a bug that caused ommysql to always complain about missing
  templates
- fixed a mem leak in OMSRdestruct - freeing the object itself was
  forgotten - thanks to varmojfekoj for the patch
- fixed a memory leak in syslogd/init() that happend when the config
  file could not be read - thanks to varmojfekoj for the patch
- fixed insufficient memory allocation in addAction() and its helpers.
  The initial fix and idea was developed by mildew, I fine-tuned
  it a bit. Thanks a lot for the fix, I'd probably had pulled out my
  hair to find the bug...
- added output of config file line number when a parsing error occured
- fixed bug in objomsr.c that caused program to abort in debug mode with
  an invalid assertion (in some cases)
- fixed a typo that caused the default template for MySQL to be wrong.
  thanks to mildew for catching this.
- added configuration file command $DebugPrintModuleList and
  $DebugPrintCfSysLineHandlerList
- fixed an invalid value for the MARK timer - unfortunately, there was
  a testing aid left in place. This resulted in quite frequent MARK messages
- added $IncludeConfig config directive
- applied a patch from mildew to prevent rsyslogd from freezing under heavy
  load. This could happen when the queue was full. Now, we drop messages
  but rsyslogd remains active.
---------------------------------------------------------------------------
Version 1.17.5 (rgerhards), 2007-07-30
- continued to work on output module modularization
- fixed a missing file bug - thanks to Andrea Montanari for reporting
  this problem
- fixed a problem with shutting down the worker thread and freeing the
  selector_t list - this caused messages to be lost, because the
  message queue was not properly drained before the selectors got
  destroyed.
---------------------------------------------------------------------------
Version 1.17.4 (rgerhards), 2007-07-27
- continued to work on output module modularization
- fixed a situation where rsyslogd could create zombie processes
  thanks to mildew for the patch
- applied patch from Michel Samia to fix compilation when NOT
  compiled for pthreads
---------------------------------------------------------------------------
Version 1.17.3 (rgerhards), 2007-07-25
- continued working on output module modularization
- fixed a bug that caused rsyslogd to segfault on exit (and
  probably also on HUP), when there was an unsent message in a selector
  that required forwarding and the dns lookup failed for that selector
  (yes, it was pretty unlikely to happen;))
  thanks to varmojfekoj <varmojfekoj@gmail.com> for the patch
- fixed a memory leak in config file parsing and die()
  thanks to varmojfekoj <varmojfekoj@gmail.com> for the patch
- rsyslogd now checks on startup if it is capable to performa any work
  at all. If it cant, it complains and terminates
  thanks to Michel Samia for providing the patch!
- fixed a small memory leak when HUPing syslogd. The allowed sender
  list now gets freed. thanks to mildew for the patch.
- changed the way error messages in early startup are logged. They
  now do no longer use the syslogd code directly but are rather
  send to stderr.
---------------------------------------------------------------------------
Version 1.17.2 (rgerhards), 2007-07-23
- made the port part of the -r option optional. Needed for backward
  compatibility with sysklogd
- replaced system() calls with something more reasonable. Please note that
  this might break compatibility with some existing configuration files.
  We accept this in favour of the gained security.
- removed a memory leak that could occur if timegenerated was used in
  RFC 3164 format in templates
- did some preparation in msg.c for advanced multithreading - placed the
  hooks, but not yet any active code
- worked further on modularization
- added $ModLoad MySQL (dummy) config directive
- added DropTrailingLFOnReception config directive
---------------------------------------------------------------------------
Version 1.17.1 (rgerhards), 2007-07-20
- fixed a bug that caused make install to install rsyslogd and rklogd under
  the wrong names
- fixed bug that caused $AllowedSenders to handle IPv6 scopes incorrectly;
  also fixed but that could grabble $AllowedSender wildcards. Thanks to
  mildew@gmail.com for the patch
- minor code cleanup - thanks to Peter Vrabec for the patch
- fixed minimal memory leak on HUP (caused by templates)
  thanks to varmojfekoj <varmojfekoj@gmail.com> for the patch
- fixed another memory leak on HUPing and on exiting rsyslogd
  again thanks to varmojfekoj <varmojfekoj@gmail.com> for the patch
- code cleanup (removed compiler warnings)
- fixed portability bug in configure.ac - thanks to Bartosz Kuźma for patch
- moved msg object into its own file set
- added the capability to continue trying to write log files when the
  file system is full. Functionality based on patch by Martin Schulze
  to sysklogd package.
---------------------------------------------------------------------------
Version 1.17.0 (RGer), 2007-07-17
- added $RepeatedLineReduction config parameter
- added $EscapeControlCharactersOnReceive config parameter
- added $ControlCharacterEscapePrefix config parameter
- added $DirCreateMode config parameter
- added $CreateDirs config parameter
- added $DebugPrintTemplateList config parameter
- added $ResetConfigVariables config parameter
- added $FileOwner config parameter
- added $FileGroup config parameter
- added $DirOwner config parameter
- added $DirGroup config parameter
- added $FailOnChownFailure config parameter
- added regular expression support to the filter engine
  thanks to Michel Samia for providing the patch!
- enhanced $AllowedSender functionality. Credits to mildew@gmail.com for
  the patch doing that
  - added IPv6 support
  - allowed DNS hostnames
  - allowed DNS wildcard names
- added new option $DropMsgsWithMaliciousDnsPTRRecords
- added autoconf so that rfc3195d, rsyslogd and klogd are stored to /sbin
- added capability to auto-create directories with dynaFiles
---------------------------------------------------------------------------
Version 1.16.0 (RGer/Peter Vrabec), 2007-07-13 - The Friday, 13th Release ;)
- build system switched to autotools
- removed SYSV preprocessor macro use, replaced with autotools equivalents
- fixed a bug that caused rsyslogd to segfault when TCP listening was
  disabled and it terminated
- added new properties "syslogfacility-text" and "syslogseverity-text"
  thanks to varmojfekoj <varmojfekoj@gmail.com> for the patch
- added the -x option to disable hostname dns reslution
  thanks to varmojfekoj <varmojfekoj@gmail.com> for the patch
- begun to better modularize syslogd.c - this is an ongoing project; moved
  type definitions to a separate file
- removed some now-unused fields from struct filed
- move file size limit fields in struct field to the "right spot" (the file
  writing part of the union - f_un.f_file)
- subdirectories linux and solaris are no longer part of the distribution
  package. This is not because we cease support for them, but there are no
  longer any files in them after the move to autotools
---------------------------------------------------------------------------
Version 1.15.1 (RGer), 2007-07-10
- fixed a bug that caused a dynaFile selector to stall when there was
  an open error with one file 
- improved template processing for dynaFiles; templates are now only
  looked up during initialization - speeds up processing
- optimized memory layout in struct filed when compiled with MySQL
  support
- fixed a bug that caused compilation without SYSLOG_INET to fail
- re-enabled the "last message repeated n times" feature. This
  feature was not taken care of while rsyslogd evolved from sysklogd
  and it was more or less defunct. Now it is fully functional again.
- added system properties: $NOW, $YEAR, $MONTH, $DAY, $HOUR, $MINUTE
- fixed a bug in iovAsString() that caused a memory leak under stress
  conditions (most probably memory shortage). This was unlikely to
  ever happen, but it doesn't hurt doing it right
- cosmetic: defined type "uchar", change all unsigned chars to uchar
---------------------------------------------------------------------------
Version 1.15.0 (RGer), 2007-07-05
- added ability to dynamically generate file names based on templates
  and thus properties. This was a much-requested feature. It makes
  life easy when it e.g. comes to splitting files based on the sender
  address.
- added $umask and $FileCreateMode config file directives
- applied a patch from Bartosz Kuzma to compile cleanly under NetBSD
- checks for extra (unexpected) characters in system config file lines
  have been added
- added IPv6 documentation - was accidently missing from CVS
- begun to change char to unsigned char
---------------------------------------------------------------------------
Version 1.14.2 (RGer), 2007-07-03
** this release fixes all known nits with IPv6 **
- restored capability to do /etc/service lookup for "syslog"
  service when -r 0 was given
- documented IPv6 handling of syslog messages
- integrate patch from Bartosz Kuźma to make rsyslog compile under
  Solaris again (the patch replaced a strndup() call, which is not
  available under Solaris
- improved debug logging when waiting on select
- updated rsyslogd man page with new options (-46A)
---------------------------------------------------------------------------
Version 1.14.1 (RGer/Peter Vrabec), 2007-06-29
- added Peter Vrabec's patch for IPv6 TCP
- prefixed all messages send to stderr in rsyslogd with "rsyslogd: "
---------------------------------------------------------------------------
Version 1.14.0 (RGer/Peter Vrabec), 2007-06-28
- Peter Vrabec provided IPv6 for rsyslog, so we are now IPv6 enabled
  IPv6 Support is currently for UDP only, TCP is to come soon.
  AllowedSender configuration does not yet work for IPv6.
- fixed code in iovCreate() that broke C's strict aliasing rules 
- fixed some char/unsigned char differences that forced the compiler
  to spit out warning messages
- updated the Red Hat init script to fix a known issue (thanks to
  Peter Vrabec)
---------------------------------------------------------------------------
Version 1.13.5 (RGer), 2007-06-22
- made the TCP session limit configurable via command line switch
  now -t <port>,<max sessions>
- added man page for rklogd(8) (basically a copy from klogd, but now
  there is one...)
- fixed a bug that caused internal messages (e.g. rsyslogd startup) to
  appear without a tag.
- removed a minor memory leak that occurred when TAG processing requalified
  a HOSTNAME to be a TAG (and a TAG already was set).
- removed potential small memory leaks in MsgSet***() functions. There
  would be a leak if a property was re-set, something that happened
  extremely seldom.
---------------------------------------------------------------------------
Version 1.13.4 (RGer), 2007-06-18
- added a new property "PRI-text", which holds the PRI field in
  textual form (e.g. "syslog.info")
- added alias "syslogseverity" for "syslogpriority", which is a
  misleading property name that needs to stay for historical
  reasons (and backward-compatility)
- added doc on how to record PRI value in log file
- enhanced signal handling in klogd, including removal of an unsafe
  call to the logging system during signal handling
---------------------------------------------------------------------------
Version 1.13.3 (RGer), 2007-06-15
- create a version of syslog.c from scratch. This is now
  - highly optimized for rsyslog
  - removes an incompatible license problem as the original
    version had a BSD license with advertising clause
  - fixed in the regard that rklogd will continue to work when
    rsysogd has been restarted (the original version, as well
    as sysklogd, will remain silent then)
  - solved an issue with an extra NUL char at message end that the
    original version had
- applied some changes to klogd to care for the new interface
- fixed a bug in syslogd.c which prevented compiling under debian
---------------------------------------------------------------------------
Version 1.13.2 (RGer), 2007-06-13
- lib order in makefile patched to facilitate static linking - thanks
  to Bennett Todd for providing the patch
- Integrated a patch from Peter Vrabec (pvrabec@redheat.com):
  - added klogd under the name of rklogd (remove dependency on
    original sysklogd package
  - createDB.sql now in UTF
  - added additional config files for use on Red Hat
---------------------------------------------------------------------------
Version 1.13.1 (RGer), 2007-02-05
- changed the listen backlog limit to a more reasonable value based on
  the maximum number of TCP connections configurd (10% + 5) - thanks to Guy
  Standen for the hint (actually, the limit was 5 and that was a 
  left-over from early testing).
- fixed a bug in makefile which caused DB-support to be disabled when
  NETZIP support was enabled
- added the -e option to allow transmission of every message to remote
  hosts (effectively turns off duplicate message suppression)
- (somewhat) improved memory consumption when compiled with MySQL support
- looks like we fixed an incompatibility with MySQL 5.x and above software
  At least in one case, the remote server name was destroyed, leading to 
  a connection failure. The new, improved code does not have this issue and
  so we see this as solved (the new code is generally somewhat better, so
  there is a good chance we fixed this incompatibility).
---------------------------------------------------------------------------
Version 1.13.0 (RGer), 2006-12-19
- added '$' as ToPos proptery replacer specifier - means "up to the
  end of the string"
- property replacer option "escape-cc", "drop-cc" and "space-cc"  added
- changed the handling of \0 characters inside syslog messages. We now
  consistently escape them to "#000". This is somewhat recommended in
  the draft-ietf-syslog-protocol-19 draft. While the real recomendation
  is to not escape any characters at all, we can not do this without
  considerable modification of the code. So we escape it to "#000", which
  is consistent with a sample found in the Internet-draft.
- removed message glue logic (see printchopped() comment for details)
  Also caused removal of parts table and thus some improvements in
  memory usage.
- changed the default MAXLINE to 2048 to take care of recent syslog
  standardization efforts (can easily be changed in syslogd.c)
- added support for byte-counted TCP syslog messages (much like
  syslog-transport-tls-05 Internet Draft). This was necessary to
  support compression over TCP.
- added support for receiving compressed syslog messages
- added support for sending compressed syslog messages
- fixed a bug where the last message in a syslog/tcp stream was
  lost if it was not properly terminated by a LF character
---------------------------------------------------------------------------
Version 1.12.3 (RGer), 2006-10-04
- implemented some changes to support Solaris (but support is not
  yet complete)
- commented out (via #if 0) some methods that are currently not being use
  but should be kept for further us
- added (interim) -u 1 option to turn off hostname and tag parsing
- done some modifications to better support Fedora
- made the field delimiter inside property replace configurable via
  template
- fixed a bug in property replacer: if fields were used, the delimitor
  became part of the field. Up until now, this was barely noticable as 
  the delimiter as TAB only and thus invisible to a human. With other
  delimiters available now, it quickly showed up. This bug fix might cause
  some grief to existing installations if they used the extra TAB for
  whatever reasons - sorry folks... Anyhow, a solution is easy: just add
  a TAB character contstant into your template. Thus, there has no attempt
  been made to do this in a backwards-compatible way.
---------------------------------------------------------------------------
Version 1.12.2 (RGer), 2006-02-15
- fixed a bug in the RFC 3339 date formatter. An extra space was added
  after the actual timestamp
- added support for providing high-precision RFC3339 timestamps for
  (rsyslogd-)internally-generated messages
- very (!) experimental support for syslog-protocol internet draft
  added (the draft is experimental, the code is solid ;))
- added support for field-extracting in the property replacer
- enhanced the legacy-syslog parser so that it can interpret messages
  that do not contain a TIMESTAMP
- fixed a bug that caused the default socket (usually /dev/log) to be
  opened even when -o command line option was given
- fixed a bug in the Debian sample startup script - it caused rsyslogd
  to listen to remote requests, which it shouldn't by default
---------------------------------------------------------------------------
Version 1.12.1 (RGer), 2005-11-23
- made multithreading work with BSD. Some signal-handling needed to be
  restructured. Also, there might be a slight delay of up to 10 seconds
  when huping and terminating rsyslogd under BSD
- fixed a bug where a NULL-pointer was passed to printf() in logmsg().
- fixed a bug during "make install" where rc3195d was not installed
  Thanks to Bennett Todd for spotting this.
- fixed a bug where rsyslogd dumped core when no TAG was found in the
  received message
- enhanced message parser so that it can deal with missing hostnames
  in many cases (may not be totally fail-safe)
- fixed a bug where internally-generated messages did not have the correct
  TAG
---------------------------------------------------------------------------
Version 1.12.0 (RGer), 2005-10-26
- moved to a multi-threaded design. single-threading is still optionally
  available. Multi-threading is experimental!
- fixed a potential race condition. In the original code, marking was done
  by an alarm handler, which could lead to all sorts of bad things. This
  has been changed now. See comments in syslogd.c/domark() for details.
- improved debug output for property-based filters
- not a code change, but: I have checked all exit()s to make sure that
  none occurs once rsyslogd has started up. Even in unusual conditions
  (like low-memory conditions) rsyslogd somehow remains active. Of course,
  it might loose a message or two, but at least it does not abort and it
  can also recover when the condition no longer persists.
- fixed a bug that could cause loss of the last message received
  immediately before rsyslogd was terminated.
- added comments on thread-safety of global variables in syslogd.c
- fixed a small bug: spurios printf() when TCP syslog was used
- fixed a bug that causes rsyslogd to dump core on termination when one
  of the selector lines did not receive a message during the run (very
  unlikely)
- fixed an one-too-low memory allocation in the TCP sender. Could result
  in rsyslogd dumping core.
- fixed a bug with regular expression support (thanks to Andres Riancho)
- a little bit of code restructuring (especially main(), which was
  horribly large)
---------------------------------------------------------------------------
Version 1.11.1 (RGer), 2005-10-19
- support for BSD-style program name and host blocks
- added a new property "programname" that can be used in templates
- added ability to specify listen port for rfc3195d
- fixed a bug that rendered the "startswith" comparison operation
  unusable.
- changed more functions to "static" storage class to help compiler
  optimize (should have been static in the first place...)
- fixed a potential memory leak in the string buffer class destructor.
  As the destructur was previously never called, the leak did not actually
  appear.
- some internal restructuring in anticipation/preparation of minimal
  multi-threading support
- rsyslogd still shares some code with the sysklogd project. Some patches
  for this shared code have been brought over from the sysklogd CVS.
---------------------------------------------------------------------------
Version 1.11.0 (RGer), 2005-10-12
- support for receiving messages via RFC 3195; added rfc3195d for that
  purpose
- added an additional guard to prevent rsyslogd from aborting when the
  2gb file size limit is hit. While a user can configure rsyslogd to
  handle such situations, it would abort if that was not done AND large
  file support was not enabled (ok, this is hopefully an unlikely scenario)
- fixed a bug that caused additional Unix domain sockets to be incorrectly
  processed - could lead to message loss in extreme cases
---------------------------------------------------------------------------
Version 1.10.2 (RGer), 2005-09-27
- added comparison operations in property-based filters:
  * isequal
  * startswith
- added ability to negate all property-based filter comparison operations
  by adding a !-sign right in front of the operation name
- added the ability to specify remote senders for UDP and TCP
  received messages. Allows to block all but well-known hosts
- changed the $-config line directives to be case-INsensitive
- new command line option -w added: "do not display warnings if messages
  from disallowed senders are received"
- fixed a bug that caused rsyslogd to dump core when the compare value
  was not quoted in property-based filters
- fixed a bug in the new CStr compare function which lead to invalid
  results (fortunately, this function was not yet used widely)
- added better support for "debugging" rsyslog.conf property filters
  (only if -d switch is given)
- changed some function definitions to static, which eventually enables
  some compiler optimizations
- fixed a bug in MySQL code; when a SQL error occured, rsyslogd could
  run in a tight loop. This was due to invalid sequence of error reporting
  and is now fixed.
---------------------------------------------------------------------------
Version 1.10.1 (RGer), 2005-09-23
- added the ability to execute a shell script as an action.
  Thanks to Bjoern Kalkbrenner for providing the code!
- fixed a bug in the MySQL code; due to the bug the automatic one-time
  retry after an error did not happen - this lead to error message in
  cases where none should be seen (e.g. after a MySQL restart)
- fixed a security issue with SQL-escaping in conjunction with
  non-(SQL-)standard MySQL features.
---------------------------------------------------------------------------
Version 1.10.0 (RGer), 2005-09-20
  REMINDER: 1.10 is the first unstable version if the 1.x series!
- added the capability to filter on any property in selector lines
  (not just facility and priority)
- changed stringbuf into a new counted string class
- added support for a "discard" action. If a selector line with
  discard (~ character) is found, no selector lines *after* that
  line will be processed.
- thanks to Andres Riancho, regular expression support has been
  added to the template engine
- added the FROMHOST property in the template processor, which could
  previously not be obtained. Thanks to Cristian Testa for pointing
  this out and even providing a fix.
- added display of compile-time options to -v output
- performance improvement for production build - made some checks
  to happen only during debug mode
- fixed a problem with compiling on SUSE and - while doing so - removed
  the socket call to set SO_BSDCOMPAT in cases where it is obsolete.
---------------------------------------------------------------------------
Version 1.0.4 (RGer), 2006-02-01
- a small but important fix: the tcp receiver had two forgotten printf's
  in it that caused a lot of unnecessary output to stdout. This was
  important enough to justify a new release
---------------------------------------------------------------------------
Version 1.0.3 (RGer), 2005-11-14
- added an additional guard to prevent rsyslogd from aborting when the
  2gb file size limit is hit. While a user can configure rsyslogd to
  handle such situations, it would abort if that was not done AND large
  file support was not enabled (ok, this is hopefully an unlikely scenario)
- fixed a bug that caused additional Unix domain sockets to be incorrectly
  processed - could lead to message loss in extreme cases
- applied some patches available from the sysklogd project to code
  shared from there
- fixed a bug that causes rsyslogd to dump core on termination when one
  of the selector lines did not receive a message during the run (very
  unlikely)
- fixed an one-too-low memory allocation in the TCP sender. Could result
  in rsyslogd dumping core.
- fixed a bug in the TCP sender that caused the retry logic to fail
  after an error or receiver overrun
- fixed a bug in init() that could lead to dumping core
- fixed a bug that could lead to dumping core when no HOSTNAME or no TAG
  was present in the syslog message
---------------------------------------------------------------------------
Version 1.0.2 (RGer), 2005-10-05
- fixed an issue with MySQL error reporting. When an error occured,
  the MySQL driver went into an endless loop (at least in most cases).
---------------------------------------------------------------------------
Version 1.0.1 (RGer), 2005-09-23
- fixed a security issue with SQL-escaping in conjunction with
  non-(SQL-)standard MySQL features.
---------------------------------------------------------------------------
Version 1.0.0 (RGer), 2005-09-12
- changed install doc to cover daily cron scripts - a trouble source
- added rc script for slackware (provided by Chris Elvidge - thanks!) 
- fixed a really minor bug in usage() - the -r option was still
  reported as without the port parameter
---------------------------------------------------------------------------
Version 0.9.8 (RGer), 2005-09-05
- made startup and shutdown message more consistent and included the
  pid, so that they can be easier correlated. Used syslog-protocol
  structured data format for this purpose.
- improved config info in startup message, now tells not only
  if it is listening remote on udp, but also for tcp. Also includes
  the port numbers. The previous startup message was misleading, because
  it did not say "remote reception" if rsyslogd was only listening via
  tcp (but not via udp).
- added a "how can you help" document to the doc set
---------------------------------------------------------------------------
Version 0.9.7 (RGer), 2005-08-15
- some of the previous doc files (like INSTALL) did not properly
  reflect the changes to the build process and the new doc. Fixed
  that.
- changed syslogd.c so that when compiled without database support,
  an error message is displayed when a database action is detected
  in the config file (previously this was used as an user rule ;))
- fixed a bug in the os-specific Makefiles which caused MySQL
  support to not be compiled, even if selected
---------------------------------------------------------------------------
Version 0.9.6 (RGer), 2005-08-09
- greatly enhanced documentation. Now available in html format in
  the "doc" folder and FreeBSD. Finally includes an install howto.
- improved MySQL error messages a little - they now show up as log
  messages, too (formerly only in debug mode)
- added the ability to specify the listen port for udp syslog.
  WARNING: This introduces an incompatibility. Formerly, udp
  syslog was enabled by the -r command line option. Now, it is
  "-r [port]", which is consistent with the tcp listener. However,
  just -r will now return an error message.
- added sample startup scripts for Debian and FreeBSD
- added support for easy feature selection in the makefile. Un-
  fortunately, this also means I needed to spilt the make file
  for different OS and distros. There are some really bad syntax
  differences between FreeBSD and Linux make.
---------------------------------------------------------------------------
Version 0.9.5 (RGer), 2005-08-01
- the "semicolon bug" was actually not (fully) solved in 0.9.4. One
  part of the bug was solved, but another still existed. This one
  is fixed now, too.
- the "semicolon bug" actually turned out to be a more generic bug.
  It appeared whenever an invalid template name was given. With some
  selector actions, rsyslogd dumped core, with other it "just" had
  a small ressource leak with others all worked well. These anomalies
  are now fixed. Note that they only appeared during system initaliziation
  once the system was running, nothing bad happened.
- improved error reporting for template errors on startup. They are now
  shown on the console and the start-up tty. Formerly, they were only
  visible in debug mode.
- support for multiple instances of rsyslogd on a single machine added
- added new option "-o" --> omit local unix domain socket. This option
  enables rsyslogd NOT to listen to the local socket. This is most
  helpful when multiple instances of rsyslogd (or rsyslogd and another
  syslogd) shall run on a single system.
- added new option "-i <pidfile>" which allows to specify the pidfile.
  This is needed when multiple instances of rsyslogd are to be run.
- the new project home page is now online at www.rsyslog.com
---------------------------------------------------------------------------
Version 0.9.4 (RGer), 2005-07-25
- finally added the TCP sender. It now supports non-blocking mode, no
  longer disabling message reception during connect. As it is now, it
  is usable in production. The code could be more sophisticated, but
  I've kept it short in anticipation of the move to liblogging, which
  will lead to the removal of the code just written ;)
- the "exiting on signal..." message still had the "syslogd" name in 
  it. Changed this to "rsyslogd", as we do not have a large user base
  yet, this should pose no problem.
- fixed "the semiconlon" bug. rsyslogd dumped core if a write-db action
  was specified but no semicolon was given after the password (an empty
  template was ok, but the semicolon needed to be present).
- changed a default for traditional output format. During testing, it
  was seen that the timestamp written to file in default format was
  the time of message reception, not the time specified in the TIMESTAMP
  field of the message itself. Traditionally, the message TIMESTAMP is
  used and this has been changed now.
---------------------------------------------------------------------------
Version 0.9.3 (RGer), 2005-07-19
- fixed a bug in the message parser. In June, the RFC 3164 timestamp
  was not correctly parsed (yes, only in June and some other months,
  see the code comment to learn why...)
- added the ability to specify the destination port when forwarding
  syslog messages (both for TCP and UDP)
- added an very experimental TCP sender (activated by
  @@machine:port in config). This is not yet for production use. If
  the receiver is not alive, rsyslogd will wait quite some time until
  the connection request times out, which most probably leads to
  loss of incoming messages.

---------------------------------------------------------------------------
Version 0.9.2 (RGer), around 2005-07-06
- I intended to change the maxsupported message size to 32k to
  support IHE - but given the memory inefficiency in the usual use
  cases, I have not done this. I have, however, included very
  specific instructions on how to do this in the source code. I have
  also done some testing with 32k messages, so you can change the
  max size without taking too much risk.
- added a syslog/tcp receiver; we now can receive messages via
  plain tcp, but we can still send only via UDP. The syslog/tcp
  receiver is the primary enhancement of this release.
- slightly changed some error messages that contained a spurios \n at
  the end of the line (which gives empty lines in your log...)

---------------------------------------------------------------------------
Version 0.9.1 (RGer)
- fixed code so that it compiles without errors under FreeBSD
- removed now unused function "allocate_log()" from syslogd.c
- changed the make file so that it contains more defines for
  different environments (in the long term, we need a better
  system for disabling/enabling features...)
- changed some printf's printing off_t types to %lld and
  explicit (long long) casts. I tried to figure out the exact type,
  but did not succeed in this. In the worst case, ultra-large peta-
  byte files will now display funny informational messages on rollover,
  something I think we can live with for the neersion 3.11.2 (rgerhards), 2008-02-??
---------------------------------------------------------------------------
Version 3.11.1 (rgerhards), 2008-02-12
- SNMP trap sender added thanks to Andre Lorbach (omsnmp)
- added input-plugin interface specification in form of a (copy) template
  input module
- applied documentation fix by Michael Biebl -- many thanks!
- bugfix: immark did not have MARK flags set...
- added x-info field to rsyslogd startup/shutdown message. Hopefully
  points users to right location for further info (many don't even know
  they run rsyslog ;))
- bugfix: trailing ":" of tag was lost while parsing legacy syslog messages
  without timestamp - thanks to Anders Blomdell for providing a patch!
- fixed a bug in stringbuf.c related to STRINGBUF_TRIM_ALLOCSIZE, which
  wasn't supposed to be used with rsyslog. Put a warning message up that
  tells this feature is not tested and probably not worth the effort.
  Thanks to Anders Blomdell fro bringing this to our attention
- somewhat improved performance of string buffers
- fixed bug that caused invalid treatment of tabs (HT) in rsyslog.conf
- bugfix: setting for $EscapeCopntrolCharactersOnReceive was not 
  properly initialized
- clarified usage of space-cc property replacer option
- improved abort diagnostic handler
- some initial effort for malloc/free runtime debugging support
- bugfix: using dynafile actions caused rsyslogd abort
- fixed minor man errors thanks to Michael Biebl
---------------------------------------------------------------------------
Version 3.11.0 (rgerhards), 2008-01-31
- implemented queued actions
- implemented simple rate limiting for actions
- implemented deliberate discarding of lower priority messages over higher
  priority ones when a queue runs out of space
- implemented disk quotas for disk queues
- implemented the $ActionResumeRetryCount config directive
- added $ActionQueueFilename config directive
- added $ActionQueueSize config directive
- added $ActionQueueHighWaterMark config directive
- added $ActionQueueLowWaterMark config directive
- added $ActionQueueDiscardMark config directive
- added $ActionQueueDiscardSeverity config directive
- added $ActionQueueCheckpointInterval config directive
- added $ActionQueueType config directive
- added $ActionQueueWorkerThreads config directive
- added $ActionQueueTimeoutshutdown config directive
- added $ActionQueueTimeoutActionCompletion config directive
- added $ActionQueueTimeoutenQueue config directive
- added $ActionQueueTimeoutworkerThreadShutdown config directive
- added $ActionQueueWorkerThreadMinimumMessages config directive
- added $ActionQueueMaxFileSize config directive
- added $ActionQueueSaveonShutdown config directive
- addded $ActionQueueDequeueSlowdown config directive
- addded $MainMsgQueueDequeueSlowdown config directive
- bugfix: added forgotten docs to package
- improved debugging support
- fixed a bug that caused $MainMsgQueueCheckpointInterval to work incorrectly
- when a long-running action needs to be cancelled on shutdown, the message
  that was processed by it is now preserved. This finishes support for
  guaranteed delivery of messages (if the output supports it, of course)
- fixed bug in output module interface, see
  http://sourceforge.net/tracker/index.php?func=detail&aid=1881008&group_id=123448&atid=696552
- changed the ommysql output plugin so that the (lengthy) connection
  initialization now takes place in message processing. This works much
  better with the new queued action mode (fast startup)
- fixed a bug that caused a potential hang in file and fwd output module
  varmojfekoj provided the patch - many thanks!
- bugfixed stream class offset handling on 32bit platforms
---------------------------------------------------------------------------
Version 3.10.3 (rgerhards), 2008-01-28
- fixed a bug with standard template definitions (not a big deal) - thanks
  to varmojfekoj for spotting it
- run-time instrumentation added
- implemented disk-assisted queue mode, which enables on-demand disk
  spooling if the queue's in-memory queue is exhausted
- implemented a dynamic worker thread pool for processing incoming
  messages; workers are started and shut down as need arises
- implemented a run-time instrumentation debug package
- implemented the $MainMsgQueueSaveOnShutdown config directive
- implemented the $MainMsgQueueWorkerThreadMinimumMessages config directive
- implemented the $MainMsgQueueTimeoutWorkerThreadShutdown config directive
---------------------------------------------------------------------------
Version 3.10.2 (rgerhards), 2008-01-14
- added the ability to keep stop rsyslogd without the need to drain
  the main message queue. In disk queue mode, rsyslog continues to
  run from the point where it stopped. In case of a system failure, it
  continues to process messages from the last checkpoint.
- fixed a bug that caused a segfault on startup when no $WorkDir directive
  was specified in rsyslog.conf
- provided more fine-grain control over shutdown timeouts and added a
  way to specify the enqueue timeout when the main message queue is full
- implemented $MainMsgQueueCheckpointInterval config directive
- implemented $MainMsgQueueTimeoutActionCompletion config directive
- implemented $MainMsgQueueTimeoutEnqueue config directive
- implemented $MainMsgQueueTimeoutShutdown config directive
---------------------------------------------------------------------------
Version 3.10.1 (rgerhards), 2008-01-10
- implemented the "disk" queue mode. However, it currently is of very
  limited use, because it does not support persistence over rsyslogd
  runs. So when rsyslogd is stopped, the queue is drained just as with
  the in-memory queue modes. Persistent queues will be a feature of
  the next release.
- performance-optimized string class, should bring an overall improvement
- fixed a memory leak in imudp -- thanks to varmojfekoj for the patch
- fixed a race condition that could lead to a rsyslogd hang when during
  HUP or termination
- done some doc updates
- added $WorkDirectory config directive
- added $MainMsgQueueFileName config directive
- added $MainMsgQueueMaxFileSize config directive
---------------------------------------------------------------------------
Version 3.10.0 (rgerhards), 2008-01-07
- implemented input module interface and initial input modules
- enhanced threading for input modules (each on its own thread now)
- ability to bind UDP listeners to specific local interfaces/ports and
  ability to run multiple of them concurrently
- added ability to specify listen IP address for UDP syslog server
- license changed to GPLv3
- mark messages are now provided by loadble module immark
- rklogd is no longer provided. Its functionality has now been taken over
  by imklog, a loadable input module. This offers a much better integration
  into rsyslogd and makes sure that the kernel logger process is brought
  up and down at the appropriate times
- enhanced $IncludeConfig directive to support wildcard characters
  (thanks to Michael Biebl)
- all inputs are now implemented as loadable plugins
- enhanced threading model: each input module now runs on its own thread
- enhanced message queue which now supports different queueing methods
  (among others, this can be used for performance fine-tuning)
- added a large number of new configuration directives for the new
  input modules
- enhanced multi-threading utilizing a worker thread pool for the
  main message queue
- compilation without pthreads is no longer supported
- much cleaner code due to new objects and removal of single-threading
  mode
---------------------------------------------------------------------------
Version 2.0.1 STABLE (rgerhards), 2008-01-24
- fixed a bug in integer conversion - but this function was never called,
  so it is not really a useful bug fix ;)
- fixed a bug with standard template definitions (not a big deal) - thanks
  to varmojfekoj for spotting it
- fixed a bug that caused a potential hang in file and fwd output module
  varmojfekoj provided the patch - many thanks!
---------------------------------------------------------------------------
Version 2.0.0 STABLE (rgerhards), 2008-01-02
- re-release of 1.21.2 as STABLE with no modifications except some
  doc updates
---------------------------------------------------------------------------
Version 1.21.2 (rgerhards), 2007-12-28
- created a gss-api output module. This keeps GSS-API code and
  TCP/UDP code separated. It is also important for forward-
  compatibility with v3. Please note that this change breaks compatibility
  with config files created for 1.21.0 and 1.21.1 - this was considered
  acceptable.
- fixed an error in forwarding retry code (could lead to message corruption
  but surfaced very seldom)
- increased portability for older platforms (AI_NUMERICSERV moved)
- removed socket leak in omfwd.c
- cross-platform patch for GSS-API compile problem on some platforms
  thanks to darix for the patch!
---------------------------------------------------------------------------
Version 1.21.1 (rgerhards), 2007-12-23
- small doc fix for $IncludeConfig
- fixed a bug in llDestroy()
- bugfix: fixing memory leak when message queue is full and during
  parsing. Thanks to varmojfekoj for the patch.
- bugfix: when compiled without network support, unix sockets were
  not properply closed
- bugfix: memory leak in cfsysline.c/doGetWord() fixed
---------------------------------------------------------------------------
Version 1.21.0 (rgerhards), 2007-12-19
- GSS-API support for syslog/TCP connections was added. Thanks to
  varmojfekoj for providing the patch with this functionality
- code cleanup
- enhanced $IncludeConfig directive to support wildcard filenames
- changed some multithreading synchronization
---------------------------------------------------------------------------
Version 1.20.1 (rgerhards), 2007-12-12
- corrected a debug setting that survived release. Caused TCP connections
  to be retried unnecessarily often.
- When a hostname ACL was provided and DNS resolution for that name failed,
  ACL processing was stopped at that point. Thanks to mildew for the patch.
  Fedora Bugzilla: http://bugzilla.redhat.com/show_bug.cgi?id=395911
- fixed a potential race condition, see link for details:
  http://rgerhards.blogspot.com/2007/12/rsyslog-race-condition.html
  Note that the probability of problems from this bug was very remote
- fixed a memory leak that happend when PostgreSQL date formats were
  used
---------------------------------------------------------------------------
Version 1.20.0 (rgerhards), 2007-12-07
- an output module for postgres databases has been added. Thanks to
  sur5r for contributing this code
- unloading dynamic modules has been cleaned up, we now have a
  real implementation and not just a dummy "good enough for the time
  being".
- enhanced platform independence - thanks to Bartosz Kuzma and Michael
  Biebl for their very useful contributions
- some general code cleanup (including warnings on 64 platforms, only)
---------------------------------------------------------------------------
Version 1.19.12 (rgerhards), 2007-12-03
- cleaned up the build system (thanks to Michael Biebl for the patch)
- fixed a bug where ommysql was still not compiled with -pthread option
---------------------------------------------------------------------------
Version 1.19.11 (rgerhards), 2007-11-29
- applied -pthread option to build when building for multi-threading mode
  hopefully solves an issue with segfaulting
---------------------------------------------------------------------------
Version 1.19.10 (rgerhards), 2007-10-19
- introdcued the new ":modulename:" syntax for calling module actions
  in selector lines; modified ommysql to support it. This is primarily
  an aid for further modules and a prequisite to actually allow third
  party modules to be created.
- minor fix in slackware startup script, "-r 0" is now "-r0"
- updated rsyslogd doc set man page; now in html format
- undid creation of a separate thread for the main loop -- this did not
  turn out to be needed or useful, so reduce complexity once again.
- added doc fixes provided by Michael Biebl - thanks
---------------------------------------------------------------------------
Version 1.19.9 (rgerhards), 2007-10-12
- now packaging system which again contains all components in a single
  tarball
- modularized main() a bit more, resulting in less complex code
- experimentally added an additional thread - will see if that affects
  the segfault bug we experience on some platforms. Note that this change
  is scheduled to be removed again later.
---------------------------------------------------------------------------
Version 1.19.8 (rgerhards), 2007-09-27
- improved repeated message processing
- applied patch provided by varmojfekoj to support building ommysql
  in its own way (now also resides in a plugin subdirectory);
  ommysql is now a separate package
- fixed a bug in cvthname() that lead to message loss if part
  of the source hostname would have been dropped
- created some support for distributing ommysql together with the
  main rsyslog package. I need to re-think it in the future, but
  for the time being the current mode is best. I now simply include
  one additional tarball for ommysql inside the main distribution.
  I look forward to user feedback on how this should be done best. In the
  long term, a separate project should be spawend for ommysql, but I'd
  like to do that only after the plugin interface is fully stable (what
  it is not yet).
---------------------------------------------------------------------------
Version 1.19.7 (rgerhards), 2007-09-25
- added code to handle situations where senders send us messages ending with
  a NUL character. It is now simply removed. This also caused trailing LF
  reduction to fail, when it was followed by such a NUL. This is now also
  handled.
- replaced some non-thread-safe function calls by their thread-safe
  counterparts
- fixed a minor memory leak that occured when the %APPNAME% property was
  used (I think nobody used that in practice)
- fixed a bug that caused signal handlers in cvthname() not to be restored when
  a malicious pointer record was detected and processing of the message been
  stopped for that reason (this should be really rare and can not be related
  to the segfault bug we are hunting).
- fixed a bug in cvthname that lead to passing a wrong parameter - in
  practice, this had no impact.
- general code cleanup (e.g. compiler warnings, comments)
---------------------------------------------------------------------------
Version 1.19.6 (rgerhards), 2007-09-11
- applied patch by varmojfekoj to change signal handling to the new
  sigaction API set (replacing the depreciated signal() calls and its
  friends.
- fixed a bug that in --enable-debug mode caused an assertion when the
  discard action was used
- cleaned up compiler warnings
- applied patch by varmojfekoj to FIX a bug that could cause 
  segfaults if empty properties were processed using modifying
  options (e.g. space-cc, drop-cc)
- fixed man bug: rsyslogd supports -l option
---------------------------------------------------------------------------
Version 1.19.5 (rgerhards), 2007-09-07
- changed part of the CStr interface so that better error tracking
  is provided and the calling sequence is more intuitive (there were
  invalid calls based on a too-weired interface)
- (hopefully) fixed some remaining bugs rooted in wrong use of 
  the CStr class. These could lead to program abort.
- applied patch by varmojfekoj two fix two potential segfault situations
- added $ModDir config directive
- modified $ModLoad so that an absolute path may be specified as
  module name (e.g. /rsyslog/ommysql.so)
---------------------------------------------------------------------------
Version 1.19.4 (rgerhards/varmojfekoj), 2007-09-04
- fixed a number of small memory leaks - thanks varmojfekoj for patching
- fixed an issue with CString class that could lead to rsyslog abort
  in tplToString() - thanks varmojfekoj for patching
- added a man-version of the config file documenation - thanks to Michel
  Samia for providing the man file
- fixed bug: a template like this causes an infinite loop:
  $template opts,"%programname:::a,b%"
  thanks varmojfekoj for the patch
- fixed bug: case changing options crash freeing the string pointer
  because they modify it: $template opts2,"%programname::1:lowercase%"
  thanks varmojfekoj for the patch
---------------------------------------------------------------------------
Version 1.19.3 (mmeckelein/varmojfekoj), 2007-08-31
- small mem leak fixed (after calling parseSelectorAct) - Thx varmojkekoj
- documentation section "Regular File" und "Blocks" updated
- solved an issue with dynamic file generation - Once again many thanks
  to varmojfekoj
- the negative selector for program name filter (Blocks) does not work as
  expected - Thanks varmojfekoj for patching
- added forwarding information to sysklogd (requires special template)
  to config doc
---------------------------------------------------------------------------
Version 1.19.2 (mmeckelein/varmojfekoj), 2007-08-28
- a specifically formed message caused a segfault - Many thanks varmojfekoj
  for providing a patch
- a typo and a weird condition are fixed in msg.c - Thanks again
  varmojfekoj 
- on file creation the file was always owned by root:root. This is fixed
  now - Thanks ypsa for solving this issue
---------------------------------------------------------------------------
Version 1.19.1 (mmeckelein), 2007-08-22
- a bug that caused a high load when a TCP/UDP connection was closed is 
  fixed now - Thanks mildew for solving this issue
- fixed a bug which caused a segfault on reinit - Thx varmojfekoj for the
  patch
- changed the hardcoded module path "/lib/rsyslog" to $(pkglibdir) in order
  to avoid trouble e.g. on 64 bit platforms (/lib64) - many thanks Peter
  Vrabec and darix, both provided a patch for solving this issue
- enhanced the unloading of modules - thanks again varmojfekoj
- applied a patch from varmojfekoj which fixes various little things in
  MySQL output module
---------------------------------------------------------------------------
Version 1.19.0 (varmojfekoj/rgerhards), 2007-08-16
- integrated patch from varmojfekoj to make the mysql module a loadable one
  many thanks for the patch, MUCH appreciated
---------------------------------------------------------------------------
Version 1.18.2 (rgerhards), 2007-08-13
- fixed a bug in outchannel code that caused templates to be incorrectly
  parsed
- fixed a bug in ommysql that caused a wrong ";template" missing message
- added some code for unloading modules; not yet fully complete (and we do
  not yet have loadable modules, so this is no problem)
- removed debian subdirectory by request of a debian packager (this is a special
  subdir for debian and there is also no point in maintaining it when there
  is a debian package available - so I gladly did this) in some cases
- improved overall doc quality (some pages were quite old) and linked to
  more of the online resources.
- improved /contrib/delete_mysql script by adding a host option and some
  other minor modifications
---------------------------------------------------------------------------
Version 1.18.1 (rgerhards), 2007-08-08
- applied a patch from varmojfekoj which solved a potential segfault
  of rsyslogd on HUP
- applied patch from Michel Samia to fix compilation when the pthreads
  feature is disabled
- some code cleanup (moved action object to its own file set)
- add config directive $MainMsgQueueSize, which now allows to configure the
  queue size dynamically
- all compile-time settings are now shown in rsyslogd -v, not just the
  active ones
- enhanced performance a little bit more
- added config file directive $ActionResumeInterval
- fixed a bug that prevented compilation under debian sid
- added a contrib directory for user-contributed useful things
---------------------------------------------------------------------------
Version 1.18.0 (rgerhards), 2007-08-03
- rsyslog now supports fallback actions when an action did not work. This
  is a great feature e.g. for backup database servers or backup syslog
  servers
- modified rklogd to only change the console log level if -c is specified
- added feature to use multiple actions inside a single selector
- implemented $ActionExecOnlyWhenPreviousIsSuspended config directive
- error messages during startup are now spit out to the configured log
  destinations
---------------------------------------------------------------------------
Version 1.17.6 (rgerhards), 2007-08-01
- continued to work on output module modularization - basic stage of
  this work is now FINISHED
- fixed bug in OMSRcreate() - always returned SR_RET_OK
- fixed a bug that caused ommysql to always complain about missing
  templates
- fixed a mem leak in OMSRdestruct - freeing the object itself was
  forgotten - thanks to varmojfekoj for the patch
- fixed a memory leak in syslogd/init() that happend when the config
  file could not be read - thanks to varmojfekoj for the patch
- fixed insufficient memory allocation in addAction() and its helpers.
  The initial fix and idea was developed by mildew, I fine-tuned
  it a bit. Thanks a lot for the fix, I'd probably had pulled out my
  hair to find the bug...
- added output of config file line number when a parsing error occured
- fixed bug in objomsr.c that caused program to abort in debug mode with
  an invalid assertion (in some cases)
- fixed a typo that caused the default template for MySQL to be wrong.
  thanks to mildew for catching this.
- added configuration file command $DebugPrintModuleList and
  $DebugPrintCfSysLineHandlerList
- fixed an invalid value for the MARK timer - unfortunately, there was
  a testing aid left in place. This resulted in quite frequent MARK messages
- added $IncludeConfig config directive
- applied a patch from mildew to prevent rsyslogd from freezing under heavy
  load. This could happen when the queue was full. Now, we drop messages
  but rsyslogd remains active.
---------------------------------------------------------------------------
Version 1.17.5 (rgerhards), 2007-07-30
- continued to work on output module modularization
- fixed a missing file bug - thanks to Andrea Montanari for reporting
  this problem
- fixed a problem with shutting down the worker thread and freeing the
  selector_t list - this caused messages to be lost, because the
  message queue was not properly drained before the selectors got
  destroyed.
---------------------------------------------------------------------------
Version 1.17.4 (rgerhards), 2007-07-27
- continued to work on output module modularization
- fixed a situation where rsyslogd could create zombie processes
  thanks to mildew for the patch
- applied patch from Michel Samia to fix compilation when NOT
  compiled for pthreads
---------------------------------------------------------------------------
Version 1.17.3 (rgerhards), 2007-07-25
- continued working on output module modularization
- fixed a bug that caused rsyslogd to segfault on exit (and
  probably also on HUP), when there was an unsent message in a selector
  that required forwarding and the dns lookup failed for that selector
  (yes, it was pretty unlikely to happen;))
  thanks to varmojfekoj <varmojfekoj@gmail.com> for the patch
- fixed a memory leak in config file parsing and die()
  thanks to varmojfekoj <varmojfekoj@gmail.com> for the patch
- rsyslogd now checks on startup if it is capable to performa any work
  at all. If it cant, it complains and terminates
  thanks to Michel Samia for providing the patch!
- fixed a small memory leak when HUPing syslogd. The allowed sender
  list now gets freed. thanks to mildew for the patch.
- changed the way error messages in early startup are logged. They
  now do no longer use the syslogd code directly but are rather
  send to stderr.
---------------------------------------------------------------------------
Version 1.17.2 (rgerhards), 2007-07-23
- made the port part of the -r option optional. Needed for backward
  compatibility with sysklogd
- replaced system() calls with something more reasonable. Please note that
  this might break compatibility with some existing configuration files.
  We accept this in favour of the gained security.
- removed a memory leak that could occur if timegenerated was used in
  RFC 3164 format in templates
- did some preparation in msg.c for advanced multithreading - placed the
  hooks, but not yet any active code
- worked further on modularization
- added $ModLoad MySQL (dummy) config directive
- added DropTrailingLFOnReception config directive
---------------------------------------------------------------------------
Version 1.17.1 (rgerhards), 2007-07-20
- fixed a bug that caused make install to install rsyslogd and rklogd under
  the wrong names
- fixed bug that caused $AllowedSenders to handle IPv6 scopes incorrectly;
  also fixed but that could grabble $AllowedSender wildcards. Thanks to
  mildew@gmail.com for the patch
- minor code cleanup - thanks to Peter Vrabec for the patch
- fixed minimal memory leak on HUP (caused by templates)
  thanks to varmojfekoj <varmojfekoj@gmail.com> for the patch
- fixed another memory leak on HUPing and on exiting rsyslogd
  again thanks to varmojfekoj <varmojfekoj@gmail.com> for the patch
- code cleanup (removed compiler warnings)
- fixed portability bug in configure.ac - thanks to Bartosz Kuźma for patch
- moved msg object into its own file set
- added the capability to continue trying to write log files when the
  file system is full. Functionality based on patch by Martin Schulze
  to sysklogd package.
---------------------------------------------------------------------------
Version 1.17.0 (RGer), 2007-07-17
- added $RepeatedLineReduction config parameter
- added $EscapeControlCharactersOnReceive config parameter
- added $ControlCharacterEscapePrefix config parameter
- added $DirCreateMode config parameter
- added $CreateDirs config parameter
- added $DebugPrintTemplateList config parameter
- added $ResetConfigVariables config parameter
- added $FileOwner config parameter
- added $FileGroup config parameter
- added $DirOwner config parameter
- added $DirGroup config parameter
- added $FailOnChownFailure config parameter
- added regular expression support to the filter engine
  thanks to Michel Samia for providing the patch!
- enhanced $AllowedSender functionality. Credits to mildew@gmail.com for
  the patch doing that
  - added IPv6 support
  - allowed DNS hostnames
  - allowed DNS wildcard names
- added new option $DropMsgsWithMaliciousDnsPTRRecords
- added autoconf so that rfc3195d, rsyslogd and klogd are stored to /sbin
- added capability to auto-create directories with dynaFiles
---------------------------------------------------------------------------
Version 1.16.0 (RGer/Peter Vrabec), 2007-07-13 - The Friday, 13th Release ;)
- build system switched to autotools
- removed SYSV preprocessor macro use, replaced with autotools equivalents
- fixed a bug that caused rsyslogd to segfault when TCP listening was
  disabled and it terminated
- added new properties "syslogfacility-text" and "syslogseverity-text"
  thanks to varmojfekoj <varmojfekoj@gmail.com> for the patch
- added the -x option to disable hostname dns reslution
  thanks to varmojfekoj <varmojfekoj@gmail.com> for the patch
- begun to better modularize syslogd.c - this is an ongoing project; moved
  type definitions to a separate file
- removed some now-unused fields from struct filed
- move file size limit fields in struct field to the "right spot" (the file
  writing part of the union - f_un.f_file)
- subdirectories linux and solaris are no longer part of the distribution
  package. This is not because we cease support for them, but there are no
  longer any files in them after the move to autotools
---------------------------------------------------------------------------
Version 1.15.1 (RGer), 2007-07-10
- fixed a bug that caused a dynaFile selector to stall when there was
  an open error with one file 
- improved template processing for dynaFiles; templates are now only
  looked up during initialization - speeds up processing
- optimized memory layout in struct filed when compiled with MySQL
  support
- fixed a bug that caused compilation without SYSLOG_INET to fail
- re-enabled the "last message repeated n times" feature. This
  feature was not taken care of while rsyslogd evolved from sysklogd
  and it was more or less defunct. Now it is fully functional again.
- added system properties: $NOW, $YEAR, $MONTH, $DAY, $HOUR, $MINUTE
- fixed a bug in iovAsString() that caused a memory leak under stress
  conditions (most probably memory shortage). This was unlikely to
  ever happen, but it doesn't hurt doing it right
- cosmetic: defined type "uchar", change all unsigned chars to uchar
---------------------------------------------------------------------------
Version 1.15.0 (RGer), 2007-07-05
- added ability to dynamically generate file names based on templates
  and thus properties. This was a much-requested feature. It makes
  life easy when it e.g. comes to splitting files based on the sender
  address.
- added $umask and $FileCreateMode config file directives
- applied a patch from Bartosz Kuzma to compile cleanly under NetBSD
- checks for extra (unexpected) characters in system config file lines
  have been added
- added IPv6 documentation - was accidently missing from CVS
- begun to change char to unsigned char
---------------------------------------------------------------------------
Version 1.14.2 (RGer), 2007-07-03
** this release fixes all known nits with IPv6 **
- restored capability to do /etc/service lookup for "syslog"
  service when -r 0 was given
- documented IPv6 handling of syslog messages
- integrate patch from Bartosz Kuźma to make rsyslog compile under
  Solaris again (the patch replaced a strndup() call, which is not
  available under Solaris
- improved debug logging when waiting on select
- updated rsyslogd man page with new options (-46A)
---------------------------------------------------------------------------
Version 1.14.1 (RGer/Peter Vrabec), 2007-06-29
- added Peter Vrabec's patch for IPv6 TCP
- prefixed all messages send to stderr in rsyslogd with "rsyslogd: "
---------------------------------------------------------------------------
Version 1.14.0 (RGer/Peter Vrabec), 2007-06-28
- Peter Vrabec provided IPv6 for rsyslog, so we are now IPv6 enabled
  IPv6 Support is currently for UDP only, TCP is to come soon.
  AllowedSender configuration does not yet work for IPv6.
- fixed code in iovCreate() that broke C's strict aliasing rules 
- fixed some char/unsigned char differences that forced the compiler
  to spit out warning messages
- updated the Red Hat init script to fix a known issue (thanks to
  Peter Vrabec)
---------------------------------------------------------------------------
Version 1.13.5 (RGer), 2007-06-22
- made the TCP session limit configurable via command line switch
  now -t <port>,<max sessions>
- added man page for rklogd(8) (basically a copy from klogd, but now
  there is one...)
- fixed a bug that caused internal messages (e.g. rsyslogd startup) to
  appear without a tag.
- removed a minor memory leak that occurred when TAG processing requalified
  a HOSTNAME to be a TAG (and a TAG already was set).
- removed potential small memory leaks in MsgSet***() functions. There
  would be a leak if a property was re-set, something that happened
  extremely seldom.
---------------------------------------------------------------------------
Version 1.13.4 (RGer), 2007-06-18
- added a new property "PRI-text", which holds the PRI field in
  textual form (e.g. "syslog.info")
- added alias "syslogseverity" for "syslogpriority", which is a
  misleading property name that needs to stay for historical
  reasons (and backward-compatility)
- added doc on how to record PRI value in log file
- enhanced signal handling in klogd, including removal of an unsafe
  call to the logging system during signal handling
---------------------------------------------------------------------------
Version 1.13.3 (RGer), 2007-06-15
- create a version of syslog.c from scratch. This is now
  - highly optimized for rsyslog
  - removes an incompatible license problem as the original
    version had a BSD license with advertising clause
  - fixed in the regard that rklogd will continue to work when
    rsysogd has been restarted (the original version, as well
    as sysklogd, will remain silent then)
  - solved an issue with an extra NUL char at message end that the
    original version had
- applied some changes to klogd to care for the new interface
- fixed a bug in syslogd.c which prevented compiling under debian
---------------------------------------------------------------------------
Version 1.13.2 (RGer), 2007-06-13
- lib order in makefile patched to facilitate static linking - thanks
  to Bennett Todd for providing the patch
- Integrated a patch from Peter Vrabec (pvrabec@redheat.com):
  - added klogd under the name of rklogd (remove dependency on
    original sysklogd package
  - createDB.sql now in UTF
  - added additional config files for use on Red Hat
---------------------------------------------------------------------------
Version 1.13.1 (RGer), 2007-02-05
- changed the listen backlog limit to a more reasonable value based on
  the maximum number of TCP connections configurd (10% + 5) - thanks to Guy
  Standen for the hint (actually, the limit was 5 and that was a 
  left-over from early testing).
- fixed a bug in makefile which caused DB-support to be disabled when
  NETZIP support was enabled
- added the -e option to allow transmission of every message to remote
  hosts (effectively turns off duplicate message suppression)
- (somewhat) improved memory consumption when compiled with MySQL support
- looks like we fixed an incompatibility with MySQL 5.x and above software
  At least in one case, the remote server name was destroyed, leading to 
  a connection failure. The new, improved code does not have this issue and
  so we see this as solved (the new code is generally somewhat better, so
  there is a good chance we fixed this incompatibility).
---------------------------------------------------------------------------
Version 1.13.0 (RGer), 2006-12-19
- added '$' as ToPos proptery replacer specifier - means "up to the
  end of the string"
- property replacer option "escape-cc", "drop-cc" and "space-cc"  added
- changed the handling of \0 characters inside syslog messages. We now
  consistently escape them to "#000". This is somewhat recommended in
  the draft-ietf-syslog-protocol-19 draft. While the real recomendation
  is to not escape any characters at all, we can not do this without
  considerable modification of the code. So we escape it to "#000", which
  is consistent with a sample found in the Internet-draft.
- removed message glue logic (see printchopped() comment for details)
  Also caused removal of parts table and thus some improvements in
  memory usage.
- changed the default MAXLINE to 2048 to take care of recent syslog
  standardization efforts (can easily be changed in syslogd.c)
- added support for byte-counted TCP syslog messages (much like
  syslog-transport-tls-05 Internet Draft). This was necessary to
  support compression over TCP.
- added support for receiving compressed syslog messages
- added support for sending compressed syslog messages
- fixed a bug where the last message in a syslog/tcp stream was
  lost if it was not properly terminated by a LF character
---------------------------------------------------------------------------
Version 1.12.3 (RGer), 2006-10-04
- implemented some changes to support Solaris (but support is not
  yet complete)
- commented out (via #if 0) some methods that are currently not being use
  but should be kept for further us
- added (interim) -u 1 option to turn off hostname and tag parsing
- done some modifications to better support Fedora
- made the field delimiter inside property replace configurable via
  template
- fixed a bug in property replacer: if fields were used, the delimitor
  became part of the field. Up until now, this was barely noticable as 
  the delimiter as TAB only and thus invisible to a human. With other
  delimiters available now, it quickly showed up. This bug fix might cause
  some grief to existing installations if they used the extra TAB for
  whatever reasons - sorry folks... Anyhow, a solution is easy: just add
  a TAB character contstant into your template. Thus, there has no attempt
  been made to do this in a backwards-compatible way.
---------------------------------------------------------------------------
Version 1.12.2 (RGer), 2006-02-15
- fixed a bug in the RFC 3339 date formatter. An extra space was added
  after the actual timestamp
- added support for providing high-precision RFC3339 timestamps for
  (rsyslogd-)internally-generated messages
- very (!) experimental support for syslog-protocol internet draft
  added (the draft is experimental, the code is solid ;))
- added support for field-extracting in the property replacer
- enhanced the legacy-syslog parser so that it can interpret messages
  that do not contain a TIMESTAMP
- fixed a bug that caused the default socket (usually /dev/log) to be
  opened even when -o command line option was given
- fixed a bug in the Debian sample startup script - it caused rsyslogd
  to listen to remote requests, which it shouldn't by default
---------------------------------------------------------------------------
Version 1.12.1 (RGer), 2005-11-23
- made multithreading work with BSD. Some signal-handling needed to be
  restructured. Also, there might be a slight delay of up to 10 seconds
  when huping and terminating rsyslogd under BSD
- fixed a bug where a NULL-pointer was passed to printf() in logmsg().
- fixed a bug during "make install" where rc3195d was not installed
  Thanks to Bennett Todd for spotting this.
- fixed a bug where rsyslogd dumped core when no TAG was found in the
  received message
- enhanced message parser so that it can deal with missing hostnames
  in many cases (may not be totally fail-safe)
- fixed a bug where internally-generated messages did not have the correct
  TAG
---------------------------------------------------------------------------
Version 1.12.0 (RGer), 2005-10-26
- moved to a multi-threaded design. single-threading is still optionally
  available. Multi-threading is experimental!
- fixed a potential race condition. In the original code, marking was done
  by an alarm handler, which could lead to all sorts of bad things. This
  has been changed now. See comments in syslogd.c/domark() for details.
- improved debug output for property-based filters
- not a code change, but: I have checked all exit()s to make sure that
  none occurs once rsyslogd has started up. Even in unusual conditions
  (like low-memory conditions) rsyslogd somehow remains active. Of course,
  it might loose a message or two, but at least it does not abort and it
  can also recover when the condition no longer persists.
- fixed a bug that could cause loss of the last message received
  immediately before rsyslogd was terminated.
- added comments on thread-safety of global variables in syslogd.c
- fixed a small bug: spurios printf() when TCP syslog was used
- fixed a bug that causes rsyslogd to dump core on termination when one
  of the selector lines did not receive a message during the run (very
  unlikely)
- fixed an one-too-low memory allocation in the TCP sender. Could result
  in rsyslogd dumping core.
- fixed a bug with regular expression support (thanks to Andres Riancho)
- a little bit of code restructuring (especially main(), which was
  horribly large)
---------------------------------------------------------------------------
Version 1.11.1 (RGer), 2005-10-19
- support for BSD-style program name and host blocks
- added a new property "programname" that can be used in templates
- added ability to specify listen port for rfc3195d
- fixed a bug that rendered the "startswith" comparison operation
  unusable.
- changed more functions to "static" storage class to help compiler
  optimize (should have been static in the first place...)
- fixed a potential memory leak in the string buffer class destructor.
  As the destructur was previously never called, the leak did not actually
  appear.
- some internal restructuring in anticipation/preparation of minimal
  multi-threading support
- rsyslogd still shares some code with the sysklogd project. Some patches
  for this shared code have been brought over from the sysklogd CVS.
---------------------------------------------------------------------------
Version 1.11.0 (RGer), 2005-10-12
- support for receiving messages via RFC 3195; added rfc3195d for that
  purpose
- added an additional guard to prevent rsyslogd from aborting when the
  2gb file size limit is hit. While a user can configure rsyslogd to
  handle such situations, it would abort if that was not done AND large
  file support was not enabled (ok, this is hopefully an unlikely scenario)
- fixed a bug that caused additional Unix domain sockets to be incorrectly
  processed - could lead to message loss in extreme cases
---------------------------------------------------------------------------
Version 1.10.2 (RGer), 2005-09-27
- added comparison operations in property-based filters:
  * isequal
  * startswith
- added ability to negate all property-based filter comparison operations
  by adding a !-sign right in front of the operation name
- added the ability to specify remote senders for UDP and TCP
  received messages. Allows to block all but well-known hosts
- changed the $-config line directives to be case-INsensitive
- new command line option -w added: "do not display warnings if messages
  from disallowed senders are received"
- fixed a bug that caused rsyslogd to dump core when the compare value
  was not quoted in property-based filters
- fixed a bug in the new CStr compare function which lead to invalid
  results (fortunately, this function was not yet used widely)
- added better support for "debugging" rsyslog.conf property filters
  (only if -d switch is given)
- changed some function definitions to static, which eventually enables
  some compiler optimizations
- fixed a bug in MySQL code; when a SQL error occured, rsyslogd could
  run in a tight loop. This was due to invalid sequence of error reporting
  and is now fixed.
---------------------------------------------------------------------------
Version 1.10.1 (RGer), 2005-09-23
- added the ability to execute a shell script as an action.
  Thanks to Bjoern Kalkbrenner for providing the code!
- fixed a bug in the MySQL code; due to the bug the automatic one-time
  retry after an error did not happen - this lead to error message in
  cases where none should be seen (e.g. after a MySQL restart)
- fixed a security issue with SQL-escaping in conjunction with
  non-(SQL-)standard MySQL features.
---------------------------------------------------------------------------
Version 1.10.0 (RGer), 2005-09-20
  REMINDER: 1.10 is the first unstable version if the 1.x series!
- added the capability to filter on any property in selector lines
  (not just facility and priority)
- changed stringbuf into a new counted string class
- added support for a "discard" action. If a selector line with
  discard (~ character) is found, no selector lines *after* that
  line will be processed.
- thanks to Andres Riancho, regular expression support has been
  added to the template engine
- added the FROMHOST property in the template processor, which could
  previously not be obtained. Thanks to Cristian Testa for pointing
  this out and even providing a fix.
- added display of compile-time options to -v output
- performance improvement for production build - made some checks
  to happen only during debug mode
- fixed a problem with compiling on SUSE and - while doing so - removed
  the socket call to set SO_BSDCOMPAT in cases where it is obsolete.
---------------------------------------------------------------------------
Version 1.0.4 (RGer), 2006-02-01
- a small but important fix: the tcp receiver had two forgotten printf's
  in it that caused a lot of unnecessary output to stdout. This was
  important enough to justify a new release
---------------------------------------------------------------------------
Version 1.0.3 (RGer), 2005-11-14
- added an additional guard to prevent rsyslogd from aborting when the
  2gb file size limit is hit. While a user can configure rsyslogd to
  handle such situations, it would abort if that was not done AND large
  file support was not enabled (ok, this is hopefully an unlikely scenario)
- fixed a bug that caused additional Unix domain sockets to be incorrectly
  processed - could lead to message loss in extreme cases
- applied some patches available from the sysklogd project to code
  shared from there
- fixed a bug that causes rsyslogd to dump core on termination when one
  of the selector lines did not receive a message during the run (very
  unlikely)
- fixed an one-too-low memory allocation in the TCP sender. Could result
  in rsyslogd dumping core.
- fixed a bug in the TCP sender that caused the retry logic to fail
  after an error or receiver overrun
- fixed a bug in init() that could lead to dumping core
- fixed a bug that could lead to dumping core when no HOSTNAME or no TAG
  was present in the syslog message
---------------------------------------------------------------------------
Version 1.0.2 (RGer), 2005-10-05
- fixed an issue with MySQL error reporting. When an error occured,
  the MySQL driver went into an endless loop (at least in most cases).
---------------------------------------------------------------------------
Version 1.0.1 (RGer), 2005-09-23
- fixed a security issue with SQL-escaping in conjunction with
  non-(SQL-)standard MySQL features.
---------------------------------------------------------------------------
Version 1.0.0 (RGer), 2005-09-12
- changed install doc to cover daily cron scripts - a trouble source
- added rc script for slackware (provided by Chris Elvidge - thanks!) 
- fixed a really minor bug in usage() - the -r option was still
  reported as without the port parameter
---------------------------------------------------------------------------
Version 0.9.8 (RGer), 2005-09-05
- made startup and shutdown message more consistent and included the
  pid, so that they can be easier correlated. Used syslog-protocol
  structured data format for this purpose.
- improved config info in startup message, now tells not only
  if it is listening remote on udp, but also for tcp. Also includes
  the port numbers. The previous startup message was misleading, because
  it did not say "remote reception" if rsyslogd was only listening via
  tcp (but not via udp).
- added a "how can you help" document to the doc set
---------------------------------------------------------------------------
Version 0.9.7 (RGer), 2005-08-15
- some of the previous doc files (like INSTALL) did not properly
  reflect the changes to the build process and the new doc. Fixed
  that.
- changed syslogd.c so that when compiled without database support,
  an error message is displayed when a database action is detected
  in the config file (previously this was used as an user rule ;))
- fixed a bug in the os-specific Makefiles which caused MySQL
  support to not be compiled, even if selected
---------------------------------------------------------------------------
Version 0.9.6 (RGer), 2005-08-09
- greatly enhanced documentation. Now available in html format in
  the "doc" folder and FreeBSD. Finally includes an install howto.
- improved MySQL error messages a little - they now show up as log
  messages, too (formerly only in debug mode)
- added the ability to specify the listen port for udp syslog.
  WARNING: This introduces an incompatibility. Formerly, udp
  syslog was enabled by the -r command line option. Now, it is
  "-r [port]", which is consistent with the tcp listener. However,
  just -r will now return an error message.
- added sample startup scripts for Debian and FreeBSD
- added support for easy feature selection in the makefile. Un-
  fortunately, this also means I needed to spilt the make file
  for different OS and distros. There are some really bad syntax
  differences between FreeBSD and Linux make.
---------------------------------------------------------------------------
Version 0.9.5 (RGer), 2005-08-01
- the "semicolon bug" was actually not (fully) solved in 0.9.4. One
  part of the bug was solved, but another still existed. This one
  is fixed now, too.
- the "semicolon bug" actually turned out to be a more generic bug.
  It appeared whenever an invalid template name was given. With some
  selector actions, rsyslogd dumped core, with other it "just" had
  a small ressource leak with others all worked well. These anomalies
  are now fixed. Note that they only appeared during system initaliziation
  once the system was running, nothing bad happened.
- improved error reporting for template errors on startup. They are now
  shown on the console and the start-up tty. Formerly, they were only
  visible in debug mode.
- support for multiple instances of rsyslogd on a single machine added
- added new option "-o" --> omit local unix domain socket. This option
  enables rsyslogd NOT to listen to the local socket. This is most
  helpful when multiple instances of rsyslogd (or rsyslogd and another
  syslogd) shall run on a single system.
- added new option "-i <pidfile>" which allows to specify the pidfile.
  This is needed when multiple instances of rsyslogd are to be run.
- the new project home page is now online at www.rsyslog.com
---------------------------------------------------------------------------
Version 0.9.4 (RGer), 2005-07-25
- finally added the TCP sender. It now supports non-blocking mode, no
  longer disabling message reception during connect. As it is now, it
  is usable in production. The code could be more sophisticated, but
  I've kept it short in anticipation of the move to liblogging, which
  will lead to the removal of the code just written ;)
- the "exiting on signal..." message still had the "syslogd" name in 
  it. Changed this to "rsyslogd", as we do not have a large user base
  yet, this should pose no problem.
- fixed "the semiconlon" bug. rsyslogd dumped core if a write-db action
  was specified but no semicolon was given after the password (an empty
  template was ok, but the semicolon needed to be present).
- changed a default for traditional output format. During testing, it
  was seen that the timestamp written to file in default format was
  the time of message reception, not the time specified in the TIMESTAMP
  field of the message itself. Traditionally, the message TIMESTAMP is
  used and this has been changed now.
---------------------------------------------------------------------------
Version 0.9.3 (RGer), 2005-07-19
- fixed a bug in the message parser. In June, the RFC 3164 timestamp
  was not correctly parsed (yes, only in June and some other months,
  see the code comment to learn why...)
- added the ability to specify the destination port when forwarding
  syslog messages (both for TCP and UDP)
- added an very experimental TCP sender (activated by
  @@machine:port in config). This is not yet for production use. If
  the receiver is not alive, rsyslogd will wait quite some time until
  the connection request times out, which most probably leads to
  loss of incoming messages.

---------------------------------------------------------------------------
Version 0.9.2 (RGer), around 2005-07-06
- I intended to change the maxsupported message size to 32k to
  support IHE - but given the memory inefficiency in the usual use
  cases, I have not done this. I have, however, included very
  specific instructions on how to do this in the source code. I have
  also done some testing with 32k messages, so you can change the
  max size without taking too much risk.
- added a syslog/tcp receiver; we now can receive messages via
  plain tcp, but we can still send only via UDP. The syslog/tcp
  receiver is the primary enhancement of this release.
- slightly changed some error messages that contained a spurios \n at
  the end of the line (which gives empty lines in your log...)

---------------------------------------------------------------------------
Version 0.9.1 (RGer)
- fixed code so that it compiles without errors under FreeBSD
- removed now unused function "allocate_log()" from syslogd.c
- changed the make file so that it contains more defines for
  different environments (in the long term, we need a better
  system for disabling/enabling features...)
- changed some printf's printing off_t types to %lld and
  explicit (long long) casts. I tried to figure out the exact type,
  but did not succeed in this. In the worst case, ultra-large peta-
  byte files will now display funny informational messages on rollover,
  something I think we can live with for the next 10 years or so...

---------------------------------------------------------------------------
Version 0.9.0 (RGer)
- changed the filed structure to be a linked list. Previously, it
  was a table - well, for non-SYSV it was defined as linked list,
  but from what I see that code did no longer work after my
  modifications. I am now using a linked list in general because
  that is needed for other upcoming modifications.
- fixed a bug that caused rsyslogd not to listen to anything if
  the configuration file could not be read
- pervious versions disabled network logging (send/receive) if
  syslog/udp port was not in /etc/services. Now defaulting to
  port 514 in this case.
- internal error messages are now supported up to 256 bytes
- error message seen during config file read are now also displayed
  to the attached tty and not only the console
- changed some error messages during init to be sent to the console
  and/or emergency log. Previously, they were only seen if the
  -d (debug) option was present on the command line.
- fixed the "2gb file issue on 32bit systems". If a file grew to
  more than 2gb, the syslogd was aborted with "file size exceeded". 
  Now, defines have been added according to
  http://www.daimi.au.dk/~kasperd/comp.os.linux.development.faq.html#LARGEFILE
  Testing revealed that they work ;)
  HOWEVER, if your file system, glibc, kernel, whatever does not
  support files larger 2gb, you need to set a file size limit with
  the new output channel mechanism.
- updated man pages to reflect the changes

---------------------------------------------------------------------------
Version 0.8.4

- improved -d debug output (removed developer-only content)
- now compiles under FreeBSD and NetBSD (only quick testing done on NetBSD)
---------------------------------------------------------------------------
Version 0.8.3

- security model in "make install" changed
- minor doc updates
---------------------------------------------------------------------------
Version 0.8.2

- added man page for rsyslog.conf and rsyslogd
- gave up on the concept of rsyslog being a "drop in" replacement
  for syslogd. Now, the user installs rsyslogd and also needs to
  adjust his system settings to this specifically. This also lead
  to these changes:
  * changed Makefile so that install now installs rsyslogd instead
    of dealing with syslogd
  * changed the default config file name to rsyslog.conf
---------------------------------------------------------------------------
Version 0.8.1

- fixed a nasty memory leak (probably not the last one with this release)
- some enhancements to Makefile as suggested by Bennett Todd
- syslogd-internal messages (like restart) were missing the hostname
  this has been corrected
---------------------------------------------------------------------------
Version 0.8.0

Initial testing release. Based on the sysklogd package. Thanks to the
sysklogd maintainers for all their good work!
---------------------------------------------------------------------------

----------------------------------------------------------------------
The following comments were left in the syslogd source. While they provide
not too much detail, the help to date when Rainer started work on the
project (which was 2003, now even surprising for Rainer himself ;)).
 * \author Rainer Gerhards <rgerhards@adiscon.com>
 * \date 2003-10-17
 *       Some initial modifications on the sysklogd package to support
 *       liblogging. These have actually not yet been merged to the
 *       source you see currently (but they hopefully will)
 *
 * \date 2004-10-28
 *       Restarted the modifications of sysklogd. This time, we
 *       focus on a simpler approach first. The initial goal is to
 *       provide MySQL database support (so that syslogd can log
 *       to the database).
----------------------------------------------------------------------
The following comments are from the stock syslogd.c source. They provide
some insight into what happened to the source before we forked
rsyslogd. However, much of the code already has been replaced and more
is to be replaced. So over time, these comments become less valuable.
I have moved them out of the syslogd.c file to shrink it, especially
as a lot of them do no longer apply. For historical reasons and
understanding of how the daemon evolved, they are probably still
helpful.
 * Author: Eric Allman
 * extensive changes by Ralph Campbell
 * more extensive changes by Eric Allman (again)
 *
 * Steve Lord:	Fix UNIX domain socket code, added linux kernel logging
 *		change defines to
 *		SYSLOG_INET	- listen on a UDP socket
 *		SYSLOG_UNIXAF	- listen on unix domain socket
 *		SYSLOG_KERNEL	- listen to linux kernel
 *
 * Mon Feb 22 09:55:42 CST 1993:  Dr. Wettstein
 * 	Additional modifications to the source.  Changed priority scheme
 *	to increase the level of configurability.  In its stock configuration
 *	syslogd no longer logs all messages of a certain priority and above
 *	to a log file.  The * wildcard is supported to specify all priorities.
 *	Note that this is a departure from the BSD standard.
 *
 *	Syslogd will now listen to both the inetd and the unixd socket.  The
 *	strategy is to allow all local programs to direct their output to
 *	syslogd through the unixd socket while the program listens to the
 *	inetd socket to get messages forwarded from other hosts.
 *
 * Fri Mar 12 16:55:33 CST 1993:  Dr. Wettstein
 *	Thanks to Stephen Tweedie (dcs.ed.ac.uk!sct) for helpful bug-fixes
 *	and an enlightened commentary on the prioritization problem.
 *
 *	Changed the priority scheme so that the default behavior mimics the
 *	standard BSD.  In this scenario all messages of a specified priority
 *	and above are logged.
 *
 *	Add the ability to specify a wildcard (=) as the first character
 *	of the priority name.  Doing this specifies that ONLY messages with
 *	this level of priority are to be logged.  For example:
 *
 *		*.=debug			/usr/adm/debug
 *
 *	Would log only messages with a priority of debug to the /usr/adm/debug
 *	file.
 *
 *	Providing an * as the priority specifies that all messages are to be
 *	logged.  Note that this case is degenerate with specifying a priority
 *	level of debug.  The wildcard * was retained because I believe that
 *	this is more intuitive.
 *
 * Thu Jun 24 11:34:13 CDT 1993:  Dr. Wettstein
 *	Modified sources to incorporate changes in libc4.4.  Messages from
 *	syslog are now null-terminated, syslogd code now parses messages
 *	based on this termination scheme.  Linux as of libc4.4 supports the
 *	fsync system call.  Modified code to fsync after all writes to
 *	log files.
 *
 * Sat Dec 11 11:59:43 CST 1993:  Dr. Wettstein
 *	Extensive changes to the source code to allow compilation with no
 *	complaints with -Wall.
 *
 *	Reorganized the facility and priority name arrays so that they
 *	compatible with the syslog.h source found in /usr/include/syslog.h.
 *	NOTE that this should really be changed.  The reason I do not
 *	allow the use of the values defined in syslog.h is on account of
 *	the extensions made to allow the wildcard character in the
 *	priority field.  To fix this properly one should malloc an array,
 *	copy the contents of the array defined by syslog.h and then
 *	make whatever modifications that are desired.  Next round.
 *
 * Thu Jan  6 12:07:36 CST 1994:  Dr. Wettstein
 *	Added support for proper decomposition and re-assembly of
 *	fragment messages on UNIX domain sockets.  Lack of this capability
 *	was causing 'partial' messages to be output.  Since facility and
 *	priority information is encoded as a leader on the messages this
 *	was causing lines to be placed in erroneous files.
 *
 *	Also added a patch from Shane Alderton (shane@ion.apana.org.au) to
 *	correct a problem with syslogd dumping core when an attempt was made
 *	to write log messages to a logged-on user.  Thank you.
 *
 *	Many thanks to Juha Virtanen (jiivee@hut.fi) for a series of
 *	interchanges which lead to the fixing of problems with messages set
 *	to priorities of none and emerg.  Also thanks to Juha for a patch
 *	to exclude users with a class of LOGIN from receiving messages.
 *
 *	Shane Alderton provided an additional patch to fix zombies which
 *	were conceived when messages were written to multiple users.
 *
 * Mon Feb  6 09:57:10 CST 1995:  Dr. Wettstein
 *	Patch to properly reset the single priority message flag.  Thanks
 *	to Christopher Gori for spotting this bug and forwarding a patch.
 *
 * Wed Feb 22 15:38:31 CST 1995:  Dr. Wettstein
 *	Added version information to startup messages.
 *
 *	Added defines so that paths to important files are taken from
 *	the definitions in paths.h.  Hopefully this will insure that
 *	everything follows the FSSTND standards.  Thanks to Chris Metcalf
 *	for a set of patches to provide this functionality.  Also thanks
 *	Elias Levy for prompting me to get these into the sources.
 *
 * Wed Jul 26 18:57:23 MET DST 1995:  Martin Schulze
 *	Linux' gethostname only returns the hostname and not the fqdn as
 *	expected in the code. But if you call hostname with an fqdn then
 *	gethostname will return an fqdn, so we have to mention that. This
 *	has been changed.
 *
 *	The 'LocalDomain' and the hostname of a remote machine is
 *	converted to lower case, because the original caused some
 *	inconsistency, because the (at least my) nameserver did respond an
 *	fqdn containing of upper- _and_ lowercase letters while
 *	'LocalDomain' consisted only of lowercase letters and that didn't
 *	match.
 *
 * Sat Aug  5 18:59:15 MET DST 1995:  Martin Schulze
 *	Now no messages that were received from any remote host are sent
 *	out to another. At my domain this missing feature caused ugly
 *	syslog-loops, sometimes.
 *
 *	Remember that no message is sent out. I can't figure out any
 *	scenario where it might be useful to change this behavior and to
 *	send out messages to other hosts than the one from which we
 *	received the message, but I might be shortsighted. :-/
 *
 * Thu Aug 10 19:01:08 MET DST 1995:  Martin Schulze
 *	Added my pidfile.[ch] to it to perform a better handling with
 *	pidfiles. Now both, syslogd and klogd, can only be started
 *	once. They check the pidfile.
 *
 * Sun Aug 13 19:01:41 MET DST 1995:  Martin Schulze
 *	Add an addition to syslog.conf's interpretation. If a priority
 *	begins with an exclamation mark ('!') the normal interpretation
 *	of the priority is inverted: ".!*" is the same as ".none", ".!=info"
 *	don't logs the info priority, ".!crit" won't log any message with
 *	the priority crit or higher. For example:
 *
 *		mail.*;mail.!=info		/usr/adm/mail
 *
 *	Would log all messages of the facility mail except those with
 *	the priority info to /usr/adm/mail. This makes the syslogd
 *	much more flexible.
 *
 *	Defined TABLE_ALLPRI=255 and changed some occurrences.
 *
 * Sat Aug 19 21:40:13 MET DST 1995:  Martin Schulze
 *	Making the table of facilities and priorities while in debug
 *	mode more readable.
 *
 *	If debugging is turned on, printing the whole table of
 *	facilities and priorities every hexadecimal or 'X' entry is
 *	now 2 characters wide.
 *
 *	The number of the entry is prepended to each line of
 *	facilities and priorities, and F_UNUSED lines are not shown
 *	anymore.
 *
 *	Corrected some #ifdef SYSV's.
 *
 * Mon Aug 21 22:10:35 MET DST 1995:  Martin Schulze
 *	Corrected a strange behavior during parsing of configuration
 *	file. The original BSD syslogd doesn't understand spaces as
 *	separators between specifier and action. This syslogd now
 *	understands them. The old behavior caused some confusion over
 *	the Linux community.
 *
 * Thu Oct 19 00:02:07 MET 1995:  Martin Schulze
 *	The default behavior has changed for security reasons. The
 *	syslogd will not receive any remote message unless you turn
 *	reception on with the "-r" option.
 *
 *	Not defining SYSLOG_INET will result in not doing any network
 *	activity, i.e. not sending or receiving messages.  I changed
 *	this because the old idea is implemented with the "-r" option
 *	and the old thing didn't work anyway.
 *
 * Thu Oct 26 13:14:06 MET 1995:  Martin Schulze
 *	Added another logfile type F_FORW_UNKN.  The problem I ran into
 *	was a name server that runs on my machine and a forwarder of
 *	kern.crit to another host.  The hosts address can only be
 *	fetched using the nameserver.  But named is started after
 *	syslogd, so syslogd complained.
 *
 *	This logfile type will retry to get the address of the
 *	hostname ten times and then complain.  This should be enough to
 *	get the named up and running during boot sequence.
 *
 * Fri Oct 27 14:08:15 1995:  Dr. Wettstein
 *	Changed static array of logfiles to a dynamic array. This
 *	can grow during process.
 *
 * Fri Nov 10 23:08:18 1995:  Martin Schulze
 *	Inserted a new tabular sys_h_errlist that contains plain text
 *	for error codes that are returned from the net subsystem and
 *	stored in h_errno. I have also changed some wrong lookups to
 *	sys_errlist.
 *
 * Wed Nov 22 22:32:55 1995:  Martin Schulze
 *	Added the fabulous strip-domain feature that allows us to
 *	strip off (several) domain names from the fqdn and only log
 *	the simple hostname. This is useful if you're in a LAN that
 *	has a central log server and also different domains.
 *
 *	I have also also added the -l switch do define hosts as
 *	local. These will get logged with their simple hostname, too.
 *
 * Thu Nov 23 19:02:56 MET DST 1995:  Martin Schulze
 *	Added the possibility to omit fsyncing of logfiles after every
 *	write. This will give some performance back if you have
 *	programs that log in a very verbose manner (like innd or
 *	smartlist). Thanks to Stephen R. van den Berg <srb@cuci.nl>
 *	for the idea.
 *
 * Thu Jan 18 11:14:36 CST 1996:  Dr. Wettstein
 *	Added patche from beta-testers to stop compile error.  Also
 *	added removal of pid file as part of termination cleanup.
 *
 * Wed Feb 14 12:42:09 CST 1996:  Dr. Wettstein
 *	Allowed forwarding of messages received from remote hosts to
 *	be controlled by a command-line switch.  Specifying -h allows
 *	forwarding.  The default behavior is to disable forwarding of
 *	messages which were received from a remote host.
 *
 *	Parent process of syslogd does not exit until child process has
 *	finished initialization process.  This allows rc.* startup to
 *	pause until syslogd facility is up and operating.
 *
 *	Re-arranged the select code to move UNIX domain socket accepts
 *	to be processed later.  This was a contributed change which
 *	has been proposed to correct the delays sometimes encountered
 *	when syslogd starts up.
 *
 *	Minor code cleanups.
 *
 * Thu May  2 15:15:33 CDT 1996:  Dr. Wettstein
 *	Fixed bug in init function which resulted in file descripters
 *	being orphaned when syslogd process was re-initialized with SIGHUP
 *	signal.  Thanks to Edvard Tuinder
 *	(Edvard.Tuinder@praseodymium.cistron.nl) for putting me on the
 *	trail of this bug.  I am amazed that we didn't catch this one
 *	before now.
 *
 * Tue May 14 00:03:35 MET DST 1996:  Martin Schulze
 *	Corrected a mistake that causes the syslogd to stop logging at
 *	some virtual consoles under Linux. This was caused by checking
 *	the wrong error code. Thanks to Michael Nonweiler
 *	<mrn20@hermes.cam.ac.uk> for sending me a patch.
 *
 * Mon May 20 13:29:32 MET DST 1996:  Miquel van Smoorenburg <miquels@cistron.nl>
 *	Added continuation line supported and fixed a bug in
 *	the init() code.
 *
 * Tue May 28 00:58:45 MET DST 1996:  Martin Schulze
 *	Corrected behaviour of blocking pipes - i.e. the whole system
 *	hung.  Michael Nonweiler <mrn20@hermes.cam.ac.uk> has sent us
 *	a patch to correct this.  A new logfile type F_PIPE has been
 *	introduced.
 *
 * Mon Feb 3 10:12:15 MET DST 1997:  Martin Schulze
 *	Corrected behaviour of logfiles if the file can't be opened.
 *	There was a bug that causes syslogd to try to log into non
 *	existing files which ate cpu power.
 *
 * Sun Feb 9 03:22:12 MET DST 1997:  Martin Schulze
 *	Modified syslogd.c to not kill itself which confuses bash 2.0.
 *
 * Mon Feb 10 00:09:11 MET DST 1997:  Martin Schulze
 *	Improved debug code to decode the numeric facility/priority
 *	pair into textual information.
 *
 * Tue Jun 10 12:35:10 MET DST 1997:  Martin Schulze
 *	Corrected freeing of logfiles.  Thanks to Jos Vos <jos@xos.nl>
 *	for reporting the bug and sending an idea to fix the problem.
 *
 * Tue Jun 10 12:51:41 MET DST 1997:  Martin Schulze
 *	Removed sleep(10) from parent process.  This has caused a slow
 *	startup in former times - and I don't see any reason for this.
 *
 * Sun Jun 15 16:23:29 MET DST 1997: Michael Alan Dorman
 *	Some more glibc patches made by <mdorman@debian.org>.
 *
 * Thu Jan  1 16:04:52 CET 1998: Martin Schulze <joey@infodrom.north.de
 *	Applied patch from Herbert Thielen <Herbert.Thielen@lpr.e-technik.tu-muenchen.de>.
 *	This included some balance parentheses for emacs and a bug in
 *	the exclamation mark handling.
 *
 *	Fixed small bug which caused syslogd to write messages to the
 *	wrong logfile under some very rare conditions.  Thanks to
 *	Herbert Xu <herbert@gondor.apana.org.au> for fiddling this out.
 *
 * Thu Jan  8 22:46:35 CET 1998: Martin Schulze <joey@infodrom.north.de>
 *	Reworked one line of the above patch as it prevented syslogd
 *	from binding the socket with the result that no messages were
 *	forwarded to other hosts.
 *
 * Sat Jan 10 01:33:06 CET 1998: Martin Schulze <joey@infodrom.north.de>
 *	Fixed small bugs in F_FORW_UNKN meachanism.  Thanks to Torsten
 *	Neumann <torsten@londo.rhein-main.de> for pointing me to it.
 *
 * Mon Jan 12 19:50:58 CET 1998: Martin Schulze <joey@infodrom.north.de>
 *	Modified debug output concerning remote receiption.
 *
 * Mon Feb 23 23:32:35 CET 1998: Topi Miettinen <Topi.Miettinen@ml.tele.fi>
 *	Re-worked handling of Unix and UDP sockets to support closing /
 *	opening of them in order to have it open only if it is needed
 *	either for forwarding to a remote host or by receiption from
 *	the network.
 *
 * Wed Feb 25 10:54:09 CET 1998: Martin Schulze <joey@infodrom.north.de>
 *	Fixed little comparison mistake that prevented the MARK
 *	feature to work properly.
 *
 * Wed Feb 25 13:21:44 CET 1998: Martin Schulze <joey@infodrom.north.de>
 *	Corrected Topi's patch as it prevented forwarding during
 *	startup due to an unknown LogPort.
 *
 * Sat Oct 10 20:01:48 CEST 1998: Martin Schulze <joey@infodrom.north.de>
 *	Added support for TESTING define which will turn syslogd into
 *	stdio-mode used for debugging.
 *
 * Sun Oct 11 20:16:59 CEST 1998: Martin Schulze <joey@infodrom.north.de>
 *	Reworked the initialization/fork code.  Now the parent
 *	process activates a signal handler which the daughter process
 *	will raise if it is initialized.  Only after that one the
 *	parent process may exit.  Otherwise klogd might try to flush
 *	its log cache while syslogd can't receive the messages yet.
 *
 * Mon Oct 12 13:30:35 CEST 1998: Martin Schulze <joey@infodrom.north.de>
 *	Redirected some error output with regard to argument parsing to
 *	stderr.
 *
 * Mon Oct 12 14:02:51 CEST 1998: Martin Schulze <joey@infodrom.north.de>
 *	Applied patch provided vom Topi Miettinen with regard to the
 *	people from OpenBSD.  This provides the additional '-a'
 *	argument used for specifying additional UNIX domain sockets to
 *	listen to.  This is been used with chroot()'ed named's for
 *	example.  See for http://www.psionic.com/papers/dns.html
 *
 * Mon Oct 12 18:29:44 CEST 1998: Martin Schulze <joey@infodrom.north.de>
 *	Added `ftp' facility which was introduced in glibc version 2.
 *	It's #ifdef'ed so won't harm with older libraries.
 *
 * Mon Oct 12 19:59:21 MET DST 1998: Martin Schulze <joey@infodrom.north.de>
 *	Code cleanups with regard to bsd -> posix transition and
 *	stronger security (buffer length checking).  Thanks to Topi
 *	Miettinen <tom@medialab.sonera.net>
 *	. index() --> strchr()
 *	. sprintf() --> snprintf()
 *	. bcopy() --> memcpy()
 *	. bzero() --> memset()
 *	. UNAMESZ --> UT_NAMESIZE
 *	. sys_errlist --> strerror()
 *
 * Mon Oct 12 20:22:59 CEST 1998: Martin Schulze <joey@infodrom.north.de>
 *	Added support for setutent()/getutent()/endutend() instead of
 *	binary reading the UTMP file.  This is the the most portable
 *	way.  This allows /var/run/utmp format to change, even to a
 *	real database or utmp daemon. Also if utmp file locking is
 *	implemented in libc, syslog will use it immediately.  Thanks
 *	to Topi Miettinen <tom@medialab.sonera.net>.
 *
 * Mon Oct 12 20:49:18 MET DST 1998: Martin Schulze <joey@infodrom.north.de>
 *	Avoid logging of SIGCHLD when syslogd is in the process of
 *	exiting and closing its files.  Again thanks to Topi.
 *
 * Mon Oct 12 22:18:34 CEST 1998: Martin Schulze <joey@infodrom.north.de>
 *	Modified printline() to support 8bit characters - such as
 *	russion letters.  Thanks to Vladas Lapinskas <lapinskas@mail.iae.lt>.
 *
 * Sat Nov 14 02:29:37 CET 1998: Martin Schulze <joey@infodrom.north.de>
 *	``-m 0'' now turns of MARK logging entirely.
 *
 * Tue Jan 19 01:04:18 MET 1999: Martin Schulze <joey@infodrom.north.de>
 *	Finally fixed an error with `-a' processing, thanks to Topi
 *	Miettinen <tom@medialab.sonera.net>.
 *
 * Sun May 23 10:08:53 CEST 1999: Martin Schulze <joey@infodrom.north.de>
 *	Removed superflous call to utmpname().  The path to the utmp
 *	file is defined in the used libc and should not be hardcoded
 *	into the syslogd binary referring the system it was compiled on.
 *
 * Sun Sep 17 20:45:33 CEST 2000: Martin Schulze <joey@infodrom.ffis.de>
 *	Fixed some bugs in printline() code that did not escape
 *	control characters '\177' through '\237' and contained a
 *	single-byte buffer overflow.  Thanks to Solar Designer
 *	<solar@false.com>.
 *
 * Sun Sep 17 21:26:16 CEST 2000: Martin Schulze <joey@infodrom.ffis.de>
 *	Don't close open sockets upon reload.  Thanks to Bill
 *	Nottingham.
 *
 * Mon Sep 18 09:10:47 CEST 2000: Martin Schulze <joey@infodrom.ffis.de>
 *	Fixed bug in printchopped() that caused syslogd to emit
 *	kern.emerg messages when splitting long lines.  Thanks to
 *	Daniel Jacobowitz <dan@debian.org> for the fix.
 *
 * Mon Sep 18 15:33:26 CEST 2000: Martin Schulze <joey@infodrom.ffis.de>
 *	Removed unixm/unix domain sockets and switch to Datagram Unix
 *	Sockets.  This should remove one possibility to play DoS with
 *	syslogd.  Thanks to Olaf Kirch <okir@caldera.de> for the patch.
 *
 * Sun Mar 11 20:23:44 CET 2001: Martin Schulze <joey@infodrom.ffis.de>
 *	Don't return a closed fd if `-a' is called with a wrong path.
 *	Thanks to Bill Nottingham <notting@redhat.com> for providing
 *	a patch.<|MERGE_RESOLUTION|>--- conflicted
+++ resolved
@@ -1,5 +1,4 @@
 ---------------------------------------------------------------------------
-<<<<<<< HEAD
 Version 7.5.6 [devel] 2013-10-29
 - improved performance of RainerScript variable access
   by refactoring the whole body of variable handling code. This also
@@ -194,10 +193,7 @@
   connections
   Thanks to Axel Rau for the patch.
 ---------------------------------------------------------------------------
-Version 7.4.6  [v7.4-stable] 2013-11-??
-=======
 Version 7.4.6  [v7.4-stable] 2013-10-31
->>>>>>> 73e70887
 - bugfix: potential abort during HUP
   This could happen when one of imklog, imzmq3, imkmsg, impstats,
   imjournal, or imuxsock were under heavy load during a HUP.
