--- conflicted
+++ resolved
@@ -422,14 +422,11 @@
   Thanks for varmojfekoj for pointing me at this bug.
 - imported changes from 4.5.6 and below
 ---------------------------------------------------------------------------
-<<<<<<< HEAD
-=======
 Version 4.6.2  [v4-stable] (rgerhards), 2010-03-??
 - added new property replacer option "date-rfc3164-buggyday" primarily
   to ease migration from syslog-ng. See property replacer doc for
   details. [backport from 5.5.3 because urgently needed by some]
 ---------------------------------------------------------------------------
->>>>>>> c802afb7
 Version 4.6.1  [v4-stable] (rgerhards), 2010-03-04
 - re-enabled old pipe output (using new module ompipe, built-in) after
   some problems with pipes (and especially in regard to xconsole) were
