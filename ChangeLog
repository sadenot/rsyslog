---------------------------------------------------------------------------
<<<<<<< HEAD
Version 3.20.0 [BETA] (rgerhards), 2008-10-??
- this is the inital release of the 3.19.x branch as a stable release
- bugfix: double-free in pctp netstream driver. Thank to varmojfeko
  for the patch
---------------------------------------------------------------------------
Version 3.19.12 [BETA] (rgerhards), 2008-10-16
- bugfix: subseconds where not correctly extracted from a timestamp
  if that timestamp did not contain any subsecond information (the
  resulting string was garbagge but should have been "0", what it
  now is).
- increased maximum size of a configuration statement to 4K (was 1K)
- imported all fixes from the stable branch (quite a lot)
- bugfix: (potentially big) memory leak on HUP if queues could not be
  drained before timeout - thanks to David Lang for pointing this out
---------------------------------------------------------------------------
Version 3.19.11 [BETA] (rgerhards), 2008-08-25
This is a refresh of the beta. No beta-specific fixes have been added.
- included fixes from v3-stable (most importantly 3.18.3)
---------------------------------------------------------------------------
Version 3.19.10 [BETA] (rgerhards), 2008-07-15
- start of a new beta branch based on former 3.19 devel branch
- bugfix: bad memory leak in disk-based queue modes
- bugfix: UDP syslog forwarding did not work on all platforms
  the ai_socktype was incorrectly set to 1. On some platforms, this
  lead to failing name resolution (e.g. FreeBSD 7). Thanks to HKS for
  reporting the bug.
- bugfix: priority was incorrectly calculated on FreeBSD 7,
  because the LOG_MAKEPRI() C macro has a different meaning there (it
  is just a simple addition of faciltity and severity). I have changed
  this to use own, consistent, code for PRI calculation. Thank to HKS
  for reporting this bug.
- bugfix (cosmetical): authorization was not checked when gtls handshake
  completed immediately. While this sounds scary, the situation can not
  happen in practice. We use non-blocking IO only for server-based gtls
  session setup. As TLS requires the exchange of multiple frames before
  the handshake completes, it simply is impossible to do this in one
  step. However, it is useful to have the code path correct even for 
  this case - otherwise, we may run into problems if the code is changed
  some time later (e.g. to use blocking sockets). Thanks to varmojfekoj
  for providing the patch.
- important queue bugfix from 3.18.1 imported (see below)
- cleanup of some debug messages
---------------------------------------------------------------------------
Version 3.19.9 (rgerhards), 2008-07-07
- added tutorial for creating a TLS-secured syslog infrastructure
- rewritten omusrmsg to no longer fork() a new process for sending messages
  this caused some problems with the threading model, e.g. zombies. Also,
  it was far less optimal than it is now.
- bugfix: machine certificate was required for client even in TLS anon mode
  Reference: http://bugzilla.adiscon.com/show_bug.cgi?id=85
  The fix also slightly improves performance by not storing certificates in
  client sessions when there is no need to do so.
- bugfix: RainerScript syntax error was not always detected
---------------------------------------------------------------------------
Version 3.19.8 (rgerhards), 2008-07-01
- bugfix: gtls module did not correctly handle EGAIN (and similar) recv()
  states. This has been fixed by introducing a new abstraction layer inside
  gtls.
- added (internal) error codes to error messages; added redirector to
  web description of error codes
  closes bug http://bugzilla.adiscon.com/show_bug.cgi?id=20
- disabled compile warnings caused by third-party libraries
- reduced number of compile warnings in gcc's -pedantic mode
- some minor documentation improvements
- included all fixes from beta 3.17.5
---------------------------------------------------------------------------
Version 3.19.7 (rgerhards), 2008-06-11
- added new property replacer option "date-subseconds" that enables
  to query just the subsecond part of a high-precision timestamp
- somewhat improved plain tcp syslog reliability by doing a connection
  check before sending. Credits to Martin Schuette for providing the
  idea. Details are available at
  http://blog.gerhards.net/2008/06/reliable-plain-tcp-syslog-once-again.html
- made rsyslog tickless in the (usual and default) case that repeated
  message reduction is turned off. More info:
  http://blog.gerhards.net/2008/06/coding-to-save-environment.html
- some build system cleanup, thanks to Michael Biebl
- bugfix: compile under (Free)BSD failed due to some invalid library
  definitions - this is fixed now. Thanks to Michael Biebl for the patch.
---------------------------------------------------------------------------
Version 3.19.6 (rgerhards), 2008-06-06
- enhanced property replacer to support multiple regex matches
- bugfix: part of permittedPeer structure was not correctly initialized
  thanks to varmojfekoj for spotting this
- bugfix: off-by-one bug during certificate check
- bugfix: removed some memory leaks in TLS code
---------------------------------------------------------------------------
Version 3.19.5 (rgerhards), 2008-05-30
- enabled Posix ERE expressions inside the property replacer
  (previously BRE was permitted only)
- provided ability to specify that a regular expression submatch shall
  be used inside the property replacer
- implemented in property replacer: if a regular expression does not match,
  it can now either return "**NO MATCH** (default, as before), a blank
  property or the full original property text
- enhanced property replacer to support multiple regex matches
---------------------------------------------------------------------------
Version 3.19.4 (rgerhards), 2008-05-27
- implemented x509/certvalid gtls auth mode
- implemented x509/name gtls auth mode (including wildcards)
- changed fingerprint gtls auth mode to new format fingerprint
- protected gtls error string function by a mutex. Without it, we
  could have a race condition in extreme cases. This was very remote,
  but now can no longer happen.
- changed config directive name to reflect different use
  $ActionSendStreamDriverCertFingerprint is now
  $ActionSendStreamDriverPermittedPeer and can be used both for
  fingerprint and name authentication (similar to the input side)
- bugfix: sender information (fromhost et al) was missing in imudp
  thanks to sandiso for reporting this bug
- this release fully inplements IETF's syslog-transport-tls-12 plus
  the latest text changes Joe Salowey provided via email. Not included
  is ipAddress subjectAltName authentication, which I think will be
  dropped from the draft. I don't think there is any real need for it.
This release also includes all bug fix up to today from the beta
and stable branches. Most importantly, this means the bugfix for
100% CPU utilization by imklog.
---------------------------------------------------------------------------
Version 3.19.3 (rgerhards), 2008-05-21
- added ability to authenticate the server against its certificate
  fingerprint
- added ability for client to provide its fingerprint
- added ability for server to obtain client cert's fingerprint
- bugfix: small mem leak in omfwd on exit (strmdriver name was not freed)
- bugfix: $ActionSendStreamDriver had no effect
- bugfix: default syslog port was no longer used if none was
  configured. Thanks to varmojfekoj for the patch
- bugfix: missing linker options caused build to fail on some
  systems. Thanks to Tiziano Mueller for the patch.
---------------------------------------------------------------------------
Version 3.19.2 (rgerhards), 2008-05-16
- bugfix: TCP input modules did incorrectly set fromhost property
  (always blank)
- bugfix: imklog did not set fromhost property
- added "fromhost-ip" property
  Note that adding this property changes the on-disk format for messages.
  However, that should not have any bad effect on existing spool files.
  But you will run into trouble if you create a spool file with this
  version and then try to process it with an older one (after a downgrade).
  Don't do that ;)
- added "RSYSLOG_DebugFormat" canned template
- bugfix: hostname and fromhost were swapped when a persisted message
  (in queued mode) was read in
- bugfix: lmtcpclt, lmtcpsrv and lmgssutil did all link to the static
  runtime library, resulting in a large size increase (and potential
  "interesting" effects). Thanks to Michael Biebel for reporting the size
  issue.
- bugfix: TLS server went into an endless loop in some situations.
  Thanks to Michael Biebl for reporting the problem.
- fixed potential segfault due to invalid call to cfsysline
  thanks to varmojfekoj for the patch
---------------------------------------------------------------------------
Version 3.19.1 (rgerhards), 2008-05-07
- configure help for --enable-gnutls wrong - said default is "yes" but
  default actually is "no" - thanks to darix for pointing this out
- file dirty.h was missing - thanks to darix for pointing this out
- bugfix: man files were not properly distributed - thanks to
  darix for reporting and to Michael Biebl for help with the fix
- some minor cleanup
---------------------------------------------------------------------------
Version 3.19.0 (rgerhards), 2008-05-06
- begins new devel branch version
- implemented TLS for plain tcp syslog (this is also the world's first
  implementation of IETF's upcoming syslog-transport-tls draft)
- partly rewritten and improved omfwd among others, now loads TCP
  code only if this is actually necessary
- split of a "runtime library" for rsyslog - this is not yet a clean
  model, because some modularization is still outstanding. In theory,
  this shall enable other utilities but rsyslogd to use the same
  runtime
- implemented im3195, the RFC3195 input as a plugin
- changed directory structure, files are now better organized
- a lot of cleanup in regard to modularization
- -c option no longer must be the first option - thanks to varmjofekoj
  for the patch
---------------------------------------------------------------------------
Version 3.18.5 (rgerhards), 2008-10-??
=======
Version 3.18.5 (rgerhards), 2008-10-09
>>>>>>> 7cbbba19
- bugfix: imudp input module could cause segfault on HUP
  It did not properly de-init a variable acting as a linked list head.
  That resulted in trying to access freed memory blocks after the HUP.
- bugfix:  rsyslogd could hang on HUP
  because getnameinfo() is not cancel-safe, but was not guarded against
  being cancelled. pthread_cancel() is routinely being called during
  HUP processing.
- bugfix[minor]: if queue size reached light_delay mark, enqueuing
  could potentially be blocked for a longer period of time, which
  was not the behaviour desired.
- doc bugfix: $ActionExecOnlyWhenPreviousIsSuspended was still misspelled
  as $...OnlyIfPrev... in some parts of the documentation. Thanks to 
  Lorenzo M. Catucci for reporting this bug.
- added doc on malformed messages, cause and how to work-around, to the
  doc set
- added doc on how to build from source repository
---------------------------------------------------------------------------
Version 3.18.4 (rgerhards), 2008-09-18
- bugfix: order-of magnitude issue with base-10 size definitions
  in config file parser. Could lead to invalid sizes, constraints
  etc for e.g. queue files and any other object whose size was specified
  in base-10 entities. Did not apply to binary entities. Thanks to
  RB for finding this bug and providing a patch.
- bugfix: action was not called when system time was set backwards
  (until the previous time was reached again). There are still some
  side-effects when time is rolled back (A time rollback is really a bad
  thing to do, ideally the OS should issue pseudo time (like NetWare did)
  when the user tries to roll back time). Thanks to varmojfekoj for this
  patch.
- doc bugfix: rsyslog.conf man page improved and minor nit fixed
  thanks to Lukas Kuklinek for the patch.
- bugfix: error code -2025 was used for two different errors. queue full
  is now -2074 and -2025 is unique again. (did cause no real problem
  except for troubleshooting)
- bugfix: default discard severity was incorrectly set to 4, which lead
  to discard-on-queue-full to be enabled by default. That could cause
  message loss where non was expected.  The default has now been changed
  to the correct value of 8, which disables the functionality. This
  problem applied both to the main message queue and the action queues.
  Thanks to Raoul Bhatia for pointing out this problem.
- bugfix: option value for legacy -a option could not be specified,
  resulting in strange operations. Thanks to Marius Tomaschewski
  for the patch.
- bugfix: colon after date should be ignored, but was not. This has
  now been corrected. Required change to the internal ParseTIMESTAMP3164()
  interface.
---------------------------------------------------------------------------
Version 3.18.3 (rgerhards), 2008-08-18
- bugfix: imfile could cause a segfault upon rsyslogd HUP and termination
  Thanks to lperr for an excellent bug report that helped detect this
  problem.
- enhanced ommysql to support custom port to connect to server
  Port can be set via new $ActionOmmysqlServerPort config directive
  Note: this was a very minor change and thus deemed appropriate to be
  done in the stable release.
- bugfix: misspelled config directive, previously was
  $MainMsgQueueWorkeTimeoutrThreadShutdown, is now
  $MainMsgQueueWorkerTimeoutThreadShutdown. Note that the misspelled
  directive is not preserved - if the misspelled directive was used
  (which I consider highly unlikely), the config file must be changed.
  Thanks to lperr for reporting the bug.
- disabled flow control for imuxsock, as it could cause system hangs
  under some circumstances. The devel (3.21.3 and above) will
  re-enable it and provide enhanced configurability to overcome the
  problems if they occur.
---------------------------------------------------------------------------
Version 3.18.2 (rgerhards), 2008-08-08
- merged in IPv6 forwarding address bugfix from v2-stable
---------------------------------------------------------------------------
Version 3.18.1 (rgerhards), 2008-07-21
- bugfix: potential segfault in creating message mutex in non-direct queue
  mode. rsyslogd segfaults on freeeBSD 7.0 (an potentially other platforms)
  if an action queue is running in any other mode than non-direct. The
  same problem can potentially be triggered by some main message queue
  settings. In any case, it will manifest during rsylog's startup. It is
  unlikely to happen after a successful startup (the only window of
  exposure may be a relatively seldom executed action running in queued
  mode). This has been corrected. Thank to HKS for point out the problem.
- bugfix: priority was incorrectly calculated on FreeBSD 7,
  because the LOG_MAKEPRI() C macro has a different meaning there (it
  is just a simple addition of faciltity and severity). I have changed
  this to use own, consistent, code for PRI calculation. [Backport from
  3.19.10]
- bugfix: remove PRI part from kernel message if it is present
  Thanks to Michael Biebl for reporting this bug
- bugfix: mark messages were not correctly written to text log files
  the markmessageinterval was not correctly propagated to all places
  where it was needed. This resulted in rsyslog using the default
  (20 minutes) in some code pathes, what looked to the user like mark
  messages were never written.
- added a new property replacer option "sp-if-no-1st-sp" to cover
  a problem with RFC 3164 based interpreation of tag separation. While
  it is a generic approach, it fixes a format problem introduced in
  3.18.0, where kernel messages no longer had a space after the tag.
  This is done by a modifcation of the default templates.
  Please note that this may affect some messages where there intentionally
  is no space between the tag and the first character of the message
  content. If so, this needs to be worked around via a specific
  template. However, we consider this scenario to be quite remote and,
  even if it exists, it is not expected that it will actually cause
  problems with log parsers (instead, we assume the new default template
  behaviour may fix previous problems with log parsers due to the 
  missing space).
- bugfix: imklog module was not correctly compiled for GNU/kFreeBSD.
  Thanks to Petr Salinger for the patch
- doc bugfix: property replacer options secpath-replace and
  secpath-drop were not documented
- doc bugfix: fixed some typos in rsyslog.conf man page
- fixed typo in source comment  - thanks to Rio Fujita
- some general cleanup (thanks to Michael Biebl)
---------------------------------------------------------------------------
Version 3.18.0 (rgerhards), 2008-07-11
- begun a new v3-stable based on former 3.17.4 beta plus patches to
  previous v3-stable
- bugfix in RainerScript: syntax error was not always detected
---------------------------------------------------------------------------
Version 3.17.5 (rgerhards), 2008-06-27
- added doc: howto set up a reliable connection to remote server via
  queued mode (and plain tcp protocol)
- bugfix: comments after actions were not properly treated. For some
  actions (e.g. forwarding), this could also lead to invalid configuration
---------------------------------------------------------------------------
Version 3.17.4 (rgerhards), 2008-06-16
- changed default for $KlogSymbolLookup to "off". The directive is
  also scheduled for removal in a later version. This was necessary
  because on kernels >= 2.6, the kernel does the symbol lookup itself. The
  imklog lookup logic then breaks the log message and makes it unusable.
---------------------------------------------------------------------------
Version 3.17.3 (rgerhards), 2008-05-28
- bugfix: imklog went into an endless loop if a PRI value was inside
  a kernel log message (unusual case under Linux, frequent under BSD)
---------------------------------------------------------------------------
Version 3.17.2 (rgerhards), 2008-05-04
- this version is the new beta, based on 3.17.1 devel feature set
- merged in imklog bug fix from v3-stable (3.16.1)
---------------------------------------------------------------------------
Version 3.17.1 (rgerhards), 2008-04-15
- removed dependency on MAXHOSTNAMELEN as much as it made sense.
  GNU/Hurd does not define it (because it has no limit), and we have taken
  care for cases where it is undefined now. However, some very few places
  remain where IMHO it currently is not worth fixing the code. If it is
  not defined, we have used a generous value of 1K, which is above IETF
  RFC's on hostname length at all. The memory consumption is no issue, as
  there are only a handful of this buffers allocated *per run* -- that's
  also the main reason why we consider it not worth to be fixed any further.
- enhanced legacy syslog parser to handle slightly malformed messages
  (with a space in front of the timestamp) - at least HP procurve is
  known to do that and I won't outrule that others also do it. The 
  change looks quite unintrusive and so we added it to the parser.
- implemented klogd functionality for BSD
- implemented high precision timestamps for the kernel log. Thanks to
  Michael Biebl for pointing out that the kernel log did not have them.
- provided ability to discard non-kernel messages if they are present
  in the kernel log (seems to happen on BSD)
- implemented $KLogInternalMsgFacility config directive
- implemented $KLogPermitNonKernelFacility config directive
Plus a number of bugfixes that were applied to v3-stable and beta
branches (not mentioned here in detail).
---------------------------------------------------------------------------
Version 3.17.0 (rgerhards), 2008-04-08
- added native ability to send mail messages
- removed no longer needed file relptuil.c/.h
- added $ActionExecOnlyOnceEveryInterval config directive
- bugfix: memory leaks in script engine
- bugfix: zero-length strings were not supported in object
  deserializer
- properties are now case-insensitive everywhere (script, filters,
  templates)
- added the capability to specify a processing (actually dequeue)
  timeframe with queues - so things can be configured to be done
  at off-peak hours
- We have removed the 32 character size limit (from RFC3164) on the
  tag. This had bad effects on existing envrionments, as sysklogd didn't
  obey it either (probably another bug in RFC3164...). We now receive
  the full size, but will modify the outputs so that only 32 characters
  max are used by default. If you need large tags in the output, you need
  to provide custom templates.
- changed command line processing. -v, -M, -c options are now parsed
  and processed before all other options. Inter-option dependencies
  have been relieved. Among others, permits to specify intial module
  load path via -M only (not the environment) which makes it much
  easier to work with non-standard module library locations. Thanks
  to varmojfekoj for suggesting this change. Matches bugzilla bug 55.
- bugfix: some messages were emited without hostname
Plus a number of bugfixes that were applied to v3-stable and beta
branches (not mentioned here in detail).
---------------------------------------------------------------------------
Version 3.16.3 (rgerhards), 2008-07-11
- updated information on rsyslog packages
- bugfix: memory leak in disk-based queue modes
---------------------------------------------------------------------------
Version 3.16.2 (rgerhards), 2008-06-25
- fixed potential segfault due to invalid call to cfsysline
  thanks to varmojfekoj for the patch
- bugfix: some whitespaces where incorrectly not ignored when parsing
  the config file. This is now corrected. Thanks to Michael Biebl for
  pointing out the problem.
---------------------------------------------------------------------------
Version 3.16.1 (rgerhards), 2008-05-02
- fixed a bug in imklog which lead to startup problems (including
  segfault) on some platforms under some circumsances. Thanks to
  Vieri for reporting this bug and helping to troubleshoot it.
---------------------------------------------------------------------------
Version 3.16.0 (rgerhards), 2008-04-24
- new v3-stable (3.16.x) based on beta 3.15.x (RELP support)
- bugfix: omsnmp had a too-small sized buffer for hostname+port. This
  could not lead to a segfault, as snprintf() was used, but could cause
  some trouble with extensively long hostnames.
- applied patch from Tiziano Müller to remove some compiler warnings
- added gssapi overview/howto thanks to Peter Vrabec
- changed some files to grant LGPLv3 extended persmissions on top of GPLv3
  this also is the first sign of something that will evolve into a
  well-defined "rsyslog runtime library"
---------------------------------------------------------------------------
Version 3.15.1 (rgerhards), 2008-04-11
- bugfix: some messages were emited without hostname
- disabled atomic operations for the time being because they introduce some
  cross-platform trouble - need to see how to fix this in the best 
  possible way
- bugfix: zero-length strings were not supported in object
  deserializer
- added librelp check via PKG_CHECK thanks to Michael Biebl's patch
- file relputil.c deleted, is not actually needed
- added more meaningful error messages to rsyslogd (when some errors
  happens during startup)
- bugfix: memory leaks in script engine
- bugfix: $hostname and $fromhost in RainerScript did not work
This release also includes all changes applied to the stable versions
up to today.
---------------------------------------------------------------------------
Version 3.15.0 (rgerhards), 2008-04-01
- major new feature: imrelp/omrelp support reliable delivery of syslog
  messages via the RELP protocol and librelp (http://www.librelp.com).
  Plain tcp syslog, so far the best reliability solution, can lose
  messages when something goes wrong or a peer goes down. With RELP,
  this can no longer happen. See imrelp.html for more details.
- bugfix: rsyslogd was no longer build by default; man pages are 
  only installed if corresponding option is selected. Thanks to
  Michael Biebl for pointing these problems out.
---------------------------------------------------------------------------
Version 3.14.2 (rgerhards), 2008-04-09
- bugfix: segfault with expression-based filters
- bugfix: omsnmp did not deref errmsg object on exit (no bad effects caused)
- some cleanup
- bugfix: imklog did not work well with kernel 2.6+. Thanks to Peter
  Vrabec for patching it based on the development in sysklogd - and thanks
  to the sysklogd project for upgrading klogd to support the new
  functionality
- some cleanup in imklog
- bugfix: potential segfault in imklog when kernel is compiled without
  /proc/kallsyms and the file System.map is missing. Thanks to
  Andrea Morandi for pointing it out and suggesting a fix.
- bugfixes, credits to varmojfekoj:
  * reset errno before printing a warning message
  * misspelled directive name in code processing legacy options
- bugfix: some legacy options not correctly interpreted - thanks to
  varmojfekoj for the patch
- improved detection of modules being loaded more than once
  thanks to varmojfekoj for the patch
---------------------------------------------------------------------------
Version 3.14.1 (rgerhards), 2008-04-04
- bugfix: some messages were emited without hostname
- bugfix: rsyslogd was no longer build by default; man pages are 
  only installed if corresponding option is selected. Thanks to
  Michael Biebl for pointing these problems out.
- bugfix: zero-length strings were not supported in object
  deserializer
- disabled atomic operations for this stable build as it caused
  platform problems
- bugfix: memory leaks in script engine
- bugfix: $hostname and $fromhost in RainerScript did not work
- bugfix: some memory leak when queue is runing in disk mode
- man pages improved thanks to varmofekoj and Peter Vrabec
- We have removed the 32 character size limit (from RFC3164) on the
  tag. This had bad effects on existing envrionments, as sysklogd didn't
  obey it either (probably another bug in RFC3164...). We now receive
  the full size, but will modify the outputs so that only 32 characters
  max are used by default. If you need large tags in the output, you need
  to provide custom templates.
- bugfix: some memory leak when queue is runing in disk mode
---------------------------------------------------------------------------
Version 3.14.0 (rgerhards), 2008-04-02
An interim version was accidently released to the web. It was named 3.14.0.
To avoid confusion, we have not assigned this version number to any
official release. If you happen to use 3.14.0, please update to 3.14.1.
---------------------------------------------------------------------------
Version 3.13.0-dev0 (rgerhards), 2008-03-31
- bugfix: accidently set debug option in 3.12.5 reset to production
  This option prevented dlclose() to be called. It had no real bad effects,
  as the modules were otherwise correctly deinitialized and dlopen()
  supports multiple opens of the same module without any memory footprint.
- removed --enable-mudflap, added --enable-valgrind ./configure setting
- bugfix: tcp receiver could segfault due to uninitialized variable
- docfix: queue doc had a wrong directive name that prevented max worker
  threads to be correctly set
- worked a bit on atomic memory operations to support problem-free
  threading (only at non-intrusive places)
- added a --enable/disable-rsyslogd configure option so that
  source-based packaging systems can build plugins without the need
  to compile rsyslogd
- some cleanup
- test of potential new version number scheme
---------------------------------------------------------------------------
Version 3.12.5 (rgerhards), 2008-03-28
- changed default for "last message repeated n times", which is now
  off by default
- implemented backward compatibility commandline option parsing
- automatically generated compatibility config lines are now also
  logged so that a user can diagnose problems with them
- added compatibility mode for -a, -o and -p options
- compatibility mode processing finished
- changed default file output format to include high-precision timestamps
- added a buid-in template for previous syslogd file format
- added new $ActionFileDefaultTemplate directive
- added support for high-precision timestamps when receiving legacy
  syslog messages
- added new $ActionForwardDefaultTemplate directive
- added new $ActionGSSForwardDefaultTemplate directive
- added build-in templates for easier configuration
- bugfix: fixed small memory leak in tcpclt.c
- bugfix: fixed small memory leak in template regular expressions
- bugfix: regular expressions inside property replacer did not work
  properly
- bugfix: QHOUR and HHOUR properties were wrongly calculated
- bugfix: fixed memory leaks in stream class and imfile
- bugfix: $ModDir did invalid bounds checking, potential overlow in
  dbgprintf() - thanks to varmojfekoj for the patch
- bugfix: -t and -g legacy options max number of sessions had a wrong
  and much too high value
---------------------------------------------------------------------------
Version 3.12.4 (rgerhards), 2008-03-25
- Greatly enhanced rsyslogd's file write performance by disabling
  file syncing capability of output modules by default. This
  feature is usually not required, not useful and an extreme performance
  hit (both to rsyslogd as well as the system at large). Unfortunately,
  most users enable it by default, because it was most intuitive to enable
  it in plain old sysklogd syslog.conf format. There is now the
  $ActionFileEnableSync config setting which must be enabled in order to
  support syncing. By default it is off. So even if the old-format config
  lines request syncing, it is not done unless explicitely enabled. I am
  sure this is a very useful change and not a risk at all. I need to think
  if I undo it under compatibility mode, but currently this does not
  happen (I fear a lot of lazy users will run rsyslogd in compatibility
  mode, again bringing up this performance problem...).
- added flow control options to other input sources
- added $HHOUR and $QHOUR system properties - can be used for half- and
  quarter-hour logfile rotation
- changed queue's discard severities default value to 8 (do not discard)
  to prevent unintentional message loss
- removed a no-longer needed callback from the output module 
  interface. Results in reduced code complexity.
- bugfix/doc: removed no longer supported -h option from man page
- bugfix: imklog leaked several hundered KB on each HUP. Thanks to
  varmojfekoj for the patch
- bugfix: potential segfault on module unload. Thanks to varmojfekoj for
  the patch
- bugfix: fixed some minor memory leaks
- bugfix: fixed some slightly invalid memory accesses
- bugfix: internally generated messages had "FROMHOST" property not set
---------------------------------------------------------------------------
Version 3.12.3 (rgerhards), 2008-03-18
- added advanced flow control for congestion cases (mode depending on message
  source and its capablity to be delayed without bad side effects)
- bugfix: $ModDir should not be reset on $ResetConfig - this can cause a lot
  of confusion and there is no real good reason to do so. Also conflicts with
  the new -M option and environment setting.
- bugfix: TCP and GSSAPI framing mode variable was uninitialized, leading to
  wrong framing (caused, among others, interop problems)
- bugfix: TCP (and GSSAPI) octet-counted frame did not work correctly in all
  situations. If the header was split across two packet reads, it was invalidly
  processed, causing loss or modification of messages.
- bugfix: memory leak in imfile
- bugfix: duplicate public symbol in omfwd and omgssapi could lead to
  segfault. thanks to varmojfekoj for the patch.
- bugfix: rsyslogd aborted on sigup - thanks to varmojfekoj for the patch
- some more internal cleanup ;)
- begun relp modules, but these are not functional yet
- Greatly enhanced rsyslogd's file write performance by disabling
  file syncing capability of output modules by default. This
  feature is usually not required, not useful and an extreme performance
  hit (both to rsyslogd as well as the system at large). Unfortunately,
  most users enable it by default, because it was most intuitive to enable
  it in plain old sysklogd syslog.conf format. There is now a new config
  setting which must be enabled in order to support syncing. By default it
  is off. So even if the old-format config lines request syncing, it is
  not done unless explicitely enabled. I am sure this is a very useful
  change and not a risk at all. I need to think if I undo it under
  compatibility mode, but currently this does not happen (I fear a lot of
  lazy users will run rsyslogd in compatibility mode, again bringing up
  this performance problem...).
---------------------------------------------------------------------------
Version 3.12.2 (rgerhards), 2008-03-13
- added RSYSLOGD_MODDIR environment variable
- added -M rsyslogd option (allows to specify module directory location)
- converted net.c into a loadable library plugin
- bugfix: debug module now survives unload of loadable module when
  printing out function call data
- bugfix: not properly initialized data could cause several segfaults if
  there were errors in the config file - thanks to varmojfekoj for the patch
- bugfix: rsyslogd segfaulted when imfile read an empty line - thanks
  to Johnny Tan for an excellent bug report
- implemented dynamic module unload capability (not visible to end user)
- some more internal cleanup
- bugfix: imgssapi segfaulted under some conditions; this fix is actually
  not just a fix but a change in the object model. Thanks to varmojfekoj
  for providing the bug report, an initial fix and lots of good discussion
  that lead to where we finally ended up.
- improved session recovery when outbound tcp connection breaks, reduces
  probability of message loss at the price of a highly unlikely potential
  (single) message duplication
---------------------------------------------------------------------------
Version 3.12.1 (rgerhards), 2008-03-06
- added library plugins, which can be automatically loaded
- bugfix: actions were not correctly retried; caused message loss
- changed module loader to automatically add ".so" suffix if not
  specified (over time, this shall also ease portability of config
  files)
- improved debugging support; debug runtime options can now be set via
  an environment variable
- bugfix: removed debugging code that I forgot to remove before releasing
  3.12.0 (does not cause harm and happened only during startup)
- added support for the MonitorWare syslog MIB to omsnmp
- internal code improvements (more code converted into classes)
- internal code reworking of the imtcp/imgssapi module
- added capability to ignore client-provided timestamp on unix sockets and
  made this mode the default; this was needed, as some programs (e.g. sshd)
  log with inconsistent timezone information, what messes up the local
  logs (which by default don't even contain time zone information). This
  seems to be consistent with what sysklogd did for the past four years.
  Alternate behaviour may be desirable if gateway-like processes send
  messages via the local log slot - in this case, it can be enabled
  via the $InputUnixListenSocketIgnoreMsgTimestamp and
  $SystemLogSocketIgnoreMsgTimestamp config directives
- added ability to compile on HP UX; verified that imudp worked on HP UX;
  however, we are still in need of people trying out rsyslogd on HP UX,
  so it can not yet be assumed it runs there
- improved session recovery when outbound tcp connection breaks, reduces
  probability of message loss at the price of a highly unlikely potential
  (single) message duplication
---------------------------------------------------------------------------
Version 3.12.0 (rgerhards), 2008-02-28
- added full expression support for filters; filters can now contain
  arbitrary complex boolean, string and arithmetic expressions
---------------------------------------------------------------------------
Version 3.11.6 (rgerhards), 2008-02-27
- bugfix: gssapi libraries were still linked to rsyslog core, what should
  no longer be necessary. Applied fix by Michael Biebl to solve this.
- enabled imgssapi to be loaded side-by-side with imtcp
- added InputGSSServerPermitPlainTCP config directive
- split imgssapi source code somewhat from imtcp
- bugfix: queue cancel cleanup handler could be called with
  invalid pointer if dequeue failed
- bugfix: rsyslogd segfaulted on second SIGHUP
  tracker: http://bugzilla.adiscon.com/show_bug.cgi?id=38
- improved stability of queue engine
- bugfix: queue disk file were not properly persisted when 
  immediately after closing an output file rsyslog was stopped
  or huped (the new output file open must NOT have happend at
  that point) - this lead to a sparse and invalid queue file
  which could cause several problems to the engine (unpredictable
  results). This situation should have happened only in very
  rare cases. tracker: http://bugzilla.adiscon.com/show_bug.cgi?id=40
- bugfix: during queue shutdown, an assert invalidly triggered when
  the primary queue's DA worker was terminated while the DA queue's
  regular worker was still executing. This could result in a segfault
  during shutdown.
  tracker: http://bugzilla.adiscon.com/show_bug.cgi?id=41
- bugfix: queue properties sizeOnDisk, bytesRead were persisted to 
  disk with wrong data type (long instead of int64) - could cause
  problems on 32 bit machines
- bugfix: queue aborted when it was shut down, DA-enabled, DA mode
  was just initiated but not fully initialized (a race condition)
- bugfix: imfile could abort under extreme stress conditions
  (when it was terminated before it could open all of its
  to be monitored files)
- applied patch from varmojfekoj to fix an issue with compatibility 
  mode and default module directories (many thanks!):
  I've also noticed a bug in the compatibility code; the problem is that 
  options are parsed before configuration file so options which need a 
  module to be loaded will currently ignore any $moddir directive. This 
  can be fixed by moving legacyOptsHook() after config file parsing. 
  (see the attached patch) This goes against the logical order of 
  processing, but the legacy options are only few and it doesn't seem to 
  be a problem.
- bugfix: object property deserializer did not handle negative numbers
---------------------------------------------------------------------------
Version 3.11.5 (rgerhards), 2008-02-25
- new imgssapi module, changed imtcp module - this enables to load/package
  GSSAPI support separately - thanks to varmojfekoj for the patch
- compatibility mode (the -c option series) is now at least partly
  completed - thanks to varmojfekoj for the patch
- documentation for imgssapi and imtcp added
- duplicate $ModLoad's for the same module are now detected and
  rejected -- thanks to varmojfekoj for the patch
---------------------------------------------------------------------------
Version 3.11.4 (rgerhards), 2008-02-21
- bugfix: debug.html was missing from release tarball - thanks to Michael
  Biebl for bringing this to my attention
- some internal cleanup on the stringbuf object calling interface
- general code cleanup and further modularization
- $MainMessageQueueDiscardSeverity can now also handle textual severities
  (previously only integers)
- bugfix: message object was not properly synchronized when the 
  main queue had a single thread and non-direct action queues were used
- some documentation improvements
---------------------------------------------------------------------------
Version 3.11.3 (rgerhards), 2008-02-18
- fixed a bug in imklog which lead to duplicate message content in
  kernel logs
- added support for better plugin handling in libdbi (we contributed
  a patch to do that, we just now need to wait for the next libdbi
  version)
- bugfix: fixed abort when invalid template was provided to an action
  bug http://bugzilla.adiscon.com/show_bug.cgi?id=4
- re-instantiated SIGUSR1 function; added SIGUSR2 to generate debug
  status output
- added some documentation on runtime-debug settings
- slightly improved man pages for novice users
---------------------------------------------------------------------------
Version 3.11.2 (rgerhards), 2008-02-15
- added the capability to monitor text files and process their content
  as syslog messages (including forwarding)
- added support for libdbi, a database abstraction layer. rsyslog now
  also supports the following databases via dbi drivers:
  * Firebird/Interbase
  * FreeTDS (access to MS SQL Server and Sybase)
  * SQLite/SQLite3
  * Ingres (experimental)
  * mSQL (experimental)
  * Oracle (experimental)
  Additional drivers may be provided by the libdbi-drivers project, which
  can be used by rsyslog as soon as they become available.
- removed some left-over unnecessary dbgprintf's (cluttered screen,
  cosmetic)
- doc bugfix: html documentation for omsnmp was missing
---------------------------------------------------------------------------
Version 3.11.1 (rgerhards), 2008-02-12
- SNMP trap sender added thanks to Andre Lorbach (omsnmp)
- added input-plugin interface specification in form of a (copy) template
  input module
- applied documentation fix by Michael Biebl -- many thanks!
- bugfix: immark did not have MARK flags set...
- added x-info field to rsyslogd startup/shutdown message. Hopefully
  points users to right location for further info (many don't even know
  they run rsyslog ;))
- bugfix: trailing ":" of tag was lost while parsing legacy syslog messages
  without timestamp - thanks to Anders Blomdell for providing a patch!
- fixed a bug in stringbuf.c related to STRINGBUF_TRIM_ALLOCSIZE, which
  wasn't supposed to be used with rsyslog. Put a warning message up that
  tells this feature is not tested and probably not worth the effort.
  Thanks to Anders Blomdell fro bringing this to our attention
- somewhat improved performance of string buffers
- fixed bug that caused invalid treatment of tabs (HT) in rsyslog.conf
- bugfix: setting for $EscapeCopntrolCharactersOnReceive was not 
  properly initialized
- clarified usage of space-cc property replacer option
- improved abort diagnostic handler
- some initial effort for malloc/free runtime debugging support
- bugfix: using dynafile actions caused rsyslogd abort
- fixed minor man errors thanks to Michael Biebl
---------------------------------------------------------------------------
Version 3.11.0 (rgerhards), 2008-01-31
- implemented queued actions
- implemented simple rate limiting for actions
- implemented deliberate discarding of lower priority messages over higher
  priority ones when a queue runs out of space
- implemented disk quotas for disk queues
- implemented the $ActionResumeRetryCount config directive
- added $ActionQueueFilename config directive
- added $ActionQueueSize config directive
- added $ActionQueueHighWaterMark config directive
- added $ActionQueueLowWaterMark config directive
- added $ActionQueueDiscardMark config directive
- added $ActionQueueDiscardSeverity config directive
- added $ActionQueueCheckpointInterval config directive
- added $ActionQueueType config directive
- added $ActionQueueWorkerThreads config directive
- added $ActionQueueTimeoutshutdown config directive
- added $ActionQueueTimeoutActionCompletion config directive
- added $ActionQueueTimeoutenQueue config directive
- added $ActionQueueTimeoutworkerThreadShutdown config directive
- added $ActionQueueWorkerThreadMinimumMessages config directive
- added $ActionQueueMaxFileSize config directive
- added $ActionQueueSaveonShutdown config directive
- addded $ActionQueueDequeueSlowdown config directive
- addded $MainMsgQueueDequeueSlowdown config directive
- bugfix: added forgotten docs to package
- improved debugging support
- fixed a bug that caused $MainMsgQueueCheckpointInterval to work incorrectly
- when a long-running action needs to be cancelled on shutdown, the message
  that was processed by it is now preserved. This finishes support for
  guaranteed delivery of messages (if the output supports it, of course)
- fixed bug in output module interface, see
  http://sourceforge.net/tracker/index.php?func=detail&aid=1881008&group_id=123448&atid=696552
- changed the ommysql output plugin so that the (lengthy) connection
  initialization now takes place in message processing. This works much
  better with the new queued action mode (fast startup)
- fixed a bug that caused a potential hang in file and fwd output module
  varmojfekoj provided the patch - many thanks!
- bugfixed stream class offset handling on 32bit platforms
---------------------------------------------------------------------------
Version 3.10.3 (rgerhards), 2008-01-28
- fixed a bug with standard template definitions (not a big deal) - thanks
  to varmojfekoj for spotting it
- run-time instrumentation added
- implemented disk-assisted queue mode, which enables on-demand disk
  spooling if the queue's in-memory queue is exhausted
- implemented a dynamic worker thread pool for processing incoming
  messages; workers are started and shut down as need arises
- implemented a run-time instrumentation debug package
- implemented the $MainMsgQueueSaveOnShutdown config directive
- implemented the $MainMsgQueueWorkerThreadMinimumMessages config directive
- implemented the $MainMsgQueueTimeoutWorkerThreadShutdown config directive
---------------------------------------------------------------------------
Version 3.10.2 (rgerhards), 2008-01-14
- added the ability to keep stop rsyslogd without the need to drain
  the main message queue. In disk queue mode, rsyslog continues to
  run from the point where it stopped. In case of a system failure, it
  continues to process messages from the last checkpoint.
- fixed a bug that caused a segfault on startup when no $WorkDir directive
  was specified in rsyslog.conf
- provided more fine-grain control over shutdown timeouts and added a
  way to specify the enqueue timeout when the main message queue is full
- implemented $MainMsgQueueCheckpointInterval config directive
- implemented $MainMsgQueueTimeoutActionCompletion config directive
- implemented $MainMsgQueueTimeoutEnqueue config directive
- implemented $MainMsgQueueTimeoutShutdown config directive
---------------------------------------------------------------------------
Version 3.10.1 (rgerhards), 2008-01-10
- implemented the "disk" queue mode. However, it currently is of very
  limited use, because it does not support persistence over rsyslogd
  runs. So when rsyslogd is stopped, the queue is drained just as with
  the in-memory queue modes. Persistent queues will be a feature of
  the next release.
- performance-optimized string class, should bring an overall improvement
- fixed a memory leak in imudp -- thanks to varmojfekoj for the patch
- fixed a race condition that could lead to a rsyslogd hang when during
  HUP or termination
- done some doc updates
- added $WorkDirectory config directive
- added $MainMsgQueueFileName config directive
- added $MainMsgQueueMaxFileSize config directive
---------------------------------------------------------------------------
Version 3.10.0 (rgerhards), 2008-01-07
- implemented input module interface and initial input modules
- enhanced threading for input modules (each on its own thread now)
- ability to bind UDP listeners to specific local interfaces/ports and
  ability to run multiple of them concurrently
- added ability to specify listen IP address for UDP syslog server
- license changed to GPLv3
- mark messages are now provided by loadble module immark
- rklogd is no longer provided. Its functionality has now been taken over
  by imklog, a loadable input module. This offers a much better integration
  into rsyslogd and makes sure that the kernel logger process is brought
  up and down at the appropriate times
- enhanced $IncludeConfig directive to support wildcard characters
  (thanks to Michael Biebl)
- all inputs are now implemented as loadable plugins
- enhanced threading model: each input module now runs on its own thread
- enhanced message queue which now supports different queueing methods
  (among others, this can be used for performance fine-tuning)
- added a large number of new configuration directives for the new
  input modules
- enhanced multi-threading utilizing a worker thread pool for the
  main message queue
- compilation without pthreads is no longer supported
- much cleaner code due to new objects and removal of single-threading
  mode
---------------------------------------------------------------------------
Version 2.0.6 V2-STABLE (rgerhards), 2008-??-??
- bugfix: memory leaks in rsyslogd, primarily in singlethread mode
  Thanks to Frederico Nunez for providing the fix
- bugfix: copy&paste error lead to dangling if - this caused a very minor
  issue with re-formatting a RFC3164 date when the message was invalidly
  formatted and had a colon immediately after the date. This was in the
  code for some years (even v1 had it) and I think it never had any
  effect at all in practice. Though, it should be fixed - but definitely
  nothing to worry about.
---------------------------------------------------------------------------
Version 2.0.6 V2-STABLE (rgerhards), 2008-08-07
- bugfix: IPv6 addresses could not be specified in forwarding actions
  New syntax @[addr]:port introduced to enable that. Root problem was IPv6
  addresses contain colons. (backport from 3.21.3)
---------------------------------------------------------------------------
Version 2.0.5 STABLE (rgerhards), 2008-05-15
- bugfix: regular expressions inside property replacer did not work
  properly
- adapted to liblogging 0.7.1+
---------------------------------------------------------------------------
Version 2.0.4 STABLE (rgerhards), 2008-03-27
- bugfix: internally generated messages had "FROMHOST" property not set
- bugfix: continue parsing if tag is oversize (discard oversize part) - thanks
  to mclaughlin77@gmail.com for the patch
- added $HHOUR and $QHOUR system properties - can be used for half- and
  quarter-hour logfile rotation
---------------------------------------------------------------------------
Version 2.0.3 STABLE (rgerhards), 2008-03-12
- bugfix: setting for $EscapeCopntrolCharactersOnReceive was not 
  properly initialized
- bugfix: resolved potential segfault condition on HUP (extremely
  unlikely to happen in practice), for details see tracker:
  http://bugzilla.adiscon.com/show_bug.cgi?id=38
- improved the man pages a bit - thanks to Michael Biebl for the patch
- bugfix: not properly initialized data could cause several segfaults if
  there were errors in the config file - thanks to varmojfekoj for the patch
---------------------------------------------------------------------------
Version 2.0.2 STABLE (rgerhards), 2008-02-12
- fixed a bug that could cause invalid string handling via strerror_r
  varmojfekoj provided the patch - many thanks!
- added x-info field to rsyslogd startup/shutdown message. Hopefully
  points users to right location for further info (many don't even know
  they run rsyslog ;))
- bugfix: suspended actions were not always properly resumed
  varmojfekoj provided the patch - many thanks!
- bugfix: errno could be changed during mark processing, leading to
  invalid error messages when processing inputs. Thank to varmojfekoj for
  pointing out this problem.
- bugfix: trailing ":" of tag was lost while parsing legacy syslog messages
  without timestamp - thanks to Anders Blomdell for providing a patch!
- bugfix (doc): misspelled config directive, invalid signal info
- applied some doc fixes from Michel Biebl and cleaned up some no longer
  needed files suggested by him
- cleaned up stringbuf.c to fix an annoyance reported by Anders Blomdell
- fixed bug that caused invalid treatment of tabs (HT) in rsyslog.conf
---------------------------------------------------------------------------
Version 2.0.1 STABLE (rgerhards), 2008-01-24
- fixed a bug in integer conversion - but this function was never called,
  so it is not really a useful bug fix ;)
- fixed a bug with standard template definitions (not a big deal) - thanks
  to varmojfekoj for spotting it
- fixed a bug that caused a potential hang in file and fwd output module
  varmojfekoj provided the patch - many thanks!
---------------------------------------------------------------------------
Version 2.0.0 STABLE (rgerhards), 2008-01-02
- re-release of 1.21.2 as STABLE with no modifications except some
  doc updates
---------------------------------------------------------------------------
Version 1.21.2 (rgerhards), 2007-12-28
- created a gss-api output module. This keeps GSS-API code and
  TCP/UDP code separated. It is also important for forward-
  compatibility with v3. Please note that this change breaks compatibility
  with config files created for 1.21.0 and 1.21.1 - this was considered
  acceptable.
- fixed an error in forwarding retry code (could lead to message corruption
  but surfaced very seldom)
- increased portability for older platforms (AI_NUMERICSERV moved)
- removed socket leak in omfwd.c
- cross-platform patch for GSS-API compile problem on some platforms
  thanks to darix for the patch!
---------------------------------------------------------------------------
Version 1.21.1 (rgerhards), 2007-12-23
- small doc fix for $IncludeConfig
- fixed a bug in llDestroy()
- bugfix: fixing memory leak when message queue is full and during
  parsing. Thanks to varmojfekoj for the patch.
- bugfix: when compiled without network support, unix sockets were
  not properply closed
- bugfix: memory leak in cfsysline.c/doGetWord() fixed
---------------------------------------------------------------------------
Version 1.21.0 (rgerhards), 2007-12-19
- GSS-API support for syslog/TCP connections was added. Thanks to
  varmojfekoj for providing the patch with this functionality
- code cleanup
- enhanced $IncludeConfig directive to support wildcard filenames
- changed some multithreading synchronization
---------------------------------------------------------------------------
Version 1.20.1 (rgerhards), 2007-12-12
- corrected a debug setting that survived release. Caused TCP connections
  to be retried unnecessarily often.
- When a hostname ACL was provided and DNS resolution for that name failed,
  ACL processing was stopped at that point. Thanks to mildew for the patch.
  Fedora Bugzilla: http://bugzilla.redhat.com/show_bug.cgi?id=395911
- fixed a potential race condition, see link for details:
  http://rgerhards.blogspot.com/2007/12/rsyslog-race-condition.html
  Note that the probability of problems from this bug was very remote
- fixed a memory leak that happend when PostgreSQL date formats were
  used
---------------------------------------------------------------------------
Version 1.20.0 (rgerhards), 2007-12-07
- an output module for postgres databases has been added. Thanks to
  sur5r for contributing this code
- unloading dynamic modules has been cleaned up, we now have a
  real implementation and not just a dummy "good enough for the time
  being".
- enhanced platform independence - thanks to Bartosz Kuzma and Michael
  Biebl for their very useful contributions
- some general code cleanup (including warnings on 64 platforms, only)
---------------------------------------------------------------------------
Version 1.19.12 (rgerhards), 2007-12-03
- cleaned up the build system (thanks to Michael Biebl for the patch)
- fixed a bug where ommysql was still not compiled with -pthread option
---------------------------------------------------------------------------
Version 1.19.11 (rgerhards), 2007-11-29
- applied -pthread option to build when building for multi-threading mode
  hopefully solves an issue with segfaulting
---------------------------------------------------------------------------
Version 1.19.10 (rgerhards), 2007-10-19
- introdcued the new ":modulename:" syntax for calling module actions
  in selector lines; modified ommysql to support it. This is primarily
  an aid for further modules and a prequisite to actually allow third
  party modules to be created.
- minor fix in slackware startup script, "-r 0" is now "-r0"
- updated rsyslogd doc set man page; now in html format
- undid creation of a separate thread for the main loop -- this did not
  turn out to be needed or useful, so reduce complexity once again.
- added doc fixes provided by Michael Biebl - thanks
---------------------------------------------------------------------------
Version 1.19.9 (rgerhards), 2007-10-12
- now packaging system which again contains all components in a single
  tarball
- modularized main() a bit more, resulting in less complex code
- experimentally added an additional thread - will see if that affects
  the segfault bug we experience on some platforms. Note that this change
  is scheduled to be removed again later.
---------------------------------------------------------------------------
Version 1.19.8 (rgerhards), 2007-09-27
- improved repeated message processing
- applied patch provided by varmojfekoj to support building ommysql
  in its own way (now also resides in a plugin subdirectory);
  ommysql is now a separate package
- fixed a bug in cvthname() that lead to message loss if part
  of the source hostname would have been dropped
- created some support for distributing ommysql together with the
  main rsyslog package. I need to re-think it in the future, but
  for the time being the current mode is best. I now simply include
  one additional tarball for ommysql inside the main distribution.
  I look forward to user feedback on how this should be done best. In the
  long term, a separate project should be spawend for ommysql, but I'd
  like to do that only after the plugin interface is fully stable (what
  it is not yet).
---------------------------------------------------------------------------
Version 1.19.7 (rgerhards), 2007-09-25
- added code to handle situations where senders send us messages ending with
  a NUL character. It is now simply removed. This also caused trailing LF
  reduction to fail, when it was followed by such a NUL. This is now also
  handled.
- replaced some non-thread-safe function calls by their thread-safe
  counterparts
- fixed a minor memory leak that occured when the %APPNAME% property was
  used (I think nobody used that in practice)
- fixed a bug that caused signal handlers in cvthname() not to be restored when
  a malicious pointer record was detected and processing of the message been
  stopped for that reason (this should be really rare and can not be related
  to the segfault bug we are hunting).
- fixed a bug in cvthname that lead to passing a wrong parameter - in
  practice, this had no impact.
- general code cleanup (e.g. compiler warnings, comments)
---------------------------------------------------------------------------
Version 1.19.6 (rgerhards), 2007-09-11
- applied patch by varmojfekoj to change signal handling to the new
  sigaction API set (replacing the depreciated signal() calls and its
  friends.
- fixed a bug that in --enable-debug mode caused an assertion when the
  discard action was used
- cleaned up compiler warnings
- applied patch by varmojfekoj to FIX a bug that could cause 
  segfaults if empty properties were processed using modifying
  options (e.g. space-cc, drop-cc)
- fixed man bug: rsyslogd supports -l option
---------------------------------------------------------------------------
Version 1.19.5 (rgerhards), 2007-09-07
- changed part of the CStr interface so that better error tracking
  is provided and the calling sequence is more intuitive (there were
  invalid calls based on a too-weired interface)
- (hopefully) fixed some remaining bugs rooted in wrong use of 
  the CStr class. These could lead to program abort.
- applied patch by varmojfekoj two fix two potential segfault situations
- added $ModDir config directive
- modified $ModLoad so that an absolute path may be specified as
  module name (e.g. /rsyslog/ommysql.so)
---------------------------------------------------------------------------
Version 1.19.4 (rgerhards/varmojfekoj), 2007-09-04
- fixed a number of small memory leaks - thanks varmojfekoj for patching
- fixed an issue with CString class that could lead to rsyslog abort
  in tplToString() - thanks varmojfekoj for patching
- added a man-version of the config file documenation - thanks to Michel
  Samia for providing the man file
- fixed bug: a template like this causes an infinite loop:
  $template opts,"%programname:::a,b%"
  thanks varmojfekoj for the patch
- fixed bug: case changing options crash freeing the string pointer
  because they modify it: $template opts2,"%programname::1:lowercase%"
  thanks varmojfekoj for the patch
---------------------------------------------------------------------------
Version 1.19.3 (mmeckelein/varmojfekoj), 2007-08-31
- small mem leak fixed (after calling parseSelectorAct) - Thx varmojkekoj
- documentation section "Regular File" und "Blocks" updated
- solved an issue with dynamic file generation - Once again many thanks
  to varmojfekoj
- the negative selector for program name filter (Blocks) does not work as
  expected - Thanks varmojfekoj for patching
- added forwarding information to sysklogd (requires special template)
  to config doc
---------------------------------------------------------------------------
Version 1.19.2 (mmeckelein/varmojfekoj), 2007-08-28
- a specifically formed message caused a segfault - Many thanks varmojfekoj
  for providing a patch
- a typo and a weird condition are fixed in msg.c - Thanks again
  varmojfekoj 
- on file creation the file was always owned by root:root. This is fixed
  now - Thanks ypsa for solving this issue
---------------------------------------------------------------------------
Version 1.19.1 (mmeckelein), 2007-08-22
- a bug that caused a high load when a TCP/UDP connection was closed is 
  fixed now - Thanks mildew for solving this issue
- fixed a bug which caused a segfault on reinit - Thx varmojfekoj for the
  patch
- changed the hardcoded module path "/lib/rsyslog" to $(pkglibdir) in order
  to avoid trouble e.g. on 64 bit platforms (/lib64) - many thanks Peter
  Vrabec and darix, both provided a patch for solving this issue
- enhanced the unloading of modules - thanks again varmojfekoj
- applied a patch from varmojfekoj which fixes various little things in
  MySQL output module
---------------------------------------------------------------------------
Version 1.19.0 (varmojfekoj/rgerhards), 2007-08-16
- integrated patch from varmojfekoj to make the mysql module a loadable one
  many thanks for the patch, MUCH appreciated
---------------------------------------------------------------------------
Version 1.18.2 (rgerhards), 2007-08-13
- fixed a bug in outchannel code that caused templates to be incorrectly
  parsed
- fixed a bug in ommysql that caused a wrong ";template" missing message
- added some code for unloading modules; not yet fully complete (and we do
  not yet have loadable modules, so this is no problem)
- removed debian subdirectory by request of a debian packager (this is a special
  subdir for debian and there is also no point in maintaining it when there
  is a debian package available - so I gladly did this) in some cases
- improved overall doc quality (some pages were quite old) and linked to
  more of the online resources.
- improved /contrib/delete_mysql script by adding a host option and some
  other minor modifications
---------------------------------------------------------------------------
Version 1.18.1 (rgerhards), 2007-08-08
- applied a patch from varmojfekoj which solved a potential segfault
  of rsyslogd on HUP
- applied patch from Michel Samia to fix compilation when the pthreads
  feature is disabled
- some code cleanup (moved action object to its own file set)
- add config directive $MainMsgQueueSize, which now allows to configure the
  queue size dynamically
- all compile-time settings are now shown in rsyslogd -v, not just the
  active ones
- enhanced performance a little bit more
- added config file directive $ActionResumeInterval
- fixed a bug that prevented compilation under debian sid
- added a contrib directory for user-contributed useful things
---------------------------------------------------------------------------
Version 1.18.0 (rgerhards), 2007-08-03
- rsyslog now supports fallback actions when an action did not work. This
  is a great feature e.g. for backup database servers or backup syslog
  servers
- modified rklogd to only change the console log level if -c is specified
- added feature to use multiple actions inside a single selector
- implemented $ActionExecOnlyWhenPreviousIsSuspended config directive
- error messages during startup are now spit out to the configured log
  destinations
---------------------------------------------------------------------------
Version 1.17.6 (rgerhards), 2007-08-01
- continued to work on output module modularization - basic stage of
  this work is now FINISHED
- fixed bug in OMSRcreate() - always returned SR_RET_OK
- fixed a bug that caused ommysql to always complain about missing
  templates
- fixed a mem leak in OMSRdestruct - freeing the object itself was
  forgotten - thanks to varmojfekoj for the patch
- fixed a memory leak in syslogd/init() that happend when the config
  file could not be read - thanks to varmojfekoj for the patch
- fixed insufficient memory allocation in addAction() and its helpers.
  The initial fix and idea was developed by mildew, I fine-tuned
  it a bit. Thanks a lot for the fix, I'd probably had pulled out my
  hair to find the bug...
- added output of config file line number when a parsing error occured
- fixed bug in objomsr.c that caused program to abort in debug mode with
  an invalid assertion (in some cases)
- fixed a typo that caused the default template for MySQL to be wrong.
  thanks to mildew for catching this.
- added configuration file command $DebugPrintModuleList and
  $DebugPrintCfSysLineHandlerList
- fixed an invalid value for the MARK timer - unfortunately, there was
  a testing aid left in place. This resulted in quite frequent MARK messages
- added $IncludeConfig config directive
- applied a patch from mildew to prevent rsyslogd from freezing under heavy
  load. This could happen when the queue was full. Now, we drop messages
  but rsyslogd remains active.
---------------------------------------------------------------------------
Version 1.17.5 (rgerhards), 2007-07-30
- continued to work on output module modularization
- fixed a missing file bug - thanks to Andrea Montanari for reporting
  this problem
- fixed a problem with shutting down the worker thread and freeing the
  selector_t list - this caused messages to be lost, because the
  message queue was not properly drained before the selectors got
  destroyed.
---------------------------------------------------------------------------
Version 1.17.4 (rgerhards), 2007-07-27
- continued to work on output module modularization
- fixed a situation where rsyslogd could create zombie processes
  thanks to mildew for the patch
- applied patch from Michel Samia to fix compilation when NOT
  compiled for pthreads
---------------------------------------------------------------------------
Version 1.17.3 (rgerhards), 2007-07-25
- continued working on output module modularization
- fixed a bug that caused rsyslogd to segfault on exit (and
  probably also on HUP), when there was an unsent message in a selector
  that required forwarding and the dns lookup failed for that selector
  (yes, it was pretty unlikely to happen;))
  thanks to varmojfekoj <varmojfekoj@gmail.com> for the patch
- fixed a memory leak in config file parsing and die()
  thanks to varmojfekoj <varmojfekoj@gmail.com> for the patch
- rsyslogd now checks on startup if it is capable to performa any work
  at all. If it cant, it complains and terminates
  thanks to Michel Samia for providing the patch!
- fixed a small memory leak when HUPing syslogd. The allowed sender
  list now gets freed. thanks to mildew for the patch.
- changed the way error messages in early startup are logged. They
  now do no longer use the syslogd code directly but are rather
  send to stderr.
---------------------------------------------------------------------------
Version 1.17.2 (rgerhards), 2007-07-23
- made the port part of the -r option optional. Needed for backward
  compatibility with sysklogd
- replaced system() calls with something more reasonable. Please note that
  this might break compatibility with some existing configuration files.
  We accept this in favour of the gained security.
- removed a memory leak that could occur if timegenerated was used in
  RFC 3164 format in templates
- did some preparation in msg.c for advanced multithreading - placed the
  hooks, but not yet any active code
- worked further on modularization
- added $ModLoad MySQL (dummy) config directive
- added DropTrailingLFOnReception config directive
---------------------------------------------------------------------------
Version 1.17.1 (rgerhards), 2007-07-20
- fixed a bug that caused make install to install rsyslogd and rklogd under
  the wrong names
- fixed bug that caused $AllowedSenders to handle IPv6 scopes incorrectly;
  also fixed but that could grabble $AllowedSender wildcards. Thanks to
  mildew@gmail.com for the patch
- minor code cleanup - thanks to Peter Vrabec for the patch
- fixed minimal memory leak on HUP (caused by templates)
  thanks to varmojfekoj <varmojfekoj@gmail.com> for the patch
- fixed another memory leak on HUPing and on exiting rsyslogd
  again thanks to varmojfekoj <varmojfekoj@gmail.com> for the patch
- code cleanup (removed compiler warnings)
- fixed portability bug in configure.ac - thanks to Bartosz Kuźma for patch
- moved msg object into its own file set
- added the capability to continue trying to write log files when the
  file system is full. Functionality based on patch by Martin Schulze
  to sysklogd package.
---------------------------------------------------------------------------
Version 1.17.0 (RGer), 2007-07-17
- added $RepeatedLineReduction config parameter
- added $EscapeControlCharactersOnReceive config parameter
- added $ControlCharacterEscapePrefix config parameter
- added $DirCreateMode config parameter
- added $CreateDirs config parameter
- added $DebugPrintTemplateList config parameter
- added $ResetConfigVariables config parameter
- added $FileOwner config parameter
- added $FileGroup config parameter
- added $DirOwner config parameter
- added $DirGroup config parameter
- added $FailOnChownFailure config parameter
- added regular expression support to the filter engine
  thanks to Michel Samia for providing the patch!
- enhanced $AllowedSender functionality. Credits to mildew@gmail.com for
  the patch doing that
  - added IPv6 support
  - allowed DNS hostnames
  - allowed DNS wildcard names
- added new option $DropMsgsWithMaliciousDnsPTRRecords
- added autoconf so that rfc3195d, rsyslogd and klogd are stored to /sbin
- added capability to auto-create directories with dynaFiles
---------------------------------------------------------------------------
Version 1.16.0 (RGer/Peter Vrabec), 2007-07-13 - The Friday, 13th Release ;)
- build system switched to autotools
- removed SYSV preprocessor macro use, replaced with autotools equivalents
- fixed a bug that caused rsyslogd to segfault when TCP listening was
  disabled and it terminated
- added new properties "syslogfacility-text" and "syslogseverity-text"
  thanks to varmojfekoj <varmojfekoj@gmail.com> for the patch
- added the -x option to disable hostname dns reslution
  thanks to varmojfekoj <varmojfekoj@gmail.com> for the patch
- begun to better modularize syslogd.c - this is an ongoing project; moved
  type definitions to a separate file
- removed some now-unused fields from struct filed
- move file size limit fields in struct field to the "right spot" (the file
  writing part of the union - f_un.f_file)
- subdirectories linux and solaris are no longer part of the distribution
  package. This is not because we cease support for them, but there are no
  longer any files in them after the move to autotools
---------------------------------------------------------------------------
Version 1.15.1 (RGer), 2007-07-10
- fixed a bug that caused a dynaFile selector to stall when there was
  an open error with one file 
- improved template processing for dynaFiles; templates are now only
  looked up during initialization - speeds up processing
- optimized memory layout in struct filed when compiled with MySQL
  support
- fixed a bug that caused compilation without SYSLOG_INET to fail
- re-enabled the "last message repeated n times" feature. This
  feature was not taken care of while rsyslogd evolved from sysklogd
  and it was more or less defunct. Now it is fully functional again.
- added system properties: $NOW, $YEAR, $MONTH, $DAY, $HOUR, $MINUTE
- fixed a bug in iovAsString() that caused a memory leak under stress
  conditions (most probably memory shortage). This was unlikely to
  ever happen, but it doesn't hurt doing it right
- cosmetic: defined type "uchar", change all unsigned chars to uchar
---------------------------------------------------------------------------
Version 1.15.0 (RGer), 2007-07-05
- added ability to dynamically generate file names based on templates
  and thus properties. This was a much-requested feature. It makes
  life easy when it e.g. comes to splitting files based on the sender
  address.
- added $umask and $FileCreateMode config file directives
- applied a patch from Bartosz Kuzma to compile cleanly under NetBSD
- checks for extra (unexpected) characters in system config file lines
  have been added
- added IPv6 documentation - was accidently missing from CVS
- begun to change char to unsigned char
---------------------------------------------------------------------------
Version 1.14.2 (RGer), 2007-07-03
** this release fixes all known nits with IPv6 **
- restored capability to do /etc/service lookup for "syslog"
  service when -r 0 was given
- documented IPv6 handling of syslog messages
- integrate patch from Bartosz Kuźma to make rsyslog compile under
  Solaris again (the patch replaced a strndup() call, which is not
  available under Solaris
- improved debug logging when waiting on select
- updated rsyslogd man page with new options (-46A)
---------------------------------------------------------------------------
Version 1.14.1 (RGer/Peter Vrabec), 2007-06-29
- added Peter Vrabec's patch for IPv6 TCP
- prefixed all messages send to stderr in rsyslogd with "rsyslogd: "
---------------------------------------------------------------------------
Version 1.14.0 (RGer/Peter Vrabec), 2007-06-28
- Peter Vrabec provided IPv6 for rsyslog, so we are now IPv6 enabled
  IPv6 Support is currently for UDP only, TCP is to come soon.
  AllowedSender configuration does not yet work for IPv6.
- fixed code in iovCreate() that broke C's strict aliasing rules 
- fixed some char/unsigned char differences that forced the compiler
  to spit out warning messages
- updated the Red Hat init script to fix a known issue (thanks to
  Peter Vrabec)
---------------------------------------------------------------------------
Version 1.13.5 (RGer), 2007-06-22
- made the TCP session limit configurable via command line switch
  now -t <port>,<max sessions>
- added man page for rklogd(8) (basically a copy from klogd, but now
  there is one...)
- fixed a bug that caused internal messages (e.g. rsyslogd startup) to
  appear without a tag.
- removed a minor memory leak that occurred when TAG processing requalified
  a HOSTNAME to be a TAG (and a TAG already was set).
- removed potential small memory leaks in MsgSet***() functions. There
  would be a leak if a property was re-set, something that happened
  extremely seldom.
---------------------------------------------------------------------------
Version 1.13.4 (RGer), 2007-06-18
- added a new property "PRI-text", which holds the PRI field in
  textual form (e.g. "syslog.info")
- added alias "syslogseverity" for "syslogpriority", which is a
  misleading property name that needs to stay for historical
  reasons (and backward-compatility)
- added doc on how to record PRI value in log file
- enhanced signal handling in klogd, including removal of an unsafe
  call to the logging system during signal handling
---------------------------------------------------------------------------
Version 1.13.3 (RGer), 2007-06-15
- create a version of syslog.c from scratch. This is now
  - highly optimized for rsyslog
  - removes an incompatible license problem as the original
    version had a BSD license with advertising clause
  - fixed in the regard that rklogd will continue to work when
    rsysogd has been restarted (the original version, as well
    as sysklogd, will remain silent then)
  - solved an issue with an extra NUL char at message end that the
    original version had
- applied some changes to klogd to care for the new interface
- fixed a bug in syslogd.c which prevented compiling under debian
---------------------------------------------------------------------------
Version 1.13.2 (RGer), 2007-06-13
- lib order in makefile patched to facilitate static linking - thanks
  to Bennett Todd for providing the patch
- Integrated a patch from Peter Vrabec (pvrabec@redheat.com):
  - added klogd under the name of rklogd (remove dependency on
    original sysklogd package
  - createDB.sql now in UTF
  - added additional config files for use on Red Hat
---------------------------------------------------------------------------
Version 1.13.1 (RGer), 2007-02-05
- changed the listen backlog limit to a more reasonable value based on
  the maximum number of TCP connections configurd (10% + 5) - thanks to Guy
  Standen for the hint (actually, the limit was 5 and that was a 
  left-over from early testing).
- fixed a bug in makefile which caused DB-support to be disabled when
  NETZIP support was enabled
- added the -e option to allow transmission of every message to remote
  hosts (effectively turns off duplicate message suppression)
- (somewhat) improved memory consumption when compiled with MySQL support
- looks like we fixed an incompatibility with MySQL 5.x and above software
  At least in one case, the remote server name was destroyed, leading to 
  a connection failure. The new, improved code does not have this issue and
  so we see this as solved (the new code is generally somewhat better, so
  there is a good chance we fixed this incompatibility).
---------------------------------------------------------------------------
Version 1.13.0 (RGer), 2006-12-19
- added '$' as ToPos proptery replacer specifier - means "up to the
  end of the string"
- property replacer option "escape-cc", "drop-cc" and "space-cc"  added
- changed the handling of \0 characters inside syslog messages. We now
  consistently escape them to "#000". This is somewhat recommended in
  the draft-ietf-syslog-protocol-19 draft. While the real recomendation
  is to not escape any characters at all, we can not do this without
  considerable modification of the code. So we escape it to "#000", which
  is consistent with a sample found in the Internet-draft.
- removed message glue logic (see printchopped() comment for details)
  Also caused removal of parts table and thus some improvements in
  memory usage.
- changed the default MAXLINE to 2048 to take care of recent syslog
  standardization efforts (can easily be changed in syslogd.c)
- added support for byte-counted TCP syslog messages (much like
  syslog-transport-tls-05 Internet Draft). This was necessary to
  support compression over TCP.
- added support for receiving compressed syslog messages
- added support for sending compressed syslog messages
- fixed a bug where the last message in a syslog/tcp stream was
  lost if it was not properly terminated by a LF character
---------------------------------------------------------------------------
Version 1.12.3 (RGer), 2006-10-04
- implemented some changes to support Solaris (but support is not
  yet complete)
- commented out (via #if 0) some methods that are currently not being use
  but should be kept for further us
- added (interim) -u 1 option to turn off hostname and tag parsing
- done some modifications to better support Fedora
- made the field delimiter inside property replace configurable via
  template
- fixed a bug in property replacer: if fields were used, the delimitor
  became part of the field. Up until now, this was barely noticable as 
  the delimiter as TAB only and thus invisible to a human. With other
  delimiters available now, it quickly showed up. This bug fix might cause
  some grief to existing installations if they used the extra TAB for
  whatever reasons - sorry folks... Anyhow, a solution is easy: just add
  a TAB character contstant into your template. Thus, there has no attempt
  been made to do this in a backwards-compatible way.
---------------------------------------------------------------------------
Version 1.12.2 (RGer), 2006-02-15
- fixed a bug in the RFC 3339 date formatter. An extra space was added
  after the actual timestamp
- added support for providing high-precision RFC3339 timestamps for
  (rsyslogd-)internally-generated messages
- very (!) experimental support for syslog-protocol internet draft
  added (the draft is experimental, the code is solid ;))
- added support for field-extracting in the property replacer
- enhanced the legacy-syslog parser so that it can interpret messages
  that do not contain a TIMESTAMP
- fixed a bug that caused the default socket (usually /dev/log) to be
  opened even when -o command line option was given
- fixed a bug in the Debian sample startup script - it caused rsyslogd
  to listen to remote requests, which it shouldn't by default
---------------------------------------------------------------------------
Version 1.12.1 (RGer), 2005-11-23
- made multithreading work with BSD. Some signal-handling needed to be
  restructured. Also, there might be a slight delay of up to 10 seconds
  when huping and terminating rsyslogd under BSD
- fixed a bug where a NULL-pointer was passed to printf() in logmsg().
- fixed a bug during "make install" where rc3195d was not installed
  Thanks to Bennett Todd for spotting this.
- fixed a bug where rsyslogd dumped core when no TAG was found in the
  received message
- enhanced message parser so that it can deal with missing hostnames
  in many cases (may not be totally fail-safe)
- fixed a bug where internally-generated messages did not have the correct
  TAG
---------------------------------------------------------------------------
Version 1.12.0 (RGer), 2005-10-26
- moved to a multi-threaded design. single-threading is still optionally
  available. Multi-threading is experimental!
- fixed a potential race condition. In the original code, marking was done
  by an alarm handler, which could lead to all sorts of bad things. This
  has been changed now. See comments in syslogd.c/domark() for details.
- improved debug output for property-based filters
- not a code change, but: I have checked all exit()s to make sure that
  none occurs once rsyslogd has started up. Even in unusual conditions
  (like low-memory conditions) rsyslogd somehow remains active. Of course,
  it might loose a message or two, but at least it does not abort and it
  can also recover when the condition no longer persists.
- fixed a bug that could cause loss of the last message received
  immediately before rsyslogd was terminated.
- added comments on thread-safety of global variables in syslogd.c
- fixed a small bug: spurios printf() when TCP syslog was used
- fixed a bug that causes rsyslogd to dump core on termination when one
  of the selector lines did not receive a message during the run (very
  unlikely)
- fixed an one-too-low memory allocation in the TCP sender. Could result
  in rsyslogd dumping core.
- fixed a bug with regular expression support (thanks to Andres Riancho)
- a little bit of code restructuring (especially main(), which was
  horribly large)
---------------------------------------------------------------------------
Version 1.11.1 (RGer), 2005-10-19
- support for BSD-style program name and host blocks
- added a new property "programname" that can be used in templates
- added ability to specify listen port for rfc3195d
- fixed a bug that rendered the "startswith" comparison operation
  unusable.
- changed more functions to "static" storage class to help compiler
  optimize (should have been static in the first place...)
- fixed a potential memory leak in the string buffer class destructor.
  As the destructur was previously never called, the leak did not actually
  appear.
- some internal restructuring in anticipation/preparation of minimal
  multi-threading support
- rsyslogd still shares some code with the sysklogd project. Some patches
  for this shared code have been brought over from the sysklogd CVS.
---------------------------------------------------------------------------
Version 1.11.0 (RGer), 2005-10-12
- support for receiving messages via RFC 3195; added rfc3195d for that
  purpose
- added an additional guard to prevent rsyslogd from aborting when the
  2gb file size limit is hit. While a user can configure rsyslogd to
  handle such situations, it would abort if that was not done AND large
  file support was not enabled (ok, this is hopefully an unlikely scenario)
- fixed a bug that caused additional Unix domain sockets to be incorrectly
  processed - could lead to message loss in extreme cases
---------------------------------------------------------------------------
Version 1.10.2 (RGer), 2005-09-27
- added comparison operations in property-based filters:
  * isequal
  * startswith
- added ability to negate all property-based filter comparison operations
  by adding a !-sign right in front of the operation name
- added the ability to specify remote senders for UDP and TCP
  received messages. Allows to block all but well-known hosts
- changed the $-config line directives to be case-INsensitive
- new command line option -w added: "do not display warnings if messages
  from disallowed senders are received"
- fixed a bug that caused rsyslogd to dump core when the compare value
  was not quoted in property-based filters
- fixed a bug in the new CStr compare function which lead to invalid
  results (fortunately, this function was not yet used widely)
- added better support for "debugging" rsyslog.conf property filters
  (only if -d switch is given)
- changed some function definitions to static, which eventually enables
  some compiler optimizations
- fixed a bug in MySQL code; when a SQL error occured, rsyslogd could
  run in a tight loop. This was due to invalid sequence of error reporting
  and is now fixed.
---------------------------------------------------------------------------
Version 1.10.1 (RGer), 2005-09-23
- added the ability to execute a shell script as an action.
  Thanks to Bjoern Kalkbrenner for providing the code!
- fixed a bug in the MySQL code; due to the bug the automatic one-time
  retry after an error did not happen - this lead to error message in
  cases where none should be seen (e.g. after a MySQL restart)
- fixed a security issue with SQL-escaping in conjunction with
  non-(SQL-)standard MySQL features.
---------------------------------------------------------------------------
Version 1.10.0 (RGer), 2005-09-20
  REMINDER: 1.10 is the first unstable version if the 1.x series!
- added the capability to filter on any property in selector lines
  (not just facility and priority)
- changed stringbuf into a new counted string class
- added support for a "discard" action. If a selector line with
  discard (~ character) is found, no selector lines *after* that
  line will be processed.
- thanks to Andres Riancho, regular expression support has been
  added to the template engine
- added the FROMHOST property in the template processor, which could
  previously not be obtained. Thanks to Cristian Testa for pointing
  this out and even providing a fix.
- added display of compile-time options to -v output
- performance improvement for production build - made some checks
  to happen only during debug mode
- fixed a problem with compiling on SUSE and - while doing so - removed
  the socket call to set SO_BSDCOMPAT in cases where it is obsolete.
---------------------------------------------------------------------------
Version 1.0.4 (RGer), 2006-02-01
- a small but important fix: the tcp receiver had two forgotten printf's
  in it that caused a lot of unnecessary output to stdout. This was
  important enough to justify a new release
---------------------------------------------------------------------------
Version 1.0.3 (RGer), 2005-11-14
- added an additional guard to prevent rsyslogd from aborting when the
  2gb file size limit is hit. While a user can configure rsyslogd to
  handle such situations, it would abort if that was not done AND large
  file support was not enabled (ok, this is hopefully an unlikely scenario)
- fixed a bug that caused additional Unix domain sockets to be incorrectly
  processed - could lead to message loss in extreme cases
- applied some patches available from the sysklogd project to code
  shared from there
- fixed a bug that causes rsyslogd to dump core on termination when one
  of the selector lines did not receive a message during the run (very
  unlikely)
- fixed an one-too-low memory allocation in the TCP sender. Could result
  in rsyslogd dumping core.
- fixed a bug in the TCP sender that caused the retry logic to fail
  after an error or receiver overrun
- fixed a bug in init() that could lead to dumping core
- fixed a bug that could lead to dumping core when no HOSTNAME or no TAG
  was present in the syslog message
---------------------------------------------------------------------------
Version 1.0.2 (RGer), 2005-10-05
- fixed an issue with MySQL error reporting. When an error occured,
  the MySQL driver went into an endless loop (at least in most cases).
---------------------------------------------------------------------------
Version 1.0.1 (RGer), 2005-09-23
- fixed a security issue with SQL-escaping in conjunction with
  non-(SQL-)standard MySQL features.
---------------------------------------------------------------------------
Version 1.0.0 (RGer), 2005-09-12
- changed install doc to cover daily cron scripts - a trouble source
- added rc script for slackware (provided by Chris Elvidge - thanks!) 
- fixed a really minor bug in usage() - the -r option was still
  reported as without the port parameter
---------------------------------------------------------------------------
Version 0.9.8 (RGer), 2005-09-05
- made startup and shutdown message more consistent and included the
  pid, so that they can be easier correlated. Used syslog-protocol
  structured data format for this purpose.
- improved config info in startup message, now tells not only
  if it is listening remote on udp, but also for tcp. Also includes
  the port numbers. The previous startup message was misleading, because
  it did not say "remote reception" if rsyslogd was only listening via
  tcp (but not via udp).
- added a "how can you help" document to the doc set
---------------------------------------------------------------------------
Version 0.9.7 (RGer), 2005-08-15
- some of the previous doc files (like INSTALL) did not properly
  reflect the changes to the build process and the new doc. Fixed
  that.
- changed syslogd.c so that when compiled without database support,
  an error message is displayed when a database action is detected
  in the config file (previously this was used as an user rule ;))
- fixed a bug in the os-specific Makefiles which caused MySQL
  support to not be compiled, even if selected
---------------------------------------------------------------------------
Version 0.9.6 (RGer), 2005-08-09
- greatly enhanced documentation. Now available in html format in
  the "doc" folder and FreeBSD. Finally includes an install howto.
- improved MySQL error messages a little - they now show up as log
  messages, too (formerly only in debug mode)
- added the ability to specify the listen port for udp syslog.
  WARNING: This introduces an incompatibility. Formerly, udp
  syslog was enabled by the -r command line option. Now, it is
  "-r [port]", which is consistent with the tcp listener. However,
  just -r will now return an error message.
- added sample startup scripts for Debian and FreeBSD
- added support for easy feature selection in the makefile. Un-
  fortunately, this also means I needed to spilt the make file
  for different OS and distros. There are some really bad syntax
  differences between FreeBSD and Linux make.
---------------------------------------------------------------------------
Version 0.9.5 (RGer), 2005-08-01
- the "semicolon bug" was actually not (fully) solved in 0.9.4. One
  part of the bug was solved, but another still existed. This one
  is fixed now, too.
- the "semicolon bug" actually turned out to be a more generic bug.
  It appeared whenever an invalid template name was given. With some
  selector actions, rsyslogd dumped core, with other it "just" had
  a small ressource leak with others all worked well. These anomalies
  are now fixed. Note that they only appeared during system initaliziation
  once the system was running, nothing bad happened.
- improved error reporting for template errors on startup. They are now
  shown on the console and the start-up tty. Formerly, they were only
  visible in debug mode.
- support for multiple instances of rsyslogd on a single machine added
- added new option "-o" --> omit local unix domain socket. This option
  enables rsyslogd NOT to listen to the local socket. This is most
  helpful when multiple instances of rsyslogd (or rsyslogd and another
  syslogd) shall run on a single system.
- added new option "-i <pidfile>" which allows to specify the pidfile.
  This is needed when multiple instances of rsyslogd are to be run.
- the new project home page is now online at www.rsyslog.com
---------------------------------------------------------------------------
Version 0.9.4 (RGer), 2005-07-25
- finally added the TCP sender. It now supports non-blocking mode, no
  longer disabling message reception during connect. As it is now, it
  is usable in production. The code could be more sophisticated, but
  I've kept it short in anticipation of the move to liblogging, which
  will lead to the removal of the code just written ;)
- the "exiting on signal..." message still had the "syslogd" name in 
  it. Changed this to "rsyslogd", as we do not have a large user base
  yet, this should pose no problem.
- fixed "the semiconlon" bug. rsyslogd dumped core if a write-db action
  was specified but no semicolon was given after the password (an empty
  template was ok, but the semicolon needed to be present).
- changed a default for traditional output format. During testing, it
  was seen that the timestamp written to file in default format was
  the time of message reception, not the time specified in the TIMESTAMP
  field of the message itself. Traditionally, the message TIMESTAMP is
  used and this has been changed now.
---------------------------------------------------------------------------
Version 0.9.3 (RGer), 2005-07-19
- fixed a bug in the message parser. In June, the RFC 3164 timestamp
  was not correctly parsed (yes, only in June and some other months,
  see the code comment to learn why...)
- added the ability to specify the destination port when forwarding
  syslog messages (both for TCP and UDP)
- added an very experimental TCP sender (activated by
  @@machine:port in config). This is not yet for production use. If
  the receiver is not alive, rsyslogd will wait quite some time until
  the connection request times out, which most probably leads to
  loss of incoming messages.

---------------------------------------------------------------------------
Version 0.9.2 (RGer), around 2005-07-06
- I intended to change the maxsupported message size to 32k to
  support IHE - but given the memory inefficiency in the usual use
  cases, I have not done this. I have, however, included very
  specific instructions on how to do this in the source code. I have
  also done some testing with 32k messages, so you can change the
  max size without taking too much risk.
- added a syslog/tcp receiver; we now can receive messages via
  plain tcp, but we can still send only via UDP. The syslog/tcp
  receiver is the primary enhancement of this release.
- slightly changed some error messages that contained a spurios \n at
  the end of the line (which gives empty lines in your log...)

---------------------------------------------------------------------------
Version 0.9.1 (RGer)
- fixed code so that it compiles without errors under FreeBSD
- removed now unused function "allocate_log()" from syslogd.c
- changed the make file so that it contains more defines for
  different environments (in the long term, we need a better
  system for disabling/enabling features...)
- changed some printf's printing off_t types to %lld and
  explicit (long long) casts. I tried to figure out the exact type,
  but did not succeed in this. In the worst case, ultra-large peta-
  byte files will now display funny informational messages on rollover,
  something I think we can live with for the neersion 3.11.2 (rgerhards), 2008-02-??
---------------------------------------------------------------------------
Version 3.11.1 (rgerhards), 2008-02-12
- SNMP trap sender added thanks to Andre Lorbach (omsnmp)
- added input-plugin interface specification in form of a (copy) template
  input module
- applied documentation fix by Michael Biebl -- many thanks!
- bugfix: immark did not have MARK flags set...
- added x-info field to rsyslogd startup/shutdown message. Hopefully
  points users to right location for further info (many don't even know
  they run rsyslog ;))
- bugfix: trailing ":" of tag was lost while parsing legacy syslog messages
  without timestamp - thanks to Anders Blomdell for providing a patch!
- fixed a bug in stringbuf.c related to STRINGBUF_TRIM_ALLOCSIZE, which
  wasn't supposed to be used with rsyslog. Put a warning message up that
  tells this feature is not tested and probably not worth the effort.
  Thanks to Anders Blomdell fro bringing this to our attention
- somewhat improved performance of string buffers
- fixed bug that caused invalid treatment of tabs (HT) in rsyslog.conf
- bugfix: setting for $EscapeCopntrolCharactersOnReceive was not 
  properly initialized
- clarified usage of space-cc property replacer option
- improved abort diagnostic handler
- some initial effort for malloc/free runtime debugging support
- bugfix: using dynafile actions caused rsyslogd abort
- fixed minor man errors thanks to Michael Biebl
---------------------------------------------------------------------------
Version 3.11.0 (rgerhards), 2008-01-31
- implemented queued actions
- implemented simple rate limiting for actions
- implemented deliberate discarding of lower priority messages over higher
  priority ones when a queue runs out of space
- implemented disk quotas for disk queues
- implemented the $ActionResumeRetryCount config directive
- added $ActionQueueFilename config directive
- added $ActionQueueSize config directive
- added $ActionQueueHighWaterMark config directive
- added $ActionQueueLowWaterMark config directive
- added $ActionQueueDiscardMark config directive
- added $ActionQueueDiscardSeverity config directive
- added $ActionQueueCheckpointInterval config directive
- added $ActionQueueType config directive
- added $ActionQueueWorkerThreads config directive
- added $ActionQueueTimeoutshutdown config directive
- added $ActionQueueTimeoutActionCompletion config directive
- added $ActionQueueTimeoutenQueue config directive
- added $ActionQueueTimeoutworkerThreadShutdown config directive
- added $ActionQueueWorkerThreadMinimumMessages config directive
- added $ActionQueueMaxFileSize config directive
- added $ActionQueueSaveonShutdown config directive
- addded $ActionQueueDequeueSlowdown config directive
- addded $MainMsgQueueDequeueSlowdown config directive
- bugfix: added forgotten docs to package
- improved debugging support
- fixed a bug that caused $MainMsgQueueCheckpointInterval to work incorrectly
- when a long-running action needs to be cancelled on shutdown, the message
  that was processed by it is now preserved. This finishes support for
  guaranteed delivery of messages (if the output supports it, of course)
- fixed bug in output module interface, see
  http://sourceforge.net/tracker/index.php?func=detail&aid=1881008&group_id=123448&atid=696552
- changed the ommysql output plugin so that the (lengthy) connection
  initialization now takes place in message processing. This works much
  better with the new queued action mode (fast startup)
- fixed a bug that caused a potential hang in file and fwd output module
  varmojfekoj provided the patch - many thanks!
- bugfixed stream class offset handling on 32bit platforms
---------------------------------------------------------------------------
Version 3.10.3 (rgerhards), 2008-01-28
- fixed a bug with standard template definitions (not a big deal) - thanks
  to varmojfekoj for spotting it
- run-time instrumentation added
- implemented disk-assisted queue mode, which enables on-demand disk
  spooling if the queue's in-memory queue is exhausted
- implemented a dynamic worker thread pool for processing incoming
  messages; workers are started and shut down as need arises
- implemented a run-time instrumentation debug package
- implemented the $MainMsgQueueSaveOnShutdown config directive
- implemented the $MainMsgQueueWorkerThreadMinimumMessages config directive
- implemented the $MainMsgQueueTimeoutWorkerThreadShutdown config directive
---------------------------------------------------------------------------
Version 3.10.2 (rgerhards), 2008-01-14
- added the ability to keep stop rsyslogd without the need to drain
  the main message queue. In disk queue mode, rsyslog continues to
  run from the point where it stopped. In case of a system failure, it
  continues to process messages from the last checkpoint.
- fixed a bug that caused a segfault on startup when no $WorkDir directive
  was specified in rsyslog.conf
- provided more fine-grain control over shutdown timeouts and added a
  way to specify the enqueue timeout when the main message queue is full
- implemented $MainMsgQueueCheckpointInterval config directive
- implemented $MainMsgQueueTimeoutActionCompletion config directive
- implemented $MainMsgQueueTimeoutEnqueue config directive
- implemented $MainMsgQueueTimeoutShutdown config directive
---------------------------------------------------------------------------
Version 3.10.1 (rgerhards), 2008-01-10
- implemented the "disk" queue mode. However, it currently is of very
  limited use, because it does not support persistence over rsyslogd
  runs. So when rsyslogd is stopped, the queue is drained just as with
  the in-memory queue modes. Persistent queues will be a feature of
  the next release.
- performance-optimized string class, should bring an overall improvement
- fixed a memory leak in imudp -- thanks to varmojfekoj for the patch
- fixed a race condition that could lead to a rsyslogd hang when during
  HUP or termination
- done some doc updates
- added $WorkDirectory config directive
- added $MainMsgQueueFileName config directive
- added $MainMsgQueueMaxFileSize config directive
---------------------------------------------------------------------------
Version 3.10.0 (rgerhards), 2008-01-07
- implemented input module interface and initial input modules
- enhanced threading for input modules (each on its own thread now)
- ability to bind UDP listeners to specific local interfaces/ports and
  ability to run multiple of them concurrently
- added ability to specify listen IP address for UDP syslog server
- license changed to GPLv3
- mark messages are now provided by loadble module immark
- rklogd is no longer provided. Its functionality has now been taken over
  by imklog, a loadable input module. This offers a much better integration
  into rsyslogd and makes sure that the kernel logger process is brought
  up and down at the appropriate times
- enhanced $IncludeConfig directive to support wildcard characters
  (thanks to Michael Biebl)
- all inputs are now implemented as loadable plugins
- enhanced threading model: each input module now runs on its own thread
- enhanced message queue which now supports different queueing methods
  (among others, this can be used for performance fine-tuning)
- added a large number of new configuration directives for the new
  input modules
- enhanced multi-threading utilizing a worker thread pool for the
  main message queue
- compilation without pthreads is no longer supported
- much cleaner code due to new objects and removal of single-threading
  mode
---------------------------------------------------------------------------
Version 2.0.1 STABLE (rgerhards), 2008-01-24
- fixed a bug in integer conversion - but this function was never called,
  so it is not really a useful bug fix ;)
- fixed a bug with standard template definitions (not a big deal) - thanks
  to varmojfekoj for spotting it
- fixed a bug that caused a potential hang in file and fwd output module
  varmojfekoj provided the patch - many thanks!
---------------------------------------------------------------------------
Version 2.0.0 STABLE (rgerhards), 2008-01-02
- re-release of 1.21.2 as STABLE with no modifications except some
  doc updates
---------------------------------------------------------------------------
Version 1.21.2 (rgerhards), 2007-12-28
- created a gss-api output module. This keeps GSS-API code and
  TCP/UDP code separated. It is also important for forward-
  compatibility with v3. Please note that this change breaks compatibility
  with config files created for 1.21.0 and 1.21.1 - this was considered
  acceptable.
- fixed an error in forwarding retry code (could lead to message corruption
  but surfaced very seldom)
- increased portability for older platforms (AI_NUMERICSERV moved)
- removed socket leak in omfwd.c
- cross-platform patch for GSS-API compile problem on some platforms
  thanks to darix for the patch!
---------------------------------------------------------------------------
Version 1.21.1 (rgerhards), 2007-12-23
- small doc fix for $IncludeConfig
- fixed a bug in llDestroy()
- bugfix: fixing memory leak when message queue is full and during
  parsing. Thanks to varmojfekoj for the patch.
- bugfix: when compiled without network support, unix sockets were
  not properply closed
- bugfix: memory leak in cfsysline.c/doGetWord() fixed
---------------------------------------------------------------------------
Version 1.21.0 (rgerhards), 2007-12-19
- GSS-API support for syslog/TCP connections was added. Thanks to
  varmojfekoj for providing the patch with this functionality
- code cleanup
- enhanced $IncludeConfig directive to support wildcard filenames
- changed some multithreading synchronization
---------------------------------------------------------------------------
Version 1.20.1 (rgerhards), 2007-12-12
- corrected a debug setting that survived release. Caused TCP connections
  to be retried unnecessarily often.
- When a hostname ACL was provided and DNS resolution for that name failed,
  ACL processing was stopped at that point. Thanks to mildew for the patch.
  Fedora Bugzilla: http://bugzilla.redhat.com/show_bug.cgi?id=395911
- fixed a potential race condition, see link for details:
  http://rgerhards.blogspot.com/2007/12/rsyslog-race-condition.html
  Note that the probability of problems from this bug was very remote
- fixed a memory leak that happend when PostgreSQL date formats were
  used
---------------------------------------------------------------------------
Version 1.20.0 (rgerhards), 2007-12-07
- an output module for postgres databases has been added. Thanks to
  sur5r for contributing this code
- unloading dynamic modules has been cleaned up, we now have a
  real implementation and not just a dummy "good enough for the time
  being".
- enhanced platform independence - thanks to Bartosz Kuzma and Michael
  Biebl for their very useful contributions
- some general code cleanup (including warnings on 64 platforms, only)
---------------------------------------------------------------------------
Version 1.19.12 (rgerhards), 2007-12-03
- cleaned up the build system (thanks to Michael Biebl for the patch)
- fixed a bug where ommysql was still not compiled with -pthread option
---------------------------------------------------------------------------
Version 1.19.11 (rgerhards), 2007-11-29
- applied -pthread option to build when building for multi-threading mode
  hopefully solves an issue with segfaulting
---------------------------------------------------------------------------
Version 1.19.10 (rgerhards), 2007-10-19
- introdcued the new ":modulename:" syntax for calling module actions
  in selector lines; modified ommysql to support it. This is primarily
  an aid for further modules and a prequisite to actually allow third
  party modules to be created.
- minor fix in slackware startup script, "-r 0" is now "-r0"
- updated rsyslogd doc set man page; now in html format
- undid creation of a separate thread for the main loop -- this did not
  turn out to be needed or useful, so reduce complexity once again.
- added doc fixes provided by Michael Biebl - thanks
---------------------------------------------------------------------------
Version 1.19.9 (rgerhards), 2007-10-12
- now packaging system which again contains all components in a single
  tarball
- modularized main() a bit more, resulting in less complex code
- experimentally added an additional thread - will see if that affects
  the segfault bug we experience on some platforms. Note that this change
  is scheduled to be removed again later.
---------------------------------------------------------------------------
Version 1.19.8 (rgerhards), 2007-09-27
- improved repeated message processing
- applied patch provided by varmojfekoj to support building ommysql
  in its own way (now also resides in a plugin subdirectory);
  ommysql is now a separate package
- fixed a bug in cvthname() that lead to message loss if part
  of the source hostname would have been dropped
- created some support for distributing ommysql together with the
  main rsyslog package. I need to re-think it in the future, but
  for the time being the current mode is best. I now simply include
  one additional tarball for ommysql inside the main distribution.
  I look forward to user feedback on how this should be done best. In the
  long term, a separate project should be spawend for ommysql, but I'd
  like to do that only after the plugin interface is fully stable (what
  it is not yet).
---------------------------------------------------------------------------
Version 1.19.7 (rgerhards), 2007-09-25
- added code to handle situations where senders send us messages ending with
  a NUL character. It is now simply removed. This also caused trailing LF
  reduction to fail, when it was followed by such a NUL. This is now also
  handled.
- replaced some non-thread-safe function calls by their thread-safe
  counterparts
- fixed a minor memory leak that occured when the %APPNAME% property was
  used (I think nobody used that in practice)
- fixed a bug that caused signal handlers in cvthname() not to be restored when
  a malicious pointer record was detected and processing of the message been
  stopped for that reason (this should be really rare and can not be related
  to the segfault bug we are hunting).
- fixed a bug in cvthname that lead to passing a wrong parameter - in
  practice, this had no impact.
- general code cleanup (e.g. compiler warnings, comments)
---------------------------------------------------------------------------
Version 1.19.6 (rgerhards), 2007-09-11
- applied patch by varmojfekoj to change signal handling to the new
  sigaction API set (replacing the depreciated signal() calls and its
  friends.
- fixed a bug that in --enable-debug mode caused an assertion when the
  discard action was used
- cleaned up compiler warnings
- applied patch by varmojfekoj to FIX a bug that could cause 
  segfaults if empty properties were processed using modifying
  options (e.g. space-cc, drop-cc)
- fixed man bug: rsyslogd supports -l option
---------------------------------------------------------------------------
Version 1.19.5 (rgerhards), 2007-09-07
- changed part of the CStr interface so that better error tracking
  is provided and the calling sequence is more intuitive (there were
  invalid calls based on a too-weired interface)
- (hopefully) fixed some remaining bugs rooted in wrong use of 
  the CStr class. These could lead to program abort.
- applied patch by varmojfekoj two fix two potential segfault situations
- added $ModDir config directive
- modified $ModLoad so that an absolute path may be specified as
  module name (e.g. /rsyslog/ommysql.so)
---------------------------------------------------------------------------
Version 1.19.4 (rgerhards/varmojfekoj), 2007-09-04
- fixed a number of small memory leaks - thanks varmojfekoj for patching
- fixed an issue with CString class that could lead to rsyslog abort
  in tplToString() - thanks varmojfekoj for patching
- added a man-version of the config file documenation - thanks to Michel
  Samia for providing the man file
- fixed bug: a template like this causes an infinite loop:
  $template opts,"%programname:::a,b%"
  thanks varmojfekoj for the patch
- fixed bug: case changing options crash freeing the string pointer
  because they modify it: $template opts2,"%programname::1:lowercase%"
  thanks varmojfekoj for the patch
---------------------------------------------------------------------------
Version 1.19.3 (mmeckelein/varmojfekoj), 2007-08-31
- small mem leak fixed (after calling parseSelectorAct) - Thx varmojkekoj
- documentation section "Regular File" und "Blocks" updated
- solved an issue with dynamic file generation - Once again many thanks
  to varmojfekoj
- the negative selector for program name filter (Blocks) does not work as
  expected - Thanks varmojfekoj for patching
- added forwarding information to sysklogd (requires special template)
  to config doc
---------------------------------------------------------------------------
Version 1.19.2 (mmeckelein/varmojfekoj), 2007-08-28
- a specifically formed message caused a segfault - Many thanks varmojfekoj
  for providing a patch
- a typo and a weird condition are fixed in msg.c - Thanks again
  varmojfekoj 
- on file creation the file was always owned by root:root. This is fixed
  now - Thanks ypsa for solving this issue
---------------------------------------------------------------------------
Version 1.19.1 (mmeckelein), 2007-08-22
- a bug that caused a high load when a TCP/UDP connection was closed is 
  fixed now - Thanks mildew for solving this issue
- fixed a bug which caused a segfault on reinit - Thx varmojfekoj for the
  patch
- changed the hardcoded module path "/lib/rsyslog" to $(pkglibdir) in order
  to avoid trouble e.g. on 64 bit platforms (/lib64) - many thanks Peter
  Vrabec and darix, both provided a patch for solving this issue
- enhanced the unloading of modules - thanks again varmojfekoj
- applied a patch from varmojfekoj which fixes various little things in
  MySQL output module
---------------------------------------------------------------------------
Version 1.19.0 (varmojfekoj/rgerhards), 2007-08-16
- integrated patch from varmojfekoj to make the mysql module a loadable one
  many thanks for the patch, MUCH appreciated
---------------------------------------------------------------------------
Version 1.18.2 (rgerhards), 2007-08-13
- fixed a bug in outchannel code that caused templates to be incorrectly
  parsed
- fixed a bug in ommysql that caused a wrong ";template" missing message
- added some code for unloading modules; not yet fully complete (and we do
  not yet have loadable modules, so this is no problem)
- removed debian subdirectory by request of a debian packager (this is a special
  subdir for debian and there is also no point in maintaining it when there
  is a debian package available - so I gladly did this) in some cases
- improved overall doc quality (some pages were quite old) and linked to
  more of the online resources.
- improved /contrib/delete_mysql script by adding a host option and some
  other minor modifications
---------------------------------------------------------------------------
Version 1.18.1 (rgerhards), 2007-08-08
- applied a patch from varmojfekoj which solved a potential segfault
  of rsyslogd on HUP
- applied patch from Michel Samia to fix compilation when the pthreads
  feature is disabled
- some code cleanup (moved action object to its own file set)
- add config directive $MainMsgQueueSize, which now allows to configure the
  queue size dynamically
- all compile-time settings are now shown in rsyslogd -v, not just the
  active ones
- enhanced performance a little bit more
- added config file directive $ActionResumeInterval
- fixed a bug that prevented compilation under debian sid
- added a contrib directory for user-contributed useful things
---------------------------------------------------------------------------
Version 1.18.0 (rgerhards), 2007-08-03
- rsyslog now supports fallback actions when an action did not work. This
  is a great feature e.g. for backup database servers or backup syslog
  servers
- modified rklogd to only change the console log level if -c is specified
- added feature to use multiple actions inside a single selector
- implemented $ActionExecOnlyWhenPreviousIsSuspended config directive
- error messages during startup are now spit out to the configured log
  destinations
---------------------------------------------------------------------------
Version 1.17.6 (rgerhards), 2007-08-01
- continued to work on output module modularization - basic stage of
  this work is now FINISHED
- fixed bug in OMSRcreate() - always returned SR_RET_OK
- fixed a bug that caused ommysql to always complain about missing
  templates
- fixed a mem leak in OMSRdestruct - freeing the object itself was
  forgotten - thanks to varmojfekoj for the patch
- fixed a memory leak in syslogd/init() that happend when the config
  file could not be read - thanks to varmojfekoj for the patch
- fixed insufficient memory allocation in addAction() and its helpers.
  The initial fix and idea was developed by mildew, I fine-tuned
  it a bit. Thanks a lot for the fix, I'd probably had pulled out my
  hair to find the bug...
- added output of config file line number when a parsing error occured
- fixed bug in objomsr.c that caused program to abort in debug mode with
  an invalid assertion (in some cases)
- fixed a typo that caused the default template for MySQL to be wrong.
  thanks to mildew for catching this.
- added configuration file command $DebugPrintModuleList and
  $DebugPrintCfSysLineHandlerList
- fixed an invalid value for the MARK timer - unfortunately, there was
  a testing aid left in place. This resulted in quite frequent MARK messages
- added $IncludeConfig config directive
- applied a patch from mildew to prevent rsyslogd from freezing under heavy
  load. This could happen when the queue was full. Now, we drop messages
  but rsyslogd remains active.
---------------------------------------------------------------------------
Version 1.17.5 (rgerhards), 2007-07-30
- continued to work on output module modularization
- fixed a missing file bug - thanks to Andrea Montanari for reporting
  this problem
- fixed a problem with shutting down the worker thread and freeing the
  selector_t list - this caused messages to be lost, because the
  message queue was not properly drained before the selectors got
  destroyed.
---------------------------------------------------------------------------
Version 1.17.4 (rgerhards), 2007-07-27
- continued to work on output module modularization
- fixed a situation where rsyslogd could create zombie processes
  thanks to mildew for the patch
- applied patch from Michel Samia to fix compilation when NOT
  compiled for pthreads
---------------------------------------------------------------------------
Version 1.17.3 (rgerhards), 2007-07-25
- continued working on output module modularization
- fixed a bug that caused rsyslogd to segfault on exit (and
  probably also on HUP), when there was an unsent message in a selector
  that required forwarding and the dns lookup failed for that selector
  (yes, it was pretty unlikely to happen;))
  thanks to varmojfekoj <varmojfekoj@gmail.com> for the patch
- fixed a memory leak in config file parsing and die()
  thanks to varmojfekoj <varmojfekoj@gmail.com> for the patch
- rsyslogd now checks on startup if it is capable to performa any work
  at all. If it cant, it complains and terminates
  thanks to Michel Samia for providing the patch!
- fixed a small memory leak when HUPing syslogd. The allowed sender
  list now gets freed. thanks to mildew for the patch.
- changed the way error messages in early startup are logged. They
  now do no longer use the syslogd code directly but are rather
  send to stderr.
---------------------------------------------------------------------------
Version 1.17.2 (rgerhards), 2007-07-23
- made the port part of the -r option optional. Needed for backward
  compatibility with sysklogd
- replaced system() calls with something more reasonable. Please note that
  this might break compatibility with some existing configuration files.
  We accept this in favour of the gained security.
- removed a memory leak that could occur if timegenerated was used in
  RFC 3164 format in templates
- did some preparation in msg.c for advanced multithreading - placed the
  hooks, but not yet any active code
- worked further on modularization
- added $ModLoad MySQL (dummy) config directive
- added DropTrailingLFOnReception config directive
---------------------------------------------------------------------------
Version 1.17.1 (rgerhards), 2007-07-20
- fixed a bug that caused make install to install rsyslogd and rklogd under
  the wrong names
- fixed bug that caused $AllowedSenders to handle IPv6 scopes incorrectly;
  also fixed but that could grabble $AllowedSender wildcards. Thanks to
  mildew@gmail.com for the patch
- minor code cleanup - thanks to Peter Vrabec for the patch
- fixed minimal memory leak on HUP (caused by templates)
  thanks to varmojfekoj <varmojfekoj@gmail.com> for the patch
- fixed another memory leak on HUPing and on exiting rsyslogd
  again thanks to varmojfekoj <varmojfekoj@gmail.com> for the patch
- code cleanup (removed compiler warnings)
- fixed portability bug in configure.ac - thanks to Bartosz Kuźma for patch
- moved msg object into its own file set
- added the capability to continue trying to write log files when the
  file system is full. Functionality based on patch by Martin Schulze
  to sysklogd package.
---------------------------------------------------------------------------
Version 1.17.0 (RGer), 2007-07-17
- added $RepeatedLineReduction config parameter
- added $EscapeControlCharactersOnReceive config parameter
- added $ControlCharacterEscapePrefix config parameter
- added $DirCreateMode config parameter
- added $CreateDirs config parameter
- added $DebugPrintTemplateList config parameter
- added $ResetConfigVariables config parameter
- added $FileOwner config parameter
- added $FileGroup config parameter
- added $DirOwner config parameter
- added $DirGroup config parameter
- added $FailOnChownFailure config parameter
- added regular expression support to the filter engine
  thanks to Michel Samia for providing the patch!
- enhanced $AllowedSender functionality. Credits to mildew@gmail.com for
  the patch doing that
  - added IPv6 support
  - allowed DNS hostnames
  - allowed DNS wildcard names
- added new option $DropMsgsWithMaliciousDnsPTRRecords
- added autoconf so that rfc3195d, rsyslogd and klogd are stored to /sbin
- added capability to auto-create directories with dynaFiles
---------------------------------------------------------------------------
Version 1.16.0 (RGer/Peter Vrabec), 2007-07-13 - The Friday, 13th Release ;)
- build system switched to autotools
- removed SYSV preprocessor macro use, replaced with autotools equivalents
- fixed a bug that caused rsyslogd to segfault when TCP listening was
  disabled and it terminated
- added new properties "syslogfacility-text" and "syslogseverity-text"
  thanks to varmojfekoj <varmojfekoj@gmail.com> for the patch
- added the -x option to disable hostname dns reslution
  thanks to varmojfekoj <varmojfekoj@gmail.com> for the patch
- begun to better modularize syslogd.c - this is an ongoing project; moved
  type definitions to a separate file
- removed some now-unused fields from struct filed
- move file size limit fields in struct field to the "right spot" (the file
  writing part of the union - f_un.f_file)
- subdirectories linux and solaris are no longer part of the distribution
  package. This is not because we cease support for them, but there are no
  longer any files in them after the move to autotools
---------------------------------------------------------------------------
Version 1.15.1 (RGer), 2007-07-10
- fixed a bug that caused a dynaFile selector to stall when there was
  an open error with one file 
- improved template processing for dynaFiles; templates are now only
  looked up during initialization - speeds up processing
- optimized memory layout in struct filed when compiled with MySQL
  support
- fixed a bug that caused compilation without SYSLOG_INET to fail
- re-enabled the "last message repeated n times" feature. This
  feature was not taken care of while rsyslogd evolved from sysklogd
  and it was more or less defunct. Now it is fully functional again.
- added system properties: $NOW, $YEAR, $MONTH, $DAY, $HOUR, $MINUTE
- fixed a bug in iovAsString() that caused a memory leak under stress
  conditions (most probably memory shortage). This was unlikely to
  ever happen, but it doesn't hurt doing it right
- cosmetic: defined type "uchar", change all unsigned chars to uchar
---------------------------------------------------------------------------
Version 1.15.0 (RGer), 2007-07-05
- added ability to dynamically generate file names based on templates
  and thus properties. This was a much-requested feature. It makes
  life easy when it e.g. comes to splitting files based on the sender
  address.
- added $umask and $FileCreateMode config file directives
- applied a patch from Bartosz Kuzma to compile cleanly under NetBSD
- checks for extra (unexpected) characters in system config file lines
  have been added
- added IPv6 documentation - was accidently missing from CVS
- begun to change char to unsigned char
---------------------------------------------------------------------------
Version 1.14.2 (RGer), 2007-07-03
** this release fixes all known nits with IPv6 **
- restored capability to do /etc/service lookup for "syslog"
  service when -r 0 was given
- documented IPv6 handling of syslog messages
- integrate patch from Bartosz Kuźma to make rsyslog compile under
  Solaris again (the patch replaced a strndup() call, which is not
  available under Solaris
- improved debug logging when waiting on select
- updated rsyslogd man page with new options (-46A)
---------------------------------------------------------------------------
Version 1.14.1 (RGer/Peter Vrabec), 2007-06-29
- added Peter Vrabec's patch for IPv6 TCP
- prefixed all messages send to stderr in rsyslogd with "rsyslogd: "
---------------------------------------------------------------------------
Version 1.14.0 (RGer/Peter Vrabec), 2007-06-28
- Peter Vrabec provided IPv6 for rsyslog, so we are now IPv6 enabled
  IPv6 Support is currently for UDP only, TCP is to come soon.
  AllowedSender configuration does not yet work for IPv6.
- fixed code in iovCreate() that broke C's strict aliasing rules 
- fixed some char/unsigned char differences that forced the compiler
  to spit out warning messages
- updated the Red Hat init script to fix a known issue (thanks to
  Peter Vrabec)
---------------------------------------------------------------------------
Version 1.13.5 (RGer), 2007-06-22
- made the TCP session limit configurable via command line switch
  now -t <port>,<max sessions>
- added man page for rklogd(8) (basically a copy from klogd, but now
  there is one...)
- fixed a bug that caused internal messages (e.g. rsyslogd startup) to
  appear without a tag.
- removed a minor memory leak that occurred when TAG processing requalified
  a HOSTNAME to be a TAG (and a TAG already was set).
- removed potential small memory leaks in MsgSet***() functions. There
  would be a leak if a property was re-set, something that happened
  extremely seldom.
---------------------------------------------------------------------------
Version 1.13.4 (RGer), 2007-06-18
- added a new property "PRI-text", which holds the PRI field in
  textual form (e.g. "syslog.info")
- added alias "syslogseverity" for "syslogpriority", which is a
  misleading property name that needs to stay for historical
  reasons (and backward-compatility)
- added doc on how to record PRI value in log file
- enhanced signal handling in klogd, including removal of an unsafe
  call to the logging system during signal handling
---------------------------------------------------------------------------
Version 1.13.3 (RGer), 2007-06-15
- create a version of syslog.c from scratch. This is now
  - highly optimized for rsyslog
  - removes an incompatible license problem as the original
    version had a BSD license with advertising clause
  - fixed in the regard that rklogd will continue to work when
    rsysogd has been restarted (the original version, as well
    as sysklogd, will remain silent then)
  - solved an issue with an extra NUL char at message end that the
    original version had
- applied some changes to klogd to care for the new interface
- fixed a bug in syslogd.c which prevented compiling under debian
---------------------------------------------------------------------------
Version 1.13.2 (RGer), 2007-06-13
- lib order in makefile patched to facilitate static linking - thanks
  to Bennett Todd for providing the patch
- Integrated a patch from Peter Vrabec (pvrabec@redheat.com):
  - added klogd under the name of rklogd (remove dependency on
    original sysklogd package
  - createDB.sql now in UTF
  - added additional config files for use on Red Hat
---------------------------------------------------------------------------
Version 1.13.1 (RGer), 2007-02-05
- changed the listen backlog limit to a more reasonable value based on
  the maximum number of TCP connections configurd (10% + 5) - thanks to Guy
  Standen for the hint (actually, the limit was 5 and that was a 
  left-over from early testing).
- fixed a bug in makefile which caused DB-support to be disabled when
  NETZIP support was enabled
- added the -e option to allow transmission of every message to remote
  hosts (effectively turns off duplicate message suppression)
- (somewhat) improved memory consumption when compiled with MySQL support
- looks like we fixed an incompatibility with MySQL 5.x and above software
  At least in one case, the remote server name was destroyed, leading to 
  a connection failure. The new, improved code does not have this issue and
  so we see this as solved (the new code is generally somewhat better, so
  there is a good chance we fixed this incompatibility).
---------------------------------------------------------------------------
Version 1.13.0 (RGer), 2006-12-19
- added '$' as ToPos proptery replacer specifier - means "up to the
  end of the string"
- property replacer option "escape-cc", "drop-cc" and "space-cc"  added
- changed the handling of \0 characters inside syslog messages. We now
  consistently escape them to "#000". This is somewhat recommended in
  the draft-ietf-syslog-protocol-19 draft. While the real recomendation
  is to not escape any characters at all, we can not do this without
  considerable modification of the code. So we escape it to "#000", which
  is consistent with a sample found in the Internet-draft.
- removed message glue logic (see printchopped() comment for details)
  Also caused removal of parts table and thus some improvements in
  memory usage.
- changed the default MAXLINE to 2048 to take care of recent syslog
  standardization efforts (can easily be changed in syslogd.c)
- added support for byte-counted TCP syslog messages (much like
  syslog-transport-tls-05 Internet Draft). This was necessary to
  support compression over TCP.
- added support for receiving compressed syslog messages
- added support for sending compressed syslog messages
- fixed a bug where the last message in a syslog/tcp stream was
  lost if it was not properly terminated by a LF character
---------------------------------------------------------------------------
Version 1.12.3 (RGer), 2006-10-04
- implemented some changes to support Solaris (but support is not
  yet complete)
- commented out (via #if 0) some methods that are currently not being use
  but should be kept for further us
- added (interim) -u 1 option to turn off hostname and tag parsing
- done some modifications to better support Fedora
- made the field delimiter inside property replace configurable via
  template
- fixed a bug in property replacer: if fields were used, the delimitor
  became part of the field. Up until now, this was barely noticable as 
  the delimiter as TAB only and thus invisible to a human. With other
  delimiters available now, it quickly showed up. This bug fix might cause
  some grief to existing installations if they used the extra TAB for
  whatever reasons - sorry folks... Anyhow, a solution is easy: just add
  a TAB character contstant into your template. Thus, there has no attempt
  been made to do this in a backwards-compatible way.
---------------------------------------------------------------------------
Version 1.12.2 (RGer), 2006-02-15
- fixed a bug in the RFC 3339 date formatter. An extra space was added
  after the actual timestamp
- added support for providing high-precision RFC3339 timestamps for
  (rsyslogd-)internally-generated messages
- very (!) experimental support for syslog-protocol internet draft
  added (the draft is experimental, the code is solid ;))
- added support for field-extracting in the property replacer
- enhanced the legacy-syslog parser so that it can interpret messages
  that do not contain a TIMESTAMP
- fixed a bug that caused the default socket (usually /dev/log) to be
  opened even when -o command line option was given
- fixed a bug in the Debian sample startup script - it caused rsyslogd
  to listen to remote requests, which it shouldn't by default
---------------------------------------------------------------------------
Version 1.12.1 (RGer), 2005-11-23
- made multithreading work with BSD. Some signal-handling needed to be
  restructured. Also, there might be a slight delay of up to 10 seconds
  when huping and terminating rsyslogd under BSD
- fixed a bug where a NULL-pointer was passed to printf() in logmsg().
- fixed a bug during "make install" where rc3195d was not installed
  Thanks to Bennett Todd for spotting this.
- fixed a bug where rsyslogd dumped core when no TAG was found in the
  received message
- enhanced message parser so that it can deal with missing hostnames
  in many cases (may not be totally fail-safe)
- fixed a bug where internally-generated messages did not have the correct
  TAG
---------------------------------------------------------------------------
Version 1.12.0 (RGer), 2005-10-26
- moved to a multi-threaded design. single-threading is still optionally
  available. Multi-threading is experimental!
- fixed a potential race condition. In the original code, marking was done
  by an alarm handler, which could lead to all sorts of bad things. This
  has been changed now. See comments in syslogd.c/domark() for details.
- improved debug output for property-based filters
- not a code change, but: I have checked all exit()s to make sure that
  none occurs once rsyslogd has started up. Even in unusual conditions
  (like low-memory conditions) rsyslogd somehow remains active. Of course,
  it might loose a message or two, but at least it does not abort and it
  can also recover when the condition no longer persists.
- fixed a bug that could cause loss of the last message received
  immediately before rsyslogd was terminated.
- added comments on thread-safety of global variables in syslogd.c
- fixed a small bug: spurios printf() when TCP syslog was used
- fixed a bug that causes rsyslogd to dump core on termination when one
  of the selector lines did not receive a message during the run (very
  unlikely)
- fixed an one-too-low memory allocation in the TCP sender. Could result
  in rsyslogd dumping core.
- fixed a bug with regular expression support (thanks to Andres Riancho)
- a little bit of code restructuring (especially main(), which was
  horribly large)
---------------------------------------------------------------------------
Version 1.11.1 (RGer), 2005-10-19
- support for BSD-style program name and host blocks
- added a new property "programname" that can be used in templates
- added ability to specify listen port for rfc3195d
- fixed a bug that rendered the "startswith" comparison operation
  unusable.
- changed more functions to "static" storage class to help compiler
  optimize (should have been static in the first place...)
- fixed a potential memory leak in the string buffer class destructor.
  As the destructur was previously never called, the leak did not actually
  appear.
- some internal restructuring in anticipation/preparation of minimal
  multi-threading support
- rsyslogd still shares some code with the sysklogd project. Some patches
  for this shared code have been brought over from the sysklogd CVS.
---------------------------------------------------------------------------
Version 1.11.0 (RGer), 2005-10-12
- support for receiving messages via RFC 3195; added rfc3195d for that
  purpose
- added an additional guard to prevent rsyslogd from aborting when the
  2gb file size limit is hit. While a user can configure rsyslogd to
  handle such situations, it would abort if that was not done AND large
  file support was not enabled (ok, this is hopefully an unlikely scenario)
- fixed a bug that caused additional Unix domain sockets to be incorrectly
  processed - could lead to message loss in extreme cases
---------------------------------------------------------------------------
Version 1.10.2 (RGer), 2005-09-27
- added comparison operations in property-based filters:
  * isequal
  * startswith
- added ability to negate all property-based filter comparison operations
  by adding a !-sign right in front of the operation name
- added the ability to specify remote senders for UDP and TCP
  received messages. Allows to block all but well-known hosts
- changed the $-config line directives to be case-INsensitive
- new command line option -w added: "do not display warnings if messages
  from disallowed senders are received"
- fixed a bug that caused rsyslogd to dump core when the compare value
  was not quoted in property-based filters
- fixed a bug in the new CStr compare function which lead to invalid
  results (fortunately, this function was not yet used widely)
- added better support for "debugging" rsyslog.conf property filters
  (only if -d switch is given)
- changed some function definitions to static, which eventually enables
  some compiler optimizations
- fixed a bug in MySQL code; when a SQL error occured, rsyslogd could
  run in a tight loop. This was due to invalid sequence of error reporting
  and is now fixed.
---------------------------------------------------------------------------
Version 1.10.1 (RGer), 2005-09-23
- added the ability to execute a shell script as an action.
  Thanks to Bjoern Kalkbrenner for providing the code!
- fixed a bug in the MySQL code; due to the bug the automatic one-time
  retry after an error did not happen - this lead to error message in
  cases where none should be seen (e.g. after a MySQL restart)
- fixed a security issue with SQL-escaping in conjunction with
  non-(SQL-)standard MySQL features.
---------------------------------------------------------------------------
Version 1.10.0 (RGer), 2005-09-20
  REMINDER: 1.10 is the first unstable version if the 1.x series!
- added the capability to filter on any property in selector lines
  (not just facility and priority)
- changed stringbuf into a new counted string class
- added support for a "discard" action. If a selector line with
  discard (~ character) is found, no selector lines *after* that
  line will be processed.
- thanks to Andres Riancho, regular expression support has been
  added to the template engine
- added the FROMHOST property in the template processor, which could
  previously not be obtained. Thanks to Cristian Testa for pointing
  this out and even providing a fix.
- added display of compile-time options to -v output
- performance improvement for production build - made some checks
  to happen only during debug mode
- fixed a problem with compiling on SUSE and - while doing so - removed
  the socket call to set SO_BSDCOMPAT in cases where it is obsolete.
---------------------------------------------------------------------------
Version 1.0.4 (RGer), 2006-02-01
- a small but important fix: the tcp receiver had two forgotten printf's
  in it that caused a lot of unnecessary output to stdout. This was
  important enough to justify a new release
---------------------------------------------------------------------------
Version 1.0.3 (RGer), 2005-11-14
- added an additional guard to prevent rsyslogd from aborting when the
  2gb file size limit is hit. While a user can configure rsyslogd to
  handle such situations, it would abort if that was not done AND large
  file support was not enabled (ok, this is hopefully an unlikely scenario)
- fixed a bug that caused additional Unix domain sockets to be incorrectly
  processed - could lead to message loss in extreme cases
- applied some patches available from the sysklogd project to code
  shared from there
- fixed a bug that causes rsyslogd to dump core on termination when one
  of the selector lines did not receive a message during the run (very
  unlikely)
- fixed an one-too-low memory allocation in the TCP sender. Could result
  in rsyslogd dumping core.
- fixed a bug in the TCP sender that caused the retry logic to fail
  after an error or receiver overrun
- fixed a bug in init() that could lead to dumping core
- fixed a bug that could lead to dumping core when no HOSTNAME or no TAG
  was present in the syslog message
---------------------------------------------------------------------------
Version 1.0.2 (RGer), 2005-10-05
- fixed an issue with MySQL error reporting. When an error occured,
  the MySQL driver went into an endless loop (at least in most cases).
---------------------------------------------------------------------------
Version 1.0.1 (RGer), 2005-09-23
- fixed a security issue with SQL-escaping in conjunction with
  non-(SQL-)standard MySQL features.
---------------------------------------------------------------------------
Version 1.0.0 (RGer), 2005-09-12
- changed install doc to cover daily cron scripts - a trouble source
- added rc script for slackware (provided by Chris Elvidge - thanks!) 
- fixed a really minor bug in usage() - the -r option was still
  reported as without the port parameter
---------------------------------------------------------------------------
Version 0.9.8 (RGer), 2005-09-05
- made startup and shutdown message more consistent and included the
  pid, so that they can be easier correlated. Used syslog-protocol
  structured data format for this purpose.
- improved config info in startup message, now tells not only
  if it is listening remote on udp, but also for tcp. Also includes
  the port numbers. The previous startup message was misleading, because
  it did not say "remote reception" if rsyslogd was only listening via
  tcp (but not via udp).
- added a "how can you help" document to the doc set
---------------------------------------------------------------------------
Version 0.9.7 (RGer), 2005-08-15
- some of the previous doc files (like INSTALL) did not properly
  reflect the changes to the build process and the new doc. Fixed
  that.
- changed syslogd.c so that when compiled without database support,
  an error message is displayed when a database action is detected
  in the config file (previously this was used as an user rule ;))
- fixed a bug in the os-specific Makefiles which caused MySQL
  support to not be compiled, even if selected
---------------------------------------------------------------------------
Version 0.9.6 (RGer), 2005-08-09
- greatly enhanced documentation. Now available in html format in
  the "doc" folder and FreeBSD. Finally includes an install howto.
- improved MySQL error messages a little - they now show up as log
  messages, too (formerly only in debug mode)
- added the ability to specify the listen port for udp syslog.
  WARNING: This introduces an incompatibility. Formerly, udp
  syslog was enabled by the -r command line option. Now, it is
  "-r [port]", which is consistent with the tcp listener. However,
  just -r will now return an error message.
- added sample startup scripts for Debian and FreeBSD
- added support for easy feature selection in the makefile. Un-
  fortunately, this also means I needed to spilt the make file
  for different OS and distros. There are some really bad syntax
  differences between FreeBSD and Linux make.
---------------------------------------------------------------------------
Version 0.9.5 (RGer), 2005-08-01
- the "semicolon bug" was actually not (fully) solved in 0.9.4. One
  part of the bug was solved, but another still existed. This one
  is fixed now, too.
- the "semicolon bug" actually turned out to be a more generic bug.
  It appeared whenever an invalid template name was given. With some
  selector actions, rsyslogd dumped core, with other it "just" had
  a small ressource leak with others all worked well. These anomalies
  are now fixed. Note that they only appeared during system initaliziation
  once the system was running, nothing bad happened.
- improved error reporting for template errors on startup. They are now
  shown on the console and the start-up tty. Formerly, they were only
  visible in debug mode.
- support for multiple instances of rsyslogd on a single machine added
- added new option "-o" --> omit local unix domain socket. This option
  enables rsyslogd NOT to listen to the local socket. This is most
  helpful when multiple instances of rsyslogd (or rsyslogd and another
  syslogd) shall run on a single system.
- added new option "-i <pidfile>" which allows to specify the pidfile.
  This is needed when multiple instances of rsyslogd are to be run.
- the new project home page is now online at www.rsyslog.com
---------------------------------------------------------------------------
Version 0.9.4 (RGer), 2005-07-25
- finally added the TCP sender. It now supports non-blocking mode, no
  longer disabling message reception during connect. As it is now, it
  is usable in production. The code could be more sophisticated, but
  I've kept it short in anticipation of the move to liblogging, which
  will lead to the removal of the code just written ;)
- the "exiting on signal..." message still had the "syslogd" name in 
  it. Changed this to "rsyslogd", as we do not have a large user base
  yet, this should pose no problem.
- fixed "the semiconlon" bug. rsyslogd dumped core if a write-db action
  was specified but no semicolon was given after the password (an empty
  template was ok, but the semicolon needed to be present).
- changed a default for traditional output format. During testing, it
  was seen that the timestamp written to file in default format was
  the time of message reception, not the time specified in the TIMESTAMP
  field of the message itself. Traditionally, the message TIMESTAMP is
  used and this has been changed now.
---------------------------------------------------------------------------
Version 0.9.3 (RGer), 2005-07-19
- fixed a bug in the message parser. In June, the RFC 3164 timestamp
  was not correctly parsed (yes, only in June and some other months,
  see the code comment to learn why...)
- added the ability to specify the destination port when forwarding
  syslog messages (both for TCP and UDP)
- added an very experimental TCP sender (activated by
  @@machine:port in config). This is not yet for production use. If
  the receiver is not alive, rsyslogd will wait quite some time until
  the connection request times out, which most probably leads to
  loss of incoming messages.

---------------------------------------------------------------------------
Version 0.9.2 (RGer), around 2005-07-06
- I intended to change the maxsupported message size to 32k to
  support IHE - but given the memory inefficiency in the usual use
  cases, I have not done this. I have, however, included very
  specific instructions on how to do this in the source code. I have
  also done some testing with 32k messages, so you can change the
  max size without taking too much risk.
- added a syslog/tcp receiver; we now can receive messages via
  plain tcp, but we can still send only via UDP. The syslog/tcp
  receiver is the primary enhancement of this release.
- slightly changed some error messages that contained a spurios \n at
  the end of the line (which gives empty lines in your log...)

---------------------------------------------------------------------------
Version 0.9.1 (RGer)
- fixed code so that it compiles without errors under FreeBSD
- removed now unused function "allocate_log()" from syslogd.c
- changed the make file so that it contains more defines for
  different environments (in the long term, we need a better
  system for disabling/enabling features...)
- changed some printf's printing off_t types to %lld and
  explicit (long long) casts. I tried to figure out the exact type,
  but did not succeed in this. In the worst case, ultra-large peta-
  byte files will now display funny informational messages on rollover,
  something I think we can live with for the neersion 3.11.2 (rgerhards), 2008-02-??
---------------------------------------------------------------------------
Version 3.11.1 (rgerhards), 2008-02-12
- SNMP trap sender added thanks to Andre Lorbach (omsnmp)
- added input-plugin interface specification in form of a (copy) template
  input module
- applied documentation fix by Michael Biebl -- many thanks!
- bugfix: immark did not have MARK flags set...
- added x-info field to rsyslogd startup/shutdown message. Hopefully
  points users to right location for further info (many don't even know
  they run rsyslog ;))
- bugfix: trailing ":" of tag was lost while parsing legacy syslog messages
  without timestamp - thanks to Anders Blomdell for providing a patch!
- fixed a bug in stringbuf.c related to STRINGBUF_TRIM_ALLOCSIZE, which
  wasn't supposed to be used with rsyslog. Put a warning message up that
  tells this feature is not tested and probably not worth the effort.
  Thanks to Anders Blomdell fro bringing this to our attention
- somewhat improved performance of string buffers
- fixed bug that caused invalid treatment of tabs (HT) in rsyslog.conf
- bugfix: setting for $EscapeCopntrolCharactersOnReceive was not 
  properly initialized
- clarified usage of space-cc property replacer option
- improved abort diagnostic handler
- some initial effort for malloc/free runtime debugging support
- bugfix: using dynafile actions caused rsyslogd abort
- fixed minor man errors thanks to Michael Biebl
---------------------------------------------------------------------------
Version 3.11.0 (rgerhards), 2008-01-31
- implemented queued actions
- implemented simple rate limiting for actions
- implemented deliberate discarding of lower priority messages over higher
  priority ones when a queue runs out of space
- implemented disk quotas for disk queues
- implemented the $ActionResumeRetryCount config directive
- added $ActionQueueFilename config directive
- added $ActionQueueSize config directive
- added $ActionQueueHighWaterMark config directive
- added $ActionQueueLowWaterMark config directive
- added $ActionQueueDiscardMark config directive
- added $ActionQueueDiscardSeverity config directive
- added $ActionQueueCheckpointInterval config directive
- added $ActionQueueType config directive
- added $ActionQueueWorkerThreads config directive
- added $ActionQueueTimeoutshutdown config directive
- added $ActionQueueTimeoutActionCompletion config directive
- added $ActionQueueTimeoutenQueue config directive
- added $ActionQueueTimeoutworkerThreadShutdown config directive
- added $ActionQueueWorkerThreadMinimumMessages config directive
- added $ActionQueueMaxFileSize config directive
- added $ActionQueueSaveonShutdown config directive
- addded $ActionQueueDequeueSlowdown config directive
- addded $MainMsgQueueDequeueSlowdown config directive
- bugfix: added forgotten docs to package
- improved debugging support
- fixed a bug that caused $MainMsgQueueCheckpointInterval to work incorrectly
- when a long-running action needs to be cancelled on shutdown, the message
  that was processed by it is now preserved. This finishes support for
  guaranteed delivery of messages (if the output supports it, of course)
- fixed bug in output module interface, see
  http://sourceforge.net/tracker/index.php?func=detail&aid=1881008&group_id=123448&atid=696552
- changed the ommysql output plugin so that the (lengthy) connection
  initialization now takes place in message processing. This works much
  better with the new queued action mode (fast startup)
- fixed a bug that caused a potential hang in file and fwd output module
  varmojfekoj provided the patch - many thanks!
- bugfixed stream class offset handling on 32bit platforms
---------------------------------------------------------------------------
Version 3.10.3 (rgerhards), 2008-01-28
- fixed a bug with standard template definitions (not a big deal) - thanks
  to varmojfekoj for spotting it
- run-time instrumentation added
- implemented disk-assisted queue mode, which enables on-demand disk
  spooling if the queue's in-memory queue is exhausted
- implemented a dynamic worker thread pool for processing incoming
  messages; workers are started and shut down as need arises
- implemented a run-time instrumentation debug package
- implemented the $MainMsgQueueSaveOnShutdown config directive
- implemented the $MainMsgQueueWorkerThreadMinimumMessages config directive
- implemented the $MainMsgQueueTimeoutWorkerThreadShutdown config directive
---------------------------------------------------------------------------
Version 3.10.2 (rgerhards), 2008-01-14
- added the ability to keep stop rsyslogd without the need to drain
  the main message queue. In disk queue mode, rsyslog continues to
  run from the point where it stopped. In case of a system failure, it
  continues to process messages from the last checkpoint.
- fixed a bug that caused a segfault on startup when no $WorkDir directive
  was specified in rsyslog.conf
- provided more fine-grain control over shutdown timeouts and added a
  way to specify the enqueue timeout when the main message queue is full
- implemented $MainMsgQueueCheckpointInterval config directive
- implemented $MainMsgQueueTimeoutActionCompletion config directive
- implemented $MainMsgQueueTimeoutEnqueue config directive
- implemented $MainMsgQueueTimeoutShutdown config directive
---------------------------------------------------------------------------
Version 3.10.1 (rgerhards), 2008-01-10
- implemented the "disk" queue mode. However, it currently is of very
  limited use, because it does not support persistence over rsyslogd
  runs. So when rsyslogd is stopped, the queue is drained just as with
  the in-memory queue modes. Persistent queues will be a feature of
  the next release.
- performance-optimized string class, should bring an overall improvement
- fixed a memory leak in imudp -- thanks to varmojfekoj for the patch
- fixed a race condition that could lead to a rsyslogd hang when during
  HUP or termination
- done some doc updates
- added $WorkDirectory config directive
- added $MainMsgQueueFileName config directive
- added $MainMsgQueueMaxFileSize config directive
---------------------------------------------------------------------------
Version 3.10.0 (rgerhards), 2008-01-07
- implemented input module interface and initial input modules
- enhanced threading for input modules (each on its own thread now)
- ability to bind UDP listeners to specific local interfaces/ports and
  ability to run multiple of them concurrently
- added ability to specify listen IP address for UDP syslog server
- license changed to GPLv3
- mark messages are now provided by loadble module immark
- rklogd is no longer provided. Its functionality has now been taken over
  by imklog, a loadable input module. This offers a much better integration
  into rsyslogd and makes sure that the kernel logger process is brought
  up and down at the appropriate times
- enhanced $IncludeConfig directive to support wildcard characters
  (thanks to Michael Biebl)
- all inputs are now implemented as loadable plugins
- enhanced threading model: each input module now runs on its own thread
- enhanced message queue which now supports different queueing methods
  (among others, this can be used for performance fine-tuning)
- added a large number of new configuration directives for the new
  input modules
- enhanced multi-threading utilizing a worker thread pool for the
  main message queue
- compilation without pthreads is no longer supported
- much cleaner code due to new objects and removal of single-threading
  mode
---------------------------------------------------------------------------
Version 2.0.1 STABLE (rgerhards), 2008-01-24
- fixed a bug in integer conversion - but this function was never called,
  so it is not really a useful bug fix ;)
- fixed a bug with standard template definitions (not a big deal) - thanks
  to varmojfekoj for spotting it
- fixed a bug that caused a potential hang in file and fwd output module
  varmojfekoj provided the patch - many thanks!
---------------------------------------------------------------------------
Version 2.0.0 STABLE (rgerhards), 2008-01-02
- re-release of 1.21.2 as STABLE with no modifications except some
  doc updates
---------------------------------------------------------------------------
Version 1.21.2 (rgerhards), 2007-12-28
- created a gss-api output module. This keeps GSS-API code and
  TCP/UDP code separated. It is also important for forward-
  compatibility with v3. Please note that this change breaks compatibility
  with config files created for 1.21.0 and 1.21.1 - this was considered
  acceptable.
- fixed an error in forwarding retry code (could lead to message corruption
  but surfaced very seldom)
- increased portability for older platforms (AI_NUMERICSERV moved)
- removed socket leak in omfwd.c
- cross-platform patch for GSS-API compile problem on some platforms
  thanks to darix for the patch!
---------------------------------------------------------------------------
Version 1.21.1 (rgerhards), 2007-12-23
- small doc fix for $IncludeConfig
- fixed a bug in llDestroy()
- bugfix: fixing memory leak when message queue is full and during
  parsing. Thanks to varmojfekoj for the patch.
- bugfix: when compiled without network support, unix sockets were
  not properply closed
- bugfix: memory leak in cfsysline.c/doGetWord() fixed
---------------------------------------------------------------------------
Version 1.21.0 (rgerhards), 2007-12-19
- GSS-API support for syslog/TCP connections was added. Thanks to
  varmojfekoj for providing the patch with this functionality
- code cleanup
- enhanced $IncludeConfig directive to support wildcard filenames
- changed some multithreading synchronization
---------------------------------------------------------------------------
Version 1.20.1 (rgerhards), 2007-12-12
- corrected a debug setting that survived release. Caused TCP connections
  to be retried unnecessarily often.
- When a hostname ACL was provided and DNS resolution for that name failed,
  ACL processing was stopped at that point. Thanks to mildew for the patch.
  Fedora Bugzilla: http://bugzilla.redhat.com/show_bug.cgi?id=395911
- fixed a potential race condition, see link for details:
  http://rgerhards.blogspot.com/2007/12/rsyslog-race-condition.html
  Note that the probability of problems from this bug was very remote
- fixed a memory leak that happend when PostgreSQL date formats were
  used
---------------------------------------------------------------------------
Version 1.20.0 (rgerhards), 2007-12-07
- an output module for postgres databases has been added. Thanks to
  sur5r for contributing this code
- unloading dynamic modules has been cleaned up, we now have a
  real implementation and not just a dummy "good enough for the time
  being".
- enhanced platform independence - thanks to Bartosz Kuzma and Michael
  Biebl for their very useful contributions
- some general code cleanup (including warnings on 64 platforms, only)
---------------------------------------------------------------------------
Version 1.19.12 (rgerhards), 2007-12-03
- cleaned up the build system (thanks to Michael Biebl for the patch)
- fixed a bug where ommysql was still not compiled with -pthread option
---------------------------------------------------------------------------
Version 1.19.11 (rgerhards), 2007-11-29
- applied -pthread option to build when building for multi-threading mode
  hopefully solves an issue with segfaulting
---------------------------------------------------------------------------
Version 1.19.10 (rgerhards), 2007-10-19
- introdcued the new ":modulename:" syntax for calling module actions
  in selector lines; modified ommysql to support it. This is primarily
  an aid for further modules and a prequisite to actually allow third
  party modules to be created.
- minor fix in slackware startup script, "-r 0" is now "-r0"
- updated rsyslogd doc set man page; now in html format
- undid creation of a separate thread for the main loop -- this did not
  turn out to be needed or useful, so reduce complexity once again.
- added doc fixes provided by Michael Biebl - thanks
---------------------------------------------------------------------------
Version 1.19.9 (rgerhards), 2007-10-12
- now packaging system which again contains all components in a single
  tarball
- modularized main() a bit more, resulting in less complex code
- experimentally added an additional thread - will see if that affects
  the segfault bug we experience on some platforms. Note that this change
  is scheduled to be removed again later.
---------------------------------------------------------------------------
Version 1.19.8 (rgerhards), 2007-09-27
- improved repeated message processing
- applied patch provided by varmojfekoj to support building ommysql
  in its own way (now also resides in a plugin subdirectory);
  ommysql is now a separate package
- fixed a bug in cvthname() that lead to message loss if part
  of the source hostname would have been dropped
- created some support for distributing ommysql together with the
  main rsyslog package. I need to re-think it in the future, but
  for the time being the current mode is best. I now simply include
  one additional tarball for ommysql inside the main distribution.
  I look forward to user feedback on how this should be done best. In the
  long term, a separate project should be spawend for ommysql, but I'd
  like to do that only after the plugin interface is fully stable (what
  it is not yet).
---------------------------------------------------------------------------
Version 1.19.7 (rgerhards), 2007-09-25
- added code to handle situations where senders send us messages ending with
  a NUL character. It is now simply removed. This also caused trailing LF
  reduction to fail, when it was followed by such a NUL. This is now also
  handled.
- replaced some non-thread-safe function calls by their thread-safe
  counterparts
- fixed a minor memory leak that occured when the %APPNAME% property was
  used (I think nobody used that in practice)
- fixed a bug that caused signal handlers in cvthname() not to be restored when
  a malicious pointer record was detected and processing of the message been
  stopped for that reason (this should be really rare and can not be related
  to the segfault bug we are hunting).
- fixed a bug in cvthname that lead to passing a wrong parameter - in
  practice, this had no impact.
- general code cleanup (e.g. compiler warnings, comments)
---------------------------------------------------------------------------
Version 1.19.6 (rgerhards), 2007-09-11
- applied patch by varmojfekoj to change signal handling to the new
  sigaction API set (replacing the depreciated signal() calls and its
  friends.
- fixed a bug that in --enable-debug mode caused an assertion when the
  discard action was used
- cleaned up compiler warnings
- applied patch by varmojfekoj to FIX a bug that could cause 
  segfaults if empty properties were processed using modifying
  options (e.g. space-cc, drop-cc)
- fixed man bug: rsyslogd supports -l option
---------------------------------------------------------------------------
Version 1.19.5 (rgerhards), 2007-09-07
- changed part of the CStr interface so that better error tracking
  is provided and the calling sequence is more intuitive (there were
  invalid calls based on a too-weired interface)
- (hopefully) fixed some remaining bugs rooted in wrong use of 
  the CStr class. These could lead to program abort.
- applied patch by varmojfekoj two fix two potential segfault situations
- added $ModDir config directive
- modified $ModLoad so that an absolute path may be specified as
  module name (e.g. /rsyslog/ommysql.so)
---------------------------------------------------------------------------
Version 1.19.4 (rgerhards/varmojfekoj), 2007-09-04
- fixed a number of small memory leaks - thanks varmojfekoj for patching
- fixed an issue with CString class that could lead to rsyslog abort
  in tplToString() - thanks varmojfekoj for patching
- added a man-version of the config file documenation - thanks to Michel
  Samia for providing the man file
- fixed bug: a template like this causes an infinite loop:
  $template opts,"%programname:::a,b%"
  thanks varmojfekoj for the patch
- fixed bug: case changing options crash freeing the string pointer
  because they modify it: $template opts2,"%programname::1:lowercase%"
  thanks varmojfekoj for the patch
---------------------------------------------------------------------------
Version 1.19.3 (mmeckelein/varmojfekoj), 2007-08-31
- small mem leak fixed (after calling parseSelectorAct) - Thx varmojkekoj
- documentation section "Regular File" und "Blocks" updated
- solved an issue with dynamic file generation - Once again many thanks
  to varmojfekoj
- the negative selector for program name filter (Blocks) does not work as
  expected - Thanks varmojfekoj for patching
- added forwarding information to sysklogd (requires special template)
  to config doc
---------------------------------------------------------------------------
Version 1.19.2 (mmeckelein/varmojfekoj), 2007-08-28
- a specifically formed message caused a segfault - Many thanks varmojfekoj
  for providing a patch
- a typo and a weird condition are fixed in msg.c - Thanks again
  varmojfekoj 
- on file creation the file was always owned by root:root. This is fixed
  now - Thanks ypsa for solving this issue
---------------------------------------------------------------------------
Version 1.19.1 (mmeckelein), 2007-08-22
- a bug that caused a high load when a TCP/UDP connection was closed is 
  fixed now - Thanks mildew for solving this issue
- fixed a bug which caused a segfault on reinit - Thx varmojfekoj for the
  patch
- changed the hardcoded module path "/lib/rsyslog" to $(pkglibdir) in order
  to avoid trouble e.g. on 64 bit platforms (/lib64) - many thanks Peter
  Vrabec and darix, both provided a patch for solving this issue
- enhanced the unloading of modules - thanks again varmojfekoj
- applied a patch from varmojfekoj which fixes various little things in
  MySQL output module
---------------------------------------------------------------------------
Version 1.19.0 (varmojfekoj/rgerhards), 2007-08-16
- integrated patch from varmojfekoj to make the mysql module a loadable one
  many thanks for the patch, MUCH appreciated
---------------------------------------------------------------------------
Version 1.18.2 (rgerhards), 2007-08-13
- fixed a bug in outchannel code that caused templates to be incorrectly
  parsed
- fixed a bug in ommysql that caused a wrong ";template" missing message
- added some code for unloading modules; not yet fully complete (and we do
  not yet have loadable modules, so this is no problem)
- removed debian subdirectory by request of a debian packager (this is a special
  subdir for debian and there is also no point in maintaining it when there
  is a debian package available - so I gladly did this) in some cases
- improved overall doc quality (some pages were quite old) and linked to
  more of the online resources.
- improved /contrib/delete_mysql script by adding a host option and some
  other minor modifications
---------------------------------------------------------------------------
Version 1.18.1 (rgerhards), 2007-08-08
- applied a patch from varmojfekoj which solved a potential segfault
  of rsyslogd on HUP
- applied patch from Michel Samia to fix compilation when the pthreads
  feature is disabled
- some code cleanup (moved action object to its own file set)
- add config directive $MainMsgQueueSize, which now allows to configure the
  queue size dynamically
- all compile-time settings are now shown in rsyslogd -v, not just the
  active ones
- enhanced performance a little bit more
- added config file directive $ActionResumeInterval
- fixed a bug that prevented compilation under debian sid
- added a contrib directory for user-contributed useful things
---------------------------------------------------------------------------
Version 1.18.0 (rgerhards), 2007-08-03
- rsyslog now supports fallback actions when an action did not work. This
  is a great feature e.g. for backup database servers or backup syslog
  servers
- modified rklogd to only change the console log level if -c is specified
- added feature to use multiple actions inside a single selector
- implemented $ActionExecOnlyWhenPreviousIsSuspended config directive
- error messages during startup are now spit out to the configured log
  destinations
---------------------------------------------------------------------------
Version 1.17.6 (rgerhards), 2007-08-01
- continued to work on output module modularization - basic stage of
  this work is now FINISHED
- fixed bug in OMSRcreate() - always returned SR_RET_OK
- fixed a bug that caused ommysql to always complain about missing
  templates
- fixed a mem leak in OMSRdestruct - freeing the object itself was
  forgotten - thanks to varmojfekoj for the patch
- fixed a memory leak in syslogd/init() that happend when the config
  file could not be read - thanks to varmojfekoj for the patch
- fixed insufficient memory allocation in addAction() and its helpers.
  The initial fix and idea was developed by mildew, I fine-tuned
  it a bit. Thanks a lot for the fix, I'd probably had pulled out my
  hair to find the bug...
- added output of config file line number when a parsing error occured
- fixed bug in objomsr.c that caused program to abort in debug mode with
  an invalid assertion (in some cases)
- fixed a typo that caused the default template for MySQL to be wrong.
  thanks to mildew for catching this.
- added configuration file command $DebugPrintModuleList and
  $DebugPrintCfSysLineHandlerList
- fixed an invalid value for the MARK timer - unfortunately, there was
  a testing aid left in place. This resulted in quite frequent MARK messages
- added $IncludeConfig config directive
- applied a patch from mildew to prevent rsyslogd from freezing under heavy
  load. This could happen when the queue was full. Now, we drop messages
  but rsyslogd remains active.
---------------------------------------------------------------------------
Version 1.17.5 (rgerhards), 2007-07-30
- continued to work on output module modularization
- fixed a missing file bug - thanks to Andrea Montanari for reporting
  this problem
- fixed a problem with shutting down the worker thread and freeing the
  selector_t list - this caused messages to be lost, because the
  message queue was not properly drained before the selectors got
  destroyed.
---------------------------------------------------------------------------
Version 1.17.4 (rgerhards), 2007-07-27
- continued to work on output module modularization
- fixed a situation where rsyslogd could create zombie processes
  thanks to mildew for the patch
- applied patch from Michel Samia to fix compilation when NOT
  compiled for pthreads
---------------------------------------------------------------------------
Version 1.17.3 (rgerhards), 2007-07-25
- continued working on output module modularization
- fixed a bug that caused rsyslogd to segfault on exit (and
  probably also on HUP), when there was an unsent message in a selector
  that required forwarding and the dns lookup failed for that selector
  (yes, it was pretty unlikely to happen;))
  thanks to varmojfekoj <varmojfekoj@gmail.com> for the patch
- fixed a memory leak in config file parsing and die()
  thanks to varmojfekoj <varmojfekoj@gmail.com> for the patch
- rsyslogd now checks on startup if it is capable to performa any work
  at all. If it cant, it complains and terminates
  thanks to Michel Samia for providing the patch!
- fixed a small memory leak when HUPing syslogd. The allowed sender
  list now gets freed. thanks to mildew for the patch.
- changed the way error messages in early startup are logged. They
  now do no longer use the syslogd code directly but are rather
  send to stderr.
---------------------------------------------------------------------------
Version 1.17.2 (rgerhards), 2007-07-23
- made the port part of the -r option optional. Needed for backward
  compatibility with sysklogd
- replaced system() calls with something more reasonable. Please note that
  this might break compatibility with some existing configuration files.
  We accept this in favour of the gained security.
- removed a memory leak that could occur if timegenerated was used in
  RFC 3164 format in templates
- did some preparation in msg.c for advanced multithreading - placed the
  hooks, but not yet any active code
- worked further on modularization
- added $ModLoad MySQL (dummy) config directive
- added DropTrailingLFOnReception config directive
---------------------------------------------------------------------------
Version 1.17.1 (rgerhards), 2007-07-20
- fixed a bug that caused make install to install rsyslogd and rklogd under
  the wrong names
- fixed bug that caused $AllowedSenders to handle IPv6 scopes incorrectly;
  also fixed but that could grabble $AllowedSender wildcards. Thanks to
  mildew@gmail.com for the patch
- minor code cleanup - thanks to Peter Vrabec for the patch
- fixed minimal memory leak on HUP (caused by templates)
  thanks to varmojfekoj <varmojfekoj@gmail.com> for the patch
- fixed another memory leak on HUPing and on exiting rsyslogd
  again thanks to varmojfekoj <varmojfekoj@gmail.com> for the patch
- code cleanup (removed compiler warnings)
- fixed portability bug in configure.ac - thanks to Bartosz Kuźma for patch
- moved msg object into its own file set
- added the capability to continue trying to write log files when the
  file system is full. Functionality based on patch by Martin Schulze
  to sysklogd package.
---------------------------------------------------------------------------
Version 1.17.0 (RGer), 2007-07-17
- added $RepeatedLineReduction config parameter
- added $EscapeControlCharactersOnReceive config parameter
- added $ControlCharacterEscapePrefix config parameter
- added $DirCreateMode config parameter
- added $CreateDirs config parameter
- added $DebugPrintTemplateList config parameter
- added $ResetConfigVariables config parameter
- added $FileOwner config parameter
- added $FileGroup config parameter
- added $DirOwner config parameter
- added $DirGroup config parameter
- added $FailOnChownFailure config parameter
- added regular expression support to the filter engine
  thanks to Michel Samia for providing the patch!
- enhanced $AllowedSender functionality. Credits to mildew@gmail.com for
  the patch doing that
  - added IPv6 support
  - allowed DNS hostnames
  - allowed DNS wildcard names
- added new option $DropMsgsWithMaliciousDnsPTRRecords
- added autoconf so that rfc3195d, rsyslogd and klogd are stored to /sbin
- added capability to auto-create directories with dynaFiles
---------------------------------------------------------------------------
Version 1.16.0 (RGer/Peter Vrabec), 2007-07-13 - The Friday, 13th Release ;)
- build system switched to autotools
- removed SYSV preprocessor macro use, replaced with autotools equivalents
- fixed a bug that caused rsyslogd to segfault when TCP listening was
  disabled and it terminated
- added new properties "syslogfacility-text" and "syslogseverity-text"
  thanks to varmojfekoj <varmojfekoj@gmail.com> for the patch
- added the -x option to disable hostname dns reslution
  thanks to varmojfekoj <varmojfekoj@gmail.com> for the patch
- begun to better modularize syslogd.c - this is an ongoing project; moved
  type definitions to a separate file
- removed some now-unused fields from struct filed
- move file size limit fields in struct field to the "right spot" (the file
  writing part of the union - f_un.f_file)
- subdirectories linux and solaris are no longer part of the distribution
  package. This is not because we cease support for them, but there are no
  longer any files in them after the move to autotools
---------------------------------------------------------------------------
Version 1.15.1 (RGer), 2007-07-10
- fixed a bug that caused a dynaFile selector to stall when there was
  an open error with one file 
- improved template processing for dynaFiles; templates are now only
  looked up during initialization - speeds up processing
- optimized memory layout in struct filed when compiled with MySQL
  support
- fixed a bug that caused compilation without SYSLOG_INET to fail
- re-enabled the "last message repeated n times" feature. This
  feature was not taken care of while rsyslogd evolved from sysklogd
  and it was more or less defunct. Now it is fully functional again.
- added system properties: $NOW, $YEAR, $MONTH, $DAY, $HOUR, $MINUTE
- fixed a bug in iovAsString() that caused a memory leak under stress
  conditions (most probably memory shortage). This was unlikely to
  ever happen, but it doesn't hurt doing it right
- cosmetic: defined type "uchar", change all unsigned chars to uchar
---------------------------------------------------------------------------
Version 1.15.0 (RGer), 2007-07-05
- added ability to dynamically generate file names based on templates
  and thus properties. This was a much-requested feature. It makes
  life easy when it e.g. comes to splitting files based on the sender
  address.
- added $umask and $FileCreateMode config file directives
- applied a patch from Bartosz Kuzma to compile cleanly under NetBSD
- checks for extra (unexpected) characters in system config file lines
  have been added
- added IPv6 documentation - was accidently missing from CVS
- begun to change char to unsigned char
---------------------------------------------------------------------------
Version 1.14.2 (RGer), 2007-07-03
** this release fixes all known nits with IPv6 **
- restored capability to do /etc/service lookup for "syslog"
  service when -r 0 was given
- documented IPv6 handling of syslog messages
- integrate patch from Bartosz Kuźma to make rsyslog compile under
  Solaris again (the patch replaced a strndup() call, which is not
  available under Solaris
- improved debug logging when waiting on select
- updated rsyslogd man page with new options (-46A)
---------------------------------------------------------------------------
Version 1.14.1 (RGer/Peter Vrabec), 2007-06-29
- added Peter Vrabec's patch for IPv6 TCP
- prefixed all messages send to stderr in rsyslogd with "rsyslogd: "
---------------------------------------------------------------------------
Version 1.14.0 (RGer/Peter Vrabec), 2007-06-28
- Peter Vrabec provided IPv6 for rsyslog, so we are now IPv6 enabled
  IPv6 Support is currently for UDP only, TCP is to come soon.
  AllowedSender configuration does not yet work for IPv6.
- fixed code in iovCreate() that broke C's strict aliasing rules 
- fixed some char/unsigned char differences that forced the compiler
  to spit out warning messages
- updated the Red Hat init script to fix a known issue (thanks to
  Peter Vrabec)
---------------------------------------------------------------------------
Version 1.13.5 (RGer), 2007-06-22
- made the TCP session limit configurable via command line switch
  now -t <port>,<max sessions>
- added man page for rklogd(8) (basically a copy from klogd, but now
  there is one...)
- fixed a bug that caused internal messages (e.g. rsyslogd startup) to
  appear without a tag.
- removed a minor memory leak that occurred when TAG processing requalified
  a HOSTNAME to be a TAG (and a TAG already was set).
- removed potential small memory leaks in MsgSet***() functions. There
  would be a leak if a property was re-set, something that happened
  extremely seldom.
---------------------------------------------------------------------------
Version 1.13.4 (RGer), 2007-06-18
- added a new property "PRI-text", which holds the PRI field in
  textual form (e.g. "syslog.info")
- added alias "syslogseverity" for "syslogpriority", which is a
  misleading property name that needs to stay for historical
  reasons (and backward-compatility)
- added doc on how to record PRI value in log file
- enhanced signal handling in klogd, including removal of an unsafe
  call to the logging system during signal handling
---------------------------------------------------------------------------
Version 1.13.3 (RGer), 2007-06-15
- create a version of syslog.c from scratch. This is now
  - highly optimized for rsyslog
  - removes an incompatible license problem as the original
    version had a BSD license with advertising clause
  - fixed in the regard that rklogd will continue to work when
    rsysogd has been restarted (the original version, as well
    as sysklogd, will remain silent then)
  - solved an issue with an extra NUL char at message end that the
    original version had
- applied some changes to klogd to care for the new interface
- fixed a bug in syslogd.c which prevented compiling under debian
---------------------------------------------------------------------------
Version 1.13.2 (RGer), 2007-06-13
- lib order in makefile patched to facilitate static linking - thanks
  to Bennett Todd for providing the patch
- Integrated a patch from Peter Vrabec (pvrabec@redheat.com):
  - added klogd under the name of rklogd (remove dependency on
    original sysklogd package
  - createDB.sql now in UTF
  - added additional config files for use on Red Hat
---------------------------------------------------------------------------
Version 1.13.1 (RGer), 2007-02-05
- changed the listen backlog limit to a more reasonable value based on
  the maximum number of TCP connections configurd (10% + 5) - thanks to Guy
  Standen for the hint (actually, the limit was 5 and that was a 
  left-over from early testing).
- fixed a bug in makefile which caused DB-support to be disabled when
  NETZIP support was enabled
- added the -e option to allow transmission of every message to remote
  hosts (effectively turns off duplicate message suppression)
- (somewhat) improved memory consumption when compiled with MySQL support
- looks like we fixed an incompatibility with MySQL 5.x and above software
  At least in one case, the remote server name was destroyed, leading to 
  a connection failure. The new, improved code does not have this issue and
  so we see this as solved (the new code is generally somewhat better, so
  there is a good chance we fixed this incompatibility).
---------------------------------------------------------------------------
Version 1.13.0 (RGer), 2006-12-19
- added '$' as ToPos proptery replacer specifier - means "up to the
  end of the string"
- property replacer option "escape-cc", "drop-cc" and "space-cc"  added
- changed the handling of \0 characters inside syslog messages. We now
  consistently escape them to "#000". This is somewhat recommended in
  the draft-ietf-syslog-protocol-19 draft. While the real recomendation
  is to not escape any characters at all, we can not do this without
  considerable modification of the code. So we escape it to "#000", which
  is consistent with a sample found in the Internet-draft.
- removed message glue logic (see printchopped() comment for details)
  Also caused removal of parts table and thus some improvements in
  memory usage.
- changed the default MAXLINE to 2048 to take care of recent syslog
  standardization efforts (can easily be changed in syslogd.c)
- added support for byte-counted TCP syslog messages (much like
  syslog-transport-tls-05 Internet Draft). This was necessary to
  support compression over TCP.
- added support for receiving compressed syslog messages
- added support for sending compressed syslog messages
- fixed a bug where the last message in a syslog/tcp stream was
  lost if it was not properly terminated by a LF character
---------------------------------------------------------------------------
Version 1.12.3 (RGer), 2006-10-04
- implemented some changes to support Solaris (but support is not
  yet complete)
- commented out (via #if 0) some methods that are currently not being use
  but should be kept for further us
- added (interim) -u 1 option to turn off hostname and tag parsing
- done some modifications to better support Fedora
- made the field delimiter inside property replace configurable via
  template
- fixed a bug in property replacer: if fields were used, the delimitor
  became part of the field. Up until now, this was barely noticable as 
  the delimiter as TAB only and thus invisible to a human. With other
  delimiters available now, it quickly showed up. This bug fix might cause
  some grief to existing installations if they used the extra TAB for
  whatever reasons - sorry folks... Anyhow, a solution is easy: just add
  a TAB character contstant into your template. Thus, there has no attempt
  been made to do this in a backwards-compatible way.
---------------------------------------------------------------------------
Version 1.12.2 (RGer), 2006-02-15
- fixed a bug in the RFC 3339 date formatter. An extra space was added
  after the actual timestamp
- added support for providing high-precision RFC3339 timestamps for
  (rsyslogd-)internally-generated messages
- very (!) experimental support for syslog-protocol internet draft
  added (the draft is experimental, the code is solid ;))
- added support for field-extracting in the property replacer
- enhanced the legacy-syslog parser so that it can interpret messages
  that do not contain a TIMESTAMP
- fixed a bug that caused the default socket (usually /dev/log) to be
  opened even when -o command line option was given
- fixed a bug in the Debian sample startup script - it caused rsyslogd
  to listen to remote requests, which it shouldn't by default
---------------------------------------------------------------------------
Version 1.12.1 (RGer), 2005-11-23
- made multithreading work with BSD. Some signal-handling needed to be
  restructured. Also, there might be a slight delay of up to 10 seconds
  when huping and terminating rsyslogd under BSD
- fixed a bug where a NULL-pointer was passed to printf() in logmsg().
- fixed a bug during "make install" where rc3195d was not installed
  Thanks to Bennett Todd for spotting this.
- fixed a bug where rsyslogd dumped core when no TAG was found in the
  received message
- enhanced message parser so that it can deal with missing hostnames
  in many cases (may not be totally fail-safe)
- fixed a bug where internally-generated messages did not have the correct
  TAG
---------------------------------------------------------------------------
Version 1.12.0 (RGer), 2005-10-26
- moved to a multi-threaded design. single-threading is still optionally
  available. Multi-threading is experimental!
- fixed a potential race condition. In the original code, marking was done
  by an alarm handler, which could lead to all sorts of bad things. This
  has been changed now. See comments in syslogd.c/domark() for details.
- improved debug output for property-based filters
- not a code change, but: I have checked all exit()s to make sure that
  none occurs once rsyslogd has started up. Even in unusual conditions
  (like low-memory conditions) rsyslogd somehow remains active. Of course,
  it might loose a message or two, but at least it does not abort and it
  can also recover when the condition no longer persists.
- fixed a bug that could cause loss of the last message received
  immediately before rsyslogd was terminated.
- added comments on thread-safety of global variables in syslogd.c
- fixed a small bug: spurios printf() when TCP syslog was used
- fixed a bug that causes rsyslogd to dump core on termination when one
  of the selector lines did not receive a message during the run (very
  unlikely)
- fixed an one-too-low memory allocation in the TCP sender. Could result
  in rsyslogd dumping core.
- fixed a bug with regular expression support (thanks to Andres Riancho)
- a little bit of code restructuring (especially main(), which was
  horribly large)
---------------------------------------------------------------------------
Version 1.11.1 (RGer), 2005-10-19
- support for BSD-style program name and host blocks
- added a new property "programname" that can be used in templates
- added ability to specify listen port for rfc3195d
- fixed a bug that rendered the "startswith" comparison operation
  unusable.
- changed more functions to "static" storage class to help compiler
  optimize (should have been static in the first place...)
- fixed a potential memory leak in the string buffer class destructor.
  As the destructur was previously never called, the leak did not actually
  appear.
- some internal restructuring in anticipation/preparation of minimal
  multi-threading support
- rsyslogd still shares some code with the sysklogd project. Some patches
  for this shared code have been brought over from the sysklogd CVS.
---------------------------------------------------------------------------
Version 1.11.0 (RGer), 2005-10-12
- support for receiving messages via RFC 3195; added rfc3195d for that
  purpose
- added an additional guard to prevent rsyslogd from aborting when the
  2gb file size limit is hit. While a user can configure rsyslogd to
  handle such situations, it would abort if that was not done AND large
  file support was not enabled (ok, this is hopefully an unlikely scenario)
- fixed a bug that caused additional Unix domain sockets to be incorrectly
  processed - could lead to message loss in extreme cases
---------------------------------------------------------------------------
Version 1.10.2 (RGer), 2005-09-27
- added comparison operations in property-based filters:
  * isequal
  * startswith
- added ability to negate all property-based filter comparison operations
  by adding a !-sign right in front of the operation name
- added the ability to specify remote senders for UDP and TCP
  received messages. Allows to block all but well-known hosts
- changed the $-config line directives to be case-INsensitive
- new command line option -w added: "do not display warnings if messages
  from disallowed senders are received"
- fixed a bug that caused rsyslogd to dump core when the compare value
  was not quoted in property-based filters
- fixed a bug in the new CStr compare function which lead to invalid
  results (fortunately, this function was not yet used widely)
- added better support for "debugging" rsyslog.conf property filters
  (only if -d switch is given)
- changed some function definitions to static, which eventually enables
  some compiler optimizations
- fixed a bug in MySQL code; when a SQL error occured, rsyslogd could
  run in a tight loop. This was due to invalid sequence of error reporting
  and is now fixed.
---------------------------------------------------------------------------
Version 1.10.1 (RGer), 2005-09-23
- added the ability to execute a shell script as an action.
  Thanks to Bjoern Kalkbrenner for providing the code!
- fixed a bug in the MySQL code; due to the bug the automatic one-time
  retry after an error did not happen - this lead to error message in
  cases where none should be seen (e.g. after a MySQL restart)
- fixed a security issue with SQL-escaping in conjunction with
  non-(SQL-)standard MySQL features.
---------------------------------------------------------------------------
Version 1.10.0 (RGer), 2005-09-20
  REMINDER: 1.10 is the first unstable version if the 1.x series!
- added the capability to filter on any property in selector lines
  (not just facility and priority)
- changed stringbuf into a new counted string class
- added support for a "discard" action. If a selector line with
  discard (~ character) is found, no selector lines *after* that
  line will be processed.
- thanks to Andres Riancho, regular expression support has been
  added to the template engine
- added the FROMHOST property in the template processor, which could
  previously not be obtained. Thanks to Cristian Testa for pointing
  this out and even providing a fix.
- added display of compile-time options to -v output
- performance improvement for production build - made some checks
  to happen only during debug mode
- fixed a problem with compiling on SUSE and - while doing so - removed
  the socket call to set SO_BSDCOMPAT in cases where it is obsolete.
---------------------------------------------------------------------------
Version 1.0.4 (RGer), 2006-02-01
- a small but important fix: the tcp receiver had two forgotten printf's
  in it that caused a lot of unnecessary output to stdout. This was
  important enough to justify a new release
---------------------------------------------------------------------------
Version 1.0.3 (RGer), 2005-11-14
- added an additional guard to prevent rsyslogd from aborting when the
  2gb file size limit is hit. While a user can configure rsyslogd to
  handle such situations, it would abort if that was not done AND large
  file support was not enabled (ok, this is hopefully an unlikely scenario)
- fixed a bug that caused additional Unix domain sockets to be incorrectly
  processed - could lead to message loss in extreme cases
- applied some patches available from the sysklogd project to code
  shared from there
- fixed a bug that causes rsyslogd to dump core on termination when one
  of the selector lines did not receive a message during the run (very
  unlikely)
- fixed an one-too-low memory allocation in the TCP sender. Could result
  in rsyslogd dumping core.
- fixed a bug in the TCP sender that caused the retry logic to fail
  after an error or receiver overrun
- fixed a bug in init() that could lead to dumping core
- fixed a bug that could lead to dumping core when no HOSTNAME or no TAG
  was present in the syslog message
---------------------------------------------------------------------------
Version 1.0.2 (RGer), 2005-10-05
- fixed an issue with MySQL error reporting. When an error occured,
  the MySQL driver went into an endless loop (at least in most cases).
---------------------------------------------------------------------------
Version 1.0.1 (RGer), 2005-09-23
- fixed a security issue with SQL-escaping in conjunction with
  non-(SQL-)standard MySQL features.
---------------------------------------------------------------------------
Version 1.0.0 (RGer), 2005-09-12
- changed install doc to cover daily cron scripts - a trouble source
- added rc script for slackware (provided by Chris Elvidge - thanks!) 
- fixed a really minor bug in usage() - the -r option was still
  reported as without the port parameter
---------------------------------------------------------------------------
Version 0.9.8 (RGer), 2005-09-05
- made startup and shutdown message more consistent and included the
  pid, so that they can be easier correlated. Used syslog-protocol
  structured data format for this purpose.
- improved config info in startup message, now tells not only
  if it is listening remote on udp, but also for tcp. Also includes
  the port numbers. The previous startup message was misleading, because
  it did not say "remote reception" if rsyslogd was only listening via
  tcp (but not via udp).
- added a "how can you help" document to the doc set
---------------------------------------------------------------------------
Version 0.9.7 (RGer), 2005-08-15
- some of the previous doc files (like INSTALL) did not properly
  reflect the changes to the build process and the new doc. Fixed
  that.
- changed syslogd.c so that when compiled without database support,
  an error message is displayed when a database action is detected
  in the config file (previously this was used as an user rule ;))
- fixed a bug in the os-specific Makefiles which caused MySQL
  support to not be compiled, even if selected
---------------------------------------------------------------------------
Version 0.9.6 (RGer), 2005-08-09
- greatly enhanced documentation. Now available in html format in
  the "doc" folder and FreeBSD. Finally includes an install howto.
- improved MySQL error messages a little - they now show up as log
  messages, too (formerly only in debug mode)
- added the ability to specify the listen port for udp syslog.
  WARNING: This introduces an incompatibility. Formerly, udp
  syslog was enabled by the -r command line option. Now, it is
  "-r [port]", which is consistent with the tcp listener. However,
  just -r will now return an error message.
- added sample startup scripts for Debian and FreeBSD
- added support for easy feature selection in the makefile. Un-
  fortunately, this also means I needed to spilt the make file
  for different OS and distros. There are some really bad syntax
  differences between FreeBSD and Linux make.
---------------------------------------------------------------------------
Version 0.9.5 (RGer), 2005-08-01
- the "semicolon bug" was actually not (fully) solved in 0.9.4. One
  part of the bug was solved, but another still existed. This one
  is fixed now, too.
- the "semicolon bug" actually turned out to be a more generic bug.
  It appeared whenever an invalid template name was given. With some
  selector actions, rsyslogd dumped core, with other it "just" had
  a small ressource leak with others all worked well. These anomalies
  are now fixed. Note that they only appeared during system initaliziation
  once the system was running, nothing bad happened.
- improved error reporting for template errors on startup. They are now
  shown on the console and the start-up tty. Formerly, they were only
  visible in debug mode.
- support for multiple instances of rsyslogd on a single machine added
- added new option "-o" --> omit local unix domain socket. This option
  enables rsyslogd NOT to listen to the local socket. This is most
  helpful when multiple instances of rsyslogd (or rsyslogd and another
  syslogd) shall run on a single system.
- added new option "-i <pidfile>" which allows to specify the pidfile.
  This is needed when multiple instances of rsyslogd are to be run.
- the new project home page is now online at www.rsyslog.com
---------------------------------------------------------------------------
Version 0.9.4 (RGer), 2005-07-25
- finally added the TCP sender. It now supports non-blocking mode, no
  longer disabling message reception during connect. As it is now, it
  is usable in production. The code could be more sophisticated, but
  I've kept it short in anticipation of the move to liblogging, which
  will lead to the removal of the code just written ;)
- the "exiting on signal..." message still had the "syslogd" name in 
  it. Changed this to "rsyslogd", as we do not have a large user base
  yet, this should pose no problem.
- fixed "the semiconlon" bug. rsyslogd dumped core if a write-db action
  was specified but no semicolon was given after the password (an empty
  template was ok, but the semicolon needed to be present).
- changed a default for traditional output format. During testing, it
  was seen that the timestamp written to file in default format was
  the time of message reception, not the time specified in the TIMESTAMP
  field of the message itself. Traditionally, the message TIMESTAMP is
  used and this has been changed now.
---------------------------------------------------------------------------
Version 0.9.3 (RGer), 2005-07-19
- fixed a bug in the message parser. In June, the RFC 3164 timestamp
  was not correctly parsed (yes, only in June and some other months,
  see the code comment to learn why...)
- added the ability to specify the destination port when forwarding
  syslog messages (both for TCP and UDP)
- added an very experimental TCP sender (activated by
  @@machine:port in config). This is not yet for production use. If
  the receiver is not alive, rsyslogd will wait quite some time until
  the connection request times out, which most probably leads to
  loss of incoming messages.

---------------------------------------------------------------------------
Version 0.9.2 (RGer), around 2005-07-06
- I intended to change the maxsupported message size to 32k to
  support IHE - but given the memory inefficiency in the usual use
  cases, I have not done this. I have, however, included very
  specific instructions on how to do this in the source code. I have
  also done some testing with 32k messages, so you can change the
  max size without taking too much risk.
- added a syslog/tcp receiver; we now can receive messages via
  plain tcp, but we can still send only via UDP. The syslog/tcp
  receiver is the primary enhancement of this release.
- slightly changed some error messages that contained a spurios \n at
  the end of the line (which gives empty lines in your log...)

---------------------------------------------------------------------------
Version 0.9.1 (RGer)
- fixed code so that it compiles without errors under FreeBSD
- removed now unused function "allocate_log()" from syslogd.c
- changed the make file so that it contains more defines for
  different environments (in the long term, we need a better
  system for disabling/enabling features...)
- changed some printf's printing off_t types to %lld and
  explicit (long long) casts. I tried to figure out the exact type,
  but did not succeed in this. In the worst case, ultra-large peta-
  byte files will now display funny informational messages on rollover,
  something I think we can live with for the next 10 years or so...

---------------------------------------------------------------------------
Version 0.9.0 (RGer)
- changed the filed structure to be a linked list. Previously, it
  was a table - well, for non-SYSV it was defined as linked list,
  but from what I see that code did no longer work after my
  modifications. I am now using a linked list in general because
  that is needed for other upcoming modifications.
- fixed a bug that caused rsyslogd not to listen to anything if
  the configuration file could not be read
- pervious versions disabled network logging (send/receive) if
  syslog/udp port was not in /etc/services. Now defaulting to
  port 514 in this case.
- internal error messages are now supported up to 256 bytes
- error message seen during config file read are now also displayed
  to the attached tty and not only the console
- changed some error messages during init to be sent to the console
  and/or emergency log. Previously, they were only seen if the
  -d (debug) option was present on the command line.
- fixed the "2gb file issue on 32bit systems". If a file grew to
  more than 2gb, the syslogd was aborted with "file size exceeded". 
  Now, defines have been added according to
  http://www.daimi.au.dk/~kasperd/comp.os.linux.development.faq.html#LARGEFILE
  Testing revealed that they work ;)
  HOWEVER, if your file system, glibc, kernel, whatever does not
  support files larger 2gb, you need to set a file size limit with
  the new output channel mechanism.
- updated man pages to reflect the changes

---------------------------------------------------------------------------
Version 0.8.4

- improved -d debug output (removed developer-only content)
- now compiles under FreeBSD and NetBSD (only quick testing done on NetBSD)
---------------------------------------------------------------------------
Version 0.8.3

- security model in "make install" changed
- minor doc updates
---------------------------------------------------------------------------
Version 0.8.2

- added man page for rsyslog.conf and rsyslogd
- gave up on the concept of rsyslog being a "drop in" replacement
  for syslogd. Now, the user installs rsyslogd and also needs to
  adjust his system settings to this specifically. This also lead
  to these changes:
  * changed Makefile so that install now installs rsyslogd instead
    of dealing with syslogd
  * changed the default config file name to rsyslog.conf
---------------------------------------------------------------------------
Version 0.8.1

- fixed a nasty memory leak (probably not the last one with this release)
- some enhancements to Makefile as suggested by Bennett Todd
- syslogd-internal messages (like restart) were missing the hostname
  this has been corrected
---------------------------------------------------------------------------
Version 0.8.0

Initial testing release. Based on the sysklogd package. Thanks to the
sysklogd maintainers for all their good work!
---------------------------------------------------------------------------

----------------------------------------------------------------------
The following comments are from the stock syslogd.c source. They provide
some insight into what happened to the source before we forked
rsyslogd. However, much of the code already has been replaced and more
is to be replaced. So over time, these comments become less valuable.
I have moved them out of the syslogd.c file to shrink it, especially
as a lot of them do no longer apply. For historical reasons and
understanding of how the daemon evolved, they are probably still
helpful.
 * Author: Eric Allman
 * extensive changes by Ralph Campbell
 * more extensive changes by Eric Allman (again)
 *
 * Steve Lord:	Fix UNIX domain socket code, added linux kernel logging
 *		change defines to
 *		SYSLOG_INET	- listen on a UDP socket
 *		SYSLOG_UNIXAF	- listen on unix domain socket
 *		SYSLOG_KERNEL	- listen to linux kernel
 *
 * Mon Feb 22 09:55:42 CST 1993:  Dr. Wettstein
 * 	Additional modifications to the source.  Changed priority scheme
 *	to increase the level of configurability.  In its stock configuration
 *	syslogd no longer logs all messages of a certain priority and above
 *	to a log file.  The * wildcard is supported to specify all priorities.
 *	Note that this is a departure from the BSD standard.
 *
 *	Syslogd will now listen to both the inetd and the unixd socket.  The
 *	strategy is to allow all local programs to direct their output to
 *	syslogd through the unixd socket while the program listens to the
 *	inetd socket to get messages forwarded from other hosts.
 *
 * Fri Mar 12 16:55:33 CST 1993:  Dr. Wettstein
 *	Thanks to Stephen Tweedie (dcs.ed.ac.uk!sct) for helpful bug-fixes
 *	and an enlightened commentary on the prioritization problem.
 *
 *	Changed the priority scheme so that the default behavior mimics the
 *	standard BSD.  In this scenario all messages of a specified priority
 *	and above are logged.
 *
 *	Add the ability to specify a wildcard (=) as the first character
 *	of the priority name.  Doing this specifies that ONLY messages with
 *	this level of priority are to be logged.  For example:
 *
 *		*.=debug			/usr/adm/debug
 *
 *	Would log only messages with a priority of debug to the /usr/adm/debug
 *	file.
 *
 *	Providing an * as the priority specifies that all messages are to be
 *	logged.  Note that this case is degenerate with specifying a priority
 *	level of debug.  The wildcard * was retained because I believe that
 *	this is more intuitive.
 *
 * Thu Jun 24 11:34:13 CDT 1993:  Dr. Wettstein
 *	Modified sources to incorporate changes in libc4.4.  Messages from
 *	syslog are now null-terminated, syslogd code now parses messages
 *	based on this termination scheme.  Linux as of libc4.4 supports the
 *	fsync system call.  Modified code to fsync after all writes to
 *	log files.
 *
 * Sat Dec 11 11:59:43 CST 1993:  Dr. Wettstein
 *	Extensive changes to the source code to allow compilation with no
 *	complaints with -Wall.
 *
 *	Reorganized the facility and priority name arrays so that they
 *	compatible with the syslog.h source found in /usr/include/syslog.h.
 *	NOTE that this should really be changed.  The reason I do not
 *	allow the use of the values defined in syslog.h is on account of
 *	the extensions made to allow the wildcard character in the
 *	priority field.  To fix this properly one should malloc an array,
 *	copy the contents of the array defined by syslog.h and then
 *	make whatever modifications that are desired.  Next round.
 *
 * Thu Jan  6 12:07:36 CST 1994:  Dr. Wettstein
 *	Added support for proper decomposition and re-assembly of
 *	fragment messages on UNIX domain sockets.  Lack of this capability
 *	was causing 'partial' messages to be output.  Since facility and
 *	priority information is encoded as a leader on the messages this
 *	was causing lines to be placed in erroneous files.
 *
 *	Also added a patch from Shane Alderton (shane@ion.apana.org.au) to
 *	correct a problem with syslogd dumping core when an attempt was made
 *	to write log messages to a logged-on user.  Thank you.
 *
 *	Many thanks to Juha Virtanen (jiivee@hut.fi) for a series of
 *	interchanges which lead to the fixing of problems with messages set
 *	to priorities of none and emerg.  Also thanks to Juha for a patch
 *	to exclude users with a class of LOGIN from receiving messages.
 *
 *	Shane Alderton provided an additional patch to fix zombies which
 *	were conceived when messages were written to multiple users.
 *
 * Mon Feb  6 09:57:10 CST 1995:  Dr. Wettstein
 *	Patch to properly reset the single priority message flag.  Thanks
 *	to Christopher Gori for spotting this bug and forwarding a patch.
 *
 * Wed Feb 22 15:38:31 CST 1995:  Dr. Wettstein
 *	Added version information to startup messages.
 *
 *	Added defines so that paths to important files are taken from
 *	the definitions in paths.h.  Hopefully this will insure that
 *	everything follows the FSSTND standards.  Thanks to Chris Metcalf
 *	for a set of patches to provide this functionality.  Also thanks
 *	Elias Levy for prompting me to get these into the sources.
 *
 * Wed Jul 26 18:57:23 MET DST 1995:  Martin Schulze
 *	Linux' gethostname only returns the hostname and not the fqdn as
 *	expected in the code. But if you call hostname with an fqdn then
 *	gethostname will return an fqdn, so we have to mention that. This
 *	has been changed.
 *
 *	The 'LocalDomain' and the hostname of a remote machine is
 *	converted to lower case, because the original caused some
 *	inconsistency, because the (at least my) nameserver did respond an
 *	fqdn containing of upper- _and_ lowercase letters while
 *	'LocalDomain' consisted only of lowercase letters and that didn't
 *	match.
 *
 * Sat Aug  5 18:59:15 MET DST 1995:  Martin Schulze
 *	Now no messages that were received from any remote host are sent
 *	out to another. At my domain this missing feature caused ugly
 *	syslog-loops, sometimes.
 *
 *	Remember that no message is sent out. I can't figure out any
 *	scenario where it might be useful to change this behavior and to
 *	send out messages to other hosts than the one from which we
 *	received the message, but I might be shortsighted. :-/
 *
 * Thu Aug 10 19:01:08 MET DST 1995:  Martin Schulze
 *	Added my pidfile.[ch] to it to perform a better handling with
 *	pidfiles. Now both, syslogd and klogd, can only be started
 *	once. They check the pidfile.
 *
 * Sun Aug 13 19:01:41 MET DST 1995:  Martin Schulze
 *	Add an addition to syslog.conf's interpretation. If a priority
 *	begins with an exclamation mark ('!') the normal interpretation
 *	of the priority is inverted: ".!*" is the same as ".none", ".!=info"
 *	don't logs the info priority, ".!crit" won't log any message with
 *	the priority crit or higher. For example:
 *
 *		mail.*;mail.!=info		/usr/adm/mail
 *
 *	Would log all messages of the facility mail except those with
 *	the priority info to /usr/adm/mail. This makes the syslogd
 *	much more flexible.
 *
 *	Defined TABLE_ALLPRI=255 and changed some occurrences.
 *
 * Sat Aug 19 21:40:13 MET DST 1995:  Martin Schulze
 *	Making the table of facilities and priorities while in debug
 *	mode more readable.
 *
 *	If debugging is turned on, printing the whole table of
 *	facilities and priorities every hexadecimal or 'X' entry is
 *	now 2 characters wide.
 *
 *	The number of the entry is prepended to each line of
 *	facilities and priorities, and F_UNUSED lines are not shown
 *	anymore.
 *
 *	Corrected some #ifdef SYSV's.
 *
 * Mon Aug 21 22:10:35 MET DST 1995:  Martin Schulze
 *	Corrected a strange behavior during parsing of configuration
 *	file. The original BSD syslogd doesn't understand spaces as
 *	separators between specifier and action. This syslogd now
 *	understands them. The old behavior caused some confusion over
 *	the Linux community.
 *
 * Thu Oct 19 00:02:07 MET 1995:  Martin Schulze
 *	The default behavior has changed for security reasons. The
 *	syslogd will not receive any remote message unless you turn
 *	reception on with the "-r" option.
 *
 *	Not defining SYSLOG_INET will result in not doing any network
 *	activity, i.e. not sending or receiving messages.  I changed
 *	this because the old idea is implemented with the "-r" option
 *	and the old thing didn't work anyway.
 *
 * Thu Oct 26 13:14:06 MET 1995:  Martin Schulze
 *	Added another logfile type F_FORW_UNKN.  The problem I ran into
 *	was a name server that runs on my machine and a forwarder of
 *	kern.crit to another host.  The hosts address can only be
 *	fetched using the nameserver.  But named is started after
 *	syslogd, so syslogd complained.
 *
 *	This logfile type will retry to get the address of the
 *	hostname ten times and then complain.  This should be enough to
 *	get the named up and running during boot sequence.
 *
 * Fri Oct 27 14:08:15 1995:  Dr. Wettstein
 *	Changed static array of logfiles to a dynamic array. This
 *	can grow during process.
 *
 * Fri Nov 10 23:08:18 1995:  Martin Schulze
 *	Inserted a new tabular sys_h_errlist that contains plain text
 *	for error codes that are returned from the net subsystem and
 *	stored in h_errno. I have also changed some wrong lookups to
 *	sys_errlist.
 *
 * Wed Nov 22 22:32:55 1995:  Martin Schulze
 *	Added the fabulous strip-domain feature that allows us to
 *	strip off (several) domain names from the fqdn and only log
 *	the simple hostname. This is useful if you're in a LAN that
 *	has a central log server and also different domains.
 *
 *	I have also also added the -l switch do define hosts as
 *	local. These will get logged with their simple hostname, too.
 *
 * Thu Nov 23 19:02:56 MET DST 1995:  Martin Schulze
 *	Added the possibility to omit fsyncing of logfiles after every
 *	write. This will give some performance back if you have
 *	programs that log in a very verbose manner (like innd or
 *	smartlist). Thanks to Stephen R. van den Berg <srb@cuci.nl>
 *	for the idea.
 *
 * Thu Jan 18 11:14:36 CST 1996:  Dr. Wettstein
 *	Added patche from beta-testers to stop compile error.  Also
 *	added removal of pid file as part of termination cleanup.
 *
 * Wed Feb 14 12:42:09 CST 1996:  Dr. Wettstein
 *	Allowed forwarding of messages received from remote hosts to
 *	be controlled by a command-line switch.  Specifying -h allows
 *	forwarding.  The default behavior is to disable forwarding of
 *	messages which were received from a remote host.
 *
 *	Parent process of syslogd does not exit until child process has
 *	finished initialization process.  This allows rc.* startup to
 *	pause until syslogd facility is up and operating.
 *
 *	Re-arranged the select code to move UNIX domain socket accepts
 *	to be processed later.  This was a contributed change which
 *	has been proposed to correct the delays sometimes encountered
 *	when syslogd starts up.
 *
 *	Minor code cleanups.
 *
 * Thu May  2 15:15:33 CDT 1996:  Dr. Wettstein
 *	Fixed bug in init function which resulted in file descripters
 *	being orphaned when syslogd process was re-initialized with SIGHUP
 *	signal.  Thanks to Edvard Tuinder
 *	(Edvard.Tuinder@praseodymium.cistron.nl) for putting me on the
 *	trail of this bug.  I am amazed that we didn't catch this one
 *	before now.
 *
 * Tue May 14 00:03:35 MET DST 1996:  Martin Schulze
 *	Corrected a mistake that causes the syslogd to stop logging at
 *	some virtual consoles under Linux. This was caused by checking
 *	the wrong error code. Thanks to Michael Nonweiler
 *	<mrn20@hermes.cam.ac.uk> for sending me a patch.
 *
 * Mon May 20 13:29:32 MET DST 1996:  Miquel van Smoorenburg <miquels@cistron.nl>
 *	Added continuation line supported and fixed a bug in
 *	the init() code.
 *
 * Tue May 28 00:58:45 MET DST 1996:  Martin Schulze
 *	Corrected behaviour of blocking pipes - i.e. the whole system
 *	hung.  Michael Nonweiler <mrn20@hermes.cam.ac.uk> has sent us
 *	a patch to correct this.  A new logfile type F_PIPE has been
 *	introduced.
 *
 * Mon Feb 3 10:12:15 MET DST 1997:  Martin Schulze
 *	Corrected behaviour of logfiles if the file can't be opened.
 *	There was a bug that causes syslogd to try to log into non
 *	existing files which ate cpu power.
 *
 * Sun Feb 9 03:22:12 MET DST 1997:  Martin Schulze
 *	Modified syslogd.c to not kill itself which confuses bash 2.0.
 *
 * Mon Feb 10 00:09:11 MET DST 1997:  Martin Schulze
 *	Improved debug code to decode the numeric facility/priority
 *	pair into textual information.
 *
 * Tue Jun 10 12:35:10 MET DST 1997:  Martin Schulze
 *	Corrected freeing of logfiles.  Thanks to Jos Vos <jos@xos.nl>
 *	for reporting the bug and sending an idea to fix the problem.
 *
 * Tue Jun 10 12:51:41 MET DST 1997:  Martin Schulze
 *	Removed sleep(10) from parent process.  This has caused a slow
 *	startup in former times - and I don't see any reason for this.
 *
 * Sun Jun 15 16:23:29 MET DST 1997: Michael Alan Dorman
 *	Some more glibc patches made by <mdorman@debian.org>.
 *
 * Thu Jan  1 16:04:52 CET 1998: Martin Schulze <joey@infodrom.north.de
 *	Applied patch from Herbert Thielen <Herbert.Thielen@lpr.e-technik.tu-muenchen.de>.
 *	This included some balance parentheses for emacs and a bug in
 *	the exclamation mark handling.
 *
 *	Fixed small bug which caused syslogd to write messages to the
 *	wrong logfile under some very rare conditions.  Thanks to
 *	Herbert Xu <herbert@gondor.apana.org.au> for fiddling this out.
 *
 * Thu Jan  8 22:46:35 CET 1998: Martin Schulze <joey@infodrom.north.de>
 *	Reworked one line of the above patch as it prevented syslogd
 *	from binding the socket with the result that no messages were
 *	forwarded to other hosts.
 *
 * Sat Jan 10 01:33:06 CET 1998: Martin Schulze <joey@infodrom.north.de>
 *	Fixed small bugs in F_FORW_UNKN meachanism.  Thanks to Torsten
 *	Neumann <torsten@londo.rhein-main.de> for pointing me to it.
 *
 * Mon Jan 12 19:50:58 CET 1998: Martin Schulze <joey@infodrom.north.de>
 *	Modified debug output concerning remote receiption.
 *
 * Mon Feb 23 23:32:35 CET 1998: Topi Miettinen <Topi.Miettinen@ml.tele.fi>
 *	Re-worked handling of Unix and UDP sockets to support closing /
 *	opening of them in order to have it open only if it is needed
 *	either for forwarding to a remote host or by receiption from
 *	the network.
 *
 * Wed Feb 25 10:54:09 CET 1998: Martin Schulze <joey@infodrom.north.de>
 *	Fixed little comparison mistake that prevented the MARK
 *	feature to work properly.
 *
 * Wed Feb 25 13:21:44 CET 1998: Martin Schulze <joey@infodrom.north.de>
 *	Corrected Topi's patch as it prevented forwarding during
 *	startup due to an unknown LogPort.
 *
 * Sat Oct 10 20:01:48 CEST 1998: Martin Schulze <joey@infodrom.north.de>
 *	Added support for TESTING define which will turn syslogd into
 *	stdio-mode used for debugging.
 *
 * Sun Oct 11 20:16:59 CEST 1998: Martin Schulze <joey@infodrom.north.de>
 *	Reworked the initialization/fork code.  Now the parent
 *	process activates a signal handler which the daughter process
 *	will raise if it is initialized.  Only after that one the
 *	parent process may exit.  Otherwise klogd might try to flush
 *	its log cache while syslogd can't receive the messages yet.
 *
 * Mon Oct 12 13:30:35 CEST 1998: Martin Schulze <joey@infodrom.north.de>
 *	Redirected some error output with regard to argument parsing to
 *	stderr.
 *
 * Mon Oct 12 14:02:51 CEST 1998: Martin Schulze <joey@infodrom.north.de>
 *	Applied patch provided vom Topi Miettinen with regard to the
 *	people from OpenBSD.  This provides the additional '-a'
 *	argument used for specifying additional UNIX domain sockets to
 *	listen to.  This is been used with chroot()'ed named's for
 *	example.  See for http://www.psionic.com/papers/dns.html
 *
 * Mon Oct 12 18:29:44 CEST 1998: Martin Schulze <joey@infodrom.north.de>
 *	Added `ftp' facility which was introduced in glibc version 2.
 *	It's #ifdef'ed so won't harm with older libraries.
 *
 * Mon Oct 12 19:59:21 MET DST 1998: Martin Schulze <joey@infodrom.north.de>
 *	Code cleanups with regard to bsd -> posix transition and
 *	stronger security (buffer length checking).  Thanks to Topi
 *	Miettinen <tom@medialab.sonera.net>
 *	. index() --> strchr()
 *	. sprintf() --> snprintf()
 *	. bcopy() --> memcpy()
 *	. bzero() --> memset()
 *	. UNAMESZ --> UT_NAMESIZE
 *	. sys_errlist --> strerror()
 *
 * Mon Oct 12 20:22:59 CEST 1998: Martin Schulze <joey@infodrom.north.de>
 *	Added support for setutent()/getutent()/endutend() instead of
 *	binary reading the UTMP file.  This is the the most portable
 *	way.  This allows /var/run/utmp format to change, even to a
 *	real database or utmp daemon. Also if utmp file locking is
 *	implemented in libc, syslog will use it immediately.  Thanks
 *	to Topi Miettinen <tom@medialab.sonera.net>.
 *
 * Mon Oct 12 20:49:18 MET DST 1998: Martin Schulze <joey@infodrom.north.de>
 *	Avoid logging of SIGCHLD when syslogd is in the process of
 *	exiting and closing its files.  Again thanks to Topi.
 *
 * Mon Oct 12 22:18:34 CEST 1998: Martin Schulze <joey@infodrom.north.de>
 *	Modified printline() to support 8bit characters - such as
 *	russion letters.  Thanks to Vladas Lapinskas <lapinskas@mail.iae.lt>.
 *
 * Sat Nov 14 02:29:37 CET 1998: Martin Schulze <joey@infodrom.north.de>
 *	``-m 0'' now turns of MARK logging entirely.
 *
 * Tue Jan 19 01:04:18 MET 1999: Martin Schulze <joey@infodrom.north.de>
 *	Finally fixed an error with `-a' processing, thanks to Topi
 *	Miettinen <tom@medialab.sonera.net>.
 *
 * Sun May 23 10:08:53 CEST 1999: Martin Schulze <joey@infodrom.north.de>
 *	Removed superflous call to utmpname().  The path to the utmp
 *	file is defined in the used libc and should not be hardcoded
 *	into the syslogd binary referring the system it was compiled on.
 *
 * Sun Sep 17 20:45:33 CEST 2000: Martin Schulze <joey@infodrom.ffis.de>
 *	Fixed some bugs in printline() code that did not escape
 *	control characters '\177' through '\237' and contained a
 *	single-byte buffer overflow.  Thanks to Solar Designer
 *	<solar@false.com>.
 *
 * Sun Sep 17 21:26:16 CEST 2000: Martin Schulze <joey@infodrom.ffis.de>
 *	Don't close open sockets upon reload.  Thanks to Bill
 *	Nottingham.
 *
 * Mon Sep 18 09:10:47 CEST 2000: Martin Schulze <joey@infodrom.ffis.de>
 *	Fixed bug in printchopped() that caused syslogd to emit
 *	kern.emerg messages when splitting long lines.  Thanks to
 *	Daniel Jacobowitz <dan@debian.org> for the fix.
 *
 * Mon Sep 18 15:33:26 CEST 2000: Martin Schulze <joey@infodrom.ffis.de>
 *	Removed unixm/unix domain sockets and switch to Datagram Unix
 *	Sockets.  This should remove one possibility to play DoS with
 *	syslogd.  Thanks to Olaf Kirch <okir@caldera.de> for the patch.
 *
 * Sun Mar 11 20:23:44 CET 2001: Martin Schulze <joey@infodrom.ffis.de>
 *	Don't return a closed fd if `-a' is called with a wrong path.
 *	Thanks to Bill Nottingham <notting@redhat.com> for providing
 *	a patch.<|MERGE_RESOLUTION|>--- conflicted
+++ resolved
@@ -1,5 +1,4 @@
 ---------------------------------------------------------------------------
-<<<<<<< HEAD
 Version 3.20.0 [BETA] (rgerhards), 2008-10-??
 - this is the inital release of the 3.19.x branch as a stable release
 - bugfix: double-free in pctp netstream driver. Thank to varmojfeko
@@ -176,10 +175,7 @@
 - -c option no longer must be the first option - thanks to varmjofekoj
   for the patch
 ---------------------------------------------------------------------------
-Version 3.18.5 (rgerhards), 2008-10-??
-=======
 Version 3.18.5 (rgerhards), 2008-10-09
->>>>>>> 7cbbba19
 - bugfix: imudp input module could cause segfault on HUP
   It did not properly de-init a variable acting as a linked list head.
   That resulted in trying to access freed memory blocks after the HUP.
