---------------------------------------------------------------------------
<<<<<<< HEAD
Version 6.3.11  [BETA] 2012-06-??
- bugfix: expression-based filters with AND/OR could segfault
  due to a problem with boolean shortcut operations. From the user's
  perspective, the segfault is almost non-deterministic (it occurs when
  a shortcut is used).
  Thanks to Lars Peterson for providing the initial bug report and his
  support in solving it.
- bugfix: "last message repeated n times" message was missing hostname
  Thanks to Zdenek Salvet for finding this bug and to Bodik for reporting
---------------------------------------------------------------------------
Version 6.3.10  [BETA] 2012-06-04
- bugfix: delayble source could block action queue, even if there was
  a disk queue associated with it. The root cause of this problem was
  that it makes no sense to delay messages once they arrive in the 
  action queue - the "input" that is being held in that case is the main
  queue worker, what makes no sense.
  Thanks to Marcin for alerting us on this problem and providing 
  instructions to reproduce it.
- bugfix: invalid free in imptcp could lead to abort during startup
- bugfix: if debug message could end up in log file when forking
  if rsyslog was set to auto-background (thus fork, the default) and debug
  mode to stdout was enabled, debug messages ended up in the first log file
  opened. Currently, stdout logging is completely disabled in forking mode
  (but writing to the debug log file is still possible). This is a change 
  in behaviour, which is under review. If it causes problems to you,
  please let us know.
  Thanks to Tomas Heinrich for the patch.
- bugfix: --enable-smcustbindcdr configure directive did not work
  closes: http://bugzilla.adiscon.com/show_bug.cgi?id=330
  Thanks to Ultrabug for the patch.
- bugfix: made rsyslog compile when libestr ist not installed in /usr
  Thanks to Miloslav Trmač for providing patches and suggestions
---------------------------------------------------------------------------
Version 6.3.9  [BETA] 2012-05-22
- bugfix: imtcp could cause hang during reception
  this also applied to other users of core file tcpsrv.c, but imtcp was
  by far the most prominent and widely-used, the rest rather exotic
  (like imdiag)
- added capability to specify substrings for field extraction mode
- added the "jsonf" property replacer option (and fieldname)
- bugfix: omudpspoof did not work correctly if no spoof hostname was
  configured
- bugfix: property replacer option "json" could lead to content loss
  message was truncated if escaping was necessary
- bugfix: assigned ruleset was lost when using disk queues
  This looked quite hard to diagnose for disk-assisted queues, as the
  pure memory part worked well, but ruleset info was lost for messages
  stored inside the disk queue.
- bugfix/imuxsock: solving abort if hostname was not set; configured
  hostname was not used (both merge regressions)
 -bugfix/omfile: template action parameter was not accepted
  (and template name set to "??" if the parameter was used)
  Thanks to Brian Knox for alerting us on this bug.
- bugfix: ommysql did not properly init/exit the mysql runtime library
  this could lead to segfaults. Triggering condition: multiple action
  instances using ommysql.  Thanks to Tomas Heinrich for reporting this
  problem and providing an initial patch (which my solution is based on,
  I need to add more code to clean the mess up).
- bugfix: rsyslog did not terminate when delayable inputs were blocked
  due to unvailable sources. Fixes:
  http://bugzilla.adiscon.com/show_bug.cgi?id=299
  Thanks to Marcin M for bringing up this problem and Andre Lorbach
  for helping to reproduce and fix it.
- added capability to specify substrings for field extraction mode
- bugfix: disk queue was not persisted on shutdown, regression of fix to
  http://bugzilla.adiscon.com/show_bug.cgi?id=299
  The new code also handles the case of shutdown of blocking light and 
  full delayable sources somewhat smarter and permits, assuming sufficient
  timouts, to persist message up to the max queue capacity. Also some nits
  in debug instrumentation have been fixed.
---------------------------------------------------------------------------
Version 6.3.8  [DEVEL] 2012-04-16
- added $PStatJSON directive to permit stats records in JSON format
- added "date-unixtimestamp" property replacer option to format as a
  unix timestamp (seconds since epoch)
- added "json" property replacer option to support JSON encoding on a
  per-property basis
- added omhiredis (contributed module)
- added mmjsonparse to support recognizing and parsing JSON enhanced syslog
  messages
- upgraded more plugins to support the new v6 config format:
  - ommysql
  - omlibdbi
  - omsnmp
- added configuration directives to customize queue light delay marks
  $MainMsgQueueLightDelayMark, $ActionQueueLightDelayMark; both
  specify number of messages starting at which a delay happens.
- added message property parsesuccess to indicate if the last run
  higher-level parser could successfully parse the message or not
  (see property replacer html doc for details)
- bugfix: abort during startup when rsyslog.conf v6+ format was used in
  a certain way
- bugfix: property $!all-json made rsyslog abort if no normalized data
  was available
- bugfix: memory leak in array passing output module mode
- added configuration directives to customize queue light delay marks
- permit size modifiers (k,m,g,...) in integer config parameters
  Thanks to Jo Rhett for the suggestion.
- bugfix: hostname was not requeried on HUP
  Thanks to Per Jessen for reporting this bug and Marius Tomaschewski for
  his help in testing the fix.
- bugfix: imklog invalidly computed facility and severity
  closes: http://bugzilla.adiscon.com/show_bug.cgi?id=313
- added configuration directive to disable octet-counted framing
  for imtcp, directive is $InputTCPServerSupportOctetCountedFraming 
  for imptcp, directive is $InputPTCPServerSupportOctetCountedFraming 
- added capability to use a local interface IP address as fromhost-ip for
  locally originating messages. New directive $LocalHostIPIF
---------------------------------------------------------------------------
Version 6.3.7  [DEVEL] 2012-02-02
- imported refactored v5.9.6 imklog linux driver, now combined with BSD
  driver
- removed imtemplate/omtemplate template modules, as this was waste of time
  The actual input/output modules are better copy templates. Instead, the
  now-removed modules cost time for maintenance AND often caused confusion
  on what their role was.
- added a couple of new stats objects
- improved support for new v6 config system. The build-in output modules
  now all support the new config language
- bugfix: facility local<x> was not correctly interpreted in legacy filters
  Was only accepted if it was the first PRI in a multi-filter PRI.
  Thanks to forum user Mark for bringing this to our attention.
- bugfix: potential abort after reading invalid X.509 certificate
  closes: http://bugzilla.adiscon.com/show_bug.cgi?id=290
  Thanks to Tomas Heinrich for the patch
- bufgix: legacy parsing of some filters did not work correctly
- bugfix: rsyslog aborted during startup if there is an error in loading
  an action and legacy configuration mode is used
- bugfix: bsd klog driver did no longer compile
- relicensed larger parts of the code under Apache (ASL) 2.0
---------------------------------------------------------------------------
Version 6.3.6  [DEVEL] 2011-09-19
- added $InputRELPServerBindRuleset directive to specify rulesets for RELP
- bugfix: config parser did not support properties with dashes in them
  inside property-based filters. Thanks to Gerrit Seré for reporting this.
---------------------------------------------------------------------------
Version 6.3.5  [DEVEL] (rgerhards/al), 2011-09-01
- bugfix/security: off-by-two bug in legacy syslog parser, CVE-2011-3200
- bugfix: mark message processing did not work correctly
- imudp&imtcp now report error if no listener at all was defined
  Thanks to Marcin for suggesting this error message.
- bugfix: potential misadressing in property replacer
---------------------------------------------------------------------------
Version 6.3.4  [DEVEL] (rgerhards), 2011-08-02
- added support for action() config object
  * in rsyslog core engine
  * in omfile
  * in omusrmsg
- bugfix: omusrmsg format usr1,usr2 was no longer supported
- bugfix: misaddressing in config handler
  In theory, can cause segfault, in practice this is extremely unlikely
  Thanks to Marcin for alertig me.
---------------------------------------------------------------------------
Version 6.3.3  [DEVEL] (rgerhards), 2011-07-13
- rsyslog.conf format: now parsed by RainerScript parser
  this provides the necessary base for future enhancements as well as some
  minor immediate ones. For details see:
  http://blog.gerhards.net/2011/07/rsyslog-633-config-format-improvements.html
- performance of script-based filters notably increased
- removed compatibility mode as we expect people have adjusted their
  confs by now
- added support for the ":omfile:" syntax for actions
---------------------------------------------------------------------------
Version 6.3.2  [DEVEL] (rgerhards), 2011-07-06
- added support for the ":omusrmsg:" syntax in configuring user messages
- systemd support: set stdout/stderr to null - thx to Lennart for the patch
- added support for obtaining timestamp for kernel message from message
  If the kernel time-stamps messages, time is now take from that
  timestamp instead of the system time when the message was read. This
  provides much better accuracy. Thanks to Lennart Poettering for
  suggesting this feature and his help during implementation.
- added support for obtaining timestamp from system for imuxsock
  This permits to read the time a message was submitted to the system
  log socket. Most importantly, this is provided in microsecond resolution.
  So we are able to obtain high precision timestampis even for messages
  that were - as is usual - not formatted with them. This also simplifies
  things in regard to local time calculation in chroot environments.
  Many thanks to Lennart Poettering for suggesting this feature,
  providing some guidance on implementing it and coordinating getting the
  necessary support into the Linux kernel.
- bugfix: timestamp was incorrectly calculated for timezones with minute
  offset
  closes: http://bugzilla.adiscon.com/show_bug.cgi?id=271
- bugfix: memory leak in imtcp & subsystems under some circumstances
  This leak is tied to error conditions which lead to incorrect cleanup
  of some data structures.
---------------------------------------------------------------------------
Version 6.3.1  [DEVEL] (rgerhards), 2011-06-07
- added a first implementation of a DNS name cache
  this still has a couple of weaknesses, like no expiration of entries,
  suboptimal algorithms -- but it should perform much better than
  what we had previously. Implementation will be improved based on
  feedback during the next couple of releases
---------------------------------------------------------------------------
Version 6.3.0  [DEVEL] (rgerhards), 2011-06-01
- introduced new config system
  http://blog.gerhards.net/2011/06/new-rsyslog-config-system-materializes.html
---------------------------------------------------------------------------
Version 6.2.2  [v6-stable], 2012-05-??
=======
Version 6.2.2  [v6-stable], 2012-06-13
- build system improvements and spec file templates
  Thanks to Abby Edwards for providing these enhancements
>>>>>>> 50521ab7
- bugfix: disk queue was not persisted on shutdown, regression of fix to
  http://bugzilla.adiscon.com/show_bug.cgi?id=299
  The new code also handles the case of shutdown of blocking light and 
  full delayable sources somewhat smarter and permits, assuming sufficient
  timouts, to persist message up to the max queue capacity. Also some nits
  in debug instrumentation have been fixed.
- bugfix: --enable-smcustbindcdr configure directive did not work
  closes: http://bugzilla.adiscon.com/show_bug.cgi?id=330
  Thanks to Ultrabug for the patch.
- add small delay (50ms) after sending shutdown message
  There seem to be cases where the shutdown message is otherwise not
  processed, not even on an idle system. Thanks to Marcin for
  bringing this problem up.
- support for resolving huge groups
  closes: http://bugzilla.adiscon.com/show_bug.cgi?id=310
  Thanks to Alec Warner for the patch
- bugfix: potential hang due to mutex deadlock
  closes: http://bugzilla.adiscon.com/show_bug.cgi?id=316
  Thanks to Andreas Piesk for reporting&analyzing this bug as well as
  providing patches and other help in resolving it.
- bugfix: property PROCID empty instead of proper nilvalue if not present
  If it is not present, it must have the nilvalue "-" as of RFC5424
  closes: http://bugzilla.adiscon.com/show_bug.cgi?id=332
  Thanks to John N for reporting this issue.
- bugfix: did not compile under solaris due to $uptime property code
  For the time being, $uptime is not supported on Solaris
- bugfix: "last message repeated n times" message was missing hostname
  Thanks to Zdenek Salvet for finding this bug and to Bodik for reporting
---------------------------------------------------------------------------
Version 6.2.1  [v6-stable], 2012-05-10
- change plugin config interface to be compatible with pre-v6.2 system
  The functionality was already removed (because it is superseeded by the
  v6.3+ config language), but code was still present. I have now removed
  those parts that affect interface. Full removal will happen in v6.3, in
  order to limit potential regressions. However, it was considered useful
  enough to do the interface change in v6-stable; this also eases merging
  branches!
- re-licensed larger parts of the codebase under the Apache license 2.0
- bugfix: omprog made rsyslog abort on startup if not binary to
  execute was configured
- bugfix: imklog invalidly computed facility and severity
  closes: http://bugzilla.adiscon.com/show_bug.cgi?id=313
- bugfix: stopped DA queue was never processed after a restart due to a
  regression from statistics module
- bugfix: memory leak in array passing output module mode
- bugfix: ommysql did not properly init/exit the mysql runtime library
  this could lead to segfaults. Triggering condition: multiple action
  instances using ommysql.  Thanks to Tomas Heinrich for reporting this
  problem and providing an initial patch (which my solution is based on,
  I need to add more code to clean the mess up).
- bugfix: rsyslog did not terminate when delayable inputs were blocked
  due to unvailable sources. Fixes:
  http://bugzilla.adiscon.com/show_bug.cgi?id=299
  Thanks to Marcin M for bringing up this problem and Andre Lorbach
  for helping to reproduce and fix it.
- bugfix/tcpflood: sending small test files did not work correctly
---------------------------------------------------------------------------
Version 6.2.0  [v6-stable], 2012-01-09
- bugfix (kind of): removed numerical part from pri-text
  see v6 compatibility document for reasons
- bugfix: race condition when extracting program name, APPNAME, structured
  data and PROCID (RFC5424 fields) could lead to invalid characters e.g.
  in dynamic file names or during forwarding (general malfunction of these
  fields in templates, mostly under heavy load)
- bugfix: imuxsock did no longer ignore message-provided timestamp, if
  so configured (the *default*). Lead to no longer sub-second timestamps.
  closes: http://bugzilla.adiscon.com/show_bug.cgi?id=281
- bugfix: omfile returns fatal error code for things that go really wrong
  previously, RS_RET_RESUME was returned, which lead to a loop inside the
  rule engine as omfile could not really recover.
- bugfix: rsyslogd -v always said 64 atomics were not present
  thanks to mono_matsuko for the patch
- bugfix: potential abort after reading invalid X.509 certificate
  closes: http://bugzilla.adiscon.com/show_bug.cgi?id=290
  Thanks to Tomas Heinrich for the patch
- enhanced module loader to not rely on PATH_MAX
- imuxsock: added capability to "annotate" messages with "trusted
  information", which contains some properties obtained from the system
  and as such sure to not be faked. This is inspired by the similiar idea
  introduced in systemd.
---------------------------------------------------------------------------
Version 6.1.12  [BETA], 2011-09-01
- bugfix/security: off-by-two bug in legacy syslog parser, CVE-2011-3200
- bugfix: mark message processing did not work correctly
- bugfix: potential misadressing in property replacer
- bugfix: memcpy overflow can occur in allowed sender checkig
  if a name is resolved to IPv4-mapped-on-IPv6 address
  Found by Ismail Dönmez at suse
- bugfix: The NUL-Byte for the syslogtag was not copied in MsgDup (msg.c)
- bugfix: fixed incorrect state handling for Discard Action (transactions)
  Note: This caused all messages in a batch to be set to COMMITTED, 
  even if they were discarded. 
---------------------------------------------------------------------------
Version 6.1.11  [BETA] (rgerhards), 2011-07-11
- systemd support: set stdout/stderr to null - thx to Lennart for the patch
- added support for the ":omusrmsg:" syntax in configuring user messages
- added support for the ":omfile:" syntax in configuring user messages
---------------------------------------------------------------------------
Version 6.1.10  [BETA] (rgerhards), 2011-06-22
- bugfix: problems in failover action handling
  closes: http://bugzilla.adiscon.com/show_bug.cgi?id=270
  closes: http://bugzilla.adiscon.com/show_bug.cgi?id=254
- bugfix: mutex was invalidly left unlocked during action processing
  At least one case where this can occur is during thread shutdown, which
  may be initiated by lower activity. In most cases, this is quite
  unlikely to happen. However, if it does, data structures may be 
  corrupted which could lead to fatal failure and segfault. I detected
  this via a testbench test, not a user report. But I assume that some
  users may have had unreproducable aborts that were cause by this bug.
---------------------------------------------------------------------------
Version 6.1.9  [BETA] (rgerhards), 2011-06-14
- bugfix: problems in failover action handling
  closes: http://bugzilla.adiscon.com/show_bug.cgi?id=270
  closes: http://bugzilla.adiscon.com/show_bug.cgi?id=254
- bugfix: mutex was invalidly left unlocked during action processing
  At least one case where this can occur is during thread shutdown, which
  may be initiated by lower activity. In most cases, this is quite
  unlikely to happen. However, if it does, data structures may be 
  corrupted which could lead to fatal failure and segfault. I detected
  this via a testbench test, not a user report. But I assume that some
  users may have had unreproducable aborts that were cause by this bug.
- bugfix/improvement:$WorkDirectory now gracefully handles trailing slashes
- bugfix: memory leak in imtcp & subsystems under some circumstances
  This leak is tied to error conditions which lead to incorrect cleanup
  of some data structures. [backport from v6.3]
- bugfix: $ActionFileDefaultTemplate did not work
  closes: http://bugzilla.adiscon.com/show_bug.cgi?id=262
---------------------------------------------------------------------------
Version 6.1.8  [BETA] (rgerhards), 2011-05-20
- official new beta version (note that in a sense 6.1.7 was already beta,
  so we may release the first stable v6 earlier than usual)
- new module mmsnmptrapd, a sample message modification module
- import of minor bug fixes from v4 & v5
---------------------------------------------------------------------------
Version 6.1.7  [DEVEL] (rgerhards), 2011-04-15
- added log classification capabilities (via mmnormalize & tags)
- speeded up tcp forwarding by reducing number of API calls
  this especially speeds up TLS processing
- somewhat improved documentation index
- bugfix: enhanced imudp config processing code disabled due to wrong
  merge (affected UDP realtime capabilities)
- bugfix (kind of): memory leak with tcp reception epoll handler
  This was an extremely unlikely leak and, if it happend, quite small.
  Still it is better to handle this border case.
- bugfix: IPv6-address could not be specified in omrelp
  this was due to improper parsing of ":"
  closes: http://bugzilla.adiscon.com/show_bug.cgi?id=250
- bugfix: do not open files with full privileges, if privs will be dropped
  This make the privilege drop code more bulletproof, but breaks Ubuntu's
  work-around for log files created by external programs with the wrong
  user and/or group. Note that it was long said that this "functionality"
  would break once we go for serious privilege drop code, so hopefully
  nobody still depends on it (and, if so, they lost...).
- bugfix: pipes not opened in full priv mode when privs are to be dropped
---------------------------------------------------------------------------
Version 6.1.6  [DEVEL] (rgerhards), 2011-03-14
- enhanced omhdfs to support batching mode. This permits to increase
  performance, as we now call the HDFS API with much larger message
  sizes and far more infrequently
- improved testbench
  among others, life tests for ommysql (against a test database) have
  been added, valgrind-based testing enhanced, ...
- bugfix: minor memory leak in omlibdbi (< 1k per instance and run)
- bugfix: (regression) omhdfs did no longer compile
- bugfix: omlibdbi did not use password from rsyslog.con
  closes: http://bugzilla.adiscon.com/show_bug.cgi?id=203
- systemd support somewhat improved (can now take over existing log sockt)
- bugfix: discard action did not work under some circumstances
  fixes: http://bugzilla.adiscon.com/show_bug.cgi?id=217
- bugfix: file descriptor leak in gnutls netstream driver
  fixes: http://bugzilla.adiscon.com/show_bug.cgi?id=222
- fixed compile problem in imtemplate
  fixes: http://bugzilla.adiscon.com/show_bug.cgi?id=235
---------------------------------------------------------------------------
Version 6.1.5  [DEVEL] (rgerhards), 2011-03-04
- improved testbench
- enhanced imtcp to use a pool of worker threads to process incoming
  messages. This enables higher processing rates, especially in the TLS
  case (where more CPU is needed for the crypto functions)
- added support for TLS (in anon mode) to tcpflood
- improved TLS error reporting
- improved TLS startup (Diffie-Hellman bits do not need to be generated,
  as we do not support full anon key exchange -- we always need certs)
- bugfix: fixed a memory leak and potential abort condition
  this could happen if multiple rulesets were used and some output batches
  contained messages belonging to more than one ruleset.
  fixes: http://bugzilla.adiscon.com/show_bug.cgi?id=226
  fixes: http://bugzilla.adiscon.com/show_bug.cgi?id=218
- bugfix: memory leak when $RepeatedMsgReduction on was used
  bug tracker: http://bugzilla.adiscon.com/show_bug.cgi?id=225
- bugfix: potential abort condition when $RepeatedMsgReduction set to on
  as well as potentially in a number of other places where MsgDup() was
  used. This only happened when the imudp input module was used and it
  depended on name resolution not yet had taken place. In other words,
  this was a strange problem that could lead to hard to diagnose 
  instability. So if you experience instability, chances are good that
  this fix will help.
---------------------------------------------------------------------------
Version 6.1.4  [DEVEL] (rgerhards), 2011-02-18
- bugfix/omhdfs: directive $OMHDFSFileName rendered unusable 
  due to a search and replace-induced bug ;)
- bugfix: minor race condition in action.c - considered cosmetic
  This is considered cosmetic as multiple threads tried to write exactly
  the same value into the same memory location without sync. The method
  has been changed so this can no longer happen.
- added pmsnare parser module (written by David Lang)
- enhanced imfile to support non-cancel input termination
- improved systemd socket activation thanks to Marius Tomaschweski
- improved error reporting for $WorkDirectory
  non-existance and other detectable problems are now reported,
  and the work directory is NOT set in this case
- bugfix: pmsnare causded abort under some conditions
- bugfix: abort if imfile reads file line of more than 64KiB
  Thanks to Peter Eisentraut for reporting and analysing this problem.
  bug tracker: http://bugzilla.adiscon.com/show_bug.cgi?id=221
- bugfix: queue engine did not properly slow down inputs in FULL_DELAY mode
  when in disk-assisted mode. This especially affected imfile, which
  created unnecessarily queue files if a large set of input file data was
  to process.
- bugfix: very long running actions could prevent shutdown under some
  circumstances. This has now been solved, at least for common
  situations.
- bugfix: fixed compile problem due to empty structs
  this occured only on some platforms/compilers. thanks to Dražen Kačar 
  for the fix
---------------------------------------------------------------------------
Version 6.1.3  [DEVEL] (rgerhards), 2011-02-01
- experimental support for monogodb added
- added $IMUDPSchedulingPolicy and $IMUDPSchedulingPriority config settings
- added $LocalHostName config directive
- improved tcpsrv performance by enabling multiple-entry epoll
  so far, we always pulled a single event from the epoll interface. 
  Now 128, what should result in performance improvement (less API
  calls) on busy systems. Most importantly affects imtcp.
- imptcp now supports non-cancel termination mode, a plus in stability
- imptcp speedup: multiple worker threads can now be used to read data
- new directive $InputIMPTcpHelperThreads added
- bugfix: fixed build problems on some platforms
  namely those that have 32bit atomic operations but not 64 bit ones
- bugfix: local hostname was pulled too-early, so that some config 
  directives (namely FQDN settings) did not have any effect
- enhanced tcpflood to support multiple sender threads
  this is required for some high-throughput scenarios (and necessary to
  run some performance tests, because otherwise the sender is too slow).
- added some new custom parsers (snare, aix, some Cisco "specialities")
  thanks to David Lang
---------------------------------------------------------------------------
Version 6.1.2  [DEVEL] (rgerhards), 2010-12-16
- added experimental support for log normalizaton (via liblognorm)
  support for normalizing log messages has been added in the form of
  mmnormalize. The core engine (property replacer, filter engine) has
  been enhanced to support properties from normalized events.
  Note: this is EXPERIMENTAL code. It is currently know that
  there are issues if the functionality is used with
  - disk-based queues
  - asynchronous action queues
  You can not use the new functionality together with these features.
  This limitation will be removed in later releases. However, we 
  preferred to release early, so that one can experiment with the new
  feature set and accepted the price that this means the full set of
  functionality is not yet available. If not used together with
  these features, log normalizing should be pretty stable.
- enhanced testing tool tcpflood
  now supports sending via UDP and the capability to run multiple
  iterations and generate statistics data records
- bugfix: potential abort when output modules with different parameter
  passing modes were used in configured output modules
---------------------------------------------------------------------------
Version 6.1.1  [DEVEL] (rgerhards), 2010-11-30
- bugfix(important): problem in TLS handling could cause rsyslog to loop
  in a tight loop, effectively disabling functionality and bearing the
  risk of unresponsiveness of the whole system.
  Bug tracker: http://bugzilla.adiscon.com/show_bug.cgi?id=194
- support for omhdfs officially added (import from 5.7.1)
- merged imuxsock improvements from 5.7.1 (see there)
- support for systemd officially added (import from 5.7.0)
- bugfix: a couple of problems that imfile had on some platforms, namely
  Ubuntu (not their fault, but occured there)
- bugfix: imfile utilizes 32 bit to track offset. Most importantly,
  this problem can not experienced on Fedora 64 bit OS (which has
  64 bit long's!)
- a number of other bugfixes from older versions imported
---------------------------------------------------------------------------
Version 6.1.0  [DEVEL] (rgerhards), 2010-08-12

*********************************** NOTE **********************************
The v6 versions of rsyslog feature a greatly redesigned config system 
which, among others, supports scoping. However, the initial version does
not contain the whole new system. Rather it will evolve. So it is
expected that interfaces, even new ones, break during the initial
6.x.y releases.
*********************************** NOTE **********************************

- added $Begin, $End and $ScriptScoping config scope statments
  (at this time for actions only).
- added imptcp, a simplified, Linux-specific and potentielly fast
  syslog plain tcp input plugin (NOT supporting TLS!)
  [ported from v4]
---------------------------------------------------------------------------
Version 5.9.8  [V5-BETA], 2012-05-??
- bugfix: delayble source could block action queue, even if there was
  a disk queue associated with it. The root cause of this problem was
  that it makes no sense to delay messages once they arrive in the 
  action queue - the "input" that is being held in that case is the main
  queue worker, what makes no sense.
  Thanks to Marcin for alerting us on this problem and providing 
  instructions to reproduce it.
- bugfix: disk queue was not persisted on shutdown, regression of fix to
  http://bugzilla.adiscon.com/show_bug.cgi?id=299
  The new code also handles the case of shutdown of blocking light and 
  full delayable sources somewhat smarter and permits, assuming sufficient
  timouts, to persist message up to the max queue capacity. Also some nits
  in debug instrumentation have been fixed.
- add small delay (50ms) after sending shutdown message
  There seem to be cases where the shutdown message is otherwise not
  processed, not even on an idle system. Thanks to Marcin for
  bringing this problem up.
- support for resolving huge groups
  closes: http://bugzilla.adiscon.com/show_bug.cgi?id=310
  Thanks to Alec Warner for the patch
- bugfix: potential hang due to mutex deadlock
  closes: http://bugzilla.adiscon.com/show_bug.cgi?id=316
  Thanks to Andreas Piesk for reporting&analyzing this bug as well as
  providing patches and other help in resolving it.
- bugfix: property PROCID empty instead of proper nilvalue if not present
  If it is not present, it must have the nilvalue "-" as of RFC5424
  closes: http://bugzilla.adiscon.com/show_bug.cgi?id=332
  Thanks to John N for reporting this issue.
---------------------------------------------------------------------------
Version 5.9.7  [V5-BETA], 2012-05-10
- added capability to specify substrings for field extraction mode
- bugfix: ommysql did not properly init/exit the mysql runtime library
  this could lead to segfaults. Triggering condition: multiple action
  instances using ommysql.  Thanks to Tomas Heinrich for reporting this
  problem and providing an initial patch (which my solution is based on,
  I need to add more code to clean the mess up).
- bugfix: rsyslog did not terminate when delayable inputs were blocked
  due to unvailable sources. Fixes:
  http://bugzilla.adiscon.com/show_bug.cgi?id=299
  Thanks to Marcin M for bringing up this problem and Andre Lorbach
  for helping to reproduce and fix it.
- bugfix/tcpflood: sending small test files did not work correctly
---------------------------------------------------------------------------
Version 5.9.6  [V5-BETA], 2012-04-12
- added configuration directives to customize queue light delay marks
- permit size modifiers (k,m,g,...) in integer config parameters
  Thanks to Jo Rhett for the suggestion.
- bugfix: hostname was not requeried on HUP
  Thanks to Per Jessen for reporting this bug and Marius Tomaschewski for
  his help in testing the fix.
- bugfix: imklog invalidly computed facility and severity
  closes: http://bugzilla.adiscon.com/show_bug.cgi?id=313
- bugfix: imptcp input name could not be set
  config directive was accepted, but had no effect
- added configuration directive to disable octet-counted framing
  for imtcp, directive is $InputTCPServerSupportOctetCountedFraming 
  for imptcp, directive is $InputPTCPServerSupportOctetCountedFraming 
- added capability to use a local interface IP address as fromhost-ip for
  locally originating messages. New directive $LocalHostIPIF
- added configuration directives to customize queue light delay marks
  $MainMsgQueueLightDelayMark, $ActionQueueLightDelayMark; both
  specify number of messages starting at which a delay happens.
---------------------------------------------------------------------------
Version 5.9.5  [V5-DEVEL], 2012-01-27
- improved impstats subsystem, added many new counters
- enhanced module loader to not rely on PATH_MAX
- refactored imklog linux driver, now combined with BSD driver
  The Linux driver no longer supports outdated kernel symbol resolution,
  which was disabled by default for very long. Also overall cleanup,
  resulting in much smaller code. Linux and BSD are now covered by a
  single small driver.
- $IMUXSockRateLimitInterval DEFAULT CHANGED, was 5, now 0
  The new default turns off rate limiting. This was chosen as people
  experienced problems with rate-limiting activated by default. Now it
  needs an explicit opt-in by setting this parameter.
  Thanks to Chris Gaffney for suggesting to make it opt-in; thanks to
  many unnamed others who already had complained at the time Chris made
  the suggestion ;-)
---------------------------------------------------------------------------
Version 5.9.4  [V5-DEVEL], 2011-11-29
- imuxsock: added capability to "annotate" messages with "trusted
  information", which contains some properties obtained from the system
  and as such sure to not be faked. This is inspired by the similiar idea
  introduced in systemd.
- removed dependency on gcrypt for recently-enough GnuTLS
  see: http://bugzilla.adiscon.com/show_bug.cgi?id=289
- bugfix: imuxsock did no longer ignore message-provided timestamp, if
  so configured (the *default*). Lead to no longer sub-second timestamps.
  closes: http://bugzilla.adiscon.com/show_bug.cgi?id=281
- bugfix: omfile returns fatal error code for things that go really wrong
  previously, RS_RET_RESUME was returned, which lead to a loop inside the
  rule engine as omfile could not really recover.
- bugfix: rsyslogd -v always said 64 atomics were not present
  thanks to mono_matsuko for the patch
---------------------------------------------------------------------------
Version 5.9.3  [V5-DEVEL], 2011-09-01
- bugfix/security: off-by-two bug in legacy syslog parser, CVE-2011-3200
- bugfix: mark message processing did not work correctly
- added capability to emit config error location info for warnings 
  otherwise, omusrmsg's warning about new config format was not
  accompanied by problem location.
- bugfix: potential misadressing in property replacer
- bugfix: MSGID corruption in RFC5424 parser under some circumstances
  closes: http://bugzilla.adiscon.com/show_bug.cgi?id=275
- bugfix: The NUL-Byte for the syslogtag was not copied in MsgDup (msg.c)
---------------------------------------------------------------------------
Version 5.9.2  [V5-DEVEL] (rgerhards), 2011-07-11
- systemd support: set stdout/stderr to null - thx to Lennart for the patch
- added support for the ":omusrmsg:" syntax in configuring user messages
- added support for the ":omfile:" syntax for actions
---------------------------------------------------------------------------
Version 5.9.1  [V5-DEVEL] (rgerhards), 2011-06-30
- added support for obtaining timestamp for kernel message from message
  If the kernel time-stamps messages, time is now take from that
  timestamp instead of the system time when the message was read. This
  provides much better accuracy. Thanks to Lennart Poettering for
  suggesting this feature and his help during implementation.
- added support for obtaining timestamp from system for imuxsock
  This permits to read the time a message was submitted to the system
  log socket. Most importantly, this is provided in microsecond resolution.
  So we are able to obtain high precision timestampis even for messages
  that were - as is usual - not formatted with them. This also simplifies
  things in regard to local time calculation in chroot environments.
  Many thanks to Lennart Poettering for suggesting this feature,
  providing some guidance on implementing it and coordinating getting the
  necessary support into the Linux kernel.
- bugfix: timestamp was incorrectly calculated for timezones with minute
  offset
  closes: http://bugzilla.adiscon.com/show_bug.cgi?id=271
- bugfix: problems in failover action handling
  closes: http://bugzilla.adiscon.com/show_bug.cgi?id=270
  closes: http://bugzilla.adiscon.com/show_bug.cgi?id=254
- bugfix: mutex was invalidly left unlocked during action processing
  At least one case where this can occur is during thread shutdown, which
  may be initiated by lower activity. In most cases, this is quite
  unlikely to happen. However, if it does, data structures may be 
  corrupted which could lead to fatal failure and segfault. I detected
  this via a testbench test, not a user report. But I assume that some
  users may have had unreproducable aborts that were cause by this bug.
- bugfix: memory leak in imtcp & subsystems under some circumstances
  This leak is tied to error conditions which lead to incorrect cleanup
  of some data structures. [backport from v6]
- bugfix/improvement:$WorkDirectory now gracefully handles trailing slashes
---------------------------------------------------------------------------
Version 5.9.0  [V5-DEVEL] (rgerhards), 2011-06-08
- imfile: added $InputFileMaxLinesAtOnce directive
- enhanced imfile to support input batching
- added capability for imtcp and imptcp to activate keep-alive packets
  at the socket layer. This has not been added to imttcp, as the latter is
  only an experimental module, and one which did not prove to be useful.
  reference: http://kb.monitorware.com/post20791.html
- added support to control KEEPALIVE settings in imptcp
  this has not yet been added to imtcp, but could be done on request.
- $ActionName is now also used for naming of queues in impstats
  as well as in the debug output
- bugfix: do not open files with full privileges, if privs will be dropped
  This make the privilege drop code more bulletproof, but breaks Ubuntu's
  work-around for log files created by external programs with the wrong
  user and/or group. Note that it was long said that this "functionality"
  would break once we go for serious privilege drop code, so hopefully
  nobody still depends on it (and, if so, they lost...).
- bugfix: pipes not opened in full priv mode when privs are to be dropped
- this begins a new devel branch for v5
- better handling of queue i/o errors in disk queues. This is kind of a
  bugfix, but a very intrusive one, this it goes into the devel version
  first. Right now, "file not found" is handled and leads to the new
  emergency mode, in which disk action is stopped and the queue run
  in direct mode. An error message is emited if this happens.
- added support for user-level PRI provided via systemd
- added new config directive $InputTCPFlowControl to select if tcp
  received messages shall be flagged as light delayable or not.
- enhanced omhdfs to support batching mode. This permits to increase
  performance, as we now call the HDFS API with much larger message
  sizes and far more infrequently
- bugfix: failover did not work correctly if repeated msg reduction was on
  affected directive was: $ActionExecOnlyWhenPreviousIsSuspended on
  closes: http://bugzilla.adiscon.com/show_bug.cgi?id=236
---------------------------------------------------------------------------
Version 5.8.13  [V5-stable] 2012-06-??
- bugfix: "last message repeated n times" message was missing hostname
  Thanks to Zdenek Salvet for finding this bug and to Bodik for reporting
---------------------------------------------------------------------------
Version 5.8.12  [V5-stable] 2012-06-06
- add small delay (50ms) after sending shutdown message
  There seem to be cases where the shutdown message is otherwise not
  processed, not even on an idle system. Thanks to Marcin for
  bringing this problem up.
- support for resolving huge groups
  closes: http://bugzilla.adiscon.com/show_bug.cgi?id=310
  Thanks to Alec Warner for the patch
- bugfix: delayble source could block action queue, even if there was
  a disk queue associated with it. The root cause of this problem was
  that it makes no sense to delay messages once they arrive in the 
  action queue - the "input" that is being held in that case is the main
  queue worker, what makes no sense.
  Thanks to Marcin for alerting us on this problem and providing 
  instructions to reproduce it.
- bugfix: disk queue was not persisted on shutdown, regression of fix to
  http://bugzilla.adiscon.com/show_bug.cgi?id=299
  The new code also handles the case of shutdown of blocking light and 
  full delayable sources somewhat smarter and permits, assuming sufficient
  timouts, to persist message up to the max queue capacity. Also some nits
  in debug instrumentation have been fixed.
- bugfix/omudpspoof: problems, including abort, happend when run on
  multiple threads. Root cause is that libnet is not thread-safe. 
  omudpspoof now guards libnet calls with their own mutex.
- bugfix: if debug message could end up in log file when forking
  if rsyslog was set to auto-background (thus fork, the default) and debug
  mode to stdout was enabled, debug messages ended up in the first log file
  opened. Currently, stdout logging is completely disabled in forking mode
  (but writing to the debug log file is still possible). This is a change 
  in behaviour, which is under review. If it causes problems to you,
  please let us know.
  Thanks to Tomas Heinrich for the patch.
- bugfix/tcpflood: sending small test files did not work correctly
- bugfix: potential hang due to mutex deadlock
  closes: http://bugzilla.adiscon.com/show_bug.cgi?id=316
  Thanks to Andreas Piesk for reporting&analyzing this bug as well as
  providing patches and other help in resolving it.
- bugfix: property PROCID empty instead of proper nilvalue if not present
  If it is not present, it must have the nilvalue "-" as of RFC5424
  closes: http://bugzilla.adiscon.com/show_bug.cgi?id=332
  Thanks to John N for reporting this issue.
---------------------------------------------------------------------------
Version 5.8.11  [V5-stable] 2012-05-03
- bugfix: ommysql did not properly init/exit the mysql runtime library
  this could lead to segfaults. Triggering condition: multiple action
  instances using ommysql.  Thanks to Tomas Heinrich for reporting this
  problem and providing an initial patch (which my solution is based on,
  I need to add more code to clean the mess up).
- bugfix: rsyslog did not terminate when delayable inputs were blocked
  due to unvailable sources. Fixes:
  http://bugzilla.adiscon.com/show_bug.cgi?id=299
  Thanks to Marcin M for bringing up this problem and Andre Lorbach
  for helping to reproduce and fix it.
- bugfix: active input in "light delay state" could block rsyslog
  termination, at least for prolonged period of time
- bugfix: imptcp input name could not be set
  config directive was accepted, but had no effect
- bugfix: assigned ruleset was lost when using disk queues
  This looked quite hard to diagnose for disk-assisted queues, as the
  pure memory part worked well, but ruleset info was lost for messages
  stored inside the disk queue.
- bugfix: hostname was not requeried on HUP
  Thanks to Per Jessen for reporting this bug and Marius Tomaschewski for
  his help in testing the fix.
- bugfix: inside queue.c, some thread cancel states were not correctly
  reset. While this is a bug, we assume it did have no practical effect
  because the reset as it was done was set to the state the code actually
  had at this point. But better fix this...
---------------------------------------------------------------------------
Version 5.8.10  [V5-stable] 2012-04-05
- bugfix: segfault on startup if $actionqueuefilename was missing for disk
  queue config
  Thanks to Tomas Heinrich for the patch.
- bugfix: segfault if disk-queue was started up with old queue file
  Thanks to Tomas Heinrich for the patch.
- bugfix: memory leak in array passing output module mode
---------------------------------------------------------------------------
Version 5.8.9  [V5-stable] 2012-03-15
- added tool to recover disk queue if .qi file is missing (recover_qi.pl)
  Thanks to Kaiwang Chen for contributing this tool
- bugfix: stopped DA queue was never processed after a restart due to a
  regression from statistics module
- added better doc for statsobj interface
  Thanks to Kaiwang Chen for his suggestions and analysis in regard to the
  stats subsystem.
---------------------------------------------------------------------------
Version 5.8.8  [V5-stable] 2012-03-05
- added capability to use a local interface IP address as fromhost-ip for
  imuxsock imklog
  new config directives: $IMUXSockLocalIPIF, $klogLocalIPIF
- added configuration directives to customize queue light delay marks
  $MainMsgQueueLightDelayMark, $ActionQueueLightDelayMark; both
  specify number of messages starting at which a delay happens.
- bugfix: omprog made rsyslog abort on startup if not binary to
  execute was configured
- bugfix: imklog invalidly computed facility and severity
  closes: http://bugzilla.adiscon.com/show_bug.cgi?id=313
---------------------------------------------------------------------------
Version 5.8.7  [V5-stable] 2012-01-17
- bugfix: instabilities when using RFC5424 header fields
  Thanks to Kaiwang Chen for the patch
- bugfix: imuxsock did truncate part of received message if it did not
  contain a proper date. The truncation occured because we removed that
  part of the messages that was expected to be the date.
  closes: http://bugzilla.adiscon.com/show_bug.cgi?id=295
- bugfix: potential abort after reading invalid X.509 certificate
  closes: http://bugzilla.adiscon.com/show_bug.cgi?id=290
  Thanks to Tomas Heinrich for the patch
- bugfix: stats counter were not properly initialized on creation
- FQDN hostname for multihomed host was not always set to the correct name
  if multiple aliases existed. Thanks to Tomas Heinreich for the patch.
- re-licensed larger parts of the codebase under the Apache license 2.0
---------------------------------------------------------------------------
Version 5.8.6  [V5-stable] 2011-10-21
- bugfix: missing whitespace after property-based filter was not detected
- bugfix: $OMFileFlushInterval period was doubled - now using correct value
- bugfix: ActionQueue could malfunction due to index error
  Thanks to Vlad Grigorescu for the patch
- bugfix: $ActionExecOnlyOnce interval did not work properly
  Thanks to Tomas Heinrich for the patch
- bugfix: race condition when extracting program name, APPNAME, structured
  data and PROCID (RFC5424 fields) could lead to invalid characters e.g.
  in dynamic file names or during forwarding (general malfunction of these
  fields in templates, mostly under heavy load)
- bugfix: imuxsock did no longer ignore message-provided timestamp, if
  so configured (the *default*). Lead to no longer sub-second timestamps.
  closes: http://bugzilla.adiscon.com/show_bug.cgi?id=281
- bugfix: omfile returns fatal error code for things that go really wrong
  previously, RS_RET_RESUME was returned, which lead to a loop inside the
  rule engine as omfile could not really recover.
- bugfix: imfile did invalid system call under some circumstances
  when a file that was to be monitored did not exist BUT the state file
  actually existed. Mostly a cosmetic issue. Root cause was incomplete
  error checking in stream.c; so patch may affect other code areas.
- bugfix: rsyslogd -v always said 64 atomics were not present
  thanks to mono_matsuko for the patch
---------------------------------------------------------------------------
Version 5.8.5  [V5-stable] (rgerhards/al), 2011-09-01
- bugfix/security: off-by-two bug in legacy syslog parser, CVE-2011-3200
- bugfix: mark message processing did not work correctly
- bugfix: potential hang condition during tag emulation
- bugfix: too-early string termination during tag emulation
- bugfix: The NUL-Byte for the syslogtag was not copied in MsgDup (msg.c)
- bugfix: fixed incorrect state handling for Discard Action (transactions)
  Note: This caused all messages in a batch to be set to COMMITTED, 
  even if they were discarded. 
---------------------------------------------------------------------------
Version 5.8.4  [V5-stable] (al), 2011-08-10
- bugfix: potential misadressing in property replacer
- bugfix: memcpy overflow can occur in allowed sender checkig
  if a name is resolved to IPv4-mapped-on-IPv6 address
  Found by Ismail Dönmez at suse
- bugfix: potential misadressing in property replacer
- bugfix: MSGID corruption in RFC5424 parser under some circumstances
  closes: http://bugzilla.adiscon.com/show_bug.cgi?id=275
---------------------------------------------------------------------------
Version 5.8.3  [V5-stable] (rgerhards), 2011-07-11
- systemd support: set stdout/stderr to null - thx to Lennart for the patch
- added support for the ":omusrmsg:" syntax in configuring user messages
- added support for the ":omfile:" syntax for actions
  Note: previous outchannel syntax will generate a warning message. This
  may be surprising to some users, but it is quite urgent to alert them
  of the new syntax as v6 can no longer support the previous one.
---------------------------------------------------------------------------
Version 5.8.2  [V5-stable] (rgerhards), 2011-06-21
- bugfix: problems in failover action handling
  closes: http://bugzilla.adiscon.com/show_bug.cgi?id=270
  closes: http://bugzilla.adiscon.com/show_bug.cgi?id=254
- bugfix: mutex was invalidly left unlocked during action processing
  At least one case where this can occur is during thread shutdown, which
  may be initiated by lower activity. In most cases, this is quite
  unlikely to happen. However, if it does, data structures may be 
  corrupted which could lead to fatal failure and segfault. I detected
  this via a testbench test, not a user report. But I assume that some
  users may have had unreproducable aborts that were cause by this bug.
- bugfix: memory leak in imtcp & subsystems under some circumstances
  This leak is tied to error conditions which lead to incorrect cleanup
  of some data structures. [backport from v6]
- bugfix/improvement:$WorkDirectory now gracefully handles trailing slashes
---------------------------------------------------------------------------
Version 5.8.1  [V5-stable] (rgerhards), 2011-05-19
- bugfix: invalid processing in QUEUE_FULL condition
  If the the multi-submit interface was used and a QUEUE_FULL condition
  occured, the failed message was properly destructed. However, the
  rest of the input batch, if it existed, was not processed. So this
  lead to potential loss of messages and a memory leak. The potential
  loss of messages was IMHO minor, because they would have been dropped
  in most cases due to the queue remaining full, but very few lucky ones
  from the batch may have made it. Anyhow, this has now been changed so
  that the rest of the batch is properly tried to be enqueued and, if
  not possible, destructed.
- new module mmsnmptrapd, a sample message modification module
  This can be useful to reformat snmptrapd messages and also serves as
  a sample for how to write message modification modules using the
  output module interface. Note that we introduced this new 
  functionality directly into the stable release, as it does not 
  modify the core and as such cannot have any side-effects if it is
  not used (and thus the risk is solely on users requiring that
  functionality).
- bugfix: rate-limiting inside imuxsock did not work 100% correct
  reason was that a global config variable was invalidly accessed where a
  listener variable should have been used.
  Also performance-improved the case when rate limiting is turned off (this
  is a very unintrusive change, thus done directly to the stable version).
- bugfix: $myhostname not available in RainerScript (and no error message)
  closes: http://bugzilla.adiscon.com/show_bug.cgi?id=233
- bugfix: memory and file descriptor leak in stream processing
  Leaks could occur under some circumstances if the file stream handler
  errored out during the open call. Among others, this could cause very
  big memory leaks if there were a problem with unreadable disk queue
  files. In regard to the memory leak, this
  closes: http://bugzilla.adiscon.com/show_bug.cgi?id=256
- bugfix: doc for impstats had wrong config statements
  also, config statements were named a bit inconsistent, resolved that
  problem by introducing an alias and only documenting the consistent
  statements
  Thanks to Marcin for bringing up this problem.
- bugfix: IPv6-address could not be specified in omrelp
  this was due to improper parsing of ":"
  closes: http://bugzilla.adiscon.com/show_bug.cgi?id=250
- bugfix: TCP connection invalidly aborted when messages needed to be
  discarded (due to QUEUE_FULL or similar problem)
- bugfix: $LocalHostName was not honored under all circumstances
  closes: http://bugzilla.adiscon.com/show_bug.cgi?id=258
- bugfix(minor): improper template function call in syslogd.c
---------------------------------------------------------------------------
Version 5.8.0  [V5-stable] (rgerhards), 2011-04-12

This is the new v5-stable branch, importing all feature from the 5.7.x
versions. To see what has changed in regard to the previous v5-stable,
check the Changelog for 5.7.x below.

- bugfix: race condition in deferred name resolution
  closes: http://bugzilla.adiscon.com/show_bug.cgi?id=238
  Special thanks to Marcin for his persistence in helping to solve this
  bug.
- bugfix: DA queue was never shutdown once it was started
  closes: http://bugzilla.adiscon.com/show_bug.cgi?id=241
---------------------------------------------------------------------------
Version 5.7.10  [V5-BETA] (rgerhards), 2011-03-29
- bugfix: ompgsql did not work properly with ANSI SQL strings
  closes: http://bugzilla.adiscon.com/show_bug.cgi?id=229
- bugfix: rsyslog did not build with --disable-regexp configure option
  closes: http://bugzilla.adiscon.com/show_bug.cgi?id=243
- bugfix: PRI was invalid on Solaris for message from local log socket
- enhance: added $BOM system property to ease writing byte order masks
- bugfix: RFC5424 parser confused by empty structured data
  closes: http://bugzilla.adiscon.com/show_bug.cgi?id=237
- bugfix: error return from strgen caused abort, now causes action to be
  ignored (just like a failed filter)
- new sample plugin for a strgen to generate sql statement consumable
  by a database plugin
- bugfix: strgen could not be used together with database outputs
  because the sql/stdsql option could not be specified. This has been
  solved by permitting the strgen to include the opton inside its name.
  closes: http://bugzilla.adiscon.com/show_bug.cgi?id=195
---------------------------------------------------------------------------
Version 5.7.9  [V5-BETA] (rgerhards), 2011-03-16
- improved testbench
  among others, life tests for ommysql (against a test database) have
  been added, valgrind-based testing enhanced, ...
- enhance: fallback *at runtime* to epoll_create if epoll_create1 is not
  available. Thanks to Michael Biebl for analysis and patch!
- bugfix: failover did not work correctly if repeated msg reduction was on
  closes: http://bugzilla.adiscon.com/show_bug.cgi?id=236
  affected directive was: $ActionExecOnlyWhenPreviousIsSuspended on
- bugfix: minor memory leak in omlibdbi (< 1k per instance and run)
- bugfix: (regression) omhdfs did no longer compile
- bugfix: omlibdbi did not use password from rsyslog.conf
  closes: http://bugzilla.adiscon.com/show_bug.cgi?id=203
---------------------------------------------------------------------------
Version 5.7.8  [V5-BETA] (rgerhards), 2011-03-09
- systemd support somewhat improved (can now take over existing log sockt)
- bugfix: discard action did not work under some circumstances
  fixes: http://bugzilla.adiscon.com/show_bug.cgi?id=217
- bugfix: file descriptor leak in gnutls netstream driver
  fixes: http://bugzilla.adiscon.com/show_bug.cgi?id=222
---------------------------------------------------------------------------
Version 5.7.7  [V5-BETA] (rgerhards), 2011-03-02
- bugfix: potential abort condition when $RepeatedMsgReduction set to on
  as well as potentially in a number of other places where MsgDup() was
  used. This only happened when the imudp input module was used and it
  depended on name resolution not yet had taken place. In other words,
  this was a strange problem that could lead to hard to diagnose 
  instability. So if you experience instability, chances are good that
  this fix will help.
---------------------------------------------------------------------------
Version 5.7.6  [V5-BETA] (rgerhards), 2011-02-25
- bugfix: fixed a memory leak and potential abort condition
  this could happen if multiple rulesets were used and some output batches
  contained messages belonging to more than one ruleset.
  fixes: http://bugzilla.adiscon.com/show_bug.cgi?id=226
  fixes: http://bugzilla.adiscon.com/show_bug.cgi?id=218
- bugfix: memory leak when $RepeatedMsgReduction on was used
  bug tracker: http://bugzilla.adiscon.com/show_bug.cgi?id=225
---------------------------------------------------------------------------
Version 5.7.5  [V5-BETA] (rgerhards), 2011-02-23
- enhance: imfile did not yet support multiple rulesets, now added
  we do this directly in the beta because a) it does not affect existing
  functionality and b) one may argue that this missing functionality is
  close to a bug.
- improved testbench, added tests for imuxsock
- bugfix: imuxsock did no longer sanitize received messages
  This was a regression from the imuxsock partial rewrite. Happened
  because the message is no longer run through the standard parsers. 
  bug tracker: http://bugzilla.adiscon.com/show_bug.cgi?id=224
- bugfix: minor race condition in action.c - considered cosmetic
  This is considered cosmetic as multiple threads tried to write exactly
  the same value into the same memory location without sync. The method
  has been changed so this can no longer happen.
---------------------------------------------------------------------------
Version 5.7.4  [V5-BETA] (rgerhards), 2011-02-17
- added pmsnare parser module (written by David Lang)
- enhanced imfile to support non-cancel input termination
- improved systemd socket activation thanks to Marius Tomaschweski
- improved error reporting for $WorkDirectory
  non-existance and other detectable problems are now reported,
  and the work directory is NOT set in this case
- bugfix: pmsnare causded abort under some conditions
- bugfix: abort if imfile reads file line of more than 64KiB
  Thanks to Peter Eisentraut for reporting and analysing this problem.
  bug tracker: http://bugzilla.adiscon.com/show_bug.cgi?id=221
- bugfix: queue engine did not properly slow down inputs in FULL_DELAY mode
  when in disk-assisted mode. This especially affected imfile, which
  created unnecessarily queue files if a large set of input file data was
  to process.
- bugfix: very long running actions could prevent shutdown under some
  circumstances. This has now been solved, at least for common
  situations.
- bugfix: fixed compile problem due to empty structs
  this occured only on some platforms/compilers. thanks to Dražen Kačar 
  for the fix
---------------------------------------------------------------------------
Version 5.7.3  [V5-BETA] (rgerhards), 2011-02-07
- added support for processing multi-line messages in imfile
- added $IMUDPSchedulingPolicy and $IMUDPSchedulingPriority config settings
- added $LocalHostName config directive
- bugfix: fixed build problems on some platforms
  namely those that have 32bit atomic operations but not 64 bit ones
- bugfix: local hostname was pulled too-early, so that some config 
  directives (namely FQDN settings) did not have any effect
- bugfix: imfile did duplicate messages under some circumstances
- added $OMMySQLConfigFile config directive
- added $OMMySQLConfigSection config directive
---------------------------------------------------------------------------
Version 5.7.2  [V5-DEVEL] (rgerhards), 2010-11-26
- bugfix(important): problem in TLS handling could cause rsyslog to loop
  in a tight loop, effectively disabling functionality and bearing the
  risk of unresponsiveness of the whole system.
  Bug tracker: http://bugzilla.adiscon.com/show_bug.cgi?id=194
- bugfix: imfile state file was not written when relative file name
  for it was specified
- bugfix: compile failed on systems without epoll_create1()
  Thanks to David Hill for providing a fix.
- bugfix: atomic increment for msg object may not work correct on all
  platforms. Thanks to Chris Metcalf for the patch
- bugfix: replacements for atomic operations for non-int sized types had
  problems. At least one instance of that problem could potentially lead
  to abort (inside omfile).
---------------------------------------------------------------------------
Version 5.7.1  [V5-DEVEL] (rgerhards), 2010-10-05
- support for Hadoop's HDFS added (via omhdfs)
- imuxsock now optionally use SCM_CREDENTIALS to pull the pid from the log
  socket itself
  (thanks to Lennart Poettering for the suggesting this feature)
- imuxsock now optionally uses per-process input rate limiting, guarding the
  user against processes spamming the system log
  (thanks to Lennart Poettering for suggesting this feature)
- added new config statements
  * $InputUnixListenSocketUsePIDFromSystem 
  * $SystemLogUsePIDFromSystem 
  * $SystemLogRateLimitInterval
  * $SystemLogRateLimitBurst
  * $SystemLogRateLimitSeverity
  * $IMUxSockRateLimitInterval
  * $IMUxSockRateLimitBurst
  * $IMUxSockRateLimitSeverity
- imuxsock now supports up to 50 different sockets for input
- some code cleanup in imuxsock (consider this a release a major
  modification, especially if problems show up)
- bugfix: /dev/log was unlinked even when passed in from systemd
  in which case it should be preserved as systemd owns it
---------------------------------------------------------------------------
Version 5.7.0  [V5-DEVEL] (rgerhards), 2010-09-16
- added module impstat to emit periodic statistics on rsyslog counters
- support for systemd officially added
  * acquire /dev/log socket optionally from systemd
    thanks to Lennart Poettering for this patch
  * sd-systemd API added as part of rsyslog runtime library
---------------------------------------------------------------------------
Version 5.6.5  [V5-STABLE] (rgerhards), 2011-03-22
- bugfix: failover did not work correctly if repeated msg reduction was on
  affected directive was: $ActionExecOnlyWhenPreviousIsSuspended on
  closes: http://bugzilla.adiscon.com/show_bug.cgi?id=236
- bugfix: omlibdbi did not use password from rsyslog.con
  closes: http://bugzilla.adiscon.com/show_bug.cgi?id=203
- bugfix(kind of): tell users that config graph can currently not be
  generated
  closes: http://bugzilla.adiscon.com/show_bug.cgi?id=232
- bugfix: discard action did not work under some circumstances
  fixes: http://bugzilla.adiscon.com/show_bug.cgi?id=217
  (backport from 5.7.8)
---------------------------------------------------------------------------
Version 5.6.4  [V5-STABLE] (rgerhards), 2011-03-03
- bugfix: potential abort condition when $RepeatedMsgReduction set to on
  as well as potentially in a number of other places where MsgDup() was
  used. This only happened when the imudp input module was used and it
  depended on name resolution not yet had taken place. In other words,
  this was a strange problem that could lead to hard to diagnose 
  instability. So if you experience instability, chances are good that
  this fix will help.
- bugfix: fixed a memory leak and potential abort condition
  this could happen if multiple rulesets were used and some output batches
  contained messages belonging to more than one ruleset.
  fixes: http://bugzilla.adiscon.com/show_bug.cgi?id=226
  fixes: http://bugzilla.adiscon.com/show_bug.cgi?id=218
- bugfix: memory leak when $RepeatedMsgReduction on was used
  bug tracker: http://bugzilla.adiscon.com/show_bug.cgi?id=225
---------------------------------------------------------------------------
Version 5.6.3  [V5-STABLE] (rgerhards), 2011-01-26
- bugfix: action processor released memory too early, resulting in
  potential issue in retry cases (but very unlikely due to another
  bug, which I also fixed -- only after the fix this problem here
  became actually visible).
- bugfix: batch processing flagged invalid message as "bad" under some
  circumstances
- bugfix: unitialized variable could cause issues under extreme conditions
  plus some minor nits. This was found after a clang static code analyzer
  analysis (great tool, and special thanks to Marcin for telling me about
  it!)
- bugfix: batches which had actions in error were not properly retried in
  all cases
- bugfix: imfile did duplicate messages under some circumstances
- bugfix: testbench was not activated if no Java was present on system
  ... what actually was a left-over. Java is no longer required.
---------------------------------------------------------------------------
Version 5.6.2  [V5-STABLE] (rgerhards), 2010-11-30
- bugfix: compile failed on systems without epoll_create1()
  Thanks to David Hill for providing a fix.
- bugfix: atomic increment for msg object may not work correct on all
  platforms. Thanks to Chris Metcalf for the patch
- bugfix: replacements for atomic operations for non-int sized types had
  problems. At least one instance of that problem could potentially lead
  to abort (inside omfile).
- added the $InputFilePersistStateInterval config directive to imfile
- changed imfile so that the state file is never deleted (makes imfile
  more robust in regard to fatal failures)
- bugfix: a slightly more informative error message when a TCP
  connections is aborted
---------------------------------------------------------------------------
Version 5.6.1  [V5-STABLE] (rgerhards), 2010-11-24
- bugfix(important): problem in TLS handling could cause rsyslog to loop
  in a tight loop, effectively disabling functionality and bearing the
  risk of unresponsiveness of the whole system.
  Bug tracker: http://bugzilla.adiscon.com/show_bug.cgi?id=194
- permitted imptcp to work on systems which support epoll(), but not
  epoll_create().
  Bug: http://bugzilla.adiscon.com/show_bug.cgi?id=204
  Thanks to Nicholas Brink for reporting this problem.
- bugfix: testbench failed if imptcp was not enabled
- bugfix: segfault when an *empty* template was used
  Bug: http://bugzilla.adiscon.com/show_bug.cgi?id=206
  Thanks to David Hill for alerting us.
- bugfix: compile failed with --enable-unlimited-select
  thanks varmojfekoj for the patch
---------------------------------------------------------------------------
Version 5.6.0  [V5-STABLE] (rgerhards), 2010-10-19

This release brings all changes and enhancements of the 5.5.x series
to the v5-stable branch.

- bugfix: a couple of problems that imfile had on some platforms, namely
  Ubuntu (not their fault, but occured there)
- bugfix: imfile utilizes 32 bit to track offset. Most importantly,
  this problem can not experienced on Fedora 64 bit OS (which has
  64 bit long's!)
---------------------------------------------------------------------------
Version 5.5.7  [V5-BETA] (rgerhards), 2010-08-09
- changed omudpspoof default spoof address to simplify typical use case
  thanks to David Lang for suggesting this
- doc bugfix: pmlastmsg doc samples had errors
- bugfix[minor]: pmrfc3164sd had invalid name (resided in rsyslog name 
  space, what should not be the case for a contributed module)
- added omuxsock, which permits to write message to local Unix sockets
  this is the counterpart to imuxsock, enabling fast local forwarding
---------------------------------------------------------------------------
Version 5.5.6  [DEVEL] (rgerhards), 2010-07-21
- added parser modules
  * pmlastmsg, which supports the notoriously malformed "last message
    repeated n times" messages from some syslogd's (namely sysklogd)
  * pmrfc3164sd (contributed), supports RFC5424 structured data in 
    RFC3164 messages [untested]
- added new module type "string generator", used to speed up output
  processing. Expected speedup for (typical) rsyslog processing is
  roughly 5 to 6 percent compared to using string-based templates.
  They may also be used to do more complex formatting with custom
  C code, what provided greater flexibility and probably far higher
  speed, for example if using multiple regular expressions within a 
  template.
- added 4 string generators for
  * RSYSLOG_FileFormat
  * RSYSLOG_TraditionalFileFormat
  * RSYSLOG_ForwardFormat
  * RSYSLOG_TraditionalForwardFormat
- bugfix: mutexes used to simulate atomic instructions were not destructed
- bugfix: regression caused more locking action in msg.c than necessary
- bugfix: "$ActionExecOnlyWhenPreviousIsSuspended on" was broken
- bugfix: segfault on HUP when "HUPIsRestart" was set to "on"
  thanks varmojfekoj for the patch
- bugfix: default for $OMFileFlushOnTXEnd was wrong ("off").
  This, in default mode, caused buffered writing to be used, what
  means that it looked like no output were written or partial
  lines. Thanks to Michael Biebl for pointing out this bug.
- bugfix: programname filter in ! configuration can not be reset
  Thanks to Kiss Gabor for the patch.
---------------------------------------------------------------------------
Version 5.5.5  [DEVEL] (rgerhards), 2010-05-20
- added new cancel-reduced action thread termination method
  We now manage to cancel threads that block inside a retry loop to
  terminate without the need to cancel the thread. Avoiding cancellation
  helps keep the system complexity minimal and thus provides for better
  stability. This also solves some issues with improper shutdown when
  inside an action retry loop.
---------------------------------------------------------------------------
Version 5.5.4  [DEVEL] (rgerhards), 2010-05-03
- This version offers full support for Solaris on Intel and Sparc
- bugfix: problems with atomic operations emulation
  replaced atomic operation emulation with new code. The previous code
  seemed to have some issue and also limited concurrency severely. The
  whole atomic operation emulation has been rewritten.
- bugfix: netstream ptcp support class was not correctly build on systems
  without epoll() support
- bugfix: segfault on Solaris/Sparc
---------------------------------------------------------------------------
Version 5.5.3  [DEVEL] (rgerhards), 2010-04-09
- added basic but functional support for Solaris
- imported many bugfixes from 3.6.2/4.6.1 (see ChangeLog below!)
- added new property replacer option "date-rfc3164-buggyday" primarily
  to ease migration from syslog-ng. See property replacer doc for
  details.
- added capability to turn off standard LF delimiter in TCP server
  via new directive "$InputTCPServerDisableLFDelimiter on"
- bugfix: failed to compile on systems without epoll support
- bugfix: comment char ('#') in literal terminated script parsing
  and thus could not be used.
  but tracker: http://bugzilla.adiscon.com/show_bug.cgi?id=119
  [merged in from v3.22.2]
- imported patches from 4.6.0:
  * improved testbench to contain samples for totally malformed messages
    which miss parts of the message content
  * bugfix: some malformed messages could lead to a missing LF inside files
    or some other missing parts of the template content.
  * bugfix: if a message ended immediately with a hostname, the hostname
    was mistakenly interpreted as TAG, and localhost be used as hostname
---------------------------------------------------------------------------
Version 5.5.2  [DEVEL] (rgerhards), 2010-02-05
- applied patches that make rsyslog compile under Apple OS X.
  Thanks to trey for providing these.
- replaced data type "bool" by "sbool" because this created some
  portability issues.
- added $Escape8BitCharactersOnReceive directive
  Thanks to David Lang for suggesting it.
- worked around an issue where omfile failed to compile on 32 bit platforms
  under some circumstances (this smells like a gcc problem, but a simple
  solution was available). Thanks to Kenneth Marshall for some advice.
- extended testbench
---------------------------------------------------------------------------
Version 5.5.1  [DEVEL] (rgerhards), 2009-11-27
- introduced the ablity for netstream drivers to utilize an epoll interface
  This offers increased performance and removes the select() FDSET size
  limit from imtcp. Note that we fall back to select() if there is no
  epoll netstream drivers. So far, an epoll driver has only been
  implemented for plain tcp syslog, the rest will follow once the code
  proves well in practice AND there is demand.
- re-implemented $EscapeControlCharacterTab config directive
  Based on Jonathan Bond-Caron's patch for v4. This now also includes some
  automatted tests.
- bugfix: enabling GSSServer crashes rsyslog startup
  Thanks to Tomas Kubina for the patch [imgssapi]
- bugfix (kind of): check if TCP connection is still alive if using TLS
  Thanks to Jonathan Bond-Caron for the patch.
---------------------------------------------------------------------------
Version 5.5.0  [DEVEL] (rgerhards), 2009-11-18
- moved DNS resolution code out of imudp and into the backend processing
  Most importantly, DNS resolution now never happens if the resolved name
  is not required. Note that this applies to imudp - for the other inputs,
  DNS resolution almost comes for free, so we do not do it there. However,
  the new method has been implemented in a generic way and as such may 
  also be used by other modules in the future.
- added option to use unlimited-size select() calls
  Thanks to varmjofekoj for the patch
  This is not done in imudp, as it natively supports epoll().
- doc: improved description of what loadable modules can do
---------------------------------------------------------------------------
Version 5.4.2  [v5-stable] (rgerhards), 2010-03-??
- bugfix(kind of): output plugin retry behaviour could cause engine to loop
  The rsyslog engine did not guard itself against output modules that do
  not properly convey back the tryResume() behaviour. This then leads to
  what looks like an endless loop. I consider this to be a bug of the 
  engine not only because it should be hardened against plugin misbehaviour,
  but also because plugins may not be totally able to avoid this situation
  (depending on the type of and processing done by the plugin).
- bugfix: testbench failed when not executed in UTC+1 timezone
  accidently, the time zone information was kept inside some
  to-be-checked-for responses
- temporary bugfix replaced by permanent one for
  message-induced off-by-one error (potential segfault) (see 4.6.2)
  The analysis has been completed and a better fix been crafted and 
  integrated.
- bugfix(minor): status variable was uninitialized
  However, this would have caused harm only if NO parser modules at
  all were loaded, which would lead to a defunctional configuration
  at all. And, even more important, this is impossible as two parser
  modules are built-in and thus can not be "not loaded", so we always
  have a minimum of two.
---------------------------------------------------------------------------
Version 5.4.1  [v5-stable] (rgerhards), 2010-03-??
- added new property replacer option "date-rfc3164-buggyday" primarily
  to ease migration from syslog-ng. See property replacer doc for
  details. [backport from 5.5.3 because urgently needed by some]
- imported all bugfixes vom 4.6.2 (see below)
---------------------------------------------------------------------------
Version 5.4.0  [v5-stable] (rgerhards), 2010-03-08
***************************************************************************
* This is a new stable v5 version. It contains all fixes and enhancements *
* made during the 5.3.x phase as well as those listed below.              *
* Note that the 5.2.x series was quite buggy and as such all users are    *
* strongly advised to upgrade to 5.4.0.                                   *
***************************************************************************
- bugfix: omruleset failed to work in many cases
  bug tracker: http://bugzilla.adiscon.com/show_bug.cgi?id=179
  Thanks to Ryan B. Lynch for reporting this issue.
- bugfix: comment char ('#') in literal terminated script parsing
  and thus could not be used.
  but tracker: http://bugzilla.adiscon.com/show_bug.cgi?id=119
  [merged in from v3.22.2]
---------------------------------------------------------------------------
Version 5.3.7  [BETA] (rgerhards), 2010-01-27
- bugfix: queues in direct mode could case a segfault, especially if an
  action failed for action queues. The issue was an invalid increment of
  a stack-based pointer which lead to destruction of the stack frame and
  thus a segfault on function return.
  Thanks to Michael Biebl for alerting us on this problem.
- bugfix: hostname accidently set to IP address for some message sources,
  for example imudp. Thanks to Anton for reporting this bug. [imported v4]
- bugfix: ompgsql had problems with transaction support, what actually 
  rendered it unsuable. Thanks to forum user "horhe" for alerting me
  on this bug and helping to debug/fix it! [imported from 5.3.6]
- bugfix: $CreateDirs variable not properly initialized, default thus
  was random (but most often "on") [imported from v3]
- bugfix: potential segfaults during queue shutdown
  (bugs require certain non-standard settings to appear)
  Thanks to varmojfekoj for the patch [imported from 4.5.8]
  [backport from 5.5.2]
- bugfix: wrong memory assignment for a config variable (probably
  without causing any harm) [backport from 5.2.2]
- bugfix: rsyslog hangs when writing to a named pipe which nobody was
  reading. Thanks to Michael Biebl for reporting this bug.
  Bugzilla entry: http://bugzilla.adiscon.com/show_bug.cgi?id=169
  [imported from 4.5.8]
---------------------------------------------------------------------------
Version 5.3.6  [BETA] (rgerhards), 2010-01-13
- bugfix: ompgsql did not properly check the server connection in
  tryResume(), which could lead to rsyslog running in a thight loop
- bugfix: suspension during beginTransaction() was not properly handled
  by rsyslog core
- bugfix: omfile output was only written when buffer was full, not at
  end of transaction
- bugfix: commit transaction was not properly conveyed to message layer,
  potentially resulting in non-message destruction and thus hangs
- bugfix: enabling GSSServer crashes rsyslog startup
  Thanks to Tomas Kubina for the patch [imgssapi]
- bugfix (kind of): check if TCP connection is still alive if using TLS
  Thanks to Jonathan Bond-Caron for the patch.
- bugfix: $CreateDirs variable not properly initialized, default thus
  was random (but most often "on") [imported from v3]
- bugfix: ompgsql had problems with transaction support, what actually 
  rendered it unsuable. Thanks to forum user "horhe" for alerting me
  on this bug and helping to debug/fix it!
- bugfix: memory leak when sending messages in zip-compressed format
  Thanks to Naoya Nakazawa for analyzing this issue and providing a patch.
- worked around an issue where omfile failed to compile on 32 bit platforms
  under some circumstances (this smells like a gcc problem, but a simple
  solution was available). Thanks to Kenneth Marshall for some advice.
  [backported from 5.5.x branch]
---------------------------------------------------------------------------
Version 5.3.5  [BETA] (rgerhards), 2009-11-13
- some light performance enhancement by replacing time() call with much
  faster (at least under linux) gettimeofday() calls.
- some improvement of omfile performance with dynafiles
  saved costly time() calls by employing a logical clock, which is 
  sufficient for the use case
- bugfix: omudpspoof miscalculated source and destination ports
  while this was probably not noticed for source ports, it resulted in
  almost all destination ports being wrong, except for the default port
  of 514, which by virtue of its binary representation was calculated 
  correct (and probably thus the bug not earlier detected).
- bugfixes imported from earlier releases
  * bugfix: named pipes did no longer work (they always got an open error)
    this was a regression from the omfile rewrite in 4.5.0
  * bugfix(testbench): sequence check was not always performed correctly,
    that could result in tests reporting success when they actually failed
- improved testbench: added tests for UDP forwarding and omudpspoof
- doc bugfix: omudpspoof had wrong config command names ("om" missing)
- bugfix [imported from 4.4.3]: $ActionExecOnlyOnceEveryInterval did
  not work.
- [inport v4] improved testbench, contains now tcp and gzip test cases
- [import v4] added a so-called "On Demand Debug" mode, in which debug
  output can be generated only after the process has started, but not right
  from the beginning. This is assumed to be useful for hard-to-find bugs.
  Also improved the doc on the debug system.
- bugfix: segfault on startup when -q or -Q option was given
  [imported from v3-stable]
---------------------------------------------------------------------------
Version 5.3.4  [DEVEL] (rgerhards), 2009-11-04
- added the ability to create custom message parsers
- added $RulesetParser config directive that permits to bind specific
  parsers to specific rulesets
- added omruleset output module, which provides great flexibility in 
  action processing. THIS IS A VERY IMPORTANT ADDITION, see its doc
  for why.
- added the capability to have ruleset-specific main message queues
  This offers considerable additional flexibility AND superior performance
  (in cases where multiple inputs now can avoid lock contention)
- bugfix: correct default for escape ('#') character restored
  This was accidently changed to '\\', thanks to David Lang for reporting
- bugfix(testbench): testcase did not properly wait for rsyslogd shutdown
  thus some unpredictable behavior and a false negative test result
  could occur.
---------------------------------------------------------------------------
Version 5.3.3  [DEVEL] (rgerhards), 2009-10-27
- simplified and thus speeded up the queue engine, also fixed some
  potential race conditions (in very unusual shutdown conditions)
  along the way. The threading model has seriously changes, so there may
  be some regressions.
- enhanced test environment (inlcuding testbench): support for enhancing
  probability of memory addressing failure by using non-NULL default
  value for malloced memory (optional, only if requested by configure
  option). This helps to track down some otherwise undetected issues
  within the testbench.
- bugfix: potential abort if inputname property was not set 
  primarily a problem of imdiag
- bugfix: message processing states were not set correctly in all cases
  however, this had no negative effect, as the message processing state
  was not evaluated when a batch was deleted, and that was the only case
  where the state could be wrong.
---------------------------------------------------------------------------
Version 5.3.2  [DEVEL] (rgerhards), 2009-10-21
- enhanced omfile to support transactional interface. This will increase
  performance in many cases.
- added multi-ruleset support to imudp
- re-enabled input thread termination handling that does avoid thread
  cancellation where possible. This provides a more reliable mode of
  rsyslogd termination (canceling threads my result in not properly
  freed resouces and potential later hangs, even though we perform
  proper cancel handling in our code). This is part of an effort to
  reduce thread cancellation as much as possible in rsyslog.
  NOTE: the code previously written code for this functionality had a
  subtle race condition. The new code solves that.
- enhanced immark to support non-cancel input module termination
- improved imudp so that epoll can be used in more environments,
  fixed potential compile time problem if EPOLL_CLOEXEC is not available.
- some cleanup/slight improvement:
  * changed imuxsock to no longer use deprecated submitAndParseMsg() IF
  * changed submitAndParseMsg() interface to be a wrapper around the new
    way of message creation/submission. This enables older plugins to be
    used together with the new interface. The removal also enables us to
    drop a lot of duplicate code, reducing complexity and increasing
    maintainability.
- bugfix: segfault when starting up with an invalid .qi file for a disk queue
  Failed for both pure disk as well as DA queues. Now, we emit an error
  message and disable disk queueing facility.
- bugfix: potential segfault on messages with empty MSG part. This was a
  recently introduced regression.
- bugfix: debug string larger than 1K were improperly displayed. Max size
  is now 32K, and if a string is even longer it is meaningfully truncated.
---------------------------------------------------------------------------
Version 5.3.1  [DEVEL] (rgerhards), 2009-10-05
- added $AbortOnUncleanConfig directive - permits to prevent startup when
  there are problems with the configuration file. See it's doc for
  details.
- included some important fixes from v4-stable:
  * bugfix: invalid handling of zero-sized messages
  * bugfix: zero-sized UDP messages are no longer processed
  * bugfix: random data could be appended to message
  * bugfix: reverse lookup reduction logic in imudp do DNS queries too often
- bugfixes imported from 4.5.4:
  * bugfix: potential segfault in stream writer on destruction
  * bugfix: potential race in object loader (obj.c) during use/release
  * bugfixes: potential problems in out file zip writer
---------------------------------------------------------------------------
Version 5.3.0  [DEVEL] (rgerhards), 2009-09-14
- begun to add simple GUI programs to gain insight into running rsyslogd
  instances and help setup and troubleshooting (active via the
  --enable-gui ./configure switch)
- changed imudp to utilize epoll(), where available. This shall provide
  slightly better performance (just slightly because we called select()
  rather infrequently on a busy system)
---------------------------------------------------------------------------
Version 5.2.2  [v5-stable] (rgerhards), 2009-11-??
- bugfix: enabling GSSServer crashes rsyslog startup
  Thanks to Tomas Kubina for the patch [imgssapi]
---------------------------------------------------------------------------
Version 5.2.1  [v5-stable] (rgerhards), 2009-11-02
- bugfix [imported from 4.4.3]: $ActionExecOnlyOnceEveryInterval did
  not work.
- bugfix: segfault on startup when -q or -Q option was given
  [imported from v3-stable]
---------------------------------------------------------------------------
Version 5.2.0  [v5-stable] (rgerhards), 2009-11-02
This is a re-release of version 5.1.6 as stable after we did not get any bug 
reports during the whole beta phase. Still, this first v5-stable may not be 
as stable as one hopes for, I am not sure if we did not get bug reports
just because nobody tried it. Anyhow, we need to go forward and so we
have the initial v5-stable.
---------------------------------------------------------------------------
Version 5.1.6  [v5-beta] (rgerhards), 2009-10-15
- feature imports from v4.5.6
- bugfix: potential race condition when queue worker threads were
  terminated
- bugfix: solved potential (temporary) stall of messages when the queue was
  almost empty and few new data added (caused testbench to sometimes hang!)
- fixed some race condition in testbench
- added more elaborate diagnostics to parts of the testbench
- bugfixes imported from 4.5.4:
  * bugfix: potential segfault in stream writer on destruction
  * bugfix: potential race in object loader (obj.c) during use/release
  * bugfixes: potential problems in out file zip writer
- included some important fixes from 4.4.2:
  * bugfix: invalid handling of zero-sized messages
  * bugfix: zero-sized UDP messages are no longer processed
  * bugfix: random data could be appended to message
  * bugfix: reverse lookup reduction logic in imudp do DNS queries too often
---------------------------------------------------------------------------
Version 5.1.5  [v5-beta] (rgerhards), 2009-09-11
- added new config option $ActionWriteAllMarkMessages
  this option permites to process mark messages under all circumstances,
  even if an action was recently called. This can be useful to use mark
  messages as a kind of heartbeat.
- added new config option $InputUnixListenSocketCreatePath
  to permit the auto-creation of pathes to additional log sockets. This
  turns out to be useful if they reside on temporary file systems and
  rsyslogd starts up before the daemons that create these sockets
  (rsyslogd always creates the socket itself if it does not exist).
- added $LogRSyslogStatusMessages configuration directive
  permitting to turn off rsyslog start/stop/HUP messages. See Debian
  ticket http://bugs.debian.org/cgi-bin/bugreport.cgi?bug=463793
- bugfix: hostnames with dashes in them were incorrectly treated as
  malformed, thus causing them to be treated as TAG (this was a regression
  introduced from the "rfc3164 strict" change in 4.5.0). Testbench has been
  updated to include a smaple message with a hostname containing a dash.
- bugfix: strings improperly reused, resulting in some message properties
  be populated with strings from previous messages. This was caused by
  an improper predicate check.
- added new config directive $omfileForceChown [import from 4.7.0]
---------------------------------------------------------------------------
Version 5.1.4  [DEVEL] (rgerhards), 2009-08-20
- legacy syslog parser changed so that it now accepts date stamps in
  wrong case. Some devices seem to create them and I do not see any harm
  in supporting that.
- added $InputTCPMaxListeners directive - permits to specify how many 
  TCP servers shall be possible (default is 20).
- bugfix: memory leak with some input modules. Those inputs that
  use parseAndSubmitMsg() leak two small memory blocks with every message.
  Typically, those process only relatively few messages, so the issue 
  does most probably not have any effect in practice.
- bugfix: if tcp listen port could not be created, no error message was
  emitted
- bugfix: discard action did not work (did not discard messages)
- bugfix: discard action caused segfault
- bugfix: potential segfault in output file writer (omfile)
  In async write mode, we use modular arithmetic to index the output
  buffer array. However, the counter variables accidently were signed,
  thus resulting in negative indizes after integer overflow. That in turn
  could lead to segfaults, but was depending on the memory layout of 
  the instance in question (which in turn depended on a number of
  variables, like compile settings but also configuration). The counters
  are now unsigned (as they always should have been) and so the dangling
  mis-indexing does no longer happen. This bug potentially affected all
  installations, even if only some may actually have seen a segfault.
---------------------------------------------------------------------------
Version 5.1.3  [DEVEL] (rgerhards), 2009-07-28
- architecture change: queue now always has at least one worker thread
  if not running in direct mode. Previous versions could run without 
  any active workers. This simplifies the code at a very small expense.
  See v5 compatibility note document for more in-depth discussion.
- enhance: UDP spoofing supported via new output module omudpspoof
  See the omudpspoof documentation for details and samples
- bugfix: message could be truncated after TAG, often when forwarding
  This was a result of an internal processing error if maximum field
  sizes had been specified in the property replacer.
- bugfix: minor static memory leak while reading configuration
  did NOT leak based on message volume
- internal: added ability to terminate input modules not via pthread_cancel
  but an alternate approach via pthread_kill. This is somewhat safer as we
  do not need to think about the cancel-safeness of all libraries we use.
  However, not all inputs can easily supported, so this now is a feature
  that can be requested by the input module (the most important ones
  request it).
---------------------------------------------------------------------------
Version 5.1.2  [DEVEL] (rgerhards), 2009-07-08
- bugfix: properties inputname, fromhost, fromhost-ip, msg were lost when
  working with disk queues
- some performance enhancements
- bugfix: abort condition when RecvFrom was not set and message reduction
  was on. Happend e.g. with imuxsock.
- added $klogConsoleLogLevel directive which permits to set a new
  console log level while rsyslog is active
- some internal code cleanup
---------------------------------------------------------------------------
Version 5.1.1  [DEVEL] (rgerhards), 2009-07-03
- bugfix: huge memory leak in queue engine (made rsyslogd unusable in
  production). Occured if at least one queue was in direct mode 
  (the default for action queues)
- imported many performance optimizations from v4-devel (4.5.0)
- bugfix: subtle (and usually irrelevant) issue in timout processing
  timeout could be one second too early if nanoseconds wrapped
- set a more sensible timeout for shutdow, now 1.5 seconds to complete
  processing (this also removes those cases where the shutdown message
  was not written because the termination happened before it)
---------------------------------------------------------------------------
Version 5.1.0  [DEVEL] (rgerhards), 2009-05-29

*********************************** NOTE **********************************
The v5 versions of rsyslog feature a greatly redesigned queue engine. The
major theme for the v5 release is twofold:

a) greatly improved performance
b) enable audit-grade processing

Here, audit-grade processing means that rsyslog, if used together with
audit-grade transports and configured correctly, will never lose messages
that already have been acknowledged, not even in fatal failure cases like
sudden loss of power.

Note that large parts of rsyslog's important core components have been
restructured to support these design goals. As such, early versions of
the engine will probably be less stable than the v3/v4 engine.

Also note that the initial versions do not cover all and everything. As
usual, the code will evolve toward the final goal as version numbers
increase.
*********************************** NOTE **********************************

- redesigned queue engine so that it supports ultra-reliable operations
  This resulted in a rewrite of large parts. The new capability can be
  used to build audit-grade systems on the basis of rsyslog.
- added $MainMsgQueueDequeueBatchSize and $ActionQueueDequeueBatchSize 
  configuration directives
- implemented a new transactional output module interface which provides
  superior performance (for databases potentially far superior performance)
- increased ompgsql performance by adapting to new transactional
  output module interface
---------------------------------------------------------------------------
Version 4.8.1  [v4-stable], 2011-09-??
- increased max config file line size to 64k
  We now also emit an error message if even 64k is not enough (not
  doing so previously may rightfully be considered as a bug)
- bugfix: omprog made rsyslog abort on startup if not binary to
  execute was configured
- bugfix: $ActionExecOnlyOnce interval did not work properly
  Thanks to Tomas Heinrich for the patch
- bugfix: potential abort if ultra-large file io buffers are used and
  dynafile cache exhausts address space (primarily a problem on 32 bit
  platforms)
- bugfix: potential abort after reading invalid X.509 certificate
  closes: http://bugzilla.adiscon.com/show_bug.cgi?id=290
  Thanks to Tomas Heinrich for the patch.
- bugfix: potential fatal abort in omgssapi
  Thanks to Tomas Heinrich for the patch.
- added doc for omprog
- FQDN hostname for multihomed host was not always set to the correct name
  if multiple aliases existed. Thanks to Tomas Heinreich for the patch.
- re-licensed larger parts of the codebase under the Apache license 2.0
---------------------------------------------------------------------------
Version 4.8.0  [v4-stable] (rgerhards), 2011-09-07
***************************************************************************
* This is a new stable v4 version. It contains all fixes and enhancements *
* made during the 4.7.x phase as well as those listed below.              *
* Note: major new development to v4 is concluded  and will only be done   *
*       for custom projects.                                              *
***************************************************************************
There are no changes compared to 4.7.5, just a re-release with the new
version number as new v4-stable. The most important new feature is Solaris
support.
---------------------------------------------------------------------------
Version 4.7.5  [v4-beta], 2011-09-01
- bugfix/security: off-by-two bug in legacy syslog parser, CVE-2011-3200
- bugfix: potential misadressing in property replacer
- bugfix: The NUL-Byte for the syslogtag was not copied in MsgDup (msg.c)
---------------------------------------------------------------------------
Version 4.7.4  [v4-beta] (rgerhards), 2011-07-11
- added support for the ":omusrmsg:" syntax in configuring user messages
- added support for the ":omfile:" syntax in configuring user messages
- added $LocalHostName config directive
- bugfix: PRI was invalid on Solaris for message from local log socket
Version 4.7.3  [v4-devel] (rgerhards), 2010-11-25
- added omuxsock, which permits to write message to local Unix sockets
  this is the counterpart to imuxsock, enabling fast local forwarding
- added imptcp, a simplified, Linux-specific and potentielly fast
  syslog plain tcp input plugin (NOT supporting TLS!)
- bugfix: a couple of problems that imfile had on some platforms, namely
  Ubuntu (not their fault, but occured there)
- bugfix: imfile utilizes 32 bit to track offset. Most importantly,
  this problem can not experienced on Fedora 64 bit OS (which has
  64 bit long's!)
- added the $InputFilePersistStateInterval config directive to imfile
- changed imfile so that the state file is never deleted (makes imfile
  more robust in regard to fatal failures)
---------------------------------------------------------------------------
Version 4.7.2  [v4-devel] (rgerhards), 2010-05-03
- bugfix: problems with atomic operations emulaton
  replaced atomic operation emulation with new code. The previous code
  seemed to have some issue and also limited concurrency severely. The
  whole atomic operation emulation has been rewritten.
- added new $Sleep directive to hold processing for a couple of seconds
  during startup
- bugfix: programname filter in ! configuration can not be reset
  Thanks to Kiss Gabor for the patch.
---------------------------------------------------------------------------
Version 4.7.1  [v4-devel] (rgerhards), 2010-04-22
- Solaris support much improved -- was not truely usable in 4.7.0
  Solaris is no longer supported in imklog, but rather there is a new
  plugin imsolaris, which is used to pull local log sources on a Solaris
  machine.
- testbench improvement: Java is no longer needed for testing tool creation
---------------------------------------------------------------------------
Version 4.7.0  [v4-devel] (rgerhards), 2010-04-14
- new: support for Solaris added (but not yet the Solaris door API)
- added function getenv() to RainerScript
- added new config option $InputUnixListenSocketCreatePath
  to permit the auto-creation of pathes to additional log sockets. This
  turns out to be useful if they reside on temporary file systems and
  rsyslogd starts up before the daemons that create these sockets
  (rsyslogd always creates the socket itself if it does not exist).
- added $LogRSyslogStatusMessages configuration directive
  permitting to turn off rsyslog start/stop/HUP messages. See Debian
  ticket http://bugs.debian.org/cgi-bin/bugreport.cgi?bug=463793
- added new config directive $omfileForceChown to (try to) fix some broken
  system configs.
  See ticket for details: http://bugzilla.adiscon.com/show_bug.cgi?id=150
- added $EscapeControlCharacterTab config directive
  Thanks to Jonathan Bond-Caron for the patch.
- added option to use unlimited-size select() calls
  Thanks to varmjofekoj for the patch
- debugondemand mode caused backgrounding to fail - close to a bug, but I'd
  consider the ability to background in this mode a new feature...
- bugfix (kind of): check if TCP connection is still alive if using TLS
  Thanks to Jonathan Bond-Caron for the patch.
- imported changes from 4.5.7 and below
- bugfix: potential segfault when -p command line option was used
  Thanks for varmojfekoj for pointing me at this bug.
- imported changes from 4.5.6 and below
---------------------------------------------------------------------------
Version 4.6.8  [v4-stable] (rgerhards), 2011-09-01
- bugfix/security: off-by-two bug in legacy syslog parser, CVE-2011-3200
- bugfix: potential misadressing in property replacer
- bugfix: memcpy overflow can occur in allowed sender checking
  if a name is resolved to IPv4-mapped-on-IPv6 address
  Found by Ismail Dönmez at suse
- bugfix: The NUL-Byte for the syslogtag was not copied in MsgDup (msg.c)
---------------------------------------------------------------------------
Version 4.6.7  [v4-stable] (rgerhards), 2011-07-11
- added support for the ":omusrmsg:" syntax in configuring user messages
- added support for the ":omfile:" syntax for actions
---------------------------------------------------------------------------
Version 4.6.6  [v4-stable] (rgerhards), 2011-06-24
- bugfix: memory leak in imtcp & subsystems under some circumstances
  This leak is tied to error conditions which lead to incorrect cleanup
  of some data structures. [backport from v6, limited testing under v4]
- bugfix: invalid processing in QUEUE_FULL condition
  If the the multi-submit interface was used and a QUEUE_FULL condition
  occured, the failed message was properly destructed. However, the
  rest of the input batch, if it existed, was not processed. So this
  lead to potential loss of messages and a memory leak. The potential
  loss of messages was IMHO minor, because they would have been dropped
  in most cases due to the queue remaining full, but very few lucky ones
  from the batch may have made it. Anyhow, this has now been changed so
  that the rest of the batch is properly tried to be enqueued and, if
  not possible, destructed.
- bugfix: invalid storage type for config variables
- bugfix: stream driver mode was not correctly set on tcp ouput on big
  endian systems.
  thanks varmojfekoj for the patch
- bugfix: IPv6-address could not be specified in omrelp
  this was due to improper parsing of ":"
  closes: http://bugzilla.adiscon.com/show_bug.cgi?id=250
- bugfix: memory and file descriptor leak in stream processing
  Leaks could occur under some circumstances if the file stream handler
  errored out during the open call. Among others, this could cause very
  big memory leaks if there were a problem with unreadable disk queue
  files. In regard to the memory leak, this
  closes: http://bugzilla.adiscon.com/show_bug.cgi?id=256
- bugfix: imfile potentially duplicates lines
  This can happen when 0 bytes are read from the input file, and some
  writer appends data to the file BEFORE we check if a rollover happens.
  The check for rollover uses the inode and size as a criterion. So far,
  we checked for equality of sizes, which is not given in this scenario,
  but that does not indicate a rollover. From the source code comments:
     Note that when we check the size, we MUST NOT check for equality.
     The reason is that the file may have been written right after we
     did try to read (so the file size has increased). That is NOT in
     indicator of a rollover (this is an actual bug scenario we 
     experienced). So we need to check if the new size is smaller than
     what we already have seen!
  Also, under some circumstances an invalid truncation was detected. This
  code has now been removed, a file change (and thus resent) is only
  detected if the inode number changes.
- bugfix: a couple of problems that imfile had on some platforms, namely
  Ubuntu (not their fault, but occured there)
- bugfix: imfile utilizes 32 bit to track offset. Most importantly,
  this problem can not experienced on Fedora 64 bit OS (which has
  64 bit long's!)
- bugfix: abort if imfile reads file line of more than 64KiB
  Thanks to Peter Eisentraut for reporting and analysing this problem.
  bug tracker: http://bugzilla.adiscon.com/show_bug.cgi?id=221
- bugfix: omlibdbi did not use password from rsyslog.con
  closes: http://bugzilla.adiscon.com/show_bug.cgi?id=203
- bugfix: TCP connection invalidly aborted when messages needed to be
  discarded (due to QUEUE_FULL or similar problem)
- bugfix: a slightly more informative error message when a TCP
  connections is aborted
- bugfix: timestamp was incorrectly calculated for timezones with minute
  offset
  closes: http://bugzilla.adiscon.com/show_bug.cgi?id=271
- some improvements thanks to clang's static code analyzer
  o overall cleanup (mostly unnecessary writes and otherwise unused stuff)
  o bugfix: fixed a very remote problem in msg.c which could occur when
    running under extremely low memory conditions
---------------------------------------------------------------------------
Version 4.6.5  [v4-stable] (rgerhards), 2010-11-24
- bugfix(important): problem in TLS handling could cause rsyslog to loop
  in a tight loop, effectively disabling functionality and bearing the
  risk of unresponsiveness of the whole system.
  Bug tracker: http://bugzilla.adiscon.com/show_bug.cgi?id=194
---------------------------------------------------------------------------
Version 4.6.4  [v4-stable] (rgerhards), 2010-08-05
- bugfix: zero-sized (empty) messages were processed by imtcp
  they are now dropped as they always should have been
- bugfix: programname filter in ! configuration can not be reset
  Thanks to Kiss Gabor for the patch.
---------------------------------------------------------------------------
Version 4.6.3  [v4-stable] (rgerhards), 2010-07-07
- improvded testbench
  - added test with truly random data received via syslog to test
    robustness
  - added new configure option that permits to disable and enable an
    extended testbench
- bugfix: segfault on HUP when "HUPIsRestart" was set to "on"
  thanks varmojfekoj for the patch
- bugfix: default for $OMFileFlushOnTXEnd was wrong ("off").
  This, in default mode, caused buffered writing to be used, what
  means that it looked like no output were written or partial
  lines. Thanks to Michael Biebl for pointing out this bug.
- bugfix: testbench failed when not executed in UTC+1 timezone
  accidently, the time zone information was kept inside some
  to-be-checked-for responses
- temporary bugfix replaced by permanent one for
  message-induced off-by-one error (potential segfault) (see 4.6.2)
  The analysis has been completed and a better fix been crafted and 
  integrated.
- bugfix: the T/P/E config size specifiers did not work properly under
  all 32-bit platforms
- bugfix: local unix system log socket was deleted even when it was
  not configured
- some doc fixes; incorrect config samples could cause confusion
  thanks to Anthony Edwards for pointing the problems out
---------------------------------------------------------------------------
Version 4.6.2  [v4-stable] (rgerhards), 2010-03-26
- new feature: "." action type added to support writing files to relative
  pathes (this is primarily meant as a debug aid)
- added replacements for atomic instructions on systems that do not
  support them. [backport of Stefen Sledz' patch for v5)
- new feature: $OMFileAsyncWriting directive added
  it permits to specifiy if asynchronous writing should be done or not
- bugfix(temporary): message-induced off-by-one error (potential segfault)
  Some types of malformed messages could trigger an off-by-one error
  (for example, \0 or \n as the last character, and generally control
  character escaption is questionable). This is due to not strictly
  following a the \0 or string counted string paradigm (during the last
  optimization on the cstring class). As a temporary fix, we have 
  introduced a proper recalculation of the size. However, a final
  patch is expected in the future. See bug tracker for further details
  and when the final patch will be available:
  http://bugzilla.adiscon.com/show_bug.cgi?id=184
  Note that the current patch is considered sufficient to solve the
  situation, but it requires a bit more runtime than desirable.
- bugfix: potential segfault in dynafile cache
  This bug was triggered by an open failure. The the cache was full and
  a new entry needed to be placed inside it, a victim for eviction was
  selected. That victim was freed, then the open of the new file tried. If
  the open failed, the victim entry was still freed, and the function
  exited. However, on next invocation and cache search, the victim entry
  was used as if it were populated, most probably resulting in a segfault.
- bugfix: race condition during directory creation
  If multiple files try to create a directory at (almost) the same time,
  some of them may fail. This is a data race and also exists with other
  processes that may create the same directory. We do now check for this
  condition and gracefully handle it.
- bugfix: potential re-use of free()ed file stream object in omfile
  when dynaCache is enabled, the cache is full, a new entry needs to
  be allocated, thus the LRU discarded, then a new entry is opend and that
  fails. In that case, it looks like the discarded stream may be reused
  improperly (based on code analysis, test case and confirmation pending)
- added new property replacer option "date-rfc3164-buggyday" primarily
  to ease migration from syslog-ng. See property replacer doc for
  details. [backport from 5.5.3 because urgently needed by some]
- improved testbench
- bugfix: invalid buffer write in (file) stream class
  currently being accessed buffer could be overwritten with new data.
  While this probably did not cause access violations, it could case loss
  and/or duplication of some data (definitely a race with no deterministic
  outcome)
- bugfix: potential hang condition during filestream close
  predicate was not properly checked when waiting for the background file
  writer
- bugfix: improper synchronization when "$OMFileFlushOnTXEnd on" was used
  Internal data structures were not properly protected due to missing
  mutex calls.
- bugfix: potential data loss during file stream shutdown
- bugfix: potential problems during file stream shutdown
  The shutdown/close sequence was not clean, what potentially (but
  unlikely) could lead to some issues. We have not been able to describe
  any fatal cases, but there was some bug potential. Sequence has now
  been straighted out.
- bugfix: potential problem (loop, abort) when file write error occured
  When a write error occured in stream.c, variable iWritten had the error
  code but this was handled as if it were the actual number of bytes
  written. That was used in pointer arithmetic later on, and thus could
  lead to all sorts of problems. However, this could only happen if the
  error was EINTR or the file in question was a tty. All other cases were
  handled properly. Now, iWritten is reset to zero in such cases, resulting
  in proper retries.
- bugfix: $omfileFlushOnTXEnd was turned on when set to off and vice
  versa due to an invalid check
- bugfix: recent patch to fix small memory leak could cause invalid free.
  This could only happen during config file parsing.
- bugfix(minor): handling of extremely large strings in dbgprintf() fixed
  Previously, it could lead to garbagge output and, in extreme cases, also
  to segfaults. Note: this was a problem only when debug output was 
  actually enabled, so it caused no problem in production use.
- bugfix(minor): BSD_SO_COMPAT query function had some global vars not
  properly initialized. However, in practice the loader initializes them 
  with zero, the desired value, so there were no actual issue in almost 
  all cases.
---------------------------------------------------------------------------
Version 4.6.1  [v4-stable] (rgerhards), 2010-03-04
- re-enabled old pipe output (using new module ompipe, built-in) after
  some problems with pipes (and especially in regard to xconsole) were
  discovered. Thanks to Michael Biebl for reporting the issues.
- bugfix: potential problems with large file support could cause segfault
  ... and other weird problems. This seemed to affect 32bit-platforms
  only, but I can not totally outrule there were issues on other
  platforms as well. The previous code could cause system data types
  to be defined inconsistently, and that could lead to various 
  troubles. Special thanks go to the Mandriva team for identifying
  an initial problem, help discussing it and ultimately a fix they
  contributed.
- bugfix: fixed problem that caused compilation on FreeBSD 9.0 to fail.
  bugtracker: http://bugzilla.adiscon.com/show_bug.cgi?id=181
  Thanks to Christiano for reporting.
- bugfix: potential segfault in omfile when a dynafile open failed
  In that case, a partial cache entry was written, and some internal
  pointers (iCurrElt) not correctly updated. In the next iteration, that
  could lead to a segfault, especially if iCurrElt then points to the
  then-partial record. Not very likely, but could happen in practice.
- bugfix (theoretical): potential segfault in omfile under low memory
  condition. This is only a theoretical bug, because it would only 
  happen when strdup() fails to allocate memory - which is highly 
  unlikely and will probably lead to all other sorts of errors.
- bugfix: comment char ('#') in literal terminated script parsing
  and thus could not be used.
  but tracker: http://bugzilla.adiscon.com/show_bug.cgi?id=119
  [merged in from v3.22.2]
---------------------------------------------------------------------------
Version 4.6.0  [v4-stable] (rgerhards), 2010-02-24
***************************************************************************
* This is a new stable v4 version. It contains all fixes and enhancements *
* made during the 4.5.x phase as well as those listed below.              *
* Note: this version is scheduled to conclude the v4 development process. *
*       Do not expect any more new developments in v4. The focus is now   *
*       on v5 (what also means we have a single devel branch again).      *
*       ("development" means new feature development, bug fixes are of    *
*       course provided for v4-stable)                                    *
***************************************************************************
- improved testbench to contain samples for totally malformed messages
  which miss parts of the message content
- bugfix: some malformed messages could lead to a missing LF inside files
  or some other missing parts of the template content.
- bugfix: if a message ended immediately with a hostname, the hostname
  was mistakenly interpreted as TAG, and localhost be used as hostname
- bugfix: message without MSG part could case a segfault
  [backported from v5 commit 98d1ed504ec001728955a5bcd7916f64cd85f39f]
  This actually was a "recent" regression, but I did not realize that it
  was introduced by the performance optimization in v4-devel. Shame on
  me for having two devel versions at the same time...
---------------------------------------------------------------------------
Version 4.5.8  [v4-beta] (rgerhards), 2010-02-10
- enhanced doc for using PostgreSQL
  Thanks to Marc Schiffbauer for the new/updated doc
- bugfix: property replacer returned invalid parameters under some (unusual)
  conditions. In extreme cases, this could lead to garbled logs and/or
  a system failure.
- bugfix: invalid length returned (often) when using regular expressions
  inside the property replacer
- bugfix: submatch regex in property replacer did not honor "return 0 on
  no match" config case
- bugfix: imuxsock incorrectly stated inputname "imudp"
  Thanks to Ryan Lynch for reporting this.
- (slightly) enhanced support for FreeBSD by setting _PATH_MODDIR to
  the correct value on FreeBSD.
  Thanks to Cristiano for the patch.
- bugfix: -d did not enable display of debug messages
  regression from introduction of "debug on demand" mode
  Thanks to Michael Biebl for reporting this bug
- bugfix: blanks inside file names did not terminate file name parsing.
  This could reslult in the whole rest of a line (including comments)
  to be treated as file name in "write to file" actions.
  Thanks to Jack for reporting this issue.
- bugfix: rsyslog hang when writing to a named pipe which nobody was
  reading. Thanks to Michael Biebl for reporting this bug.
  Bugzilla entry: http://bugzilla.adiscon.com/show_bug.cgi?id=169
- bugfix: potential segfaults during queue shutdown
  (bugs require certain non-standard settings to appear)
  Thanks to varmojfekoj for the patch
---------------------------------------------------------------------------
Version 4.5.7  [v4-beta] (rgerhards), 2009-11-18
- added a so-called "On Demand Debug" mode, in which debug output can
  be generated only after the process has started, but not right from
  the beginning. This is assumed to be useful for hard-to-find bugs.
  Also improved the doc on the debug system.
- bugfix (kind of): check if TCP connection is still alive if using TLS
  Thanks to Jonathan Bond-Caron for the patch.
- bugfix: hostname accidently set to IP address for some message sources,
  for example imudp. Thanks to Anton for reporting this bug.
- bugfix [imported from 4.4.3]: $ActionExecOnlyOnceEveryInterval did
  not work.
---------------------------------------------------------------------------
Version 4.5.6  [v4-beta] (rgerhards), 2009-11-05
- bugfix: named pipes did no longer work (they always got an open error)
  this was a regression from the omfile rewrite in 4.5.0
- bugfix(minor): diag function returned wrong queue memeber count
  for the main queue if an active DA queue existed. This had no relevance
  to real deployments (assuming they are not running the debug/diagnostic
  module...), but sometimes caused grief and false alerts in the 
  testbench.
- included some important fixes from v4-stable:
  * bugfix: invalid handling of zero-sized messages
  * bugfix: zero-sized UDP messages are no longer processed
  * bugfix: random data could be appended to message
  * bugfix: reverse lookup reduction logic in imudp do DNS queries too often
- bugfix(testbench): testcase did not properly wait for rsyslod shutdown
  thus some unpredictable behavior and a false negative test result
  could occur. [BACKPORTED from v5]
- bugfix(testbench): sequence check was not always performed correctly,
  that could result in tests reporting success when they actually failed
---------------------------------------------------------------------------
Version 4.5.5  [v4-beta] (rgerhards), 2009-10-21
- added $InputTCPServerNotifyOnConnectionClose config directive
  see doc for details
- bugfix: debug string larger than 1K were improperly displayed. Max size
  is now 32K
- bugfix: invalid storage class selected for some size config parameters.
  This resulted in wrong values. The most prominent victim was the
  directory creation mode, which was set to zero in some cases. For 
  details, see related blog post:
  http://blog.gerhards.net/2009/10/another-note-on-hard-to-find-bugs.html
---------------------------------------------------------------------------
Version 4.5.4  [v4-beta] (rgerhards), 2009-09-29
- bugfix: potential segfault in stream writer on destruction
  Most severely affected omfile. The problem was that some buffers were
  freed before the asynchronous writer thread was shut down. So the
  writer thread accessed invalid data, which may even already be
  overwritten. Symptoms (with omfile) were segfaults, grabled data
  and files with random names placed around the file system (most
  prominently into the root directory). Special thanks to Aaron for
  helping to track this down.
- bugfix: potential race in object loader (obj.c) during use/release
  of object interface
- bugfixes: potential problems in out file zip writer. Problems could
  lead to abort and/or memory leak. The module is now hardened in a very
  conservative way, which is sub-optimal from a performance point of view.
  This should be improved if it has proven reliable in practice.
---------------------------------------------------------------------------
Version 4.5.3  [v4-beta] (rgerhards), 2009-09-17
- bugfix: repeated messages were incorrectly processed
  this could lead to loss of the repeated message content. As a side-
  effect, it could probably also be possible that some segfault occurs
  (quite unlikely). The root cause was that some counters introduced
  during the malloc optimizations were not properly duplicated in
  MsgDup(). Note that repeated message processing is not enabled
  by default.
- bugfix: message sanitation had some issues:
  - control character DEL was not properly escaped
  - NUL and LF characters were not properly stripped if no control
    character replacement was to be done
  - NUL characters in the message body were silently dropped (this was
    a regeression introduced by some of the recent optimizations)
- bugfix: strings improperly reused, resulting in some message properties
  be populated with strings from previous messages. This was caused by
  an improper predicate check. [backported from v5]
- fixed some minor portability issues
- bugfix: reverse lookup reduction logic in imudp do DNS queries too often
  [imported from 4.4.2]
---------------------------------------------------------------------------
Version 4.5.2  [v4-beta] (rgerhards), 2009-08-21
- legacy syslog parser changed so that it now accepts date stamps in
  wrong case. Some devices seem to create them and I do not see any harm
  in supporting that.
- added $InputTCPMaxListeners directive - permits to specify how many 
  TCP servers shall be possible (default is 20).
- bugfix: memory leak with some input modules. Those inputs that
  use parseAndSubmitMsg() leak two small memory blocks with every message.
  Typically, those process only relatively few messages, so the issue 
  does most probably not have any effect in practice.
- bugfix: if tcp listen port could not be created, no error message was
  emitted
- bugfix: potential segfault in output file writer (omfile)
  In async write mode, we use modular arithmetic to index the output
  buffer array. However, the counter variables accidently were signed,
  thus resulting in negative indizes after integer overflow. That in turn
  could lead to segfaults, but was depending on the memory layout of 
  the instance in question (which in turn depended on a number of
  variables, like compile settings but also configuration). The counters
  are now unsigned (as they always should have been) and so the dangling
  mis-indexing does no longer happen. This bug potentially affected all
  installations, even if only some may actually have seen a segfault.
- bugfix: hostnames with dashes in them were incorrectly treated as
  malformed, thus causing them to be treated as TAG (this was a regression
  introduced from the "rfc3164 strict" change in 4.5.0).
---------------------------------------------------------------------------
Version 4.5.1  [DEVEL] (rgerhards), 2009-07-15
- CONFIG CHANGE: $HUPisRestart default is now "off". We are doing this
  to support removal of restart-type HUP in v5.
- bugfix: fromhost-ip was sometimes truncated
- bugfix: potential segfault when zip-compressed syslog records were
  received (double free)
- bugfix: properties inputname, fromhost, fromhost-ip, msg were lost when
  working with disk queues
- performance enhancement: much faster, up to twice as fast (depending
  on configuration)
- bugfix: abort condition when RecvFrom was not set and message reduction
  was on. Happend e.g. with imuxsock.
- added $klogConsoleLogLevel directive which permits to set a new
  console log level while rsyslog is active
- bugfix: message could be truncated after TAG, often when forwarding
  This was a result of an internal processing error if maximum field
  sizes had been specified in the property replacer.
- added ability for the TCP output action to "rebind" its send socket after
  sending n messages (actually, it re-opens the connection, the name is 
  used because this is a concept very similiar to $ActionUDPRebindInterval).
  New config directive $ActionSendTCPRebindInterval added for the purpose.
  By default, rebinding is disabled. This is considered useful for load
  balancers.
- testbench improvements
---------------------------------------------------------------------------
Version 4.5.0  [DEVEL] (rgerhards), 2009-07-02
- activation order of inputs changed, they are now activated only after
  privileges are dropped. Thanks to Michael Terry for the patch.
- greatly improved performance
- greatly reduced memory requirements of msg object
  to around half of the previous demand. This means that more messages can
  be stored in core! Due to fewer cache misses, this also means some
  performance improvement.
- improved config error messages: now contain a copy of the config line
  that (most likely) caused the error
- reduced max value for $DynaFileCacheSize to 1,000 (the former maximum
  of 10,000 really made no sense, even 1,000 is very high, but we like
  to keep the user in control ;)).
- added capability to fsync() queue disk files for enhanced reliability
  (also add's speed, because you do no longer need to run the whole file
  system in sync mode)
- more strict parsing of the hostname in rfc3164 mode, hopefully
  removes false positives (but may cause some trouble with hostname
  parsing). For details, see this bug tracker:
  http://bugzilla.adiscon.com/show_bug.cgi?id=126
- omfile rewrite to natively support zip files (includes large extension
  of the stream class)
- added configuration commands (see doc for explanations)
  * $OMFileZipLevel
  * $OMFileIOBufferSize
  * $OMFileFlushOnTXEnd
  * $MainMsgQueueSyncQueueFiles
  * $ActionQueueSyncQueueFiles
- done some memory accesses explicitely atomic
- bugfix: subtle (and usually irrelevant) issue in timout processing
  timeout could be one second too early if nanoseconds wrapped
- set a more sensible timeout for shutdow, now 1.5 seconds to complete
  processing (this also removes those cases where the shutdown message
  was not written because the termination happened before it)
- internal bugfix: object pointer was only reset to NULL when an object
  was actually destructed. This most likely had no effect to existing code,
  but it may also have caused trouble in remote cases. Similarly, the fix
  may also cause trouble...
- bugfix: missing initialization during timestamp creation
  This could lead to timestamps written in the wrong format, but not to
  an abort
---------------------------------------------------------------------------
Version 4.4.3  [v4-stable] (rgerhards), 2009-10-??
- bugfix: several smaller bugs resolved after flexelint review
  Thanks to varmojfekoj for the patch.
- bugfix: $ActionExecOnlyOnceEveryInterval did not work.
  This was a regression from the time() optimizations done in v4.
  Bug tracker: http://bugzilla.adiscon.com/show_bug.cgi?id=143
  Thanks to Klaus Tachtler for reporting this bug.
- bugfix: potential segfault on queue shutdown
  Thanks to varmojfekoj for the patch.
- bugfix: potential hang condition on queue shutdown
  [imported from v3-stable]
- bugfix: segfault on startup when -q or -Q option was given
  [imported from v3-stable]
---------------------------------------------------------------------------
Version 4.4.2  [v4-stable] (rgerhards), 2009-10-09
- bugfix: invalid handling of zero-sized messages, could lead to mis-
  addressing and potential memory corruption/segfault
- bugfix: zero-sized UDP messages are no longer processed
  until now, they were forwarded to processing, but this makes no sense
  Also, it looks like the system seems to provide a zero return code
  on a UDP recvfrom() from time to time for some internal reasons. These
  "receives" are now silently ignored.
- bugfix: random data could be appended to message, possibly causing
  segfaults
- bugfix: reverse lookup reduction logic in imudp do DNS queries too often
  A comparison was done between the current and the former source address.
  However, this was done on the full sockaddr_storage structure and not
  on the host address only. This has now been changed for IPv4 and IPv6.
  The end result of this bug could be a higher UDP message loss rate than
  necessary (note that UDP message loss can not totally be avoided due
  to the UDP spec)
---------------------------------------------------------------------------
Version 4.4.1  [v4-stable] (rgerhards), 2009-09-02
- features requiring Java are automatically disabled if Java is not
  present (thanks to Michael Biebl for his help!)
- bugfix: invalid double-quoted PRI, among others in outgoing messages
  This causes grief with all receivers.
  Bug tracker: http://bugzilla.adiscon.com/show_bug.cgi?id=147
- bugfix: Java testing tools were required, even if testbench was disabled
  This resulted in build errors if no Java was present on the build system,
  even though none of the selected option actually required Java.
  (I forgot to backport a similar fix to newer releases).
- bugfix (backport): omfwd segfault
  Note that the orginal (higher version) patch states this happens only
  when debugging mode is turned on. That statement is wrong: if debug
  mode is turned off, the message is not being emitted, but the division
  by zero in the actual parameters still happens.
---------------------------------------------------------------------------
Version 4.4.0  [v4-stable] (rgerhards), 2009-08-21
- bugfix: stderr/stdout were not closed to be able to emit error messages,
  but this caused ssh sessions to hang. Now we close them after the 
  initial initialization. See forum thread:
  http://kb.monitorware.com/controlling-terminal-issues-t9875.html
- bugfix: sending syslog messages with zip compression did not work
---------------------------------------------------------------------------
Version 4.3.2  [v4-beta] (rgerhards), 2009-06-24
- removed long-obsoleted property UxTradMsg
- added a generic network stream server (in addition to rather specific
  syslog tcp server)
- added ability for the UDP output action to rebind its send socket after
  sending n messages. New config directive $ActionSendUDPRebindInterval
  added for the purpose. By default, rebinding is disabled. This is 
  considered useful for load balancers.
- bugfix: imdiag/imtcp had a race condition
- improved testbench (now much better code design and reuse)
- added config switch --enable-testbench=no to turn off testbench
---------------------------------------------------------------------------
Version 4.3.1  [DEVEL] (rgerhards), 2009-05-25
- added capability to run multiple tcp listeners (on different ports)
- performance enhancement: imtcp calls parser no longer on input thread
  but rather inside on of the potentially many main msg queue worker
  threads (an enhancement scheduled for all input plugins where this is
  possible)
- added $GenerateConfigGraph configuration command which can be used
  to generate nice-looking (and very informative) rsyslog configuration
  graphs.
- added $ActionName configuration directive (currently only used for
  graph generation, but may find other uses)
- improved doc
  * added (hopefully) easier to grasp queue explanation
- improved testbench
  * added tests for queue disk-only mode (checks disk queue logic)
- bugfix: light and full delay watermarks had invalid values, badly
  affecting performance for delayable inputs
- build system improvements - thanks to Michael Biebl
- added new testing module imdiag, which enables to talk to the 
  rsyslog core at runtime. The current implementation is only a 
  beginning, but can be expanded over time
---------------------------------------------------------------------------
Version 4.3.0  [DEVEL] (rgerhards), 2009-04-17
- new feature: new output plugin omprog, which permits to start program
  and feed it (via its stdin) with syslog messages. If the program
  terminates, it is restarted.
- improved internal handling of RainerScript functions, building the
  necessary plumbing to support more functions with decent runtime
  performance. This is also necessary towards the long-term goal
  of loadable library modules.
- added new RainerScript function "tolower"
- improved testbench
  * added tests for tcp-based reception
  * added tcp-load test (1000 connections, 20,000 messages)
- added $MaxOpenFiles configuration directive
- bugfix: solved potential memory leak in msg processing, could manifest
  itself in imtcp
- bugfix: ompgsql did not detect problems in sql command execution
  this could cause loss of messages. The handling was correct if the
  connection broke, but not if there was a problem with statement
  execution. The most probable case for such a case would be invalid
  sql inside the template, and this is now much easier to diagnose.
---------------------------------------------------------------------------
Version 4.2.0  [v4-stable] (rgerhards), 2009-06-23
- bugfix: light and full delay watermarks had invalid values, badly
  affecting performance for delayable inputs
- imported all patches from 3.22.1 as of today (see below)
- bugfix: compile problems in im3195
---------------------------------------------------------------------------
Version 4.1.7  [BETA] (rgerhards), 2009-04-22
- bugfix: $InputTCPMaxSessions config directive was accepted, but not
  honored. This resulted in a fixed upper limit of 200 connections.
- bugfix: the default for $DirCreateMode was 0644, and as such wrong.
  It has now been changed to 0700. For some background, please see
  http://lists.adiscon.net/pipermail/rsyslog/2009-April/001986.html
- bugfix: ompgsql did not detect problems in sql command execution
  this could cause loss of messages. The handling was correct if the
  connection broke, but not if there was a problem with statement
  execution. The most probable case for such a case would be invalid
  sql inside the template, and this is now much easier to diagnose.
---------------------------------------------------------------------------
Version 4.1.6  [DEVEL] (rgerhards), 2009-04-07
- added new "csv" property replacer options to enable simple creation
  of CSV-formatted outputs (format from RFC4180 is used)
- implemented function support in RainerScript. That means the engine
  parses and compile functions, as well as executes a few build-in
  ones. Dynamic loading and registration of functions is not yet
  supported - but we now have a good foundation to do that later on.
- implemented the strlen() RainerScript function
- added a template output module
- added -T rsyslogd command line option, enables to specify a directory
  where to chroot() into on startup. This is NOT a security feature but
  introduced to support testing. Thus, -T does not make sure chroot()
  is used in a secure way. (may be removed later)
- added omstdout module for testing purposes. Spits out all messages to
  stdout - no config option, no other features
- added a parser testing suite (still needs to be extended, but a good
  start)
- modified $ModLoad statement so that for modules whom's name starts with
  a dot, no path is prepended (this enables relative-pathes and should
  not break any valid current config)
- fixed a bug that caused action retries not to work correctly
  situation was only cleared by a restart
- bugfix: closed dynafile was potentially never written until another
  dynafile name was generated - potential loss of messages
- improved omfile so that it properly suspends itself if there is an
  i/o or file name generation error. This enables it to be used with
  the full high availability features of rsyslog's engine
- bugfix: fixed some segaults on Solaris, where vsprintf() does not
  check for NULL pointers
- improved performance of regexp-based filters
  Thanks to Arnaud Cornet for providing the idea and initial patch.
- added a new way how output plugins may be passed parameters. This is
  more effcient for some outputs. They new can receive fields not only
  as a single string but rather in an array where each string is seperated.
- added (some) developer documentation for output plugin interface
- bugfix: potential abort with DA queue after high watermark is reached
  There exists a race condition that can lead to a segfault. Thanks
  go to vbernetr, who performed the analysis and provided patch, which
  I only tweaked a very little bit.
- bugfix: imtcp did incorrectly parse hostname/tag
  Thanks to Luis Fernando Muñoz Mejías for the patch.
---------------------------------------------------------------------------
Version 4.1.5  [DEVEL] (rgerhards), 2009-03-11
- bugfix: parser did not correctly parse fields in UDP-received messages
- added ERE support in filter conditions
  new comparison operation "ereregex"
- added new config directive $RepeatedMsgContainsOriginalMsg so that the
  "last message repeated n times" messages, if generated, may
  have an alternate format that contains the message that is being repeated
---------------------------------------------------------------------------
Version 4.1.4  [DEVEL] (rgerhards), 2009-01-29
- bugfix: inconsistent use of mutex/atomic operations could cause segfault
  details are too many, for full analysis see blog post at:
  http://blog.gerhards.net/2009/01/rsyslog-data-race-analysis.html
- bugfix: unitialized mutex was used in msg.c:getPRI
  This was subtle, because getPRI is called as part of the debugging code
  (always executed) in syslogd.c:logmsg.
- bufgix: $PreserveFQDN was not properly handled for locally emitted
  messages
---------------------------------------------------------------------------
Version 4.1.3  [DEVEL] (rgerhards), 2008-12-17
- added $InputTCPServerAddtlFrameDelimiter config directive, which
  enables to specify an additional, non-standard message delimiter
  for processing plain tcp syslog. This is primarily a fix for the invalid
  framing used in Juniper's NetScreen products. Credit to forum user
  Arv for suggesting this solution.
- added $InputTCPServerInputName property, which enables a name to be
  specified that will be available during message processing in the
  inputname property. This is considered useful for logic that treats
  messages differently depending on which input received them.
- added $PreserveFQDN config file directive
  Enables to use FQDNs in sender names where the legacy default
  would have stripped the domain part.
  Thanks to BlinkMind, Inc. http://www.blinkmind.com for sponsoring this
  development.
- bugfix: imudp went into an endless loop under some circumstances
  (but could also leave it under some other circumstances...)
  Thanks to David Lang and speedfox for reporting this issue.
---------------------------------------------------------------------------
Version 4.1.2  [DEVEL] (rgerhards), 2008-12-04
- bugfix: code did not compile without zlib
- security bugfix: $AllowedSender was not honored, all senders were
  permitted instead (see http://www.rsyslog.com/Article322.phtml)
- security fix: imudp emitted a message when a non-permitted sender
  tried to send a message to it. This behaviour is operator-configurable.
  If enabled, a message was emitted each time. That way an attacker could
  effectively fill the disk via this facility. The message is now
  emitted only once in a minute (this currently is a hard-coded limit,
  if someone comes up with a good reason to make it configurable, we
  will probably do that).
- doc bugfix: typo in v3 compatibility document directive syntax
  thanks to Andrej for reporting
- imported other changes from 3.21.8 and 3.20.1 (see there)
---------------------------------------------------------------------------
Version 4.1.1  [DEVEL] (rgerhards), 2008-11-26
- added $PrivDropToGroup, $PrivDropToUser, $PrivDropToGroupID,
  $PrivDropToUserID config directives to enable dropping privileges.
  This is an effort to provide a security enhancement. For the limits of this
  approach, see http://wiki.rsyslog.com/index.php/Security
- re-enabled imklog to compile on FreeBSD (brought in from beta)
---------------------------------------------------------------------------
Version 4.1.0  [DEVEL] (rgerhards), 2008-11-18

********************************* WARNING *********************************
This version has a slightly different on-disk format for message entries.
As a consequence, old queue files being read by this version may have
an invalid output timestamp, which could result to some malfunction inside
the output driver. It is recommended to drain queues with the previous
version before switching to this one.
********************************* WARNING *********************************

- greatly enhanced performance when compared to v3.
- added configuration directive "HUPisRestart" which enables to configure
  HUP to be either a full restart or "just" a leightweight way to
  close open files.
- enhanced legacy syslog parser to detect year if part of the timestamp
  the format is based on what Cisco devices seem to emit.
- added a setting "$OptimizeForUniprocessor" to enable users to turn off
  pthread_yield calls which are counter-productive on multiprocessor 
  machines (but have been shown to be useful on uniprocessors)
- reordered imudp processing. Message parsing is now done as part of main
  message queue worker processing (was part of the input thread)
  This should also improve performance, as potentially more work is
  done in parallel.
- bugfix: compressed syslog messages could be slightly mis-uncompressed
  if the last byte of the compressed record was a NUL
- added $UDPServerTimeRequery option which enables to work with
  less acurate timestamps in favor of performance. This enables querying
  of the time only every n-th time if imudp is running in the tight
  receive loop (aka receiving messsages at a high rate)
- doc bugfix: queue doc had wrong parameter name for setting controlling
  worker thread shutdown period
- restructured rsyslog.conf documentation
- bugfix: memory leak in ompgsql
  Thanks to Ken for providing the patch
---------------------------------------------------------------------------
Version 3.22.4 [v3-stable] (rgerhards), 2010-??-??
- bugfix: action resume interval incorrectly handled, thus took longer to
  resume
- bugfix: cosmetic: proper constant used instead of number in open call
- bugfix: timestamp was incorrectly calculated for timezones with minute
  offset
  closes: http://bugzilla.adiscon.com/show_bug.cgi?id=271
- improved some code based on clang static analyzer results
- bugfix: potential misadressing in property replacer
---------------------------------------------------------------------------
Version 3.22.3 [v3-stable] (rgerhards), 2010-11-24
- bugfix(important): problem in TLS handling could cause rsyslog to loop
  in a tight loop, effectively disabling functionality and bearing the
  risk of unresponsiveness of the whole system.
  Bug tracker: http://bugzilla.adiscon.com/show_bug.cgi?id=194
---------------------------------------------------------------------------
Version 3.22.2 [v3-stable] (rgerhards), 2010-08-05
- bugfix: comment char ('#') in literal terminated script parsing
  and thus could not be used.
  but tracker: http://bugzilla.adiscon.com/show_bug.cgi?id=119
- enhance: imrelp now also provides remote peer's IP address 
  [if librelp != 1.0.0 is used]
- bugfix: sending syslog messages with zip compression did not work
- bugfix: potential hang condition on queue shutdown
- bugfix: segfault on startup when -q or -Q option was given
  bug tracker: http://bugzilla.adiscon.com/show_bug.cgi?id=157
  Thanks to Jonas Nogueira for reporting this bug.
- clarified use of $ActionsSendStreamDriver[AuthMode/PermittedPeers]
  in doc set (require TLS drivers)
- bugfix: $CreateDirs variable not properly initialized, default thus
  was random (but most often "on")
- bugfix: potential segfault when -p command line option was used
  thanks to varmojfekoj for pointing me at this bug
- bugfix: programname filter in ! configuration can not be reset
  Thanks to Kiss Gabor for the patch.
---------------------------------------------------------------------------
Version 3.22.1 [v3-stable] (rgerhards), 2009-07-02
- bugfix: invalid error message issued if $inlcudeConfig was on an empty
  set of files (e.g. *.conf, where none such files existed)
  thanks to Michael Biebl for reporting this bug
- bugfix: when run in foreground (but not in debug mode), a 
  debug message ("DoDie called") was emitted at shutdown. Removed.
  thanks to Michael Biebl for reporting this bug
- bugfix: some garbagge was emitted to stderr on shutdown. This
  garbage consisted of file names, which were written during 
  startup (key point: not a pointer error)
  thanks to Michael Biebl for reporting this bug
- bugfix: startup and shutdown message were emitted to stdout
  thanks to Michael Biebl for reporting this bug
- bugfix: error messages were not emitted to stderr in forked mode
  (stderr and stdo are now kept open across forks)
- bugfix: internal messages were emitted to whatever file had fd2 when
  rsyslogd ran in forked mode (as usual!)
  Thanks to varmojfekoj for the patch
- small enhancement: config validation run now exits with code 1 if an
  error is detected. This change is considered important but small enough
  to apply it directly to the stable version. [But it is a border case,
  the change requires more code than I had hoped. Thus I have NOT tried
  to actually catch all cases, this is left for the current devel
  releases, if necessary]
- bugfix: light and full delay watermarks had invalid values, badly
  affecting performance for delayable inputs
- bugfix: potential segfault issue when multiple $UDPServerRun directives
  are specified. Thanks to Michael Biebl for helping to debug this one.
- relaxed GnuTLS version requirement to 1.4.0 after confirmation from the
  field that this version is sufficient
- bugfix: parser did not properly handle empty structured data
- bugfix: invalid mutex release in msg.c (detected under thread debugger,
  seems not to have any impact on actual deployments)
---------------------------------------------------------------------------
Version 3.22.0 [v3-stable] (rgerhards), 2009-04-21
This is the first stable release that includes the full functionality
of the 3.21.x version tree.
- bugfix: $InputTCPMaxSessions config directive was accepted, but not
  honored. This resulted in a fixed upper limit of 200 connections.
- bugfix: the default for $DirCreateMode was 0644, and as such wrong.
  It has now been changed to 0700. For some background, please see
  http://lists.adiscon.net/pipermail/rsyslog/2009-April/001986.html
- bugfix: ompgsql did not detect problems in sql command execution
  this could cause loss of messages. The handling was correct if the
  connection broke, but not if there was a problem with statement
  execution. The most probable case for such a case would be invalid
  sql inside the template, and this is now much easier to diagnose.
---------------------------------------------------------------------------
Version 3.21.11 [BETA] (rgerhards), 2009-04-03
- build system improvements contributed by Michael Biebl - thx!
- all patches from 3.20.5 incorporated (see it's ChangeLog entry)
---------------------------------------------------------------------------
Version 3.21.10 [BETA] (rgerhards), 2009-02-02
- bugfix: inconsistent use of mutex/atomic operations could cause segfault
  details are too many, for full analysis see blog post at:
  http://blog.gerhards.net/2009/01/rsyslog-data-race-analysis.html
- the string "Do Die" was accidently emited upon exit in non-debug mode
  This has now been corrected. Thanks to varmojfekoj for the patch.
- some legacy options were not correctly processed.
  Thanks to varmojfekoj for the patch.
- doc bugfix: v3-compatiblity document had typo in config directive
  thanks to Andrej for reporting this
---------------------------------------------------------------------------
Version 3.21.9 [BETA] (rgerhards), 2008-12-04
- re-release of 3.21.8 with an additional fix, that could also lead
  to DoS; 3.21.8 has been removed from the official download archives
- security fix: imudp emitted a message when a non-permitted sender
  tried to send a message to it. This behaviour is operator-configurable.
  If enabled, a message was emitted each time. That way an attacker could
  effectively fill the disk via this facility. The message is now
  emitted only once in a minute (this currently is a hard-coded limit,
  if someone comes up with a good reason to make it configurable, we
  will probably do that).
---------------------------------------------------------------------------
Version 3.21.8  [BETA] (rgerhards), 2008-12-04
- bugfix: imklog did not compile on FreeBSD
- security bugfix: $AllowedSender was not honored, all senders were
  permitted instead (see http://www.rsyslog.com/Article322.phtml)
- merged in all other changes from 3.20.1 (see there)
---------------------------------------------------------------------------
Version 3.21.7  [BETA] (rgerhards), 2008-11-11
- this is the new beta branch, based on the former 3.21.6 devel
- new functionality: ZERO property replacer nomatch option (from v3-stable)
---------------------------------------------------------------------------
Version 3.21.6  [DEVEL] (rgerhards), 2008-10-22
- consolidated time calls during msg object creation, improves performance
  and consistency
- bugfix: solved a segfault condition
- bugfix: subsecond time properties generated by imfile, imklog and
  internal messages could be slightly inconsistent
- bugfix: (potentially big) memory leak on HUP if queues could not be
  drained before timeout - thanks to David Lang for pointing this out
- added capability to support multiple module search pathes. Thank
  to Marius Tomaschewski for providing the patch.
- bugfix: im3195 did no longer compile
- improved "make distcheck" by ensuring everything relevant is recompiled
---------------------------------------------------------------------------
Version 3.21.5  [DEVEL] (rgerhards), 2008-09-30
- performance optimization: unnecessary time() calls during message
  parsing removed - thanks to David Lang for his excellent performance
  analysis
- added new capability to property replacer: multiple immediately
  successive field delimiters are treated as a single one.
  Thanks to Zhuang Yuyao for the patch.
- added message property "inputname", which contains the name of the
  input (module) that generated it. Presence is depending on suport in
  each input module (else it is blank).
- added system property "$myhostname", which contains the name of the
  local host as it knows itself.
- imported a number of fixes and enhancements from the stable and
  devel branches, including a fix to a potential segfault on HUP
  when using UDP listners
- re-enabled gcc builtin atomic operations and added a proper
  ./configure check
- bugfix: potential race condition when adding messages to queue
  There was a wrong order of mutex lock operations. It is hard to
  believe that really caused problems, but in theory it could and with
  threading we often see that theory becomes practice if something is only
  used long enough on a fast enough machine with enough CPUs ;)
- cleaned up internal debug system code and made it behave better
  in regard to multi-threading
---------------------------------------------------------------------------
Version 3.21.4  [DEVEL] (rgerhards), 2008-09-04
- removed compile time fixed message size limit (was 2K), limit can now
  be set via $MaxMessageSize global config directive (finally gotten rid
  of MAXLINE ;))
- enhanced doc for $ActionExecOnlyEveryNthTimeTimeout
- integrated a number of patches from 3.18.4, namely
  - bugfix: order-of magnitude issue with base-10 size definitions
    in config file parser. Could lead to invalid sizes, constraints
    etc for e.g. queue files and any other object whose size was specified
    in base-10 entities. Did not apply to binary entities. Thanks to
    RB for finding this bug and providing a patch.
  - bugfix: action was not called when system time was set backwards
    (until the previous time was reached again). There are still some
    side-effects when time is rolled back (A time rollback is really a bad
    thing to do, ideally the OS should issue pseudo time (like NetWare did)
    when the user tries to roll back time). Thanks to varmojfekoj for this
    patch.
  - doc bugfix: rsyslog.conf man page improved and minor nit fixed
    thanks to Lukas Kuklinek for the patch.
---------------------------------------------------------------------------
Version 3.21.3  [DEVEL] (rgerhards), 2008-08-13
- added ability to specify flow control mode for imuxsock
- added ability to execute actions only after the n-th call of the action
  This also lead to the addition of two new config directives:
  $ActionExecOnlyEveryNthTime and $ActionExecOnlyEveryNthTimeTimeout
  This feature is useful, for example, for alerting: it permits you to
  send an alert only after at least n occurences of a specific message
  have been seen by rsyslogd. This protectes against false positives
  due to waiting for additional confirmation.
- bugfix: IPv6 addresses could not be specified in forwarding actions
  New syntax @[addr]:port introduced to enable that. Root problem was IPv6
  addresses contain colons.
- somewhat enhanced debugging messages
- imported from 3.18.3:
  - enhanced ommysql to support custom port to connect to server
    Port can be set via new $ActionOmmysqlServerPort config directive
    Note: this was a very minor change and thus deemed appropriate to be
    done in the stable release.
  - bugfix: misspelled config directive, previously was
    $MainMsgQueueWorkeTimeoutrThreadShutdown, is now
    $MainMsgQueueWorkerTimeoutThreadShutdown. Note that the misspelled
    directive is not preserved - if the misspelled directive was used
    (which I consider highly unlikely), the config file must be changed.
    Thanks to lperr for reporting the bug.
---------------------------------------------------------------------------
Version 3.21.2  [DEVEL] (rgerhards), 2008-08-04
- added $InputUnixListenSocketHostName config directive, which permits to
  override the hostname being used on a local unix socket. This is useful
  for differentiating "hosts" running in several jails. Feature was
  suggested by David Darville, thanks for the suggestion.
- enhanced ommail to support multiple email recipients. This is done by
  specifying $ActionMailTo multiple times. Note that this introduces a
  small incompatibility to previous config file syntax: the recipient
  list is now reset for each action (we honestly believe that will
  not cause any problem - apologies if it does).
- enhanced troubleshooting documentation
---------------------------------------------------------------------------
Version 3.21.1  [DEVEL] (rgerhards), 2008-07-30
- bugfix: no error was reported if the target of a $IncludeConfig
  could not be accessed.
- added testbed for common config errors
- added doc for -u option to rsyslogd man page
- enhanced config file checking - no active actions are detected
- added -N rsyslogd command line option for a config validation run
  (which does not execute actual syslogd code and does not interfere
  with a running instance)
- somewhat improved emergency configuration. It is now also selected
  if the config contains no active actions
- rsyslogd error messages are now reported to stderr by default. can be
  turned off by the new "$ErrorMessagesToStderr off" directive
 Thanks to HKS for suggesting the new features.
---------------------------------------------------------------------------
Version 3.21.0  [DEVEL] (rgerhards), 2008-07-18
- starts a new devel branch
- added a generic test driver for RainerScript plus some test cases
  to the testbench
- added a small diagnostic tool to obtain result of gethostname() API
- imported all changes from 3.18.1 until today (some quite important,
  see below)
---------------------------------------------------------------------------
Version 3.20.6 [v3-stable] (rgerhards), 2009-04-16
- this is the last v3-stable for the 3.20.x series
- bugfix: $InputTCPMaxSessions config directive was accepted, but not
  honored. This resulted in a fixed upper limit of 200 connections.
- bugfix: the default for $DirCreateMode was 0644, and as such wrong.
  It has now been changed to 0700. For some background, please see
  http://lists.adiscon.net/pipermail/rsyslog/2009-April/001986.html
---------------------------------------------------------------------------
Version 3.20.5 [v3-stable] (rgerhards), 2009-04-02
- bugfix: potential abort with DA queue after high watermark is reached
  There exists a race condition that can lead to a segfault. Thanks
  go to vbernetr, who performed the analysis and provided patch, which
  I only tweaked a very little bit.
- fixed bugs in RainerScript:
  o when converting a number and a string to a common type, both were 
    actually converted to the other variable's type.
  o the value of rsCStrConvertToNumber() was miscalculated.
  Thanks to varmojfekoj for the patch
- fixed a bug in configure.ac which resulted in problems with
  environment detection - thanks to Michael Biebl for the patch
- fixed a potential segfault problem in gssapi code
  thanks to varmojfekoj for the patch
- doc enhance: provide standard template for MySQL module and instructions
  on how to modify schema
---------------------------------------------------------------------------
Version 3.20.4 [v3-stable] (rgerhards), 2009-02-09
- bugfix: inconsistent use of mutex/atomic operations could cause segfault
  details are too many, for full analysis see blog post at:
  http://blog.gerhards.net/2009/01/rsyslog-data-race-analysis.html
- bugfix: invalid ./configure settings for RFC3195
  thanks to Michael Biebl for the patch
- bugfix: invalid mutex access in msg.c
- doc bugfix: dist tarball missed 2 files, had one extra file that no
  longer belongs into it. Thanks to Michael Biebl for pointing this out.
---------------------------------------------------------------------------
Version 3.20.3 [v3-stable] (rgerhards), 2009-01-19
- doc bugfix: v3-compatiblity document had typo in config directive
  thanks to Andrej for reporting this
- fixed a potential segfault condition with $AllowedSender directive
  On HUP, the root pointers were not properly cleaned up. Thanks to
  Michael Biebel, olgoat, and Juha Koho for reporting and analyzing
  the bug.
---------------------------------------------------------------------------
Version 3.20.2 [v3-stable] (rgerhards), 2008-12-04
- re-release of 3.20.1 with an additional fix, that could also lead
  to DoS; 3.20.1 has been removed from the official download archives
- security fix: imudp emitted a message when a non-permitted sender
  tried to send a message to it. This behaviour is operator-configurable.
  If enabled, a message was emitted each time. That way an attacker could
  effectively fill the disk via this facility. The message is now
  emitted only once in a minute (this currently is a hard-coded limit,
  if someone comes up with a good reason to make it configurable, we
  will probably do that).
---------------------------------------------------------------------------
Version 3.20.1 [v3-stable] (rgerhards), 2008-12-04
- security bugfix: $AllowedSender was not honored, all senders were
  permitted instead
- enhance: regex nomatch option "ZERO" has been added
  This allows to return the string 0 if a regular expression is
  not found. This is probably useful for storing numerical values into
  database columns.
- bugfix: memory leak in gtls netstream driver fixed
  memory was lost each time a TLS session was torn down. This could 
  result in a considerable memory leak if it happened quite frequently
  (potential system crash condition)
- doc update: documented how to specify multiple property replacer
  options + link to new online regex generator tool added
- minor bufgfix: very small memory leak in gtls netstream driver
  around a handful of bytes (< 20) for each HUP
- improved debug output for regular expressions inside property replacer
  RE's seem to be a big trouble spot and I would like to have more
  information inside the debug log. So I decided to add some additional
  debug strings permanently.
---------------------------------------------------------------------------
Version 3.20.0 [v3-stable] (rgerhards), 2008-11-05
- this is the inital release of the 3.19.x branch as a stable release
- bugfix: double-free in pctp netstream driver. Thank to varmojfeko
  for the patch
---------------------------------------------------------------------------
Version 3.19.12 [BETA] (rgerhards), 2008-10-16
- bugfix: subseconds where not correctly extracted from a timestamp
  if that timestamp did not contain any subsecond information (the
  resulting string was garbagge but should have been "0", what it
  now is).
- increased maximum size of a configuration statement to 4K (was 1K)
- imported all fixes from the stable branch (quite a lot)
- bugfix: (potentially big) memory leak on HUP if queues could not be
  drained before timeout - thanks to David Lang for pointing this out
---------------------------------------------------------------------------
Version 3.19.11 [BETA] (rgerhards), 2008-08-25
This is a refresh of the beta. No beta-specific fixes have been added.
- included fixes from v3-stable (most importantly 3.18.3)
---------------------------------------------------------------------------
Version 3.19.10 [BETA] (rgerhards), 2008-07-15
- start of a new beta branch based on former 3.19 devel branch
- bugfix: bad memory leak in disk-based queue modes
- bugfix: UDP syslog forwarding did not work on all platforms
  the ai_socktype was incorrectly set to 1. On some platforms, this
  lead to failing name resolution (e.g. FreeBSD 7). Thanks to HKS for
  reporting the bug.
- bugfix: priority was incorrectly calculated on FreeBSD 7,
  because the LOG_MAKEPRI() C macro has a different meaning there (it
  is just a simple addition of faciltity and severity). I have changed
  this to use own, consistent, code for PRI calculation. Thank to HKS
  for reporting this bug.
- bugfix (cosmetical): authorization was not checked when gtls handshake
  completed immediately. While this sounds scary, the situation can not
  happen in practice. We use non-blocking IO only for server-based gtls
  session setup. As TLS requires the exchange of multiple frames before
  the handshake completes, it simply is impossible to do this in one
  step. However, it is useful to have the code path correct even for 
  this case - otherwise, we may run into problems if the code is changed
  some time later (e.g. to use blocking sockets). Thanks to varmojfekoj
  for providing the patch.
- important queue bugfix from 3.18.1 imported (see below)
- cleanup of some debug messages
---------------------------------------------------------------------------
Version 3.19.9 (rgerhards), 2008-07-07
- added tutorial for creating a TLS-secured syslog infrastructure
- rewritten omusrmsg to no longer fork() a new process for sending messages
  this caused some problems with the threading model, e.g. zombies. Also,
  it was far less optimal than it is now.
- bugfix: machine certificate was required for client even in TLS anon mode
  Reference: http://bugzilla.adiscon.com/show_bug.cgi?id=85
  The fix also slightly improves performance by not storing certificates in
  client sessions when there is no need to do so.
- bugfix: RainerScript syntax error was not always detected
---------------------------------------------------------------------------
Version 3.19.8 (rgerhards), 2008-07-01
- bugfix: gtls module did not correctly handle EGAIN (and similar) recv()
  states. This has been fixed by introducing a new abstraction layer inside
  gtls.
- added (internal) error codes to error messages; added redirector to
  web description of error codes
  closes bug http://bugzilla.adiscon.com/show_bug.cgi?id=20
- disabled compile warnings caused by third-party libraries
- reduced number of compile warnings in gcc's -pedantic mode
- some minor documentation improvements
- included all fixes from beta 3.17.5
---------------------------------------------------------------------------
Version 3.19.7 (rgerhards), 2008-06-11
- added new property replacer option "date-subseconds" that enables
  to query just the subsecond part of a high-precision timestamp
- somewhat improved plain tcp syslog reliability by doing a connection
  check before sending. Credits to Martin Schuette for providing the
  idea. Details are available at
  http://blog.gerhards.net/2008/06/reliable-plain-tcp-syslog-once-again.html
- made rsyslog tickless in the (usual and default) case that repeated
  message reduction is turned off. More info:
  http://blog.gerhards.net/2008/06/coding-to-save-environment.html
- some build system cleanup, thanks to Michael Biebl
- bugfix: compile under (Free)BSD failed due to some invalid library
  definitions - this is fixed now. Thanks to Michael Biebl for the patch.
---------------------------------------------------------------------------
Version 3.19.6 (rgerhards), 2008-06-06
- enhanced property replacer to support multiple regex matches
- bugfix: part of permittedPeer structure was not correctly initialized
  thanks to varmojfekoj for spotting this
- bugfix: off-by-one bug during certificate check
- bugfix: removed some memory leaks in TLS code
---------------------------------------------------------------------------
Version 3.19.5 (rgerhards), 2008-05-30
- enabled Posix ERE expressions inside the property replacer
  (previously BRE was permitted only)
- provided ability to specify that a regular expression submatch shall
  be used inside the property replacer
- implemented in property replacer: if a regular expression does not match,
  it can now either return "**NO MATCH** (default, as before), a blank
  property or the full original property text
- enhanced property replacer to support multiple regex matches
---------------------------------------------------------------------------
Version 3.19.4 (rgerhards), 2008-05-27
- implemented x509/certvalid gtls auth mode
- implemented x509/name gtls auth mode (including wildcards)
- changed fingerprint gtls auth mode to new format fingerprint
- protected gtls error string function by a mutex. Without it, we
  could have a race condition in extreme cases. This was very remote,
  but now can no longer happen.
- changed config directive name to reflect different use
  $ActionSendStreamDriverCertFingerprint is now
  $ActionSendStreamDriverPermittedPeer and can be used both for
  fingerprint and name authentication (similar to the input side)
- bugfix: sender information (fromhost et al) was missing in imudp
  thanks to sandiso for reporting this bug
- this release fully inplements IETF's syslog-transport-tls-12 plus
  the latest text changes Joe Salowey provided via email. Not included
  is ipAddress subjectAltName authentication, which I think will be
  dropped from the draft. I don't think there is any real need for it.
This release also includes all bug fix up to today from the beta
and stable branches. Most importantly, this means the bugfix for
100% CPU utilization by imklog.
---------------------------------------------------------------------------
Version 3.19.3 (rgerhards), 2008-05-21
- added ability to authenticate the server against its certificate
  fingerprint
- added ability for client to provide its fingerprint
- added ability for server to obtain client cert's fingerprint
- bugfix: small mem leak in omfwd on exit (strmdriver name was not freed)
- bugfix: $ActionSendStreamDriver had no effect
- bugfix: default syslog port was no longer used if none was
  configured. Thanks to varmojfekoj for the patch
- bugfix: missing linker options caused build to fail on some
  systems. Thanks to Tiziano Mueller for the patch.
---------------------------------------------------------------------------
Version 3.19.2 (rgerhards), 2008-05-16
- bugfix: TCP input modules did incorrectly set fromhost property
  (always blank)
- bugfix: imklog did not set fromhost property
- added "fromhost-ip" property
  Note that adding this property changes the on-disk format for messages.
  However, that should not have any bad effect on existing spool files.
  But you will run into trouble if you create a spool file with this
  version and then try to process it with an older one (after a downgrade).
  Don't do that ;)
- added "RSYSLOG_DebugFormat" canned template
- bugfix: hostname and fromhost were swapped when a persisted message
  (in queued mode) was read in
- bugfix: lmtcpclt, lmtcpsrv and lmgssutil did all link to the static
  runtime library, resulting in a large size increase (and potential
  "interesting" effects). Thanks to Michael Biebel for reporting the size
  issue.
- bugfix: TLS server went into an endless loop in some situations.
  Thanks to Michael Biebl for reporting the problem.
- fixed potential segfault due to invalid call to cfsysline
  thanks to varmojfekoj for the patch
---------------------------------------------------------------------------
Version 3.19.1 (rgerhards), 2008-05-07
- configure help for --enable-gnutls wrong - said default is "yes" but
  default actually is "no" - thanks to darix for pointing this out
- file dirty.h was missing - thanks to darix for pointing this out
- bugfix: man files were not properly distributed - thanks to
  darix for reporting and to Michael Biebl for help with the fix
- some minor cleanup
---------------------------------------------------------------------------
Version 3.19.0 (rgerhards), 2008-05-06
- begins new devel branch version
- implemented TLS for plain tcp syslog (this is also the world's first
  implementation of IETF's upcoming syslog-transport-tls draft)
- partly rewritten and improved omfwd among others, now loads TCP
  code only if this is actually necessary
- split of a "runtime library" for rsyslog - this is not yet a clean
  model, because some modularization is still outstanding. In theory,
  this shall enable other utilities but rsyslogd to use the same
  runtime
- implemented im3195, the RFC3195 input as a plugin
- changed directory structure, files are now better organized
- a lot of cleanup in regard to modularization
- -c option no longer must be the first option - thanks to varmjofekoj
  for the patch
---------------------------------------------------------------------------
Version 3.18.7 (rgerhards), 2008-12-??
- bugfix: the default for $DirCreateMode was 0644, and as such wrong.
  It has now been changed to 0700. For some background, please see
  http://lists.adiscon.net/pipermail/rsyslog/2009-April/001986.html
- fixed a potential segfault condition with $AllowedSender directive
  On HUP, the root pointers were not properly cleaned up. Thanks to
  Michael Biebel, olgoat, and Juha Koho for reporting and analyzing
  the bug.
- some legacy options were not correctly processed.
  Thanks to varmojfekoj for the patch.
- doc bugfix: some spelling errors in man pages corrected. Thanks to
  Geoff Simmons for the patch.
---------------------------------------------------------------------------
Version 3.18.6 (rgerhards), 2008-12-08
- security bugfix: $AllowedSender was not honored, all senders were
  permitted instead (see http://www.rsyslog.com/Article322.phtml)
  (backport from v3-stable, v3.20.9)
- minor bugfix: dual close() call on tcp session closure
---------------------------------------------------------------------------
Version 3.18.5 (rgerhards), 2008-10-09
- bugfix: imudp input module could cause segfault on HUP
  It did not properly de-init a variable acting as a linked list head.
  That resulted in trying to access freed memory blocks after the HUP.
- bugfix:  rsyslogd could hang on HUP
  because getnameinfo() is not cancel-safe, but was not guarded against
  being cancelled. pthread_cancel() is routinely being called during
  HUP processing.
- bugfix[minor]: if queue size reached light_delay mark, enqueuing
  could potentially be blocked for a longer period of time, which
  was not the behaviour desired.
- doc bugfix: $ActionExecOnlyWhenPreviousIsSuspended was still misspelled
  as $...OnlyIfPrev... in some parts of the documentation. Thanks to 
  Lorenzo M. Catucci for reporting this bug.
- added doc on malformed messages, cause and how to work-around, to the
  doc set
- added doc on how to build from source repository
---------------------------------------------------------------------------
Version 3.18.4 (rgerhards), 2008-09-18
- bugfix: order-of magnitude issue with base-10 size definitions
  in config file parser. Could lead to invalid sizes, constraints
  etc for e.g. queue files and any other object whose size was specified
  in base-10 entities. Did not apply to binary entities. Thanks to
  RB for finding this bug and providing a patch.
- bugfix: action was not called when system time was set backwards
  (until the previous time was reached again). There are still some
  side-effects when time is rolled back (A time rollback is really a bad
  thing to do, ideally the OS should issue pseudo time (like NetWare did)
  when the user tries to roll back time). Thanks to varmojfekoj for this
  patch.
- doc bugfix: rsyslog.conf man page improved and minor nit fixed
  thanks to Lukas Kuklinek for the patch.
- bugfix: error code -2025 was used for two different errors. queue full
  is now -2074 and -2025 is unique again. (did cause no real problem
  except for troubleshooting)
- bugfix: default discard severity was incorrectly set to 4, which lead
  to discard-on-queue-full to be enabled by default. That could cause
  message loss where non was expected.  The default has now been changed
  to the correct value of 8, which disables the functionality. This
  problem applied both to the main message queue and the action queues.
  Thanks to Raoul Bhatia for pointing out this problem.
- bugfix: option value for legacy -a option could not be specified,
  resulting in strange operations. Thanks to Marius Tomaschewski
  for the patch.
- bugfix: colon after date should be ignored, but was not. This has
  now been corrected. Required change to the internal ParseTIMESTAMP3164()
  interface.
---------------------------------------------------------------------------
Version 3.18.3 (rgerhards), 2008-08-18
- bugfix: imfile could cause a segfault upon rsyslogd HUP and termination
  Thanks to lperr for an excellent bug report that helped detect this
  problem.
- enhanced ommysql to support custom port to connect to server
  Port can be set via new $ActionOmmysqlServerPort config directive
  Note: this was a very minor change and thus deemed appropriate to be
  done in the stable release.
- bugfix: misspelled config directive, previously was
  $MainMsgQueueWorkeTimeoutrThreadShutdown, is now
  $MainMsgQueueWorkerTimeoutThreadShutdown. Note that the misspelled
  directive is not preserved - if the misspelled directive was used
  (which I consider highly unlikely), the config file must be changed.
  Thanks to lperr for reporting the bug.
- disabled flow control for imuxsock, as it could cause system hangs
  under some circumstances. The devel (3.21.3 and above) will
  re-enable it and provide enhanced configurability to overcome the
  problems if they occur.
---------------------------------------------------------------------------
Version 3.18.2 (rgerhards), 2008-08-08
- merged in IPv6 forwarding address bugfix from v2-stable
---------------------------------------------------------------------------
Version 3.18.1 (rgerhards), 2008-07-21
- bugfix: potential segfault in creating message mutex in non-direct queue
  mode. rsyslogd segfaults on freeeBSD 7.0 (an potentially other platforms)
  if an action queue is running in any other mode than non-direct. The
  same problem can potentially be triggered by some main message queue
  settings. In any case, it will manifest during rsylog's startup. It is
  unlikely to happen after a successful startup (the only window of
  exposure may be a relatively seldom executed action running in queued
  mode). This has been corrected. Thank to HKS for point out the problem.
- bugfix: priority was incorrectly calculated on FreeBSD 7,
  because the LOG_MAKEPRI() C macro has a different meaning there (it
  is just a simple addition of faciltity and severity). I have changed
  this to use own, consistent, code for PRI calculation. [Backport from
  3.19.10]
- bugfix: remove PRI part from kernel message if it is present
  Thanks to Michael Biebl for reporting this bug
- bugfix: mark messages were not correctly written to text log files
  the markmessageinterval was not correctly propagated to all places
  where it was needed. This resulted in rsyslog using the default
  (20 minutes) in some code pathes, what looked to the user like mark
  messages were never written.
- added a new property replacer option "sp-if-no-1st-sp" to cover
  a problem with RFC 3164 based interpreation of tag separation. While
  it is a generic approach, it fixes a format problem introduced in
  3.18.0, where kernel messages no longer had a space after the tag.
  This is done by a modifcation of the default templates.
  Please note that this may affect some messages where there intentionally
  is no space between the tag and the first character of the message
  content. If so, this needs to be worked around via a specific
  template. However, we consider this scenario to be quite remote and,
  even if it exists, it is not expected that it will actually cause
  problems with log parsers (instead, we assume the new default template
  behaviour may fix previous problems with log parsers due to the 
  missing space).
- bugfix: imklog module was not correctly compiled for GNU/kFreeBSD.
  Thanks to Petr Salinger for the patch
- doc bugfix: property replacer options secpath-replace and
  secpath-drop were not documented
- doc bugfix: fixed some typos in rsyslog.conf man page
- fixed typo in source comment  - thanks to Rio Fujita
- some general cleanup (thanks to Michael Biebl)
---------------------------------------------------------------------------
Version 3.18.0 (rgerhards), 2008-07-11
- begun a new v3-stable based on former 3.17.4 beta plus patches to
  previous v3-stable
- bugfix in RainerScript: syntax error was not always detected
---------------------------------------------------------------------------
Version 3.17.5 (rgerhards), 2008-06-27
- added doc: howto set up a reliable connection to remote server via
  queued mode (and plain tcp protocol)
- bugfix: comments after actions were not properly treated. For some
  actions (e.g. forwarding), this could also lead to invalid configuration
---------------------------------------------------------------------------
Version 3.17.4 (rgerhards), 2008-06-16
- changed default for $KlogSymbolLookup to "off". The directive is
  also scheduled for removal in a later version. This was necessary
  because on kernels >= 2.6, the kernel does the symbol lookup itself. The
  imklog lookup logic then breaks the log message and makes it unusable.
---------------------------------------------------------------------------
Version 3.17.3 (rgerhards), 2008-05-28
- bugfix: imklog went into an endless loop if a PRI value was inside
  a kernel log message (unusual case under Linux, frequent under BSD)
---------------------------------------------------------------------------
Version 3.17.2 (rgerhards), 2008-05-04
- this version is the new beta, based on 3.17.1 devel feature set
- merged in imklog bug fix from v3-stable (3.16.1)
---------------------------------------------------------------------------
Version 3.17.1 (rgerhards), 2008-04-15
- removed dependency on MAXHOSTNAMELEN as much as it made sense.
  GNU/Hurd does not define it (because it has no limit), and we have taken
  care for cases where it is undefined now. However, some very few places
  remain where IMHO it currently is not worth fixing the code. If it is
  not defined, we have used a generous value of 1K, which is above IETF
  RFC's on hostname length at all. The memory consumption is no issue, as
  there are only a handful of this buffers allocated *per run* -- that's
  also the main reason why we consider it not worth to be fixed any further.
- enhanced legacy syslog parser to handle slightly malformed messages
  (with a space in front of the timestamp) - at least HP procurve is
  known to do that and I won't outrule that others also do it. The 
  change looks quite unintrusive and so we added it to the parser.
- implemented klogd functionality for BSD
- implemented high precision timestamps for the kernel log. Thanks to
  Michael Biebl for pointing out that the kernel log did not have them.
- provided ability to discard non-kernel messages if they are present
  in the kernel log (seems to happen on BSD)
- implemented $KLogInternalMsgFacility config directive
- implemented $KLogPermitNonKernelFacility config directive
Plus a number of bugfixes that were applied to v3-stable and beta
branches (not mentioned here in detail).
---------------------------------------------------------------------------
Version 3.17.0 (rgerhards), 2008-04-08
- added native ability to send mail messages
- removed no longer needed file relptuil.c/.h
- added $ActionExecOnlyOnceEveryInterval config directive
- bugfix: memory leaks in script engine
- bugfix: zero-length strings were not supported in object
  deserializer
- properties are now case-insensitive everywhere (script, filters,
  templates)
- added the capability to specify a processing (actually dequeue)
  timeframe with queues - so things can be configured to be done
  at off-peak hours
- We have removed the 32 character size limit (from RFC3164) on the
  tag. This had bad effects on existing envrionments, as sysklogd didn't
  obey it either (probably another bug in RFC3164...). We now receive
  the full size, but will modify the outputs so that only 32 characters
  max are used by default. If you need large tags in the output, you need
  to provide custom templates.
- changed command line processing. -v, -M, -c options are now parsed
  and processed before all other options. Inter-option dependencies
  have been relieved. Among others, permits to specify intial module
  load path via -M only (not the environment) which makes it much
  easier to work with non-standard module library locations. Thanks
  to varmojfekoj for suggesting this change. Matches bugzilla bug 55.
- bugfix: some messages were emited without hostname
Plus a number of bugfixes that were applied to v3-stable and beta
branches (not mentioned here in detail).
---------------------------------------------------------------------------
Version 3.16.3 (rgerhards), 2008-07-11
- updated information on rsyslog packages
- bugfix: memory leak in disk-based queue modes
---------------------------------------------------------------------------
Version 3.16.2 (rgerhards), 2008-06-25
- fixed potential segfault due to invalid call to cfsysline
  thanks to varmojfekoj for the patch
- bugfix: some whitespaces where incorrectly not ignored when parsing
  the config file. This is now corrected. Thanks to Michael Biebl for
  pointing out the problem.
---------------------------------------------------------------------------
Version 3.16.1 (rgerhards), 2008-05-02
- fixed a bug in imklog which lead to startup problems (including
  segfault) on some platforms under some circumsances. Thanks to
  Vieri for reporting this bug and helping to troubleshoot it.
---------------------------------------------------------------------------
Version 3.16.0 (rgerhards), 2008-04-24
- new v3-stable (3.16.x) based on beta 3.15.x (RELP support)
- bugfix: omsnmp had a too-small sized buffer for hostname+port. This
  could not lead to a segfault, as snprintf() was used, but could cause
  some trouble with extensively long hostnames.
- applied patch from Tiziano Müller to remove some compiler warnings
- added gssapi overview/howto thanks to Peter Vrabec
- changed some files to grant LGPLv3 extended persmissions on top of GPLv3
  this also is the first sign of something that will evolve into a
  well-defined "rsyslog runtime library"
---------------------------------------------------------------------------
Version 3.15.1 (rgerhards), 2008-04-11
- bugfix: some messages were emited without hostname
- disabled atomic operations for the time being because they introduce some
  cross-platform trouble - need to see how to fix this in the best 
  possible way
- bugfix: zero-length strings were not supported in object
  deserializer
- added librelp check via PKG_CHECK thanks to Michael Biebl's patch
- file relputil.c deleted, is not actually needed
- added more meaningful error messages to rsyslogd (when some errors
  happens during startup)
- bugfix: memory leaks in script engine
- bugfix: $hostname and $fromhost in RainerScript did not work
This release also includes all changes applied to the stable versions
up to today.
---------------------------------------------------------------------------
Version 3.15.0 (rgerhards), 2008-04-01
- major new feature: imrelp/omrelp support reliable delivery of syslog
  messages via the RELP protocol and librelp (http://www.librelp.com).
  Plain tcp syslog, so far the best reliability solution, can lose
  messages when something goes wrong or a peer goes down. With RELP,
  this can no longer happen. See imrelp.html for more details.
- bugfix: rsyslogd was no longer build by default; man pages are 
  only installed if corresponding option is selected. Thanks to
  Michael Biebl for pointing these problems out.
---------------------------------------------------------------------------
Version 3.14.2 (rgerhards), 2008-04-09
- bugfix: segfault with expression-based filters
- bugfix: omsnmp did not deref errmsg object on exit (no bad effects caused)
- some cleanup
- bugfix: imklog did not work well with kernel 2.6+. Thanks to Peter
  Vrabec for patching it based on the development in sysklogd - and thanks
  to the sysklogd project for upgrading klogd to support the new
  functionality
- some cleanup in imklog
- bugfix: potential segfault in imklog when kernel is compiled without
  /proc/kallsyms and the file System.map is missing. Thanks to
  Andrea Morandi for pointing it out and suggesting a fix.
- bugfixes, credits to varmojfekoj:
  * reset errno before printing a warning message
  * misspelled directive name in code processing legacy options
- bugfix: some legacy options not correctly interpreted - thanks to
  varmojfekoj for the patch
- improved detection of modules being loaded more than once
  thanks to varmojfekoj for the patch
---------------------------------------------------------------------------
Version 3.14.1 (rgerhards), 2008-04-04
- bugfix: some messages were emited without hostname
- bugfix: rsyslogd was no longer build by default; man pages are 
  only installed if corresponding option is selected. Thanks to
  Michael Biebl for pointing these problems out.
- bugfix: zero-length strings were not supported in object
  deserializer
- disabled atomic operations for this stable build as it caused
  platform problems
- bugfix: memory leaks in script engine
- bugfix: $hostname and $fromhost in RainerScript did not work
- bugfix: some memory leak when queue is runing in disk mode
- man pages improved thanks to varmofekoj and Peter Vrabec
- We have removed the 32 character size limit (from RFC3164) on the
  tag. This had bad effects on existing envrionments, as sysklogd didn't
  obey it either (probably another bug in RFC3164...). We now receive
  the full size, but will modify the outputs so that only 32 characters
  max are used by default. If you need large tags in the output, you need
  to provide custom templates.
- bugfix: some memory leak when queue is runing in disk mode
---------------------------------------------------------------------------
Version 3.14.0 (rgerhards), 2008-04-02
An interim version was accidently released to the web. It was named 3.14.0.
To avoid confusion, we have not assigned this version number to any
official release. If you happen to use 3.14.0, please update to 3.14.1.
---------------------------------------------------------------------------
Version 3.13.0-dev0 (rgerhards), 2008-03-31
- bugfix: accidently set debug option in 3.12.5 reset to production
  This option prevented dlclose() to be called. It had no real bad effects,
  as the modules were otherwise correctly deinitialized and dlopen()
  supports multiple opens of the same module without any memory footprint.
- removed --enable-mudflap, added --enable-valgrind ./configure setting
- bugfix: tcp receiver could segfault due to uninitialized variable
- docfix: queue doc had a wrong directive name that prevented max worker
  threads to be correctly set
- worked a bit on atomic memory operations to support problem-free
  threading (only at non-intrusive places)
- added a --enable/disable-rsyslogd configure option so that
  source-based packaging systems can build plugins without the need
  to compile rsyslogd
- some cleanup
- test of potential new version number scheme
---------------------------------------------------------------------------
Version 3.12.5 (rgerhards), 2008-03-28
- changed default for "last message repeated n times", which is now
  off by default
- implemented backward compatibility commandline option parsing
- automatically generated compatibility config lines are now also
  logged so that a user can diagnose problems with them
- added compatibility mode for -a, -o and -p options
- compatibility mode processing finished
- changed default file output format to include high-precision timestamps
- added a buid-in template for previous syslogd file format
- added new $ActionFileDefaultTemplate directive
- added support for high-precision timestamps when receiving legacy
  syslog messages
- added new $ActionForwardDefaultTemplate directive
- added new $ActionGSSForwardDefaultTemplate directive
- added build-in templates for easier configuration
- bugfix: fixed small memory leak in tcpclt.c
- bugfix: fixed small memory leak in template regular expressions
- bugfix: regular expressions inside property replacer did not work
  properly
- bugfix: QHOUR and HHOUR properties were wrongly calculated
- bugfix: fixed memory leaks in stream class and imfile
- bugfix: $ModDir did invalid bounds checking, potential overlow in
  dbgprintf() - thanks to varmojfekoj for the patch
- bugfix: -t and -g legacy options max number of sessions had a wrong
  and much too high value
---------------------------------------------------------------------------
Version 3.12.4 (rgerhards), 2008-03-25
- Greatly enhanced rsyslogd's file write performance by disabling
  file syncing capability of output modules by default. This
  feature is usually not required, not useful and an extreme performance
  hit (both to rsyslogd as well as the system at large). Unfortunately,
  most users enable it by default, because it was most intuitive to enable
  it in plain old sysklogd syslog.conf format. There is now the
  $ActionFileEnableSync config setting which must be enabled in order to
  support syncing. By default it is off. So even if the old-format config
  lines request syncing, it is not done unless explicitely enabled. I am
  sure this is a very useful change and not a risk at all. I need to think
  if I undo it under compatibility mode, but currently this does not
  happen (I fear a lot of lazy users will run rsyslogd in compatibility
  mode, again bringing up this performance problem...).
- added flow control options to other input sources
- added $HHOUR and $QHOUR system properties - can be used for half- and
  quarter-hour logfile rotation
- changed queue's discard severities default value to 8 (do not discard)
  to prevent unintentional message loss
- removed a no-longer needed callback from the output module 
  interface. Results in reduced code complexity.
- bugfix/doc: removed no longer supported -h option from man page
- bugfix: imklog leaked several hundered KB on each HUP. Thanks to
  varmojfekoj for the patch
- bugfix: potential segfault on module unload. Thanks to varmojfekoj for
  the patch
- bugfix: fixed some minor memory leaks
- bugfix: fixed some slightly invalid memory accesses
- bugfix: internally generated messages had "FROMHOST" property not set
---------------------------------------------------------------------------
Version 3.12.3 (rgerhards), 2008-03-18
- added advanced flow control for congestion cases (mode depending on message
  source and its capablity to be delayed without bad side effects)
- bugfix: $ModDir should not be reset on $ResetConfig - this can cause a lot
  of confusion and there is no real good reason to do so. Also conflicts with
  the new -M option and environment setting.
- bugfix: TCP and GSSAPI framing mode variable was uninitialized, leading to
  wrong framing (caused, among others, interop problems)
- bugfix: TCP (and GSSAPI) octet-counted frame did not work correctly in all
  situations. If the header was split across two packet reads, it was invalidly
  processed, causing loss or modification of messages.
- bugfix: memory leak in imfile
- bugfix: duplicate public symbol in omfwd and omgssapi could lead to
  segfault. thanks to varmojfekoj for the patch.
- bugfix: rsyslogd aborted on sigup - thanks to varmojfekoj for the patch
- some more internal cleanup ;)
- begun relp modules, but these are not functional yet
- Greatly enhanced rsyslogd's file write performance by disabling
  file syncing capability of output modules by default. This
  feature is usually not required, not useful and an extreme performance
  hit (both to rsyslogd as well as the system at large). Unfortunately,
  most users enable it by default, because it was most intuitive to enable
  it in plain old sysklogd syslog.conf format. There is now a new config
  setting which must be enabled in order to support syncing. By default it
  is off. So even if the old-format config lines request syncing, it is
  not done unless explicitely enabled. I am sure this is a very useful
  change and not a risk at all. I need to think if I undo it under
  compatibility mode, but currently this does not happen (I fear a lot of
  lazy users will run rsyslogd in compatibility mode, again bringing up
  this performance problem...).
---------------------------------------------------------------------------
Version 3.12.2 (rgerhards), 2008-03-13
- added RSYSLOGD_MODDIR environment variable
- added -M rsyslogd option (allows to specify module directory location)
- converted net.c into a loadable library plugin
- bugfix: debug module now survives unload of loadable module when
  printing out function call data
- bugfix: not properly initialized data could cause several segfaults if
  there were errors in the config file - thanks to varmojfekoj for the patch
- bugfix: rsyslogd segfaulted when imfile read an empty line - thanks
  to Johnny Tan for an excellent bug report
- implemented dynamic module unload capability (not visible to end user)
- some more internal cleanup
- bugfix: imgssapi segfaulted under some conditions; this fix is actually
  not just a fix but a change in the object model. Thanks to varmojfekoj
  for providing the bug report, an initial fix and lots of good discussion
  that lead to where we finally ended up.
- improved session recovery when outbound tcp connection breaks, reduces
  probability of message loss at the price of a highly unlikely potential
  (single) message duplication
---------------------------------------------------------------------------
Version 3.12.1 (rgerhards), 2008-03-06
- added library plugins, which can be automatically loaded
- bugfix: actions were not correctly retried; caused message loss
- changed module loader to automatically add ".so" suffix if not
  specified (over time, this shall also ease portability of config
  files)
- improved debugging support; debug runtime options can now be set via
  an environment variable
- bugfix: removed debugging code that I forgot to remove before releasing
  3.12.0 (does not cause harm and happened only during startup)
- added support for the MonitorWare syslog MIB to omsnmp
- internal code improvements (more code converted into classes)
- internal code reworking of the imtcp/imgssapi module
- added capability to ignore client-provided timestamp on unix sockets and
  made this mode the default; this was needed, as some programs (e.g. sshd)
  log with inconsistent timezone information, what messes up the local
  logs (which by default don't even contain time zone information). This
  seems to be consistent with what sysklogd did for the past four years.
  Alternate behaviour may be desirable if gateway-like processes send
  messages via the local log slot - in this case, it can be enabled
  via the $InputUnixListenSocketIgnoreMsgTimestamp and
  $SystemLogSocketIgnoreMsgTimestamp config directives
- added ability to compile on HP UX; verified that imudp worked on HP UX;
  however, we are still in need of people trying out rsyslogd on HP UX,
  so it can not yet be assumed it runs there
- improved session recovery when outbound tcp connection breaks, reduces
  probability of message loss at the price of a highly unlikely potential
  (single) message duplication
---------------------------------------------------------------------------
Version 3.12.0 (rgerhards), 2008-02-28
- added full expression support for filters; filters can now contain
  arbitrary complex boolean, string and arithmetic expressions
---------------------------------------------------------------------------
Version 3.11.6 (rgerhards), 2008-02-27
- bugfix: gssapi libraries were still linked to rsyslog core, what should
  no longer be necessary. Applied fix by Michael Biebl to solve this.
- enabled imgssapi to be loaded side-by-side with imtcp
- added InputGSSServerPermitPlainTCP config directive
- split imgssapi source code somewhat from imtcp
- bugfix: queue cancel cleanup handler could be called with
  invalid pointer if dequeue failed
- bugfix: rsyslogd segfaulted on second SIGHUP
  tracker: http://bugzilla.adiscon.com/show_bug.cgi?id=38
- improved stability of queue engine
- bugfix: queue disk file were not properly persisted when 
  immediately after closing an output file rsyslog was stopped
  or huped (the new output file open must NOT have happend at
  that point) - this lead to a sparse and invalid queue file
  which could cause several problems to the engine (unpredictable
  results). This situation should have happened only in very
  rare cases. tracker: http://bugzilla.adiscon.com/show_bug.cgi?id=40
- bugfix: during queue shutdown, an assert invalidly triggered when
  the primary queue's DA worker was terminated while the DA queue's
  regular worker was still executing. This could result in a segfault
  during shutdown.
  tracker: http://bugzilla.adiscon.com/show_bug.cgi?id=41
- bugfix: queue properties sizeOnDisk, bytesRead were persisted to 
  disk with wrong data type (long instead of int64) - could cause
  problems on 32 bit machines
- bugfix: queue aborted when it was shut down, DA-enabled, DA mode
  was just initiated but not fully initialized (a race condition)
- bugfix: imfile could abort under extreme stress conditions
  (when it was terminated before it could open all of its
  to be monitored files)
- applied patch from varmojfekoj to fix an issue with compatibility 
  mode and default module directories (many thanks!):
  I've also noticed a bug in the compatibility code; the problem is that 
  options are parsed before configuration file so options which need a 
  module to be loaded will currently ignore any $moddir directive. This 
  can be fixed by moving legacyOptsHook() after config file parsing. 
  (see the attached patch) This goes against the logical order of 
  processing, but the legacy options are only few and it doesn't seem to 
  be a problem.
- bugfix: object property deserializer did not handle negative numbers
---------------------------------------------------------------------------
Version 3.11.5 (rgerhards), 2008-02-25
- new imgssapi module, changed imtcp module - this enables to load/package
  GSSAPI support separately - thanks to varmojfekoj for the patch
- compatibility mode (the -c option series) is now at least partly
  completed - thanks to varmojfekoj for the patch
- documentation for imgssapi and imtcp added
- duplicate $ModLoad's for the same module are now detected and
  rejected -- thanks to varmojfekoj for the patch
---------------------------------------------------------------------------
Version 3.11.4 (rgerhards), 2008-02-21
- bugfix: debug.html was missing from release tarball - thanks to Michael
  Biebl for bringing this to my attention
- some internal cleanup on the stringbuf object calling interface
- general code cleanup and further modularization
- $MainMessageQueueDiscardSeverity can now also handle textual severities
  (previously only integers)
- bugfix: message object was not properly synchronized when the 
  main queue had a single thread and non-direct action queues were used
- some documentation improvements
---------------------------------------------------------------------------
Version 3.11.3 (rgerhards), 2008-02-18
- fixed a bug in imklog which lead to duplicate message content in
  kernel logs
- added support for better plugin handling in libdbi (we contributed
  a patch to do that, we just now need to wait for the next libdbi
  version)
- bugfix: fixed abort when invalid template was provided to an action
  bug http://bugzilla.adiscon.com/show_bug.cgi?id=4
- re-instantiated SIGUSR1 function; added SIGUSR2 to generate debug
  status output
- added some documentation on runtime-debug settings
- slightly improved man pages for novice users
---------------------------------------------------------------------------
Version 3.11.2 (rgerhards), 2008-02-15
- added the capability to monitor text files and process their content
  as syslog messages (including forwarding)
- added support for libdbi, a database abstraction layer. rsyslog now
  also supports the following databases via dbi drivers:
  * Firebird/Interbase
  * FreeTDS (access to MS SQL Server and Sybase)
  * SQLite/SQLite3
  * Ingres (experimental)
  * mSQL (experimental)
  * Oracle (experimental)
  Additional drivers may be provided by the libdbi-drivers project, which
  can be used by rsyslog as soon as they become available.
- removed some left-over unnecessary dbgprintf's (cluttered screen,
  cosmetic)
- doc bugfix: html documentation for omsnmp was missing
---------------------------------------------------------------------------
Version 3.11.1 (rgerhards), 2008-02-12
- SNMP trap sender added thanks to Andre Lorbach (omsnmp)
- added input-plugin interface specification in form of a (copy) template
  input module
- applied documentation fix by Michael Biebl -- many thanks!
- bugfix: immark did not have MARK flags set...
- added x-info field to rsyslogd startup/shutdown message. Hopefully
  points users to right location for further info (many don't even know
  they run rsyslog ;))
- bugfix: trailing ":" of tag was lost while parsing legacy syslog messages
  without timestamp - thanks to Anders Blomdell for providing a patch!
- fixed a bug in stringbuf.c related to STRINGBUF_TRIM_ALLOCSIZE, which
  wasn't supposed to be used with rsyslog. Put a warning message up that
  tells this feature is not tested and probably not worth the effort.
  Thanks to Anders Blomdell fro bringing this to our attention
- somewhat improved performance of string buffers
- fixed bug that caused invalid treatment of tabs (HT) in rsyslog.conf
- bugfix: setting for $EscapeCopntrolCharactersOnReceive was not 
  properly initialized
- clarified usage of space-cc property replacer option
- improved abort diagnostic handler
- some initial effort for malloc/free runtime debugging support
- bugfix: using dynafile actions caused rsyslogd abort
- fixed minor man errors thanks to Michael Biebl
---------------------------------------------------------------------------
Version 3.11.0 (rgerhards), 2008-01-31
- implemented queued actions
- implemented simple rate limiting for actions
- implemented deliberate discarding of lower priority messages over higher
  priority ones when a queue runs out of space
- implemented disk quotas for disk queues
- implemented the $ActionResumeRetryCount config directive
- added $ActionQueueFilename config directive
- added $ActionQueueSize config directive
- added $ActionQueueHighWaterMark config directive
- added $ActionQueueLowWaterMark config directive
- added $ActionQueueDiscardMark config directive
- added $ActionQueueDiscardSeverity config directive
- added $ActionQueueCheckpointInterval config directive
- added $ActionQueueType config directive
- added $ActionQueueWorkerThreads config directive
- added $ActionQueueTimeoutshutdown config directive
- added $ActionQueueTimeoutActionCompletion config directive
- added $ActionQueueTimeoutenQueue config directive
- added $ActionQueueTimeoutworkerThreadShutdown config directive
- added $ActionQueueWorkerThreadMinimumMessages config directive
- added $ActionQueueMaxFileSize config directive
- added $ActionQueueSaveonShutdown config directive
- addded $ActionQueueDequeueSlowdown config directive
- addded $MainMsgQueueDequeueSlowdown config directive
- bugfix: added forgotten docs to package
- improved debugging support
- fixed a bug that caused $MainMsgQueueCheckpointInterval to work incorrectly
- when a long-running action needs to be cancelled on shutdown, the message
  that was processed by it is now preserved. This finishes support for
  guaranteed delivery of messages (if the output supports it, of course)
- fixed bug in output module interface, see
  http://sourceforge.net/tracker/index.php?func=detail&aid=1881008&group_id=123448&atid=696552
- changed the ommysql output plugin so that the (lengthy) connection
  initialization now takes place in message processing. This works much
  better with the new queued action mode (fast startup)
- fixed a bug that caused a potential hang in file and fwd output module
  varmojfekoj provided the patch - many thanks!
- bugfixed stream class offset handling on 32bit platforms
---------------------------------------------------------------------------
Version 3.10.3 (rgerhards), 2008-01-28
- fixed a bug with standard template definitions (not a big deal) - thanks
  to varmojfekoj for spotting it
- run-time instrumentation added
- implemented disk-assisted queue mode, which enables on-demand disk
  spooling if the queue's in-memory queue is exhausted
- implemented a dynamic worker thread pool for processing incoming
  messages; workers are started and shut down as need arises
- implemented a run-time instrumentation debug package
- implemented the $MainMsgQueueSaveOnShutdown config directive
- implemented the $MainMsgQueueWorkerThreadMinimumMessages config directive
- implemented the $MainMsgQueueTimeoutWorkerThreadShutdown config directive
---------------------------------------------------------------------------
Version 3.10.2 (rgerhards), 2008-01-14
- added the ability to keep stop rsyslogd without the need to drain
  the main message queue. In disk queue mode, rsyslog continues to
  run from the point where it stopped. In case of a system failure, it
  continues to process messages from the last checkpoint.
- fixed a bug that caused a segfault on startup when no $WorkDir directive
  was specified in rsyslog.conf
- provided more fine-grain control over shutdown timeouts and added a
  way to specify the enqueue timeout when the main message queue is full
- implemented $MainMsgQueueCheckpointInterval config directive
- implemented $MainMsgQueueTimeoutActionCompletion config directive
- implemented $MainMsgQueueTimeoutEnqueue config directive
- implemented $MainMsgQueueTimeoutShutdown config directive
---------------------------------------------------------------------------
Version 3.10.1 (rgerhards), 2008-01-10
- implemented the "disk" queue mode. However, it currently is of very
  limited use, because it does not support persistence over rsyslogd
  runs. So when rsyslogd is stopped, the queue is drained just as with
  the in-memory queue modes. Persistent queues will be a feature of
  the next release.
- performance-optimized string class, should bring an overall improvement
- fixed a memory leak in imudp -- thanks to varmojfekoj for the patch
- fixed a race condition that could lead to a rsyslogd hang when during
  HUP or termination
- done some doc updates
- added $WorkDirectory config directive
- added $MainMsgQueueFileName config directive
- added $MainMsgQueueMaxFileSize config directive
---------------------------------------------------------------------------
Version 3.10.0 (rgerhards), 2008-01-07
- implemented input module interface and initial input modules
- enhanced threading for input modules (each on its own thread now)
- ability to bind UDP listeners to specific local interfaces/ports and
  ability to run multiple of them concurrently
- added ability to specify listen IP address for UDP syslog server
- license changed to GPLv3
- mark messages are now provided by loadble module immark
- rklogd is no longer provided. Its functionality has now been taken over
  by imklog, a loadable input module. This offers a much better integration
  into rsyslogd and makes sure that the kernel logger process is brought
  up and down at the appropriate times
- enhanced $IncludeConfig directive to support wildcard characters
  (thanks to Michael Biebl)
- all inputs are now implemented as loadable plugins
- enhanced threading model: each input module now runs on its own thread
- enhanced message queue which now supports different queueing methods
  (among others, this can be used for performance fine-tuning)
- added a large number of new configuration directives for the new
  input modules
- enhanced multi-threading utilizing a worker thread pool for the
  main message queue
- compilation without pthreads is no longer supported
- much cleaner code due to new objects and removal of single-threading
  mode
---------------------------------------------------------------------------
Version 2.0.8 V2-STABLE (rgerhards), 2008-??-??
- bugfix: ompgsql did not detect problems in sql command execution
  this could cause loss of messages. The handling was correct if the
  connection broke, but not if there was a problem with statement
  execution. The most probable case for such a case would be invalid
  sql inside the template, and this is now much easier to diagnose.
- doc bugfix: default for $DirCreateMode incorrectly stated
---------------------------------------------------------------------------
Version 2.0.7 V2-STABLE (rgerhards), 2008-04-14
- bugfix: the default for $DirCreateMode was 0644, and as such wrong.
  It has now been changed to 0700. For some background, please see
  http://lists.adiscon.net/pipermail/rsyslog/2009-April/001986.html
- bugfix: "$CreateDirs off" also disabled file creation
  Thanks to William Tisater for analyzing this bug and providing a patch.
  The actual code change is heavily based on William's patch.
- bugfix: memory leak in ompgsql
  Thanks to Ken for providing the patch
- bugfix: potential memory leak in msg.c
  This one did not surface yet and the issue was actually found due to
  a problem in v4 - but better fix it here, too
---------------------------------------------------------------------------
Version 2.0.6 V2-STABLE (rgerhards), 2008-08-07
- bugfix: memory leaks in rsyslogd, primarily in singlethread mode
  Thanks to Frederico Nunez for providing the fix
- bugfix: copy&paste error lead to dangling if - this caused a very minor
  issue with re-formatting a RFC3164 date when the message was invalidly
  formatted and had a colon immediately after the date. This was in the
  code for some years (even v1 had it) and I think it never had any
  effect at all in practice. Though, it should be fixed - but definitely
  nothing to worry about.
---------------------------------------------------------------------------
Version 2.0.6 V2-STABLE (rgerhards), 2008-08-07
- bugfix: IPv6 addresses could not be specified in forwarding actions
  New syntax @[addr]:port introduced to enable that. Root problem was IPv6
  addresses contain colons. (backport from 3.21.3)
---------------------------------------------------------------------------
Version 2.0.5 STABLE (rgerhards), 2008-05-15
- bugfix: regular expressions inside property replacer did not work
  properly
- adapted to liblogging 0.7.1+
---------------------------------------------------------------------------
Version 2.0.4 STABLE (rgerhards), 2008-03-27
- bugfix: internally generated messages had "FROMHOST" property not set
- bugfix: continue parsing if tag is oversize (discard oversize part) - thanks
  to mclaughlin77@gmail.com for the patch
- added $HHOUR and $QHOUR system properties - can be used for half- and
  quarter-hour logfile rotation
---------------------------------------------------------------------------
Version 2.0.3 STABLE (rgerhards), 2008-03-12
- bugfix: setting for $EscapeCopntrolCharactersOnReceive was not 
  properly initialized
- bugfix: resolved potential segfault condition on HUP (extremely
  unlikely to happen in practice), for details see tracker:
  http://bugzilla.adiscon.com/show_bug.cgi?id=38
- improved the man pages a bit - thanks to Michael Biebl for the patch
- bugfix: not properly initialized data could cause several segfaults if
  there were errors in the config file - thanks to varmojfekoj for the patch
---------------------------------------------------------------------------
Version 2.0.2 STABLE (rgerhards), 2008-02-12
- fixed a bug that could cause invalid string handling via strerror_r
  varmojfekoj provided the patch - many thanks!
- added x-info field to rsyslogd startup/shutdown message. Hopefully
  points users to right location for further info (many don't even know
  they run rsyslog ;))
- bugfix: suspended actions were not always properly resumed
  varmojfekoj provided the patch - many thanks!
- bugfix: errno could be changed during mark processing, leading to
  invalid error messages when processing inputs. Thank to varmojfekoj for
  pointing out this problem.
- bugfix: trailing ":" of tag was lost while parsing legacy syslog messages
  without timestamp - thanks to Anders Blomdell for providing a patch!
- bugfix (doc): misspelled config directive, invalid signal info
- applied some doc fixes from Michel Biebl and cleaned up some no longer
  needed files suggested by him
- cleaned up stringbuf.c to fix an annoyance reported by Anders Blomdell
- fixed bug that caused invalid treatment of tabs (HT) in rsyslog.conf
---------------------------------------------------------------------------
Version 2.0.1 STABLE (rgerhards), 2008-01-24
- fixed a bug in integer conversion - but this function was never called,
  so it is not really a useful bug fix ;)
- fixed a bug with standard template definitions (not a big deal) - thanks
  to varmojfekoj for spotting it
- fixed a bug that caused a potential hang in file and fwd output module
  varmojfekoj provided the patch - many thanks!
---------------------------------------------------------------------------
Version 2.0.0 STABLE (rgerhards), 2008-01-02
- re-release of 1.21.2 as STABLE with no modifications except some
  doc updates
---------------------------------------------------------------------------
Version 1.21.2 (rgerhards), 2007-12-28
- created a gss-api output module. This keeps GSS-API code and
  TCP/UDP code separated. It is also important for forward-
  compatibility with v3. Please note that this change breaks compatibility
  with config files created for 1.21.0 and 1.21.1 - this was considered
  acceptable.
- fixed an error in forwarding retry code (could lead to message corruption
  but surfaced very seldom)
- increased portability for older platforms (AI_NUMERICSERV moved)
- removed socket leak in omfwd.c
- cross-platform patch for GSS-API compile problem on some platforms
  thanks to darix for the patch!
---------------------------------------------------------------------------
Version 1.21.1 (rgerhards), 2007-12-23
- small doc fix for $IncludeConfig
- fixed a bug in llDestroy()
- bugfix: fixing memory leak when message queue is full and during
  parsing. Thanks to varmojfekoj for the patch.
- bugfix: when compiled without network support, unix sockets were
  not properply closed
- bugfix: memory leak in cfsysline.c/doGetWord() fixed
---------------------------------------------------------------------------
Version 1.21.0 (rgerhards), 2007-12-19
- GSS-API support for syslog/TCP connections was added. Thanks to
  varmojfekoj for providing the patch with this functionality
- code cleanup
- enhanced $IncludeConfig directive to support wildcard filenames
- changed some multithreading synchronization
---------------------------------------------------------------------------
Version 1.20.1 (rgerhards), 2007-12-12
- corrected a debug setting that survived release. Caused TCP connections
  to be retried unnecessarily often.
- When a hostname ACL was provided and DNS resolution for that name failed,
  ACL processing was stopped at that point. Thanks to mildew for the patch.
  Fedora Bugzilla: http://bugzilla.redhat.com/show_bug.cgi?id=395911
- fixed a potential race condition, see link for details:
  http://rgerhards.blogspot.com/2007/12/rsyslog-race-condition.html
  Note that the probability of problems from this bug was very remote
- fixed a memory leak that happend when PostgreSQL date formats were
  used
---------------------------------------------------------------------------
Version 1.20.0 (rgerhards), 2007-12-07
- an output module for postgres databases has been added. Thanks to
  sur5r for contributing this code
- unloading dynamic modules has been cleaned up, we now have a
  real implementation and not just a dummy "good enough for the time
  being".
- enhanced platform independence - thanks to Bartosz Kuzma and Michael
  Biebl for their very useful contributions
- some general code cleanup (including warnings on 64 platforms, only)
---------------------------------------------------------------------------
Version 1.19.12 (rgerhards), 2007-12-03
- cleaned up the build system (thanks to Michael Biebl for the patch)
- fixed a bug where ommysql was still not compiled with -pthread option
---------------------------------------------------------------------------
Version 1.19.11 (rgerhards), 2007-11-29
- applied -pthread option to build when building for multi-threading mode
  hopefully solves an issue with segfaulting
---------------------------------------------------------------------------
Version 1.19.10 (rgerhards), 2007-10-19
- introdcued the new ":modulename:" syntax for calling module actions
  in selector lines; modified ommysql to support it. This is primarily
  an aid for further modules and a prequisite to actually allow third
  party modules to be created.
- minor fix in slackware startup script, "-r 0" is now "-r0"
- updated rsyslogd doc set man page; now in html format
- undid creation of a separate thread for the main loop -- this did not
  turn out to be needed or useful, so reduce complexity once again.
- added doc fixes provided by Michael Biebl - thanks
---------------------------------------------------------------------------
Version 1.19.9 (rgerhards), 2007-10-12
- now packaging system which again contains all components in a single
  tarball
- modularized main() a bit more, resulting in less complex code
- experimentally added an additional thread - will see if that affects
  the segfault bug we experience on some platforms. Note that this change
  is scheduled to be removed again later.
---------------------------------------------------------------------------
Version 1.19.8 (rgerhards), 2007-09-27
- improved repeated message processing
- applied patch provided by varmojfekoj to support building ommysql
  in its own way (now also resides in a plugin subdirectory);
  ommysql is now a separate package
- fixed a bug in cvthname() that lead to message loss if part
  of the source hostname would have been dropped
- created some support for distributing ommysql together with the
  main rsyslog package. I need to re-think it in the future, but
  for the time being the current mode is best. I now simply include
  one additional tarball for ommysql inside the main distribution.
  I look forward to user feedback on how this should be done best. In the
  long term, a separate project should be spawend for ommysql, but I'd
  like to do that only after the plugin interface is fully stable (what
  it is not yet).
---------------------------------------------------------------------------
Version 1.19.7 (rgerhards), 2007-09-25
- added code to handle situations where senders send us messages ending with
  a NUL character. It is now simply removed. This also caused trailing LF
  reduction to fail, when it was followed by such a NUL. This is now also
  handled.
- replaced some non-thread-safe function calls by their thread-safe
  counterparts
- fixed a minor memory leak that occured when the %APPNAME% property was
  used (I think nobody used that in practice)
- fixed a bug that caused signal handlers in cvthname() not to be restored when
  a malicious pointer record was detected and processing of the message been
  stopped for that reason (this should be really rare and can not be related
  to the segfault bug we are hunting).
- fixed a bug in cvthname that lead to passing a wrong parameter - in
  practice, this had no impact.
- general code cleanup (e.g. compiler warnings, comments)
---------------------------------------------------------------------------
Version 1.19.6 (rgerhards), 2007-09-11
- applied patch by varmojfekoj to change signal handling to the new
  sigaction API set (replacing the depreciated signal() calls and its
  friends.
- fixed a bug that in --enable-debug mode caused an assertion when the
  discard action was used
- cleaned up compiler warnings
- applied patch by varmojfekoj to FIX a bug that could cause 
  segfaults if empty properties were processed using modifying
  options (e.g. space-cc, drop-cc)
- fixed man bug: rsyslogd supports -l option
---------------------------------------------------------------------------
Version 1.19.5 (rgerhards), 2007-09-07
- changed part of the CStr interface so that better error tracking
  is provided and the calling sequence is more intuitive (there were
  invalid calls based on a too-weired interface)
- (hopefully) fixed some remaining bugs rooted in wrong use of 
  the CStr class. These could lead to program abort.
- applied patch by varmojfekoj two fix two potential segfault situations
- added $ModDir config directive
- modified $ModLoad so that an absolute path may be specified as
  module name (e.g. /rsyslog/ommysql.so)
---------------------------------------------------------------------------
Version 1.19.4 (rgerhards/varmojfekoj), 2007-09-04
- fixed a number of small memory leaks - thanks varmojfekoj for patching
- fixed an issue with CString class that could lead to rsyslog abort
  in tplToString() - thanks varmojfekoj for patching
- added a man-version of the config file documenation - thanks to Michel
  Samia for providing the man file
- fixed bug: a template like this causes an infinite loop:
  $template opts,"%programname:::a,b%"
  thanks varmojfekoj for the patch
- fixed bug: case changing options crash freeing the string pointer
  because they modify it: $template opts2,"%programname::1:lowercase%"
  thanks varmojfekoj for the patch
---------------------------------------------------------------------------
Version 1.19.3 (mmeckelein/varmojfekoj), 2007-08-31
- small mem leak fixed (after calling parseSelectorAct) - Thx varmojkekoj
- documentation section "Regular File" und "Blocks" updated
- solved an issue with dynamic file generation - Once again many thanks
  to varmojfekoj
- the negative selector for program name filter (Blocks) does not work as
  expected - Thanks varmojfekoj for patching
- added forwarding information to sysklogd (requires special template)
  to config doc
---------------------------------------------------------------------------
Version 1.19.2 (mmeckelein/varmojfekoj), 2007-08-28
- a specifically formed message caused a segfault - Many thanks varmojfekoj
  for providing a patch
- a typo and a weird condition are fixed in msg.c - Thanks again
  varmojfekoj 
- on file creation the file was always owned by root:root. This is fixed
  now - Thanks ypsa for solving this issue
---------------------------------------------------------------------------
Version 1.19.1 (mmeckelein), 2007-08-22
- a bug that caused a high load when a TCP/UDP connection was closed is 
  fixed now - Thanks mildew for solving this issue
- fixed a bug which caused a segfault on reinit - Thx varmojfekoj for the
  patch
- changed the hardcoded module path "/lib/rsyslog" to $(pkglibdir) in order
  to avoid trouble e.g. on 64 bit platforms (/lib64) - many thanks Peter
  Vrabec and darix, both provided a patch for solving this issue
- enhanced the unloading of modules - thanks again varmojfekoj
- applied a patch from varmojfekoj which fixes various little things in
  MySQL output module
---------------------------------------------------------------------------
Version 1.19.0 (varmojfekoj/rgerhards), 2007-08-16
- integrated patch from varmojfekoj to make the mysql module a loadable one
  many thanks for the patch, MUCH appreciated
---------------------------------------------------------------------------
Version 1.18.2 (rgerhards), 2007-08-13
- fixed a bug in outchannel code that caused templates to be incorrectly
  parsed
- fixed a bug in ommysql that caused a wrong ";template" missing message
- added some code for unloading modules; not yet fully complete (and we do
  not yet have loadable modules, so this is no problem)
- removed debian subdirectory by request of a debian packager (this is a special
  subdir for debian and there is also no point in maintaining it when there
  is a debian package available - so I gladly did this) in some cases
- improved overall doc quality (some pages were quite old) and linked to
  more of the online resources.
- improved /contrib/delete_mysql script by adding a host option and some
  other minor modifications
---------------------------------------------------------------------------
Version 1.18.1 (rgerhards), 2007-08-08
- applied a patch from varmojfekoj which solved a potential segfault
  of rsyslogd on HUP
- applied patch from Michel Samia to fix compilation when the pthreads
  feature is disabled
- some code cleanup (moved action object to its own file set)
- add config directive $MainMsgQueueSize, which now allows to configure the
  queue size dynamically
- all compile-time settings are now shown in rsyslogd -v, not just the
  active ones
- enhanced performance a little bit more
- added config file directive $ActionResumeInterval
- fixed a bug that prevented compilation under debian sid
- added a contrib directory for user-contributed useful things
---------------------------------------------------------------------------
Version 1.18.0 (rgerhards), 2007-08-03
- rsyslog now supports fallback actions when an action did not work. This
  is a great feature e.g. for backup database servers or backup syslog
  servers
- modified rklogd to only change the console log level if -c is specified
- added feature to use multiple actions inside a single selector
- implemented $ActionExecOnlyWhenPreviousIsSuspended config directive
- error messages during startup are now spit out to the configured log
  destinations
---------------------------------------------------------------------------
Version 1.17.6 (rgerhards), 2007-08-01
- continued to work on output module modularization - basic stage of
  this work is now FINISHED
- fixed bug in OMSRcreate() - always returned SR_RET_OK
- fixed a bug that caused ommysql to always complain about missing
  templates
- fixed a mem leak in OMSRdestruct - freeing the object itself was
  forgotten - thanks to varmojfekoj for the patch
- fixed a memory leak in syslogd/init() that happend when the config
  file could not be read - thanks to varmojfekoj for the patch
- fixed insufficient memory allocation in addAction() and its helpers.
  The initial fix and idea was developed by mildew, I fine-tuned
  it a bit. Thanks a lot for the fix, I'd probably had pulled out my
  hair to find the bug...
- added output of config file line number when a parsing error occured
- fixed bug in objomsr.c that caused program to abort in debug mode with
  an invalid assertion (in some cases)
- fixed a typo that caused the default template for MySQL to be wrong.
  thanks to mildew for catching this.
- added configuration file command $DebugPrintModuleList and
  $DebugPrintCfSysLineHandlerList
- fixed an invalid value for the MARK timer - unfortunately, there was
  a testing aid left in place. This resulted in quite frequent MARK messages
- added $IncludeConfig config directive
- applied a patch from mildew to prevent rsyslogd from freezing under heavy
  load. This could happen when the queue was full. Now, we drop messages
  but rsyslogd remains active.
---------------------------------------------------------------------------
Version 1.17.5 (rgerhards), 2007-07-30
- continued to work on output module modularization
- fixed a missing file bug - thanks to Andrea Montanari for reporting
  this problem
- fixed a problem with shutting down the worker thread and freeing the
  selector_t list - this caused messages to be lost, because the
  message queue was not properly drained before the selectors got
  destroyed.
---------------------------------------------------------------------------
Version 1.17.4 (rgerhards), 2007-07-27
- continued to work on output module modularization
- fixed a situation where rsyslogd could create zombie processes
  thanks to mildew for the patch
- applied patch from Michel Samia to fix compilation when NOT
  compiled for pthreads
---------------------------------------------------------------------------
Version 1.17.3 (rgerhards), 2007-07-25
- continued working on output module modularization
- fixed a bug that caused rsyslogd to segfault on exit (and
  probably also on HUP), when there was an unsent message in a selector
  that required forwarding and the dns lookup failed for that selector
  (yes, it was pretty unlikely to happen;))
  thanks to varmojfekoj <varmojfekoj@gmail.com> for the patch
- fixed a memory leak in config file parsing and die()
  thanks to varmojfekoj <varmojfekoj@gmail.com> for the patch
- rsyslogd now checks on startup if it is capable to performa any work
  at all. If it cant, it complains and terminates
  thanks to Michel Samia for providing the patch!
- fixed a small memory leak when HUPing syslogd. The allowed sender
  list now gets freed. thanks to mildew for the patch.
- changed the way error messages in early startup are logged. They
  now do no longer use the syslogd code directly but are rather
  send to stderr.
---------------------------------------------------------------------------
Version 1.17.2 (rgerhards), 2007-07-23
- made the port part of the -r option optional. Needed for backward
  compatibility with sysklogd
- replaced system() calls with something more reasonable. Please note that
  this might break compatibility with some existing configuration files.
  We accept this in favour of the gained security.
- removed a memory leak that could occur if timegenerated was used in
  RFC 3164 format in templates
- did some preparation in msg.c for advanced multithreading - placed the
  hooks, but not yet any active code
- worked further on modularization
- added $ModLoad MySQL (dummy) config directive
- added DropTrailingLFOnReception config directive
---------------------------------------------------------------------------
Version 1.17.1 (rgerhards), 2007-07-20
- fixed a bug that caused make install to install rsyslogd and rklogd under
  the wrong names
- fixed bug that caused $AllowedSenders to handle IPv6 scopes incorrectly;
  also fixed but that could grabble $AllowedSender wildcards. Thanks to
  mildew@gmail.com for the patch
- minor code cleanup - thanks to Peter Vrabec for the patch
- fixed minimal memory leak on HUP (caused by templates)
  thanks to varmojfekoj <varmojfekoj@gmail.com> for the patch
- fixed another memory leak on HUPing and on exiting rsyslogd
  again thanks to varmojfekoj <varmojfekoj@gmail.com> for the patch
- code cleanup (removed compiler warnings)
- fixed portability bug in configure.ac - thanks to Bartosz Kuźma for patch
- moved msg object into its own file set
- added the capability to continue trying to write log files when the
  file system is full. Functionality based on patch by Martin Schulze
  to sysklogd package.
---------------------------------------------------------------------------
Version 1.17.0 (RGer), 2007-07-17
- added $RepeatedLineReduction config parameter
- added $EscapeControlCharactersOnReceive config parameter
- added $ControlCharacterEscapePrefix config parameter
- added $DirCreateMode config parameter
- added $CreateDirs config parameter
- added $DebugPrintTemplateList config parameter
- added $ResetConfigVariables config parameter
- added $FileOwner config parameter
- added $FileGroup config parameter
- added $DirOwner config parameter
- added $DirGroup config parameter
- added $FailOnChownFailure config parameter
- added regular expression support to the filter engine
  thanks to Michel Samia for providing the patch!
- enhanced $AllowedSender functionality. Credits to mildew@gmail.com for
  the patch doing that
  - added IPv6 support
  - allowed DNS hostnames
  - allowed DNS wildcard names
- added new option $DropMsgsWithMaliciousDnsPTRRecords
- added autoconf so that rfc3195d, rsyslogd and klogd are stored to /sbin
- added capability to auto-create directories with dynaFiles
---------------------------------------------------------------------------
Version 1.16.0 (RGer/Peter Vrabec), 2007-07-13 - The Friday, 13th Release ;)
- build system switched to autotools
- removed SYSV preprocessor macro use, replaced with autotools equivalents
- fixed a bug that caused rsyslogd to segfault when TCP listening was
  disabled and it terminated
- added new properties "syslogfacility-text" and "syslogseverity-text"
  thanks to varmojfekoj <varmojfekoj@gmail.com> for the patch
- added the -x option to disable hostname dns reslution
  thanks to varmojfekoj <varmojfekoj@gmail.com> for the patch
- begun to better modularize syslogd.c - this is an ongoing project; moved
  type definitions to a separate file
- removed some now-unused fields from struct filed
- move file size limit fields in struct field to the "right spot" (the file
  writing part of the union - f_un.f_file)
- subdirectories linux and solaris are no longer part of the distribution
  package. This is not because we cease support for them, but there are no
  longer any files in them after the move to autotools
---------------------------------------------------------------------------
Version 1.15.1 (RGer), 2007-07-10
- fixed a bug that caused a dynaFile selector to stall when there was
  an open error with one file 
- improved template processing for dynaFiles; templates are now only
  looked up during initialization - speeds up processing
- optimized memory layout in struct filed when compiled with MySQL
  support
- fixed a bug that caused compilation without SYSLOG_INET to fail
- re-enabled the "last message repeated n times" feature. This
  feature was not taken care of while rsyslogd evolved from sysklogd
  and it was more or less defunct. Now it is fully functional again.
- added system properties: $NOW, $YEAR, $MONTH, $DAY, $HOUR, $MINUTE
- fixed a bug in iovAsString() that caused a memory leak under stress
  conditions (most probably memory shortage). This was unlikely to
  ever happen, but it doesn't hurt doing it right
- cosmetic: defined type "uchar", change all unsigned chars to uchar
---------------------------------------------------------------------------
Version 1.15.0 (RGer), 2007-07-05
- added ability to dynamically generate file names based on templates
  and thus properties. This was a much-requested feature. It makes
  life easy when it e.g. comes to splitting files based on the sender
  address.
- added $umask and $FileCreateMode config file directives
- applied a patch from Bartosz Kuzma to compile cleanly under NetBSD
- checks for extra (unexpected) characters in system config file lines
  have been added
- added IPv6 documentation - was accidently missing from CVS
- begun to change char to unsigned char
---------------------------------------------------------------------------
Version 1.14.2 (RGer), 2007-07-03
** this release fixes all known nits with IPv6 **
- restored capability to do /etc/service lookup for "syslog"
  service when -r 0 was given
- documented IPv6 handling of syslog messages
- integrate patch from Bartosz Kuźma to make rsyslog compile under
  Solaris again (the patch replaced a strndup() call, which is not
  available under Solaris
- improved debug logging when waiting on select
- updated rsyslogd man page with new options (-46A)
---------------------------------------------------------------------------
Version 1.14.1 (RGer/Peter Vrabec), 2007-06-29
- added Peter Vrabec's patch for IPv6 TCP
- prefixed all messages send to stderr in rsyslogd with "rsyslogd: "
---------------------------------------------------------------------------
Version 1.14.0 (RGer/Peter Vrabec), 2007-06-28
- Peter Vrabec provided IPv6 for rsyslog, so we are now IPv6 enabled
  IPv6 Support is currently for UDP only, TCP is to come soon.
  AllowedSender configuration does not yet work for IPv6.
- fixed code in iovCreate() that broke C's strict aliasing rules 
- fixed some char/unsigned char differences that forced the compiler
  to spit out warning messages
- updated the Red Hat init script to fix a known issue (thanks to
  Peter Vrabec)
---------------------------------------------------------------------------
Version 1.13.5 (RGer), 2007-06-22
- made the TCP session limit configurable via command line switch
  now -t <port>,<max sessions>
- added man page for rklogd(8) (basically a copy from klogd, but now
  there is one...)
- fixed a bug that caused internal messages (e.g. rsyslogd startup) to
  appear without a tag.
- removed a minor memory leak that occurred when TAG processing requalified
  a HOSTNAME to be a TAG (and a TAG already was set).
- removed potential small memory leaks in MsgSet***() functions. There
  would be a leak if a property was re-set, something that happened
  extremely seldom.
---------------------------------------------------------------------------
Version 1.13.4 (RGer), 2007-06-18
- added a new property "PRI-text", which holds the PRI field in
  textual form (e.g. "syslog.info")
- added alias "syslogseverity" for "syslogpriority", which is a
  misleading property name that needs to stay for historical
  reasons (and backward-compatility)
- added doc on how to record PRI value in log file
- enhanced signal handling in klogd, including removal of an unsafe
  call to the logging system during signal handling
---------------------------------------------------------------------------
Version 1.13.3 (RGer), 2007-06-15
- create a version of syslog.c from scratch. This is now
  - highly optimized for rsyslog
  - removes an incompatible license problem as the original
    version had a BSD license with advertising clause
  - fixed in the regard that rklogd will continue to work when
    rsysogd has been restarted (the original version, as well
    as sysklogd, will remain silent then)
  - solved an issue with an extra NUL char at message end that the
    original version had
- applied some changes to klogd to care for the new interface
- fixed a bug in syslogd.c which prevented compiling under debian
---------------------------------------------------------------------------
Version 1.13.2 (RGer), 2007-06-13
- lib order in makefile patched to facilitate static linking - thanks
  to Bennett Todd for providing the patch
- Integrated a patch from Peter Vrabec (pvrabec@redheat.com):
  - added klogd under the name of rklogd (remove dependency on
    original sysklogd package
  - createDB.sql now in UTF
  - added additional config files for use on Red Hat
---------------------------------------------------------------------------
Version 1.13.1 (RGer), 2007-02-05
- changed the listen backlog limit to a more reasonable value based on
  the maximum number of TCP connections configurd (10% + 5) - thanks to Guy
  Standen for the hint (actually, the limit was 5 and that was a 
  left-over from early testing).
- fixed a bug in makefile which caused DB-support to be disabled when
  NETZIP support was enabled
- added the -e option to allow transmission of every message to remote
  hosts (effectively turns off duplicate message suppression)
- (somewhat) improved memory consumption when compiled with MySQL support
- looks like we fixed an incompatibility with MySQL 5.x and above software
  At least in one case, the remote server name was destroyed, leading to 
  a connection failure. The new, improved code does not have this issue and
  so we see this as solved (the new code is generally somewhat better, so
  there is a good chance we fixed this incompatibility).
---------------------------------------------------------------------------
Version 1.13.0 (RGer), 2006-12-19
- added '$' as ToPos proptery replacer specifier - means "up to the
  end of the string"
- property replacer option "escape-cc", "drop-cc" and "space-cc"  added
- changed the handling of \0 characters inside syslog messages. We now
  consistently escape them to "#000". This is somewhat recommended in
  the draft-ietf-syslog-protocol-19 draft. While the real recomendation
  is to not escape any characters at all, we can not do this without
  considerable modification of the code. So we escape it to "#000", which
  is consistent with a sample found in the Internet-draft.
- removed message glue logic (see printchopped() comment for details)
  Also caused removal of parts table and thus some improvements in
  memory usage.
- changed the default MAXLINE to 2048 to take care of recent syslog
  standardization efforts (can easily be changed in syslogd.c)
- added support for byte-counted TCP syslog messages (much like
  syslog-transport-tls-05 Internet Draft). This was necessary to
  support compression over TCP.
- added support for receiving compressed syslog messages
- added support for sending compressed syslog messages
- fixed a bug where the last message in a syslog/tcp stream was
  lost if it was not properly terminated by a LF character
---------------------------------------------------------------------------
Version 1.12.3 (RGer), 2006-10-04
- implemented some changes to support Solaris (but support is not
  yet complete)
- commented out (via #if 0) some methods that are currently not being use
  but should be kept for further us
- added (interim) -u 1 option to turn off hostname and tag parsing
- done some modifications to better support Fedora
- made the field delimiter inside property replace configurable via
  template
- fixed a bug in property replacer: if fields were used, the delimitor
  became part of the field. Up until now, this was barely noticable as 
  the delimiter as TAB only and thus invisible to a human. With other
  delimiters available now, it quickly showed up. This bug fix might cause
  some grief to existing installations if they used the extra TAB for
  whatever reasons - sorry folks... Anyhow, a solution is easy: just add
  a TAB character contstant into your template. Thus, there has no attempt
  been made to do this in a backwards-compatible way.
---------------------------------------------------------------------------
Version 1.12.2 (RGer), 2006-02-15
- fixed a bug in the RFC 3339 date formatter. An extra space was added
  after the actual timestamp
- added support for providing high-precision RFC3339 timestamps for
  (rsyslogd-)internally-generated messages
- very (!) experimental support for syslog-protocol internet draft
  added (the draft is experimental, the code is solid ;))
- added support for field-extracting in the property replacer
- enhanced the legacy-syslog parser so that it can interpret messages
  that do not contain a TIMESTAMP
- fixed a bug that caused the default socket (usually /dev/log) to be
  opened even when -o command line option was given
- fixed a bug in the Debian sample startup script - it caused rsyslogd
  to listen to remote requests, which it shouldn't by default
---------------------------------------------------------------------------
Version 1.12.1 (RGer), 2005-11-23
- made multithreading work with BSD. Some signal-handling needed to be
  restructured. Also, there might be a slight delay of up to 10 seconds
  when huping and terminating rsyslogd under BSD
- fixed a bug where a NULL-pointer was passed to printf() in logmsg().
- fixed a bug during "make install" where rc3195d was not installed
  Thanks to Bennett Todd for spotting this.
- fixed a bug where rsyslogd dumped core when no TAG was found in the
  received message
- enhanced message parser so that it can deal with missing hostnames
  in many cases (may not be totally fail-safe)
- fixed a bug where internally-generated messages did not have the correct
  TAG
---------------------------------------------------------------------------
Version 1.12.0 (RGer), 2005-10-26
- moved to a multi-threaded design. single-threading is still optionally
  available. Multi-threading is experimental!
- fixed a potential race condition. In the original code, marking was done
  by an alarm handler, which could lead to all sorts of bad things. This
  has been changed now. See comments in syslogd.c/domark() for details.
- improved debug output for property-based filters
- not a code change, but: I have checked all exit()s to make sure that
  none occurs once rsyslogd has started up. Even in unusual conditions
  (like low-memory conditions) rsyslogd somehow remains active. Of course,
  it might loose a message or two, but at least it does not abort and it
  can also recover when the condition no longer persists.
- fixed a bug that could cause loss of the last message received
  immediately before rsyslogd was terminated.
- added comments on thread-safety of global variables in syslogd.c
- fixed a small bug: spurios printf() when TCP syslog was used
- fixed a bug that causes rsyslogd to dump core on termination when one
  of the selector lines did not receive a message during the run (very
  unlikely)
- fixed an one-too-low memory allocation in the TCP sender. Could result
  in rsyslogd dumping core.
- fixed a bug with regular expression support (thanks to Andres Riancho)
- a little bit of code restructuring (especially main(), which was
  horribly large)
---------------------------------------------------------------------------
Version 1.11.1 (RGer), 2005-10-19
- support for BSD-style program name and host blocks
- added a new property "programname" that can be used in templates
- added ability to specify listen port for rfc3195d
- fixed a bug that rendered the "startswith" comparison operation
  unusable.
- changed more functions to "static" storage class to help compiler
  optimize (should have been static in the first place...)
- fixed a potential memory leak in the string buffer class destructor.
  As the destructur was previously never called, the leak did not actually
  appear.
- some internal restructuring in anticipation/preparation of minimal
  multi-threading support
- rsyslogd still shares some code with the sysklogd project. Some patches
  for this shared code have been brought over from the sysklogd CVS.
---------------------------------------------------------------------------
Version 1.11.0 (RGer), 2005-10-12
- support for receiving messages via RFC 3195; added rfc3195d for that
  purpose
- added an additional guard to prevent rsyslogd from aborting when the
  2gb file size limit is hit. While a user can configure rsyslogd to
  handle such situations, it would abort if that was not done AND large
  file support was not enabled (ok, this is hopefully an unlikely scenario)
- fixed a bug that caused additional Unix domain sockets to be incorrectly
  processed - could lead to message loss in extreme cases
---------------------------------------------------------------------------
Version 1.10.2 (RGer), 2005-09-27
- added comparison operations in property-based filters:
  * isequal
  * startswith
- added ability to negate all property-based filter comparison operations
  by adding a !-sign right in front of the operation name
- added the ability to specify remote senders for UDP and TCP
  received messages. Allows to block all but well-known hosts
- changed the $-config line directives to be case-INsensitive
- new command line option -w added: "do not display warnings if messages
  from disallowed senders are received"
- fixed a bug that caused rsyslogd to dump core when the compare value
  was not quoted in property-based filters
- fixed a bug in the new CStr compare function which lead to invalid
  results (fortunately, this function was not yet used widely)
- added better support for "debugging" rsyslog.conf property filters
  (only if -d switch is given)
- changed some function definitions to static, which eventually enables
  some compiler optimizations
- fixed a bug in MySQL code; when a SQL error occured, rsyslogd could
  run in a tight loop. This was due to invalid sequence of error reporting
  and is now fixed.
---------------------------------------------------------------------------
Version 1.10.1 (RGer), 2005-09-23
- added the ability to execute a shell script as an action.
  Thanks to Bjoern Kalkbrenner for providing the code!
- fixed a bug in the MySQL code; due to the bug the automatic one-time
  retry after an error did not happen - this lead to error message in
  cases where none should be seen (e.g. after a MySQL restart)
- fixed a security issue with SQL-escaping in conjunction with
  non-(SQL-)standard MySQL features.
---------------------------------------------------------------------------
Version 1.10.0 (RGer), 2005-09-20
  REMINDER: 1.10 is the first unstable version if the 1.x series!
- added the capability to filter on any property in selector lines
  (not just facility and priority)
- changed stringbuf into a new counted string class
- added support for a "discard" action. If a selector line with
  discard (~ character) is found, no selector lines *after* that
  line will be processed.
- thanks to Andres Riancho, regular expression support has been
  added to the template engine
- added the FROMHOST property in the template processor, which could
  previously not be obtained. Thanks to Cristian Testa for pointing
  this out and even providing a fix.
- added display of compile-time options to -v output
- performance improvement for production build - made some checks
  to happen only during debug mode
- fixed a problem with compiling on SUSE and - while doing so - removed
  the socket call to set SO_BSDCOMPAT in cases where it is obsolete.
---------------------------------------------------------------------------
Version 1.0.4 (RGer), 2006-02-01
- a small but important fix: the tcp receiver had two forgotten printf's
  in it that caused a lot of unnecessary output to stdout. This was
  important enough to justify a new release
---------------------------------------------------------------------------
Version 1.0.3 (RGer), 2005-11-14
- added an additional guard to prevent rsyslogd from aborting when the
  2gb file size limit is hit. While a user can configure rsyslogd to
  handle such situations, it would abort if that was not done AND large
  file support was not enabled (ok, this is hopefully an unlikely scenario)
- fixed a bug that caused additional Unix domain sockets to be incorrectly
  processed - could lead to message loss in extreme cases
- applied some patches available from the sysklogd project to code
  shared from there
- fixed a bug that causes rsyslogd to dump core on termination when one
  of the selector lines did not receive a message during the run (very
  unlikely)
- fixed an one-too-low memory allocation in the TCP sender. Could result
  in rsyslogd dumping core.
- fixed a bug in the TCP sender that caused the retry logic to fail
  after an error or receiver overrun
- fixed a bug in init() that could lead to dumping core
- fixed a bug that could lead to dumping core when no HOSTNAME or no TAG
  was present in the syslog message
---------------------------------------------------------------------------
Version 1.0.2 (RGer), 2005-10-05
- fixed an issue with MySQL error reporting. When an error occured,
  the MySQL driver went into an endless loop (at least in most cases).
---------------------------------------------------------------------------
Version 1.0.1 (RGer), 2005-09-23
- fixed a security issue with SQL-escaping in conjunction with
  non-(SQL-)standard MySQL features.
---------------------------------------------------------------------------
Version 1.0.0 (RGer), 2005-09-12
- changed install doc to cover daily cron scripts - a trouble source
- added rc script for slackware (provided by Chris Elvidge - thanks!) 
- fixed a really minor bug in usage() - the -r option was still
  reported as without the port parameter
---------------------------------------------------------------------------
Version 0.9.8 (RGer), 2005-09-05
- made startup and shutdown message more consistent and included the
  pid, so that they can be easier correlated. Used syslog-protocol
  structured data format for this purpose.
- improved config info in startup message, now tells not only
  if it is listening remote on udp, but also for tcp. Also includes
  the port numbers. The previous startup message was misleading, because
  it did not say "remote reception" if rsyslogd was only listening via
  tcp (but not via udp).
- added a "how can you help" document to the doc set
---------------------------------------------------------------------------
Version 0.9.7 (RGer), 2005-08-15
- some of the previous doc files (like INSTALL) did not properly
  reflect the changes to the build process and the new doc. Fixed
  that.
- changed syslogd.c so that when compiled without database support,
  an error message is displayed when a database action is detected
  in the config file (previously this was used as an user rule ;))
- fixed a bug in the os-specific Makefiles which caused MySQL
  support to not be compiled, even if selected
---------------------------------------------------------------------------
Version 0.9.6 (RGer), 2005-08-09
- greatly enhanced documentation. Now available in html format in
  the "doc" folder and FreeBSD. Finally includes an install howto.
- improved MySQL error messages a little - they now show up as log
  messages, too (formerly only in debug mode)
- added the ability to specify the listen port for udp syslog.
  WARNING: This introduces an incompatibility. Formerly, udp
  syslog was enabled by the -r command line option. Now, it is
  "-r [port]", which is consistent with the tcp listener. However,
  just -r will now return an error message.
- added sample startup scripts for Debian and FreeBSD
- added support for easy feature selection in the makefile. Un-
  fortunately, this also means I needed to spilt the make file
  for different OS and distros. There are some really bad syntax
  differences between FreeBSD and Linux make.
---------------------------------------------------------------------------
Version 0.9.5 (RGer), 2005-08-01
- the "semicolon bug" was actually not (fully) solved in 0.9.4. One
  part of the bug was solved, but another still existed. This one
  is fixed now, too.
- the "semicolon bug" actually turned out to be a more generic bug.
  It appeared whenever an invalid template name was given. With some
  selector actions, rsyslogd dumped core, with other it "just" had
  a small ressource leak with others all worked well. These anomalies
  are now fixed. Note that they only appeared during system initaliziation
  once the system was running, nothing bad happened.
- improved error reporting for template errors on startup. They are now
  shown on the console and the start-up tty. Formerly, they were only
  visible in debug mode.
- support for multiple instances of rsyslogd on a single machine added
- added new option "-o" --> omit local unix domain socket. This option
  enables rsyslogd NOT to listen to the local socket. This is most
  helpful when multiple instances of rsyslogd (or rsyslogd and another
  syslogd) shall run on a single system.
- added new option "-i <pidfile>" which allows to specify the pidfile.
  This is needed when multiple instances of rsyslogd are to be run.
- the new project home page is now online at www.rsyslog.com
---------------------------------------------------------------------------
Version 0.9.4 (RGer), 2005-07-25
- finally added the TCP sender. It now supports non-blocking mode, no
  longer disabling message reception during connect. As it is now, it
  is usable in production. The code could be more sophisticated, but
  I've kept it short in anticipation of the move to liblogging, which
  will lead to the removal of the code just written ;)
- the "exiting on signal..." message still had the "syslogd" name in 
  it. Changed this to "rsyslogd", as we do not have a large user base
  yet, this should pose no problem.
- fixed "the semiconlon" bug. rsyslogd dumped core if a write-db action
  was specified but no semicolon was given after the password (an empty
  template was ok, but the semicolon needed to be present).
- changed a default for traditional output format. During testing, it
  was seen that the timestamp written to file in default format was
  the time of message reception, not the time specified in the TIMESTAMP
  field of the message itself. Traditionally, the message TIMESTAMP is
  used and this has been changed now.
---------------------------------------------------------------------------
Version 0.9.3 (RGer), 2005-07-19
- fixed a bug in the message parser. In June, the RFC 3164 timestamp
  was not correctly parsed (yes, only in June and some other months,
  see the code comment to learn why...)
- added the ability to specify the destination port when forwarding
  syslog messages (both for TCP and UDP)
- added an very experimental TCP sender (activated by
  @@machine:port in config). This is not yet for production use. If
  the receiver is not alive, rsyslogd will wait quite some time until
  the connection request times out, which most probably leads to
  loss of incoming messages.

---------------------------------------------------------------------------
Version 0.9.2 (RGer), around 2005-07-06
- I intended to change the maxsupported message size to 32k to
  support IHE - but given the memory inefficiency in the usual use
  cases, I have not done this. I have, however, included very
  specific instructions on how to do this in the source code. I have
  also done some testing with 32k messages, so you can change the
  max size without taking too much risk.
- added a syslog/tcp receiver; we now can receive messages via
  plain tcp, but we can still send only via UDP. The syslog/tcp
  receiver is the primary enhancement of this release.
- slightly changed some error messages that contained a spurios \n at
  the end of the line (which gives empty lines in your log...)

---------------------------------------------------------------------------
Version 0.9.1 (RGer)
- fixed code so that it compiles without errors under FreeBSD
- removed now unused function "allocate_log()" from syslogd.c
- changed the make file so that it contains more defines for
  different environments (in the long term, we need a better
  system for disabling/enabling features...)
- changed some printf's printing off_t types to %lld and
  explicit (long long) casts. I tried to figure out the exact type,
  but did not succeed in this. In the worst case, ultra-large peta-
  byte files will now display funny informational messages on rollover,
  something I think we can live with for the neersion 3.11.2 (rgerhards), 2008-02-??
---------------------------------------------------------------------------
Version 3.11.1 (rgerhards), 2008-02-12
- SNMP trap sender added thanks to Andre Lorbach (omsnmp)
- added input-plugin interface specification in form of a (copy) template
  input module
- applied documentation fix by Michael Biebl -- many thanks!
- bugfix: immark did not have MARK flags set...
- added x-info field to rsyslogd startup/shutdown message. Hopefully
  points users to right location for further info (many don't even know
  they run rsyslog ;))
- bugfix: trailing ":" of tag was lost while parsing legacy syslog messages
  without timestamp - thanks to Anders Blomdell for providing a patch!
- fixed a bug in stringbuf.c related to STRINGBUF_TRIM_ALLOCSIZE, which
  wasn't supposed to be used with rsyslog. Put a warning message up that
  tells this feature is not tested and probably not worth the effort.
  Thanks to Anders Blomdell fro bringing this to our attention
- somewhat improved performance of string buffers
- fixed bug that caused invalid treatment of tabs (HT) in rsyslog.conf
- bugfix: setting for $EscapeCopntrolCharactersOnReceive was not 
  properly initialized
- clarified usage of space-cc property replacer option
- improved abort diagnostic handler
- some initial effort for malloc/free runtime debugging support
- bugfix: using dynafile actions caused rsyslogd abort
- fixed minor man errors thanks to Michael Biebl
---------------------------------------------------------------------------
Version 3.11.0 (rgerhards), 2008-01-31
- implemented queued actions
- implemented simple rate limiting for actions
- implemented deliberate discarding of lower priority messages over higher
  priority ones when a queue runs out of space
- implemented disk quotas for disk queues
- implemented the $ActionResumeRetryCount config directive
- added $ActionQueueFilename config directive
- added $ActionQueueSize config directive
- added $ActionQueueHighWaterMark config directive
- added $ActionQueueLowWaterMark config directive
- added $ActionQueueDiscardMark config directive
- added $ActionQueueDiscardSeverity config directive
- added $ActionQueueCheckpointInterval config directive
- added $ActionQueueType config directive
- added $ActionQueueWorkerThreads config directive
- added $ActionQueueTimeoutshutdown config directive
- added $ActionQueueTimeoutActionCompletion config directive
- added $ActionQueueTimeoutenQueue config directive
- added $ActionQueueTimeoutworkerThreadShutdown config directive
- added $ActionQueueWorkerThreadMinimumMessages config directive
- added $ActionQueueMaxFileSize config directive
- added $ActionQueueSaveonShutdown config directive
- addded $ActionQueueDequeueSlowdown config directive
- addded $MainMsgQueueDequeueSlowdown config directive
- bugfix: added forgotten docs to package
- improved debugging support
- fixed a bug that caused $MainMsgQueueCheckpointInterval to work incorrectly
- when a long-running action needs to be cancelled on shutdown, the message
  that was processed by it is now preserved. This finishes support for
  guaranteed delivery of messages (if the output supports it, of course)
- fixed bug in output module interface, see
  http://sourceforge.net/tracker/index.php?func=detail&aid=1881008&group_id=123448&atid=696552
- changed the ommysql output plugin so that the (lengthy) connection
  initialization now takes place in message processing. This works much
  better with the new queued action mode (fast startup)
- fixed a bug that caused a potential hang in file and fwd output module
  varmojfekoj provided the patch - many thanks!
- bugfixed stream class offset handling on 32bit platforms
---------------------------------------------------------------------------
Version 3.10.3 (rgerhards), 2008-01-28
- fixed a bug with standard template definitions (not a big deal) - thanks
  to varmojfekoj for spotting it
- run-time instrumentation added
- implemented disk-assisted queue mode, which enables on-demand disk
  spooling if the queue's in-memory queue is exhausted
- implemented a dynamic worker thread pool for processing incoming
  messages; workers are started and shut down as need arises
- implemented a run-time instrumentation debug package
- implemented the $MainMsgQueueSaveOnShutdown config directive
- implemented the $MainMsgQueueWorkerThreadMinimumMessages config directive
- implemented the $MainMsgQueueTimeoutWorkerThreadShutdown config directive
---------------------------------------------------------------------------
Version 3.10.2 (rgerhards), 2008-01-14
- added the ability to keep stop rsyslogd without the need to drain
  the main message queue. In disk queue mode, rsyslog continues to
  run from the point where it stopped. In case of a system failure, it
  continues to process messages from the last checkpoint.
- fixed a bug that caused a segfault on startup when no $WorkDir directive
  was specified in rsyslog.conf
- provided more fine-grain control over shutdown timeouts and added a
  way to specify the enqueue timeout when the main message queue is full
- implemented $MainMsgQueueCheckpointInterval config directive
- implemented $MainMsgQueueTimeoutActionCompletion config directive
- implemented $MainMsgQueueTimeoutEnqueue config directive
- implemented $MainMsgQueueTimeoutShutdown config directive
---------------------------------------------------------------------------
Version 3.10.1 (rgerhards), 2008-01-10
- implemented the "disk" queue mode. However, it currently is of very
  limited use, because it does not support persistence over rsyslogd
  runs. So when rsyslogd is stopped, the queue is drained just as with
  the in-memory queue modes. Persistent queues will be a feature of
  the next release.
- performance-optimized string class, should bring an overall improvement
- fixed a memory leak in imudp -- thanks to varmojfekoj for the patch
- fixed a race condition that could lead to a rsyslogd hang when during
  HUP or termination
- done some doc updates
- added $WorkDirectory config directive
- added $MainMsgQueueFileName config directive
- added $MainMsgQueueMaxFileSize config directive
---------------------------------------------------------------------------
Version 3.10.0 (rgerhards), 2008-01-07
- implemented input module interface and initial input modules
- enhanced threading for input modules (each on its own thread now)
- ability to bind UDP listeners to specific local interfaces/ports and
  ability to run multiple of them concurrently
- added ability to specify listen IP address for UDP syslog server
- license changed to GPLv3
- mark messages are now provided by loadble module immark
- rklogd is no longer provided. Its functionality has now been taken over
  by imklog, a loadable input module. This offers a much better integration
  into rsyslogd and makes sure that the kernel logger process is brought
  up and down at the appropriate times
- enhanced $IncludeConfig directive to support wildcard characters
  (thanks to Michael Biebl)
- all inputs are now implemented as loadable plugins
- enhanced threading model: each input module now runs on its own thread
- enhanced message queue which now supports different queueing methods
  (among others, this can be used for performance fine-tuning)
- added a large number of new configuration directives for the new
  input modules
- enhanced multi-threading utilizing a worker thread pool for the
  main message queue
- compilation without pthreads is no longer supported
- much cleaner code due to new objects and removal of single-threading
  mode
---------------------------------------------------------------------------
Version 2.0.1 STABLE (rgerhards), 2008-01-24
- fixed a bug in integer conversion - but this function was never called,
  so it is not really a useful bug fix ;)
- fixed a bug with standard template definitions (not a big deal) - thanks
  to varmojfekoj for spotting it
- fixed a bug that caused a potential hang in file and fwd output module
  varmojfekoj provided the patch - many thanks!
---------------------------------------------------------------------------
Version 2.0.0 STABLE (rgerhards), 2008-01-02
- re-release of 1.21.2 as STABLE with no modifications except some
  doc updates
---------------------------------------------------------------------------
Version 1.21.2 (rgerhards), 2007-12-28
- created a gss-api output module. This keeps GSS-API code and
  TCP/UDP code separated. It is also important for forward-
  compatibility with v3. Please note that this change breaks compatibility
  with config files created for 1.21.0 and 1.21.1 - this was considered
  acceptable.
- fixed an error in forwarding retry code (could lead to message corruption
  but surfaced very seldom)
- increased portability for older platforms (AI_NUMERICSERV moved)
- removed socket leak in omfwd.c
- cross-platform patch for GSS-API compile problem on some platforms
  thanks to darix for the patch!
---------------------------------------------------------------------------
Version 1.21.1 (rgerhards), 2007-12-23
- small doc fix for $IncludeConfig
- fixed a bug in llDestroy()
- bugfix: fixing memory leak when message queue is full and during
  parsing. Thanks to varmojfekoj for the patch.
- bugfix: when compiled without network support, unix sockets were
  not properply closed
- bugfix: memory leak in cfsysline.c/doGetWord() fixed
---------------------------------------------------------------------------
Version 1.21.0 (rgerhards), 2007-12-19
- GSS-API support for syslog/TCP connections was added. Thanks to
  varmojfekoj for providing the patch with this functionality
- code cleanup
- enhanced $IncludeConfig directive to support wildcard filenames
- changed some multithreading synchronization
---------------------------------------------------------------------------
Version 1.20.1 (rgerhards), 2007-12-12
- corrected a debug setting that survived release. Caused TCP connections
  to be retried unnecessarily often.
- When a hostname ACL was provided and DNS resolution for that name failed,
  ACL processing was stopped at that point. Thanks to mildew for the patch.
  Fedora Bugzilla: http://bugzilla.redhat.com/show_bug.cgi?id=395911
- fixed a potential race condition, see link for details:
  http://rgerhards.blogspot.com/2007/12/rsyslog-race-condition.html
  Note that the probability of problems from this bug was very remote
- fixed a memory leak that happend when PostgreSQL date formats were
  used
---------------------------------------------------------------------------
Version 1.20.0 (rgerhards), 2007-12-07
- an output module for postgres databases has been added. Thanks to
  sur5r for contributing this code
- unloading dynamic modules has been cleaned up, we now have a
  real implementation and not just a dummy "good enough for the time
  being".
- enhanced platform independence - thanks to Bartosz Kuzma and Michael
  Biebl for their very useful contributions
- some general code cleanup (including warnings on 64 platforms, only)
---------------------------------------------------------------------------
Version 1.19.12 (rgerhards), 2007-12-03
- cleaned up the build system (thanks to Michael Biebl for the patch)
- fixed a bug where ommysql was still not compiled with -pthread option
---------------------------------------------------------------------------
Version 1.19.11 (rgerhards), 2007-11-29
- applied -pthread option to build when building for multi-threading mode
  hopefully solves an issue with segfaulting
---------------------------------------------------------------------------
Version 1.19.10 (rgerhards), 2007-10-19
- introdcued the new ":modulename:" syntax for calling module actions
  in selector lines; modified ommysql to support it. This is primarily
  an aid for further modules and a prequisite to actually allow third
  party modules to be created.
- minor fix in slackware startup script, "-r 0" is now "-r0"
- updated rsyslogd doc set man page; now in html format
- undid creation of a separate thread for the main loop -- this did not
  turn out to be needed or useful, so reduce complexity once again.
- added doc fixes provided by Michael Biebl - thanks
---------------------------------------------------------------------------
Version 1.19.9 (rgerhards), 2007-10-12
- now packaging system which again contains all components in a single
  tarball
- modularized main() a bit more, resulting in less complex code
- experimentally added an additional thread - will see if that affects
  the segfault bug we experience on some platforms. Note that this change
  is scheduled to be removed again later.
---------------------------------------------------------------------------
Version 1.19.8 (rgerhards), 2007-09-27
- improved repeated message processing
- applied patch provided by varmojfekoj to support building ommysql
  in its own way (now also resides in a plugin subdirectory);
  ommysql is now a separate package
- fixed a bug in cvthname() that lead to message loss if part
  of the source hostname would have been dropped
- created some support for distributing ommysql together with the
  main rsyslog package. I need to re-think it in the future, but
  for the time being the current mode is best. I now simply include
  one additional tarball for ommysql inside the main distribution.
  I look forward to user feedback on how this should be done best. In the
  long term, a separate project should be spawend for ommysql, but I'd
  like to do that only after the plugin interface is fully stable (what
  it is not yet).
---------------------------------------------------------------------------
Version 1.19.7 (rgerhards), 2007-09-25
- added code to handle situations where senders send us messages ending with
  a NUL character. It is now simply removed. This also caused trailing LF
  reduction to fail, when it was followed by such a NUL. This is now also
  handled.
- replaced some non-thread-safe function calls by their thread-safe
  counterparts
- fixed a minor memory leak that occured when the %APPNAME% property was
  used (I think nobody used that in practice)
- fixed a bug that caused signal handlers in cvthname() not to be restored when
  a malicious pointer record was detected and processing of the message been
  stopped for that reason (this should be really rare and can not be related
  to the segfault bug we are hunting).
- fixed a bug in cvthname that lead to passing a wrong parameter - in
  practice, this had no impact.
- general code cleanup (e.g. compiler warnings, comments)
---------------------------------------------------------------------------
Version 1.19.6 (rgerhards), 2007-09-11
- applied patch by varmojfekoj to change signal handling to the new
  sigaction API set (replacing the depreciated signal() calls and its
  friends.
- fixed a bug that in --enable-debug mode caused an assertion when the
  discard action was used
- cleaned up compiler warnings
- applied patch by varmojfekoj to FIX a bug that could cause 
  segfaults if empty properties were processed using modifying
  options (e.g. space-cc, drop-cc)
- fixed man bug: rsyslogd supports -l option
---------------------------------------------------------------------------
Version 1.19.5 (rgerhards), 2007-09-07
- changed part of the CStr interface so that better error tracking
  is provided and the calling sequence is more intuitive (there were
  invalid calls based on a too-weired interface)
- (hopefully) fixed some remaining bugs rooted in wrong use of 
  the CStr class. These could lead to program abort.
- applied patch by varmojfekoj two fix two potential segfault situations
- added $ModDir config directive
- modified $ModLoad so that an absolute path may be specified as
  module name (e.g. /rsyslog/ommysql.so)
---------------------------------------------------------------------------
Version 1.19.4 (rgerhards/varmojfekoj), 2007-09-04
- fixed a number of small memory leaks - thanks varmojfekoj for patching
- fixed an issue with CString class that could lead to rsyslog abort
  in tplToString() - thanks varmojfekoj for patching
- added a man-version of the config file documenation - thanks to Michel
  Samia for providing the man file
- fixed bug: a template like this causes an infinite loop:
  $template opts,"%programname:::a,b%"
  thanks varmojfekoj for the patch
- fixed bug: case changing options crash freeing the string pointer
  because they modify it: $template opts2,"%programname::1:lowercase%"
  thanks varmojfekoj for the patch
---------------------------------------------------------------------------
Version 1.19.3 (mmeckelein/varmojfekoj), 2007-08-31
- small mem leak fixed (after calling parseSelectorAct) - Thx varmojkekoj
- documentation section "Regular File" und "Blocks" updated
- solved an issue with dynamic file generation - Once again many thanks
  to varmojfekoj
- the negative selector for program name filter (Blocks) does not work as
  expected - Thanks varmojfekoj for patching
- added forwarding information to sysklogd (requires special template)
  to config doc
---------------------------------------------------------------------------
Version 1.19.2 (mmeckelein/varmojfekoj), 2007-08-28
- a specifically formed message caused a segfault - Many thanks varmojfekoj
  for providing a patch
- a typo and a weird condition are fixed in msg.c - Thanks again
  varmojfekoj 
- on file creation the file was always owned by root:root. This is fixed
  now - Thanks ypsa for solving this issue
---------------------------------------------------------------------------
Version 1.19.1 (mmeckelein), 2007-08-22
- a bug that caused a high load when a TCP/UDP connection was closed is 
  fixed now - Thanks mildew for solving this issue
- fixed a bug which caused a segfault on reinit - Thx varmojfekoj for the
  patch
- changed the hardcoded module path "/lib/rsyslog" to $(pkglibdir) in order
  to avoid trouble e.g. on 64 bit platforms (/lib64) - many thanks Peter
  Vrabec and darix, both provided a patch for solving this issue
- enhanced the unloading of modules - thanks again varmojfekoj
- applied a patch from varmojfekoj which fixes various little things in
  MySQL output module
---------------------------------------------------------------------------
Version 1.19.0 (varmojfekoj/rgerhards), 2007-08-16
- integrated patch from varmojfekoj to make the mysql module a loadable one
  many thanks for the patch, MUCH appreciated
---------------------------------------------------------------------------
Version 1.18.2 (rgerhards), 2007-08-13
- fixed a bug in outchannel code that caused templates to be incorrectly
  parsed
- fixed a bug in ommysql that caused a wrong ";template" missing message
- added some code for unloading modules; not yet fully complete (and we do
  not yet have loadable modules, so this is no problem)
- removed debian subdirectory by request of a debian packager (this is a special
  subdir for debian and there is also no point in maintaining it when there
  is a debian package available - so I gladly did this) in some cases
- improved overall doc quality (some pages were quite old) and linked to
  more of the online resources.
- improved /contrib/delete_mysql script by adding a host option and some
  other minor modifications
---------------------------------------------------------------------------
Version 1.18.1 (rgerhards), 2007-08-08
- applied a patch from varmojfekoj which solved a potential segfault
  of rsyslogd on HUP
- applied patch from Michel Samia to fix compilation when the pthreads
  feature is disabled
- some code cleanup (moved action object to its own file set)
- add config directive $MainMsgQueueSize, which now allows to configure the
  queue size dynamically
- all compile-time settings are now shown in rsyslogd -v, not just the
  active ones
- enhanced performance a little bit more
- added config file directive $ActionResumeInterval
- fixed a bug that prevented compilation under debian sid
- added a contrib directory for user-contributed useful things
---------------------------------------------------------------------------
Version 1.18.0 (rgerhards), 2007-08-03
- rsyslog now supports fallback actions when an action did not work. This
  is a great feature e.g. for backup database servers or backup syslog
  servers
- modified rklogd to only change the console log level if -c is specified
- added feature to use multiple actions inside a single selector
- implemented $ActionExecOnlyWhenPreviousIsSuspended config directive
- error messages during startup are now spit out to the configured log
  destinations
---------------------------------------------------------------------------
Version 1.17.6 (rgerhards), 2007-08-01
- continued to work on output module modularization - basic stage of
  this work is now FINISHED
- fixed bug in OMSRcreate() - always returned SR_RET_OK
- fixed a bug that caused ommysql to always complain about missing
  templates
- fixed a mem leak in OMSRdestruct - freeing the object itself was
  forgotten - thanks to varmojfekoj for the patch
- fixed a memory leak in syslogd/init() that happend when the config
  file could not be read - thanks to varmojfekoj for the patch
- fixed insufficient memory allocation in addAction() and its helpers.
  The initial fix and idea was developed by mildew, I fine-tuned
  it a bit. Thanks a lot for the fix, I'd probably had pulled out my
  hair to find the bug...
- added output of config file line number when a parsing error occured
- fixed bug in objomsr.c that caused program to abort in debug mode with
  an invalid assertion (in some cases)
- fixed a typo that caused the default template for MySQL to be wrong.
  thanks to mildew for catching this.
- added configuration file command $DebugPrintModuleList and
  $DebugPrintCfSysLineHandlerList
- fixed an invalid value for the MARK timer - unfortunately, there was
  a testing aid left in place. This resulted in quite frequent MARK messages
- added $IncludeConfig config directive
- applied a patch from mildew to prevent rsyslogd from freezing under heavy
  load. This could happen when the queue was full. Now, we drop messages
  but rsyslogd remains active.
---------------------------------------------------------------------------
Version 1.17.5 (rgerhards), 2007-07-30
- continued to work on output module modularization
- fixed a missing file bug - thanks to Andrea Montanari for reporting
  this problem
- fixed a problem with shutting down the worker thread and freeing the
  selector_t list - this caused messages to be lost, because the
  message queue was not properly drained before the selectors got
  destroyed.
---------------------------------------------------------------------------
Version 1.17.4 (rgerhards), 2007-07-27
- continued to work on output module modularization
- fixed a situation where rsyslogd could create zombie processes
  thanks to mildew for the patch
- applied patch from Michel Samia to fix compilation when NOT
  compiled for pthreads
---------------------------------------------------------------------------
Version 1.17.3 (rgerhards), 2007-07-25
- continued working on output module modularization
- fixed a bug that caused rsyslogd to segfault on exit (and
  probably also on HUP), when there was an unsent message in a selector
  that required forwarding and the dns lookup failed for that selector
  (yes, it was pretty unlikely to happen;))
  thanks to varmojfekoj <varmojfekoj@gmail.com> for the patch
- fixed a memory leak in config file parsing and die()
  thanks to varmojfekoj <varmojfekoj@gmail.com> for the patch
- rsyslogd now checks on startup if it is capable to performa any work
  at all. If it cant, it complains and terminates
  thanks to Michel Samia for providing the patch!
- fixed a small memory leak when HUPing syslogd. The allowed sender
  list now gets freed. thanks to mildew for the patch.
- changed the way error messages in early startup are logged. They
  now do no longer use the syslogd code directly but are rather
  send to stderr.
---------------------------------------------------------------------------
Version 1.17.2 (rgerhards), 2007-07-23
- made the port part of the -r option optional. Needed for backward
  compatibility with sysklogd
- replaced system() calls with something more reasonable. Please note that
  this might break compatibility with some existing configuration files.
  We accept this in favour of the gained security.
- removed a memory leak that could occur if timegenerated was used in
  RFC 3164 format in templates
- did some preparation in msg.c for advanced multithreading - placed the
  hooks, but not yet any active code
- worked further on modularization
- added $ModLoad MySQL (dummy) config directive
- added DropTrailingLFOnReception config directive
---------------------------------------------------------------------------
Version 1.17.1 (rgerhards), 2007-07-20
- fixed a bug that caused make install to install rsyslogd and rklogd under
  the wrong names
- fixed bug that caused $AllowedSenders to handle IPv6 scopes incorrectly;
  also fixed but that could grabble $AllowedSender wildcards. Thanks to
  mildew@gmail.com for the patch
- minor code cleanup - thanks to Peter Vrabec for the patch
- fixed minimal memory leak on HUP (caused by templates)
  thanks to varmojfekoj <varmojfekoj@gmail.com> for the patch
- fixed another memory leak on HUPing and on exiting rsyslogd
  again thanks to varmojfekoj <varmojfekoj@gmail.com> for the patch
- code cleanup (removed compiler warnings)
- fixed portability bug in configure.ac - thanks to Bartosz Kuźma for patch
- moved msg object into its own file set
- added the capability to continue trying to write log files when the
  file system is full. Functionality based on patch by Martin Schulze
  to sysklogd package.
---------------------------------------------------------------------------
Version 1.17.0 (RGer), 2007-07-17
- added $RepeatedLineReduction config parameter
- added $EscapeControlCharactersOnReceive config parameter
- added $ControlCharacterEscapePrefix config parameter
- added $DirCreateMode config parameter
- added $CreateDirs config parameter
- added $DebugPrintTemplateList config parameter
- added $ResetConfigVariables config parameter
- added $FileOwner config parameter
- added $FileGroup config parameter
- added $DirOwner config parameter
- added $DirGroup config parameter
- added $FailOnChownFailure config parameter
- added regular expression support to the filter engine
  thanks to Michel Samia for providing the patch!
- enhanced $AllowedSender functionality. Credits to mildew@gmail.com for
  the patch doing that
  - added IPv6 support
  - allowed DNS hostnames
  - allowed DNS wildcard names
- added new option $DropMsgsWithMaliciousDnsPTRRecords
- added autoconf so that rfc3195d, rsyslogd and klogd are stored to /sbin
- added capability to auto-create directories with dynaFiles
---------------------------------------------------------------------------
Version 1.16.0 (RGer/Peter Vrabec), 2007-07-13 - The Friday, 13th Release ;)
- build system switched to autotools
- removed SYSV preprocessor macro use, replaced with autotools equivalents
- fixed a bug that caused rsyslogd to segfault when TCP listening was
  disabled and it terminated
- added new properties "syslogfacility-text" and "syslogseverity-text"
  thanks to varmojfekoj <varmojfekoj@gmail.com> for the patch
- added the -x option to disable hostname dns reslution
  thanks to varmojfekoj <varmojfekoj@gmail.com> for the patch
- begun to better modularize syslogd.c - this is an ongoing project; moved
  type definitions to a separate file
- removed some now-unused fields from struct filed
- move file size limit fields in struct field to the "right spot" (the file
  writing part of the union - f_un.f_file)
- subdirectories linux and solaris are no longer part of the distribution
  package. This is not because we cease support for them, but there are no
  longer any files in them after the move to autotools
---------------------------------------------------------------------------
Version 1.15.1 (RGer), 2007-07-10
- fixed a bug that caused a dynaFile selector to stall when there was
  an open error with one file 
- improved template processing for dynaFiles; templates are now only
  looked up during initialization - speeds up processing
- optimized memory layout in struct filed when compiled with MySQL
  support
- fixed a bug that caused compilation without SYSLOG_INET to fail
- re-enabled the "last message repeated n times" feature. This
  feature was not taken care of while rsyslogd evolved from sysklogd
  and it was more or less defunct. Now it is fully functional again.
- added system properties: $NOW, $YEAR, $MONTH, $DAY, $HOUR, $MINUTE
- fixed a bug in iovAsString() that caused a memory leak under stress
  conditions (most probably memory shortage). This was unlikely to
  ever happen, but it doesn't hurt doing it right
- cosmetic: defined type "uchar", change all unsigned chars to uchar
---------------------------------------------------------------------------
Version 1.15.0 (RGer), 2007-07-05
- added ability to dynamically generate file names based on templates
  and thus properties. This was a much-requested feature. It makes
  life easy when it e.g. comes to splitting files based on the sender
  address.
- added $umask and $FileCreateMode config file directives
- applied a patch from Bartosz Kuzma to compile cleanly under NetBSD
- checks for extra (unexpected) characters in system config file lines
  have been added
- added IPv6 documentation - was accidently missing from CVS
- begun to change char to unsigned char
---------------------------------------------------------------------------
Version 1.14.2 (RGer), 2007-07-03
** this release fixes all known nits with IPv6 **
- restored capability to do /etc/service lookup for "syslog"
  service when -r 0 was given
- documented IPv6 handling of syslog messages
- integrate patch from Bartosz Kuźma to make rsyslog compile under
  Solaris again (the patch replaced a strndup() call, which is not
  available under Solaris
- improved debug logging when waiting on select
- updated rsyslogd man page with new options (-46A)
---------------------------------------------------------------------------
Version 1.14.1 (RGer/Peter Vrabec), 2007-06-29
- added Peter Vrabec's patch for IPv6 TCP
- prefixed all messages send to stderr in rsyslogd with "rsyslogd: "
---------------------------------------------------------------------------
Version 1.14.0 (RGer/Peter Vrabec), 2007-06-28
- Peter Vrabec provided IPv6 for rsyslog, so we are now IPv6 enabled
  IPv6 Support is currently for UDP only, TCP is to come soon.
  AllowedSender configuration does not yet work for IPv6.
- fixed code in iovCreate() that broke C's strict aliasing rules 
- fixed some char/unsigned char differences that forced the compiler
  to spit out warning messages
- updated the Red Hat init script to fix a known issue (thanks to
  Peter Vrabec)
---------------------------------------------------------------------------
Version 1.13.5 (RGer), 2007-06-22
- made the TCP session limit configurable via command line switch
  now -t <port>,<max sessions>
- added man page for rklogd(8) (basically a copy from klogd, but now
  there is one...)
- fixed a bug that caused internal messages (e.g. rsyslogd startup) to
  appear without a tag.
- removed a minor memory leak that occurred when TAG processing requalified
  a HOSTNAME to be a TAG (and a TAG already was set).
- removed potential small memory leaks in MsgSet***() functions. There
  would be a leak if a property was re-set, something that happened
  extremely seldom.
---------------------------------------------------------------------------
Version 1.13.4 (RGer), 2007-06-18
- added a new property "PRI-text", which holds the PRI field in
  textual form (e.g. "syslog.info")
- added alias "syslogseverity" for "syslogpriority", which is a
  misleading property name that needs to stay for historical
  reasons (and backward-compatility)
- added doc on how to record PRI value in log file
- enhanced signal handling in klogd, including removal of an unsafe
  call to the logging system during signal handling
---------------------------------------------------------------------------
Version 1.13.3 (RGer), 2007-06-15
- create a version of syslog.c from scratch. This is now
  - highly optimized for rsyslog
  - removes an incompatible license problem as the original
    version had a BSD license with advertising clause
  - fixed in the regard that rklogd will continue to work when
    rsysogd has been restarted (the original version, as well
    as sysklogd, will remain silent then)
  - solved an issue with an extra NUL char at message end that the
    original version had
- applied some changes to klogd to care for the new interface
- fixed a bug in syslogd.c which prevented compiling under debian
---------------------------------------------------------------------------
Version 1.13.2 (RGer), 2007-06-13
- lib order in makefile patched to facilitate static linking - thanks
  to Bennett Todd for providing the patch
- Integrated a patch from Peter Vrabec (pvrabec@redheat.com):
  - added klogd under the name of rklogd (remove dependency on
    original sysklogd package
  - createDB.sql now in UTF
  - added additional config files for use on Red Hat
---------------------------------------------------------------------------
Version 1.13.1 (RGer), 2007-02-05
- changed the listen backlog limit to a more reasonable value based on
  the maximum number of TCP connections configurd (10% + 5) - thanks to Guy
  Standen for the hint (actually, the limit was 5 and that was a 
  left-over from early testing).
- fixed a bug in makefile which caused DB-support to be disabled when
  NETZIP support was enabled
- added the -e option to allow transmission of every message to remote
  hosts (effectively turns off duplicate message suppression)
- (somewhat) improved memory consumption when compiled with MySQL support
- looks like we fixed an incompatibility with MySQL 5.x and above software
  At least in one case, the remote server name was destroyed, leading to 
  a connection failure. The new, improved code does not have this issue and
  so we see this as solved (the new code is generally somewhat better, so
  there is a good chance we fixed this incompatibility).
---------------------------------------------------------------------------
Version 1.13.0 (RGer), 2006-12-19
- added '$' as ToPos proptery replacer specifier - means "up to the
  end of the string"
- property replacer option "escape-cc", "drop-cc" and "space-cc"  added
- changed the handling of \0 characters inside syslog messages. We now
  consistently escape them to "#000". This is somewhat recommended in
  the draft-ietf-syslog-protocol-19 draft. While the real recomendation
  is to not escape any characters at all, we can not do this without
  considerable modification of the code. So we escape it to "#000", which
  is consistent with a sample found in the Internet-draft.
- removed message glue logic (see printchopped() comment for details)
  Also caused removal of parts table and thus some improvements in
  memory usage.
- changed the default MAXLINE to 2048 to take care of recent syslog
  standardization efforts (can easily be changed in syslogd.c)
- added support for byte-counted TCP syslog messages (much like
  syslog-transport-tls-05 Internet Draft). This was necessary to
  support compression over TCP.
- added support for receiving compressed syslog messages
- added support for sending compressed syslog messages
- fixed a bug where the last message in a syslog/tcp stream was
  lost if it was not properly terminated by a LF character
---------------------------------------------------------------------------
Version 1.12.3 (RGer), 2006-10-04
- implemented some changes to support Solaris (but support is not
  yet complete)
- commented out (via #if 0) some methods that are currently not being use
  but should be kept for further us
- added (interim) -u 1 option to turn off hostname and tag parsing
- done some modifications to better support Fedora
- made the field delimiter inside property replace configurable via
  template
- fixed a bug in property replacer: if fields were used, the delimitor
  became part of the field. Up until now, this was barely noticable as 
  the delimiter as TAB only and thus invisible to a human. With other
  delimiters available now, it quickly showed up. This bug fix might cause
  some grief to existing installations if they used the extra TAB for
  whatever reasons - sorry folks... Anyhow, a solution is easy: just add
  a TAB character contstant into your template. Thus, there has no attempt
  been made to do this in a backwards-compatible way.
---------------------------------------------------------------------------
Version 1.12.2 (RGer), 2006-02-15
- fixed a bug in the RFC 3339 date formatter. An extra space was added
  after the actual timestamp
- added support for providing high-precision RFC3339 timestamps for
  (rsyslogd-)internally-generated messages
- very (!) experimental support for syslog-protocol internet draft
  added (the draft is experimental, the code is solid ;))
- added support for field-extracting in the property replacer
- enhanced the legacy-syslog parser so that it can interpret messages
  that do not contain a TIMESTAMP
- fixed a bug that caused the default socket (usually /dev/log) to be
  opened even when -o command line option was given
- fixed a bug in the Debian sample startup script - it caused rsyslogd
  to listen to remote requests, which it shouldn't by default
---------------------------------------------------------------------------
Version 1.12.1 (RGer), 2005-11-23
- made multithreading work with BSD. Some signal-handling needed to be
  restructured. Also, there might be a slight delay of up to 10 seconds
  when huping and terminating rsyslogd under BSD
- fixed a bug where a NULL-pointer was passed to printf() in logmsg().
- fixed a bug during "make install" where rc3195d was not installed
  Thanks to Bennett Todd for spotting this.
- fixed a bug where rsyslogd dumped core when no TAG was found in the
  received message
- enhanced message parser so that it can deal with missing hostnames
  in many cases (may not be totally fail-safe)
- fixed a bug where internally-generated messages did not have the correct
  TAG
---------------------------------------------------------------------------
Version 1.12.0 (RGer), 2005-10-26
- moved to a multi-threaded design. single-threading is still optionally
  available. Multi-threading is experimental!
- fixed a potential race condition. In the original code, marking was done
  by an alarm handler, which could lead to all sorts of bad things. This
  has been changed now. See comments in syslogd.c/domark() for details.
- improved debug output for property-based filters
- not a code change, but: I have checked all exit()s to make sure that
  none occurs once rsyslogd has started up. Even in unusual conditions
  (like low-memory conditions) rsyslogd somehow remains active. Of course,
  it might loose a message or two, but at least it does not abort and it
  can also recover when the condition no longer persists.
- fixed a bug that could cause loss of the last message received
  immediately before rsyslogd was terminated.
- added comments on thread-safety of global variables in syslogd.c
- fixed a small bug: spurios printf() when TCP syslog was used
- fixed a bug that causes rsyslogd to dump core on termination when one
  of the selector lines did not receive a message during the run (very
  unlikely)
- fixed an one-too-low memory allocation in the TCP sender. Could result
  in rsyslogd dumping core.
- fixed a bug with regular expression support (thanks to Andres Riancho)
- a little bit of code restructuring (especially main(), which was
  horribly large)
---------------------------------------------------------------------------
Version 1.11.1 (RGer), 2005-10-19
- support for BSD-style program name and host blocks
- added a new property "programname" that can be used in templates
- added ability to specify listen port for rfc3195d
- fixed a bug that rendered the "startswith" comparison operation
  unusable.
- changed more functions to "static" storage class to help compiler
  optimize (should have been static in the first place...)
- fixed a potential memory leak in the string buffer class destructor.
  As the destructur was previously never called, the leak did not actually
  appear.
- some internal restructuring in anticipation/preparation of minimal
  multi-threading support
- rsyslogd still shares some code with the sysklogd project. Some patches
  for this shared code have been brought over from the sysklogd CVS.
---------------------------------------------------------------------------
Version 1.11.0 (RGer), 2005-10-12
- support for receiving messages via RFC 3195; added rfc3195d for that
  purpose
- added an additional guard to prevent rsyslogd from aborting when the
  2gb file size limit is hit. While a user can configure rsyslogd to
  handle such situations, it would abort if that was not done AND large
  file support was not enabled (ok, this is hopefully an unlikely scenario)
- fixed a bug that caused additional Unix domain sockets to be incorrectly
  processed - could lead to message loss in extreme cases
---------------------------------------------------------------------------
Version 1.10.2 (RGer), 2005-09-27
- added comparison operations in property-based filters:
  * isequal
  * startswith
- added ability to negate all property-based filter comparison operations
  by adding a !-sign right in front of the operation name
- added the ability to specify remote senders for UDP and TCP
  received messages. Allows to block all but well-known hosts
- changed the $-config line directives to be case-INsensitive
- new command line option -w added: "do not display warnings if messages
  from disallowed senders are received"
- fixed a bug that caused rsyslogd to dump core when the compare value
  was not quoted in property-based filters
- fixed a bug in the new CStr compare function which lead to invalid
  results (fortunately, this function was not yet used widely)
- added better support for "debugging" rsyslog.conf property filters
  (only if -d switch is given)
- changed some function definitions to static, which eventually enables
  some compiler optimizations
- fixed a bug in MySQL code; when a SQL error occured, rsyslogd could
  run in a tight loop. This was due to invalid sequence of error reporting
  and is now fixed.
---------------------------------------------------------------------------
Version 1.10.1 (RGer), 2005-09-23
- added the ability to execute a shell script as an action.
  Thanks to Bjoern Kalkbrenner for providing the code!
- fixed a bug in the MySQL code; due to the bug the automatic one-time
  retry after an error did not happen - this lead to error message in
  cases where none should be seen (e.g. after a MySQL restart)
- fixed a security issue with SQL-escaping in conjunction with
  non-(SQL-)standard MySQL features.
---------------------------------------------------------------------------
Version 1.10.0 (RGer), 2005-09-20
  REMINDER: 1.10 is the first unstable version if the 1.x series!
- added the capability to filter on any property in selector lines
  (not just facility and priority)
- changed stringbuf into a new counted string class
- added support for a "discard" action. If a selector line with
  discard (~ character) is found, no selector lines *after* that
  line will be processed.
- thanks to Andres Riancho, regular expression support has been
  added to the template engine
- added the FROMHOST property in the template processor, which could
  previously not be obtained. Thanks to Cristian Testa for pointing
  this out and even providing a fix.
- added display of compile-time options to -v output
- performance improvement for production build - made some checks
  to happen only during debug mode
- fixed a problem with compiling on SUSE and - while doing so - removed
  the socket call to set SO_BSDCOMPAT in cases where it is obsolete.
---------------------------------------------------------------------------
Version 1.0.4 (RGer), 2006-02-01
- a small but important fix: the tcp receiver had two forgotten printf's
  in it that caused a lot of unnecessary output to stdout. This was
  important enough to justify a new release
---------------------------------------------------------------------------
Version 1.0.3 (RGer), 2005-11-14
- added an additional guard to prevent rsyslogd from aborting when the
  2gb file size limit is hit. While a user can configure rsyslogd to
  handle such situations, it would abort if that was not done AND large
  file support was not enabled (ok, this is hopefully an unlikely scenario)
- fixed a bug that caused additional Unix domain sockets to be incorrectly
  processed - could lead to message loss in extreme cases
- applied some patches available from the sysklogd project to code
  shared from there
- fixed a bug that causes rsyslogd to dump core on termination when one
  of the selector lines did not receive a message during the run (very
  unlikely)
- fixed an one-too-low memory allocation in the TCP sender. Could result
  in rsyslogd dumping core.
- fixed a bug in the TCP sender that caused the retry logic to fail
  after an error or receiver overrun
- fixed a bug in init() that could lead to dumping core
- fixed a bug that could lead to dumping core when no HOSTNAME or no TAG
  was present in the syslog message
---------------------------------------------------------------------------
Version 1.0.2 (RGer), 2005-10-05
- fixed an issue with MySQL error reporting. When an error occured,
  the MySQL driver went into an endless loop (at least in most cases).
---------------------------------------------------------------------------
Version 1.0.1 (RGer), 2005-09-23
- fixed a security issue with SQL-escaping in conjunction with
  non-(SQL-)standard MySQL features.
---------------------------------------------------------------------------
Version 1.0.0 (RGer), 2005-09-12
- changed install doc to cover daily cron scripts - a trouble source
- added rc script for slackware (provided by Chris Elvidge - thanks!) 
- fixed a really minor bug in usage() - the -r option was still
  reported as without the port parameter
---------------------------------------------------------------------------
Version 0.9.8 (RGer), 2005-09-05
- made startup and shutdown message more consistent and included the
  pid, so that they can be easier correlated. Used syslog-protocol
  structured data format for this purpose.
- improved config info in startup message, now tells not only
  if it is listening remote on udp, but also for tcp. Also includes
  the port numbers. The previous startup message was misleading, because
  it did not say "remote reception" if rsyslogd was only listening via
  tcp (but not via udp).
- added a "how can you help" document to the doc set
---------------------------------------------------------------------------
Version 0.9.7 (RGer), 2005-08-15
- some of the previous doc files (like INSTALL) did not properly
  reflect the changes to the build process and the new doc. Fixed
  that.
- changed syslogd.c so that when compiled without database support,
  an error message is displayed when a database action is detected
  in the config file (previously this was used as an user rule ;))
- fixed a bug in the os-specific Makefiles which caused MySQL
  support to not be compiled, even if selected
---------------------------------------------------------------------------
Version 0.9.6 (RGer), 2005-08-09
- greatly enhanced documentation. Now available in html format in
  the "doc" folder and FreeBSD. Finally includes an install howto.
- improved MySQL error messages a little - they now show up as log
  messages, too (formerly only in debug mode)
- added the ability to specify the listen port for udp syslog.
  WARNING: This introduces an incompatibility. Formerly, udp
  syslog was enabled by the -r command line option. Now, it is
  "-r [port]", which is consistent with the tcp listener. However,
  just -r will now return an error message.
- added sample startup scripts for Debian and FreeBSD
- added support for easy feature selection in the makefile. Un-
  fortunately, this also means I needed to spilt the make file
  for different OS and distros. There are some really bad syntax
  differences between FreeBSD and Linux make.
---------------------------------------------------------------------------
Version 0.9.5 (RGer), 2005-08-01
- the "semicolon bug" was actually not (fully) solved in 0.9.4. One
  part of the bug was solved, but another still existed. This one
  is fixed now, too.
- the "semicolon bug" actually turned out to be a more generic bug.
  It appeared whenever an invalid template name was given. With some
  selector actions, rsyslogd dumped core, with other it "just" had
  a small ressource leak with others all worked well. These anomalies
  are now fixed. Note that they only appeared during system initaliziation
  once the system was running, nothing bad happened.
- improved error reporting for template errors on startup. They are now
  shown on the console and the start-up tty. Formerly, they were only
  visible in debug mode.
- support for multiple instances of rsyslogd on a single machine added
- added new option "-o" --> omit local unix domain socket. This option
  enables rsyslogd NOT to listen to the local socket. This is most
  helpful when multiple instances of rsyslogd (or rsyslogd and another
  syslogd) shall run on a single system.
- added new option "-i <pidfile>" which allows to specify the pidfile.
  This is needed when multiple instances of rsyslogd are to be run.
- the new project home page is now online at www.rsyslog.com
---------------------------------------------------------------------------
Version 0.9.4 (RGer), 2005-07-25
- finally added the TCP sender. It now supports non-blocking mode, no
  longer disabling message reception during connect. As it is now, it
  is usable in production. The code could be more sophisticated, but
  I've kept it short in anticipation of the move to liblogging, which
  will lead to the removal of the code just written ;)
- the "exiting on signal..." message still had the "syslogd" name in 
  it. Changed this to "rsyslogd", as we do not have a large user base
  yet, this should pose no problem.
- fixed "the semiconlon" bug. rsyslogd dumped core if a write-db action
  was specified but no semicolon was given after the password (an empty
  template was ok, but the semicolon needed to be present).
- changed a default for traditional output format. During testing, it
  was seen that the timestamp written to file in default format was
  the time of message reception, not the time specified in the TIMESTAMP
  field of the message itself. Traditionally, the message TIMESTAMP is
  used and this has been changed now.
---------------------------------------------------------------------------
Version 0.9.3 (RGer), 2005-07-19
- fixed a bug in the message parser. In June, the RFC 3164 timestamp
  was not correctly parsed (yes, only in June and some other months,
  see the code comment to learn why...)
- added the ability to specify the destination port when forwarding
  syslog messages (both for TCP and UDP)
- added an very experimental TCP sender (activated by
  @@machine:port in config). This is not yet for production use. If
  the receiver is not alive, rsyslogd will wait quite some time until
  the connection request times out, which most probably leads to
  loss of incoming messages.

---------------------------------------------------------------------------
Version 0.9.2 (RGer), around 2005-07-06
- I intended to change the maxsupported message size to 32k to
  support IHE - but given the memory inefficiency in the usual use
  cases, I have not done this. I have, however, included very
  specific instructions on how to do this in the source code. I have
  also done some testing with 32k messages, so you can change the
  max size without taking too much risk.
- added a syslog/tcp receiver; we now can receive messages via
  plain tcp, but we can still send only via UDP. The syslog/tcp
  receiver is the primary enhancement of this release.
- slightly changed some error messages that contained a spurios \n at
  the end of the line (which gives empty lines in your log...)

---------------------------------------------------------------------------
Version 0.9.1 (RGer)
- fixed code so that it compiles without errors under FreeBSD
- removed now unused function "allocate_log()" from syslogd.c
- changed the make file so that it contains more defines for
  different environments (in the long term, we need a better
  system for disabling/enabling features...)
- changed some printf's printing off_t types to %lld and
  explicit (long long) casts. I tried to figure out the exact type,
  but did not succeed in this. In the worst case, ultra-large peta-
  byte files will now display funny informational messages on rollover,
  something I think we can live with for the neersion 3.11.2 (rgerhards), 2008-02-??
---------------------------------------------------------------------------
Version 3.11.1 (rgerhards), 2008-02-12
- SNMP trap sender added thanks to Andre Lorbach (omsnmp)
- added input-plugin interface specification in form of a (copy) template
  input module
- applied documentation fix by Michael Biebl -- many thanks!
- bugfix: immark did not have MARK flags set...
- added x-info field to rsyslogd startup/shutdown message. Hopefully
  points users to right location for further info (many don't even know
  they run rsyslog ;))
- bugfix: trailing ":" of tag was lost while parsing legacy syslog messages
  without timestamp - thanks to Anders Blomdell for providing a patch!
- fixed a bug in stringbuf.c related to STRINGBUF_TRIM_ALLOCSIZE, which
  wasn't supposed to be used with rsyslog. Put a warning message up that
  tells this feature is not tested and probably not worth the effort.
  Thanks to Anders Blomdell fro bringing this to our attention
- somewhat improved performance of string buffers
- fixed bug that caused invalid treatment of tabs (HT) in rsyslog.conf
- bugfix: setting for $EscapeCopntrolCharactersOnReceive was not 
  properly initialized
- clarified usage of space-cc property replacer option
- improved abort diagnostic handler
- some initial effort for malloc/free runtime debugging support
- bugfix: using dynafile actions caused rsyslogd abort
- fixed minor man errors thanks to Michael Biebl
---------------------------------------------------------------------------
Version 3.11.0 (rgerhards), 2008-01-31
- implemented queued actions
- implemented simple rate limiting for actions
- implemented deliberate discarding of lower priority messages over higher
  priority ones when a queue runs out of space
- implemented disk quotas for disk queues
- implemented the $ActionResumeRetryCount config directive
- added $ActionQueueFilename config directive
- added $ActionQueueSize config directive
- added $ActionQueueHighWaterMark config directive
- added $ActionQueueLowWaterMark config directive
- added $ActionQueueDiscardMark config directive
- added $ActionQueueDiscardSeverity config directive
- added $ActionQueueCheckpointInterval config directive
- added $ActionQueueType config directive
- added $ActionQueueWorkerThreads config directive
- added $ActionQueueTimeoutshutdown config directive
- added $ActionQueueTimeoutActionCompletion config directive
- added $ActionQueueTimeoutenQueue config directive
- added $ActionQueueTimeoutworkerThreadShutdown config directive
- added $ActionQueueWorkerThreadMinimumMessages config directive
- added $ActionQueueMaxFileSize config directive
- added $ActionQueueSaveonShutdown config directive
- addded $ActionQueueDequeueSlowdown config directive
- addded $MainMsgQueueDequeueSlowdown config directive
- bugfix: added forgotten docs to package
- improved debugging support
- fixed a bug that caused $MainMsgQueueCheckpointInterval to work incorrectly
- when a long-running action needs to be cancelled on shutdown, the message
  that was processed by it is now preserved. This finishes support for
  guaranteed delivery of messages (if the output supports it, of course)
- fixed bug in output module interface, see
  http://sourceforge.net/tracker/index.php?func=detail&aid=1881008&group_id=123448&atid=696552
- changed the ommysql output plugin so that the (lengthy) connection
  initialization now takes place in message processing. This works much
  better with the new queued action mode (fast startup)
- fixed a bug that caused a potential hang in file and fwd output module
  varmojfekoj provided the patch - many thanks!
- bugfixed stream class offset handling on 32bit platforms
---------------------------------------------------------------------------
Version 3.10.3 (rgerhards), 2008-01-28
- fixed a bug with standard template definitions (not a big deal) - thanks
  to varmojfekoj for spotting it
- run-time instrumentation added
- implemented disk-assisted queue mode, which enables on-demand disk
  spooling if the queue's in-memory queue is exhausted
- implemented a dynamic worker thread pool for processing incoming
  messages; workers are started and shut down as need arises
- implemented a run-time instrumentation debug package
- implemented the $MainMsgQueueSaveOnShutdown config directive
- implemented the $MainMsgQueueWorkerThreadMinimumMessages config directive
- implemented the $MainMsgQueueTimeoutWorkerThreadShutdown config directive
---------------------------------------------------------------------------
Version 3.10.2 (rgerhards), 2008-01-14
- added the ability to keep stop rsyslogd without the need to drain
  the main message queue. In disk queue mode, rsyslog continues to
  run from the point where it stopped. In case of a system failure, it
  continues to process messages from the last checkpoint.
- fixed a bug that caused a segfault on startup when no $WorkDir directive
  was specified in rsyslog.conf
- provided more fine-grain control over shutdown timeouts and added a
  way to specify the enqueue timeout when the main message queue is full
- implemented $MainMsgQueueCheckpointInterval config directive
- implemented $MainMsgQueueTimeoutActionCompletion config directive
- implemented $MainMsgQueueTimeoutEnqueue config directive
- implemented $MainMsgQueueTimeoutShutdown config directive
---------------------------------------------------------------------------
Version 3.10.1 (rgerhards), 2008-01-10
- implemented the "disk" queue mode. However, it currently is of very
  limited use, because it does not support persistence over rsyslogd
  runs. So when rsyslogd is stopped, the queue is drained just as with
  the in-memory queue modes. Persistent queues will be a feature of
  the next release.
- performance-optimized string class, should bring an overall improvement
- fixed a memory leak in imudp -- thanks to varmojfekoj for the patch
- fixed a race condition that could lead to a rsyslogd hang when during
  HUP or termination
- done some doc updates
- added $WorkDirectory config directive
- added $MainMsgQueueFileName config directive
- added $MainMsgQueueMaxFileSize config directive
---------------------------------------------------------------------------
Version 3.10.0 (rgerhards), 2008-01-07
- implemented input module interface and initial input modules
- enhanced threading for input modules (each on its own thread now)
- ability to bind UDP listeners to specific local interfaces/ports and
  ability to run multiple of them concurrently
- added ability to specify listen IP address for UDP syslog server
- license changed to GPLv3
- mark messages are now provided by loadble module immark
- rklogd is no longer provided. Its functionality has now been taken over
  by imklog, a loadable input module. This offers a much better integration
  into rsyslogd and makes sure that the kernel logger process is brought
  up and down at the appropriate times
- enhanced $IncludeConfig directive to support wildcard characters
  (thanks to Michael Biebl)
- all inputs are now implemented as loadable plugins
- enhanced threading model: each input module now runs on its own thread
- enhanced message queue which now supports different queueing methods
  (among others, this can be used for performance fine-tuning)
- added a large number of new configuration directives for the new
  input modules
- enhanced multi-threading utilizing a worker thread pool for the
  main message queue
- compilation without pthreads is no longer supported
- much cleaner code due to new objects and removal of single-threading
  mode
---------------------------------------------------------------------------
Version 2.0.1 STABLE (rgerhards), 2008-01-24
- fixed a bug in integer conversion - but this function was never called,
  so it is not really a useful bug fix ;)
- fixed a bug with standard template definitions (not a big deal) - thanks
  to varmojfekoj for spotting it
- fixed a bug that caused a potential hang in file and fwd output module
  varmojfekoj provided the patch - many thanks!
---------------------------------------------------------------------------
Version 2.0.0 STABLE (rgerhards), 2008-01-02
- re-release of 1.21.2 as STABLE with no modifications except some
  doc updates
---------------------------------------------------------------------------
Version 1.21.2 (rgerhards), 2007-12-28
- created a gss-api output module. This keeps GSS-API code and
  TCP/UDP code separated. It is also important for forward-
  compatibility with v3. Please note that this change breaks compatibility
  with config files created for 1.21.0 and 1.21.1 - this was considered
  acceptable.
- fixed an error in forwarding retry code (could lead to message corruption
  but surfaced very seldom)
- increased portability for older platforms (AI_NUMERICSERV moved)
- removed socket leak in omfwd.c
- cross-platform patch for GSS-API compile problem on some platforms
  thanks to darix for the patch!
---------------------------------------------------------------------------
Version 1.21.1 (rgerhards), 2007-12-23
- small doc fix for $IncludeConfig
- fixed a bug in llDestroy()
- bugfix: fixing memory leak when message queue is full and during
  parsing. Thanks to varmojfekoj for the patch.
- bugfix: when compiled without network support, unix sockets were
  not properply closed
- bugfix: memory leak in cfsysline.c/doGetWord() fixed
---------------------------------------------------------------------------
Version 1.21.0 (rgerhards), 2007-12-19
- GSS-API support for syslog/TCP connections was added. Thanks to
  varmojfekoj for providing the patch with this functionality
- code cleanup
- enhanced $IncludeConfig directive to support wildcard filenames
- changed some multithreading synchronization
---------------------------------------------------------------------------
Version 1.20.1 (rgerhards), 2007-12-12
- corrected a debug setting that survived release. Caused TCP connections
  to be retried unnecessarily often.
- When a hostname ACL was provided and DNS resolution for that name failed,
  ACL processing was stopped at that point. Thanks to mildew for the patch.
  Fedora Bugzilla: http://bugzilla.redhat.com/show_bug.cgi?id=395911
- fixed a potential race condition, see link for details:
  http://rgerhards.blogspot.com/2007/12/rsyslog-race-condition.html
  Note that the probability of problems from this bug was very remote
- fixed a memory leak that happend when PostgreSQL date formats were
  used
---------------------------------------------------------------------------
Version 1.20.0 (rgerhards), 2007-12-07
- an output module for postgres databases has been added. Thanks to
  sur5r for contributing this code
- unloading dynamic modules has been cleaned up, we now have a
  real implementation and not just a dummy "good enough for the time
  being".
- enhanced platform independence - thanks to Bartosz Kuzma and Michael
  Biebl for their very useful contributions
- some general code cleanup (including warnings on 64 platforms, only)
---------------------------------------------------------------------------
Version 1.19.12 (rgerhards), 2007-12-03
- cleaned up the build system (thanks to Michael Biebl for the patch)
- fixed a bug where ommysql was still not compiled with -pthread option
---------------------------------------------------------------------------
Version 1.19.11 (rgerhards), 2007-11-29
- applied -pthread option to build when building for multi-threading mode
  hopefully solves an issue with segfaulting
---------------------------------------------------------------------------
Version 1.19.10 (rgerhards), 2007-10-19
- introdcued the new ":modulename:" syntax for calling module actions
  in selector lines; modified ommysql to support it. This is primarily
  an aid for further modules and a prequisite to actually allow third
  party modules to be created.
- minor fix in slackware startup script, "-r 0" is now "-r0"
- updated rsyslogd doc set man page; now in html format
- undid creation of a separate thread for the main loop -- this did not
  turn out to be needed or useful, so reduce complexity once again.
- added doc fixes provided by Michael Biebl - thanks
---------------------------------------------------------------------------
Version 1.19.9 (rgerhards), 2007-10-12
- now packaging system which again contains all components in a single
  tarball
- modularized main() a bit more, resulting in less complex code
- experimentally added an additional thread - will see if that affects
  the segfault bug we experience on some platforms. Note that this change
  is scheduled to be removed again later.
---------------------------------------------------------------------------
Version 1.19.8 (rgerhards), 2007-09-27
- improved repeated message processing
- applied patch provided by varmojfekoj to support building ommysql
  in its own way (now also resides in a plugin subdirectory);
  ommysql is now a separate package
- fixed a bug in cvthname() that lead to message loss if part
  of the source hostname would have been dropped
- created some support for distributing ommysql together with the
  main rsyslog package. I need to re-think it in the future, but
  for the time being the current mode is best. I now simply include
  one additional tarball for ommysql inside the main distribution.
  I look forward to user feedback on how this should be done best. In the
  long term, a separate project should be spawend for ommysql, but I'd
  like to do that only after the plugin interface is fully stable (what
  it is not yet).
---------------------------------------------------------------------------
Version 1.19.7 (rgerhards), 2007-09-25
- added code to handle situations where senders send us messages ending with
  a NUL character. It is now simply removed. This also caused trailing LF
  reduction to fail, when it was followed by such a NUL. This is now also
  handled.
- replaced some non-thread-safe function calls by their thread-safe
  counterparts
- fixed a minor memory leak that occured when the %APPNAME% property was
  used (I think nobody used that in practice)
- fixed a bug that caused signal handlers in cvthname() not to be restored when
  a malicious pointer record was detected and processing of the message been
  stopped for that reason (this should be really rare and can not be related
  to the segfault bug we are hunting).
- fixed a bug in cvthname that lead to passing a wrong parameter - in
  practice, this had no impact.
- general code cleanup (e.g. compiler warnings, comments)
---------------------------------------------------------------------------
Version 1.19.6 (rgerhards), 2007-09-11
- applied patch by varmojfekoj to change signal handling to the new
  sigaction API set (replacing the depreciated signal() calls and its
  friends.
- fixed a bug that in --enable-debug mode caused an assertion when the
  discard action was used
- cleaned up compiler warnings
- applied patch by varmojfekoj to FIX a bug that could cause 
  segfaults if empty properties were processed using modifying
  options (e.g. space-cc, drop-cc)
- fixed man bug: rsyslogd supports -l option
---------------------------------------------------------------------------
Version 1.19.5 (rgerhards), 2007-09-07
- changed part of the CStr interface so that better error tracking
  is provided and the calling sequence is more intuitive (there were
  invalid calls based on a too-weired interface)
- (hopefully) fixed some remaining bugs rooted in wrong use of 
  the CStr class. These could lead to program abort.
- applied patch by varmojfekoj two fix two potential segfault situations
- added $ModDir config directive
- modified $ModLoad so that an absolute path may be specified as
  module name (e.g. /rsyslog/ommysql.so)
---------------------------------------------------------------------------
Version 1.19.4 (rgerhards/varmojfekoj), 2007-09-04
- fixed a number of small memory leaks - thanks varmojfekoj for patching
- fixed an issue with CString class that could lead to rsyslog abort
  in tplToString() - thanks varmojfekoj for patching
- added a man-version of the config file documenation - thanks to Michel
  Samia for providing the man file
- fixed bug: a template like this causes an infinite loop:
  $template opts,"%programname:::a,b%"
  thanks varmojfekoj for the patch
- fixed bug: case changing options crash freeing the string pointer
  because they modify it: $template opts2,"%programname::1:lowercase%"
  thanks varmojfekoj for the patch
---------------------------------------------------------------------------
Version 1.19.3 (mmeckelein/varmojfekoj), 2007-08-31
- small mem leak fixed (after calling parseSelectorAct) - Thx varmojkekoj
- documentation section "Regular File" und "Blocks" updated
- solved an issue with dynamic file generation - Once again many thanks
  to varmojfekoj
- the negative selector for program name filter (Blocks) does not work as
  expected - Thanks varmojfekoj for patching
- added forwarding information to sysklogd (requires special template)
  to config doc
---------------------------------------------------------------------------
Version 1.19.2 (mmeckelein/varmojfekoj), 2007-08-28
- a specifically formed message caused a segfault - Many thanks varmojfekoj
  for providing a patch
- a typo and a weird condition are fixed in msg.c - Thanks again
  varmojfekoj 
- on file creation the file was always owned by root:root. This is fixed
  now - Thanks ypsa for solving this issue
---------------------------------------------------------------------------
Version 1.19.1 (mmeckelein), 2007-08-22
- a bug that caused a high load when a TCP/UDP connection was closed is 
  fixed now - Thanks mildew for solving this issue
- fixed a bug which caused a segfault on reinit - Thx varmojfekoj for the
  patch
- changed the hardcoded module path "/lib/rsyslog" to $(pkglibdir) in order
  to avoid trouble e.g. on 64 bit platforms (/lib64) - many thanks Peter
  Vrabec and darix, both provided a patch for solving this issue
- enhanced the unloading of modules - thanks again varmojfekoj
- applied a patch from varmojfekoj which fixes various little things in
  MySQL output module
---------------------------------------------------------------------------
Version 1.19.0 (varmojfekoj/rgerhards), 2007-08-16
- integrated patch from varmojfekoj to make the mysql module a loadable one
  many thanks for the patch, MUCH appreciated
---------------------------------------------------------------------------
Version 1.18.2 (rgerhards), 2007-08-13
- fixed a bug in outchannel code that caused templates to be incorrectly
  parsed
- fixed a bug in ommysql that caused a wrong ";template" missing message
- added some code for unloading modules; not yet fully complete (and we do
  not yet have loadable modules, so this is no problem)
- removed debian subdirectory by request of a debian packager (this is a special
  subdir for debian and there is also no point in maintaining it when there
  is a debian package available - so I gladly did this) in some cases
- improved overall doc quality (some pages were quite old) and linked to
  more of the online resources.
- improved /contrib/delete_mysql script by adding a host option and some
  other minor modifications
---------------------------------------------------------------------------
Version 1.18.1 (rgerhards), 2007-08-08
- applied a patch from varmojfekoj which solved a potential segfault
  of rsyslogd on HUP
- applied patch from Michel Samia to fix compilation when the pthreads
  feature is disabled
- some code cleanup (moved action object to its own file set)
- add config directive $MainMsgQueueSize, which now allows to configure the
  queue size dynamically
- all compile-time settings are now shown in rsyslogd -v, not just the
  active ones
- enhanced performance a little bit more
- added config file directive $ActionResumeInterval
- fixed a bug that prevented compilation under debian sid
- added a contrib directory for user-contributed useful things
---------------------------------------------------------------------------
Version 1.18.0 (rgerhards), 2007-08-03
- rsyslog now supports fallback actions when an action did not work. This
  is a great feature e.g. for backup database servers or backup syslog
  servers
- modified rklogd to only change the console log level if -c is specified
- added feature to use multiple actions inside a single selector
- implemented $ActionExecOnlyWhenPreviousIsSuspended config directive
- error messages during startup are now spit out to the configured log
  destinations
---------------------------------------------------------------------------
Version 1.17.6 (rgerhards), 2007-08-01
- continued to work on output module modularization - basic stage of
  this work is now FINISHED
- fixed bug in OMSRcreate() - always returned SR_RET_OK
- fixed a bug that caused ommysql to always complain about missing
  templates
- fixed a mem leak in OMSRdestruct - freeing the object itself was
  forgotten - thanks to varmojfekoj for the patch
- fixed a memory leak in syslogd/init() that happend when the config
  file could not be read - thanks to varmojfekoj for the patch
- fixed insufficient memory allocation in addAction() and its helpers.
  The initial fix and idea was developed by mildew, I fine-tuned
  it a bit. Thanks a lot for the fix, I'd probably had pulled out my
  hair to find the bug...
- added output of config file line number when a parsing error occured
- fixed bug in objomsr.c that caused program to abort in debug mode with
  an invalid assertion (in some cases)
- fixed a typo that caused the default template for MySQL to be wrong.
  thanks to mildew for catching this.
- added configuration file command $DebugPrintModuleList and
  $DebugPrintCfSysLineHandlerList
- fixed an invalid value for the MARK timer - unfortunately, there was
  a testing aid left in place. This resulted in quite frequent MARK messages
- added $IncludeConfig config directive
- applied a patch from mildew to prevent rsyslogd from freezing under heavy
  load. This could happen when the queue was full. Now, we drop messages
  but rsyslogd remains active.
---------------------------------------------------------------------------
Version 1.17.5 (rgerhards), 2007-07-30
- continued to work on output module modularization
- fixed a missing file bug - thanks to Andrea Montanari for reporting
  this problem
- fixed a problem with shutting down the worker thread and freeing the
  selector_t list - this caused messages to be lost, because the
  message queue was not properly drained before the selectors got
  destroyed.
---------------------------------------------------------------------------
Version 1.17.4 (rgerhards), 2007-07-27
- continued to work on output module modularization
- fixed a situation where rsyslogd could create zombie processes
  thanks to mildew for the patch
- applied patch from Michel Samia to fix compilation when NOT
  compiled for pthreads
---------------------------------------------------------------------------
Version 1.17.3 (rgerhards), 2007-07-25
- continued working on output module modularization
- fixed a bug that caused rsyslogd to segfault on exit (and
  probably also on HUP), when there was an unsent message in a selector
  that required forwarding and the dns lookup failed for that selector
  (yes, it was pretty unlikely to happen;))
  thanks to varmojfekoj <varmojfekoj@gmail.com> for the patch
- fixed a memory leak in config file parsing and die()
  thanks to varmojfekoj <varmojfekoj@gmail.com> for the patch
- rsyslogd now checks on startup if it is capable to performa any work
  at all. If it cant, it complains and terminates
  thanks to Michel Samia for providing the patch!
- fixed a small memory leak when HUPing syslogd. The allowed sender
  list now gets freed. thanks to mildew for the patch.
- changed the way error messages in early startup are logged. They
  now do no longer use the syslogd code directly but are rather
  send to stderr.
---------------------------------------------------------------------------
Version 1.17.2 (rgerhards), 2007-07-23
- made the port part of the -r option optional. Needed for backward
  compatibility with sysklogd
- replaced system() calls with something more reasonable. Please note that
  this might break compatibility with some existing configuration files.
  We accept this in favour of the gained security.
- removed a memory leak that could occur if timegenerated was used in
  RFC 3164 format in templates
- did some preparation in msg.c for advanced multithreading - placed the
  hooks, but not yet any active code
- worked further on modularization
- added $ModLoad MySQL (dummy) config directive
- added DropTrailingLFOnReception config directive
---------------------------------------------------------------------------
Version 1.17.1 (rgerhards), 2007-07-20
- fixed a bug that caused make install to install rsyslogd and rklogd under
  the wrong names
- fixed bug that caused $AllowedSenders to handle IPv6 scopes incorrectly;
  also fixed but that could grabble $AllowedSender wildcards. Thanks to
  mildew@gmail.com for the patch
- minor code cleanup - thanks to Peter Vrabec for the patch
- fixed minimal memory leak on HUP (caused by templates)
  thanks to varmojfekoj <varmojfekoj@gmail.com> for the patch
- fixed another memory leak on HUPing and on exiting rsyslogd
  again thanks to varmojfekoj <varmojfekoj@gmail.com> for the patch
- code cleanup (removed compiler warnings)
- fixed portability bug in configure.ac - thanks to Bartosz Kuźma for patch
- moved msg object into its own file set
- added the capability to continue trying to write log files when the
  file system is full. Functionality based on patch by Martin Schulze
  to sysklogd package.
---------------------------------------------------------------------------
Version 1.17.0 (RGer), 2007-07-17
- added $RepeatedLineReduction config parameter
- added $EscapeControlCharactersOnReceive config parameter
- added $ControlCharacterEscapePrefix config parameter
- added $DirCreateMode config parameter
- added $CreateDirs config parameter
- added $DebugPrintTemplateList config parameter
- added $ResetConfigVariables config parameter
- added $FileOwner config parameter
- added $FileGroup config parameter
- added $DirOwner config parameter
- added $DirGroup config parameter
- added $FailOnChownFailure config parameter
- added regular expression support to the filter engine
  thanks to Michel Samia for providing the patch!
- enhanced $AllowedSender functionality. Credits to mildew@gmail.com for
  the patch doing that
  - added IPv6 support
  - allowed DNS hostnames
  - allowed DNS wildcard names
- added new option $DropMsgsWithMaliciousDnsPTRRecords
- added autoconf so that rfc3195d, rsyslogd and klogd are stored to /sbin
- added capability to auto-create directories with dynaFiles
---------------------------------------------------------------------------
Version 1.16.0 (RGer/Peter Vrabec), 2007-07-13 - The Friday, 13th Release ;)
- build system switched to autotools
- removed SYSV preprocessor macro use, replaced with autotools equivalents
- fixed a bug that caused rsyslogd to segfault when TCP listening was
  disabled and it terminated
- added new properties "syslogfacility-text" and "syslogseverity-text"
  thanks to varmojfekoj <varmojfekoj@gmail.com> for the patch
- added the -x option to disable hostname dns reslution
  thanks to varmojfekoj <varmojfekoj@gmail.com> for the patch
- begun to better modularize syslogd.c - this is an ongoing project; moved
  type definitions to a separate file
- removed some now-unused fields from struct filed
- move file size limit fields in struct field to the "right spot" (the file
  writing part of the union - f_un.f_file)
- subdirectories linux and solaris are no longer part of the distribution
  package. This is not because we cease support for them, but there are no
  longer any files in them after the move to autotools
---------------------------------------------------------------------------
Version 1.15.1 (RGer), 2007-07-10
- fixed a bug that caused a dynaFile selector to stall when there was
  an open error with one file 
- improved template processing for dynaFiles; templates are now only
  looked up during initialization - speeds up processing
- optimized memory layout in struct filed when compiled with MySQL
  support
- fixed a bug that caused compilation without SYSLOG_INET to fail
- re-enabled the "last message repeated n times" feature. This
  feature was not taken care of while rsyslogd evolved from sysklogd
  and it was more or less defunct. Now it is fully functional again.
- added system properties: $NOW, $YEAR, $MONTH, $DAY, $HOUR, $MINUTE
- fixed a bug in iovAsString() that caused a memory leak under stress
  conditions (most probably memory shortage). This was unlikely to
  ever happen, but it doesn't hurt doing it right
- cosmetic: defined type "uchar", change all unsigned chars to uchar
---------------------------------------------------------------------------
Version 1.15.0 (RGer), 2007-07-05
- added ability to dynamically generate file names based on templates
  and thus properties. This was a much-requested feature. It makes
  life easy when it e.g. comes to splitting files based on the sender
  address.
- added $umask and $FileCreateMode config file directives
- applied a patch from Bartosz Kuzma to compile cleanly under NetBSD
- checks for extra (unexpected) characters in system config file lines
  have been added
- added IPv6 documentation - was accidently missing from CVS
- begun to change char to unsigned char
---------------------------------------------------------------------------
Version 1.14.2 (RGer), 2007-07-03
** this release fixes all known nits with IPv6 **
- restored capability to do /etc/service lookup for "syslog"
  service when -r 0 was given
- documented IPv6 handling of syslog messages
- integrate patch from Bartosz Kuźma to make rsyslog compile under
  Solaris again (the patch replaced a strndup() call, which is not
  available under Solaris
- improved debug logging when waiting on select
- updated rsyslogd man page with new options (-46A)
---------------------------------------------------------------------------
Version 1.14.1 (RGer/Peter Vrabec), 2007-06-29
- added Peter Vrabec's patch for IPv6 TCP
- prefixed all messages send to stderr in rsyslogd with "rsyslogd: "
---------------------------------------------------------------------------
Version 1.14.0 (RGer/Peter Vrabec), 2007-06-28
- Peter Vrabec provided IPv6 for rsyslog, so we are now IPv6 enabled
  IPv6 Support is currently for UDP only, TCP is to come soon.
  AllowedSender configuration does not yet work for IPv6.
- fixed code in iovCreate() that broke C's strict aliasing rules 
- fixed some char/unsigned char differences that forced the compiler
  to spit out warning messages
- updated the Red Hat init script to fix a known issue (thanks to
  Peter Vrabec)
---------------------------------------------------------------------------
Version 1.13.5 (RGer), 2007-06-22
- made the TCP session limit configurable via command line switch
  now -t <port>,<max sessions>
- added man page for rklogd(8) (basically a copy from klogd, but now
  there is one...)
- fixed a bug that caused internal messages (e.g. rsyslogd startup) to
  appear without a tag.
- removed a minor memory leak that occurred when TAG processing requalified
  a HOSTNAME to be a TAG (and a TAG already was set).
- removed potential small memory leaks in MsgSet***() functions. There
  would be a leak if a property was re-set, something that happened
  extremely seldom.
---------------------------------------------------------------------------
Version 1.13.4 (RGer), 2007-06-18
- added a new property "PRI-text", which holds the PRI field in
  textual form (e.g. "syslog.info")
- added alias "syslogseverity" for "syslogpriority", which is a
  misleading property name that needs to stay for historical
  reasons (and backward-compatility)
- added doc on how to record PRI value in log file
- enhanced signal handling in klogd, including removal of an unsafe
  call to the logging system during signal handling
---------------------------------------------------------------------------
Version 1.13.3 (RGer), 2007-06-15
- create a version of syslog.c from scratch. This is now
  - highly optimized for rsyslog
  - removes an incompatible license problem as the original
    version had a BSD license with advertising clause
  - fixed in the regard that rklogd will continue to work when
    rsysogd has been restarted (the original version, as well
    as sysklogd, will remain silent then)
  - solved an issue with an extra NUL char at message end that the
    original version had
- applied some changes to klogd to care for the new interface
- fixed a bug in syslogd.c which prevented compiling under debian
---------------------------------------------------------------------------
Version 1.13.2 (RGer), 2007-06-13
- lib order in makefile patched to facilitate static linking - thanks
  to Bennett Todd for providing the patch
- Integrated a patch from Peter Vrabec (pvrabec@redheat.com):
  - added klogd under the name of rklogd (remove dependency on
    original sysklogd package
  - createDB.sql now in UTF
  - added additional config files for use on Red Hat
---------------------------------------------------------------------------
Version 1.13.1 (RGer), 2007-02-05
- changed the listen backlog limit to a more reasonable value based on
  the maximum number of TCP connections configurd (10% + 5) - thanks to Guy
  Standen for the hint (actually, the limit was 5 and that was a 
  left-over from early testing).
- fixed a bug in makefile which caused DB-support to be disabled when
  NETZIP support was enabled
- added the -e option to allow transmission of every message to remote
  hosts (effectively turns off duplicate message suppression)
- (somewhat) improved memory consumption when compiled with MySQL support
- looks like we fixed an incompatibility with MySQL 5.x and above software
  At least in one case, the remote server name was destroyed, leading to 
  a connection failure. The new, improved code does not have this issue and
  so we see this as solved (the new code is generally somewhat better, so
  there is a good chance we fixed this incompatibility).
---------------------------------------------------------------------------
Version 1.13.0 (RGer), 2006-12-19
- added '$' as ToPos proptery replacer specifier - means "up to the
  end of the string"
- property replacer option "escape-cc", "drop-cc" and "space-cc"  added
- changed the handling of \0 characters inside syslog messages. We now
  consistently escape them to "#000". This is somewhat recommended in
  the draft-ietf-syslog-protocol-19 draft. While the real recomendation
  is to not escape any characters at all, we can not do this without
  considerable modification of the code. So we escape it to "#000", which
  is consistent with a sample found in the Internet-draft.
- removed message glue logic (see printchopped() comment for details)
  Also caused removal of parts table and thus some improvements in
  memory usage.
- changed the default MAXLINE to 2048 to take care of recent syslog
  standardization efforts (can easily be changed in syslogd.c)
- added support for byte-counted TCP syslog messages (much like
  syslog-transport-tls-05 Internet Draft). This was necessary to
  support compression over TCP.
- added support for receiving compressed syslog messages
- added support for sending compressed syslog messages
- fixed a bug where the last message in a syslog/tcp stream was
  lost if it was not properly terminated by a LF character
---------------------------------------------------------------------------
Version 1.12.3 (RGer), 2006-10-04
- implemented some changes to support Solaris (but support is not
  yet complete)
- commented out (via #if 0) some methods that are currently not being use
  but should be kept for further us
- added (interim) -u 1 option to turn off hostname and tag parsing
- done some modifications to better support Fedora
- made the field delimiter inside property replace configurable via
  template
- fixed a bug in property replacer: if fields were used, the delimitor
  became part of the field. Up until now, this was barely noticable as 
  the delimiter as TAB only and thus invisible to a human. With other
  delimiters available now, it quickly showed up. This bug fix might cause
  some grief to existing installations if they used the extra TAB for
  whatever reasons - sorry folks... Anyhow, a solution is easy: just add
  a TAB character contstant into your template. Thus, there has no attempt
  been made to do this in a backwards-compatible way.
---------------------------------------------------------------------------
Version 1.12.2 (RGer), 2006-02-15
- fixed a bug in the RFC 3339 date formatter. An extra space was added
  after the actual timestamp
- added support for providing high-precision RFC3339 timestamps for
  (rsyslogd-)internally-generated messages
- very (!) experimental support for syslog-protocol internet draft
  added (the draft is experimental, the code is solid ;))
- added support for field-extracting in the property replacer
- enhanced the legacy-syslog parser so that it can interpret messages
  that do not contain a TIMESTAMP
- fixed a bug that caused the default socket (usually /dev/log) to be
  opened even when -o command line option was given
- fixed a bug in the Debian sample startup script - it caused rsyslogd
  to listen to remote requests, which it shouldn't by default
---------------------------------------------------------------------------
Version 1.12.1 (RGer), 2005-11-23
- made multithreading work with BSD. Some signal-handling needed to be
  restructured. Also, there might be a slight delay of up to 10 seconds
  when huping and terminating rsyslogd under BSD
- fixed a bug where a NULL-pointer was passed to printf() in logmsg().
- fixed a bug during "make install" where rc3195d was not installed
  Thanks to Bennett Todd for spotting this.
- fixed a bug where rsyslogd dumped core when no TAG was found in the
  received message
- enhanced message parser so that it can deal with missing hostnames
  in many cases (may not be totally fail-safe)
- fixed a bug where internally-generated messages did not have the correct
  TAG
---------------------------------------------------------------------------
Version 1.12.0 (RGer), 2005-10-26
- moved to a multi-threaded design. single-threading is still optionally
  available. Multi-threading is experimental!
- fixed a potential race condition. In the original code, marking was done
  by an alarm handler, which could lead to all sorts of bad things. This
  has been changed now. See comments in syslogd.c/domark() for details.
- improved debug output for property-based filters
- not a code change, but: I have checked all exit()s to make sure that
  none occurs once rsyslogd has started up. Even in unusual conditions
  (like low-memory conditions) rsyslogd somehow remains active. Of course,
  it might loose a message or two, but at least it does not abort and it
  can also recover when the condition no longer persists.
- fixed a bug that could cause loss of the last message received
  immediately before rsyslogd was terminated.
- added comments on thread-safety of global variables in syslogd.c
- fixed a small bug: spurios printf() when TCP syslog was used
- fixed a bug that causes rsyslogd to dump core on termination when one
  of the selector lines did not receive a message during the run (very
  unlikely)
- fixed an one-too-low memory allocation in the TCP sender. Could result
  in rsyslogd dumping core.
- fixed a bug with regular expression support (thanks to Andres Riancho)
- a little bit of code restructuring (especially main(), which was
  horribly large)
---------------------------------------------------------------------------
Version 1.11.1 (RGer), 2005-10-19
- support for BSD-style program name and host blocks
- added a new property "programname" that can be used in templates
- added ability to specify listen port for rfc3195d
- fixed a bug that rendered the "startswith" comparison operation
  unusable.
- changed more functions to "static" storage class to help compiler
  optimize (should have been static in the first place...)
- fixed a potential memory leak in the string buffer class destructor.
  As the destructur was previously never called, the leak did not actually
  appear.
- some internal restructuring in anticipation/preparation of minimal
  multi-threading support
- rsyslogd still shares some code with the sysklogd project. Some patches
  for this shared code have been brought over from the sysklogd CVS.
---------------------------------------------------------------------------
Version 1.11.0 (RGer), 2005-10-12
- support for receiving messages via RFC 3195; added rfc3195d for that
  purpose
- added an additional guard to prevent rsyslogd from aborting when the
  2gb file size limit is hit. While a user can configure rsyslogd to
  handle such situations, it would abort if that was not done AND large
  file support was not enabled (ok, this is hopefully an unlikely scenario)
- fixed a bug that caused additional Unix domain sockets to be incorrectly
  processed - could lead to message loss in extreme cases
---------------------------------------------------------------------------
Version 1.10.2 (RGer), 2005-09-27
- added comparison operations in property-based filters:
  * isequal
  * startswith
- added ability to negate all property-based filter comparison operations
  by adding a !-sign right in front of the operation name
- added the ability to specify remote senders for UDP and TCP
  received messages. Allows to block all but well-known hosts
- changed the $-config line directives to be case-INsensitive
- new command line option -w added: "do not display warnings if messages
  from disallowed senders are received"
- fixed a bug that caused rsyslogd to dump core when the compare value
  was not quoted in property-based filters
- fixed a bug in the new CStr compare function which lead to invalid
  results (fortunately, this function was not yet used widely)
- added better support for "debugging" rsyslog.conf property filters
  (only if -d switch is given)
- changed some function definitions to static, which eventually enables
  some compiler optimizations
- fixed a bug in MySQL code; when a SQL error occured, rsyslogd could
  run in a tight loop. This was due to invalid sequence of error reporting
  and is now fixed.
---------------------------------------------------------------------------
Version 1.10.1 (RGer), 2005-09-23
- added the ability to execute a shell script as an action.
  Thanks to Bjoern Kalkbrenner for providing the code!
- fixed a bug in the MySQL code; due to the bug the automatic one-time
  retry after an error did not happen - this lead to error message in
  cases where none should be seen (e.g. after a MySQL restart)
- fixed a security issue with SQL-escaping in conjunction with
  non-(SQL-)standard MySQL features.
---------------------------------------------------------------------------
Version 1.10.0 (RGer), 2005-09-20
  REMINDER: 1.10 is the first unstable version if the 1.x series!
- added the capability to filter on any property in selector lines
  (not just facility and priority)
- changed stringbuf into a new counted string class
- added support for a "discard" action. If a selector line with
  discard (~ character) is found, no selector lines *after* that
  line will be processed.
- thanks to Andres Riancho, regular expression support has been
  added to the template engine
- added the FROMHOST property in the template processor, which could
  previously not be obtained. Thanks to Cristian Testa for pointing
  this out and even providing a fix.
- added display of compile-time options to -v output
- performance improvement for production build - made some checks
  to happen only during debug mode
- fixed a problem with compiling on SUSE and - while doing so - removed
  the socket call to set SO_BSDCOMPAT in cases where it is obsolete.
---------------------------------------------------------------------------
Version 1.0.4 (RGer), 2006-02-01
- a small but important fix: the tcp receiver had two forgotten printf's
  in it that caused a lot of unnecessary output to stdout. This was
  important enough to justify a new release
---------------------------------------------------------------------------
Version 1.0.3 (RGer), 2005-11-14
- added an additional guard to prevent rsyslogd from aborting when the
  2gb file size limit is hit. While a user can configure rsyslogd to
  handle such situations, it would abort if that was not done AND large
  file support was not enabled (ok, this is hopefully an unlikely scenario)
- fixed a bug that caused additional Unix domain sockets to be incorrectly
  processed - could lead to message loss in extreme cases
- applied some patches available from the sysklogd project to code
  shared from there
- fixed a bug that causes rsyslogd to dump core on termination when one
  of the selector lines did not receive a message during the run (very
  unlikely)
- fixed an one-too-low memory allocation in the TCP sender. Could result
  in rsyslogd dumping core.
- fixed a bug in the TCP sender that caused the retry logic to fail
  after an error or receiver overrun
- fixed a bug in init() that could lead to dumping core
- fixed a bug that could lead to dumping core when no HOSTNAME or no TAG
  was present in the syslog message
---------------------------------------------------------------------------
Version 1.0.2 (RGer), 2005-10-05
- fixed an issue with MySQL error reporting. When an error occured,
  the MySQL driver went into an endless loop (at least in most cases).
---------------------------------------------------------------------------
Version 1.0.1 (RGer), 2005-09-23
- fixed a security issue with SQL-escaping in conjunction with
  non-(SQL-)standard MySQL features.
---------------------------------------------------------------------------
Version 1.0.0 (RGer), 2005-09-12
- changed install doc to cover daily cron scripts - a trouble source
- added rc script for slackware (provided by Chris Elvidge - thanks!) 
- fixed a really minor bug in usage() - the -r option was still
  reported as without the port parameter
---------------------------------------------------------------------------
Version 0.9.8 (RGer), 2005-09-05
- made startup and shutdown message more consistent and included the
  pid, so that they can be easier correlated. Used syslog-protocol
  structured data format for this purpose.
- improved config info in startup message, now tells not only
  if it is listening remote on udp, but also for tcp. Also includes
  the port numbers. The previous startup message was misleading, because
  it did not say "remote reception" if rsyslogd was only listening via
  tcp (but not via udp).
- added a "how can you help" document to the doc set
---------------------------------------------------------------------------
Version 0.9.7 (RGer), 2005-08-15
- some of the previous doc files (like INSTALL) did not properly
  reflect the changes to the build process and the new doc. Fixed
  that.
- changed syslogd.c so that when compiled without database support,
  an error message is displayed when a database action is detected
  in the config file (previously this was used as an user rule ;))
- fixed a bug in the os-specific Makefiles which caused MySQL
  support to not be compiled, even if selected
---------------------------------------------------------------------------
Version 0.9.6 (RGer), 2005-08-09
- greatly enhanced documentation. Now available in html format in
  the "doc" folder and FreeBSD. Finally includes an install howto.
- improved MySQL error messages a little - they now show up as log
  messages, too (formerly only in debug mode)
- added the ability to specify the listen port for udp syslog.
  WARNING: This introduces an incompatibility. Formerly, udp
  syslog was enabled by the -r command line option. Now, it is
  "-r [port]", which is consistent with the tcp listener. However,
  just -r will now return an error message.
- added sample startup scripts for Debian and FreeBSD
- added support for easy feature selection in the makefile. Un-
  fortunately, this also means I needed to spilt the make file
  for different OS and distros. There are some really bad syntax
  differences between FreeBSD and Linux make.
---------------------------------------------------------------------------
Version 0.9.5 (RGer), 2005-08-01
- the "semicolon bug" was actually not (fully) solved in 0.9.4. One
  part of the bug was solved, but another still existed. This one
  is fixed now, too.
- the "semicolon bug" actually turned out to be a more generic bug.
  It appeared whenever an invalid template name was given. With some
  selector actions, rsyslogd dumped core, with other it "just" had
  a small ressource leak with others all worked well. These anomalies
  are now fixed. Note that they only appeared during system initaliziation
  once the system was running, nothing bad happened.
- improved error reporting for template errors on startup. They are now
  shown on the console and the start-up tty. Formerly, they were only
  visible in debug mode.
- support for multiple instances of rsyslogd on a single machine added
- added new option "-o" --> omit local unix domain socket. This option
  enables rsyslogd NOT to listen to the local socket. This is most
  helpful when multiple instances of rsyslogd (or rsyslogd and another
  syslogd) shall run on a single system.
- added new option "-i <pidfile>" which allows to specify the pidfile.
  This is needed when multiple instances of rsyslogd are to be run.
- the new project home page is now online at www.rsyslog.com
---------------------------------------------------------------------------
Version 0.9.4 (RGer), 2005-07-25
- finally added the TCP sender. It now supports non-blocking mode, no
  longer disabling message reception during connect. As it is now, it
  is usable in production. The code could be more sophisticated, but
  I've kept it short in anticipation of the move to liblogging, which
  will lead to the removal of the code just written ;)
- the "exiting on signal..." message still had the "syslogd" name in 
  it. Changed this to "rsyslogd", as we do not have a large user base
  yet, this should pose no problem.
- fixed "the semiconlon" bug. rsyslogd dumped core if a write-db action
  was specified but no semicolon was given after the password (an empty
  template was ok, but the semicolon needed to be present).
- changed a default for traditional output format. During testing, it
  was seen that the timestamp written to file in default format was
  the time of message reception, not the time specified in the TIMESTAMP
  field of the message itself. Traditionally, the message TIMESTAMP is
  used and this has been changed now.
---------------------------------------------------------------------------
Version 0.9.3 (RGer), 2005-07-19
- fixed a bug in the message parser. In June, the RFC 3164 timestamp
  was not correctly parsed (yes, only in June and some other months,
  see the code comment to learn why...)
- added the ability to specify the destination port when forwarding
  syslog messages (both for TCP and UDP)
- added an very experimental TCP sender (activated by
  @@machine:port in config). This is not yet for production use. If
  the receiver is not alive, rsyslogd will wait quite some time until
  the connection request times out, which most probably leads to
  loss of incoming messages.

---------------------------------------------------------------------------
Version 0.9.2 (RGer), around 2005-07-06
- I intended to change the maxsupported message size to 32k to
  support IHE - but given the memory inefficiency in the usual use
  cases, I have not done this. I have, however, included very
  specific instructions on how to do this in the source code. I have
  also done some testing with 32k messages, so you can change the
  max size without taking too much risk.
- added a syslog/tcp receiver; we now can receive messages via
  plain tcp, but we can still send only via UDP. The syslog/tcp
  receiver is the primary enhancement of this release.
- slightly changed some error messages that contained a spurios \n at
  the end of the line (which gives empty lines in your log...)

---------------------------------------------------------------------------
Version 0.9.1 (RGer)
- fixed code so that it compiles without errors under FreeBSD
- removed now unused function "allocate_log()" from syslogd.c
- changed the make file so that it contains more defines for
  different environments (in the long term, we need a better
  system for disabling/enabling features...)
- changed some printf's printing off_t types to %lld and
  explicit (long long) casts. I tried to figure out the exact type,
  but did not succeed in this. In the worst case, ultra-large peta-
  byte files will now display funny informational messages on rollover,
  something I think we can live with for the next 10 years or so...

---------------------------------------------------------------------------
Version 0.9.0 (RGer)
- changed the filed structure to be a linked list. Previously, it
  was a table - well, for non-SYSV it was defined as linked list,
  but from what I see that code did no longer work after my
  modifications. I am now using a linked list in general because
  that is needed for other upcoming modifications.
- fixed a bug that caused rsyslogd not to listen to anything if
  the configuration file could not be read
- pervious versions disabled network logging (send/receive) if
  syslog/udp port was not in /etc/services. Now defaulting to
  port 514 in this case.
- internal error messages are now supported up to 256 bytes
- error message seen during config file read are now also displayed
  to the attached tty and not only the console
- changed some error messages during init to be sent to the console
  and/or emergency log. Previously, they were only seen if the
  -d (debug) option was present on the command line.
- fixed the "2gb file issue on 32bit systems". If a file grew to
  more than 2gb, the syslogd was aborted with "file size exceeded". 
  Now, defines have been added according to
  http://www.daimi.au.dk/~kasperd/comp.os.linux.development.faq.html#LARGEFILE
  Testing revealed that they work ;)
  HOWEVER, if your file system, glibc, kernel, whatever does not
  support files larger 2gb, you need to set a file size limit with
  the new output channel mechanism.
- updated man pages to reflect the changes

---------------------------------------------------------------------------
Version 0.8.4

- improved -d debug output (removed developer-only content)
- now compiles under FreeBSD and NetBSD (only quick testing done on NetBSD)
---------------------------------------------------------------------------
Version 0.8.3

- security model in "make install" changed
- minor doc updates
---------------------------------------------------------------------------
Version 0.8.2

- added man page for rsyslog.conf and rsyslogd
- gave up on the concept of rsyslog being a "drop in" replacement
  for syslogd. Now, the user installs rsyslogd and also needs to
  adjust his system settings to this specifically. This also lead
  to these changes:
  * changed Makefile so that install now installs rsyslogd instead
    of dealing with syslogd
  * changed the default config file name to rsyslog.conf
---------------------------------------------------------------------------
Version 0.8.1

- fixed a nasty memory leak (probably not the last one with this release)
- some enhancements to Makefile as suggested by Bennett Todd
- syslogd-internal messages (like restart) were missing the hostname
  this has been corrected
---------------------------------------------------------------------------
Version 0.8.0

Initial testing release. Based on the sysklogd package. Thanks to the
sysklogd maintainers for all their good work!
---------------------------------------------------------------------------

----------------------------------------------------------------------
The following comments were left in the syslogd source. While they provide
not too much detail, the help to date when Rainer started work on the
project (which was 2003, now even surprising for Rainer himself ;)).
 * \author Rainer Gerhards <rgerhards@adiscon.com>
 * \date 2003-10-17
 *       Some initial modifications on the sysklogd package to support
 *       liblogging. These have actually not yet been merged to the
 *       source you see currently (but they hopefully will)
 *
 * \date 2004-10-28
 *       Restarted the modifications of sysklogd. This time, we
 *       focus on a simpler approach first. The initial goal is to
 *       provide MySQL database support (so that syslogd can log
 *       to the database).
----------------------------------------------------------------------
The following comments are from the stock syslogd.c source. They provide
some insight into what happened to the source before we forked
rsyslogd. However, much of the code already has been replaced and more
is to be replaced. So over time, these comments become less valuable.
I have moved them out of the syslogd.c file to shrink it, especially
as a lot of them do no longer apply. For historical reasons and
understanding of how the daemon evolved, they are probably still
helpful.
 * Author: Eric Allman
 * extensive changes by Ralph Campbell
 * more extensive changes by Eric Allman (again)
 *
 * Steve Lord:	Fix UNIX domain socket code, added linux kernel logging
 *		change defines to
 *		SYSLOG_INET	- listen on a UDP socket
 *		SYSLOG_UNIXAF	- listen on unix domain socket
 *		SYSLOG_KERNEL	- listen to linux kernel
 *
 * Mon Feb 22 09:55:42 CST 1993:  Dr. Wettstein
 * 	Additional modifications to the source.  Changed priority scheme
 *	to increase the level of configurability.  In its stock configuration
 *	syslogd no longer logs all messages of a certain priority and above
 *	to a log file.  The * wildcard is supported to specify all priorities.
 *	Note that this is a departure from the BSD standard.
 *
 *	Syslogd will now listen to both the inetd and the unixd socket.  The
 *	strategy is to allow all local programs to direct their output to
 *	syslogd through the unixd socket while the program listens to the
 *	inetd socket to get messages forwarded from other hosts.
 *
 * Fri Mar 12 16:55:33 CST 1993:  Dr. Wettstein
 *	Thanks to Stephen Tweedie (dcs.ed.ac.uk!sct) for helpful bug-fixes
 *	and an enlightened commentary on the prioritization problem.
 *
 *	Changed the priority scheme so that the default behavior mimics the
 *	standard BSD.  In this scenario all messages of a specified priority
 *	and above are logged.
 *
 *	Add the ability to specify a wildcard (=) as the first character
 *	of the priority name.  Doing this specifies that ONLY messages with
 *	this level of priority are to be logged.  For example:
 *
 *		*.=debug			/usr/adm/debug
 *
 *	Would log only messages with a priority of debug to the /usr/adm/debug
 *	file.
 *
 *	Providing an * as the priority specifies that all messages are to be
 *	logged.  Note that this case is degenerate with specifying a priority
 *	level of debug.  The wildcard * was retained because I believe that
 *	this is more intuitive.
 *
 * Thu Jun 24 11:34:13 CDT 1993:  Dr. Wettstein
 *	Modified sources to incorporate changes in libc4.4.  Messages from
 *	syslog are now null-terminated, syslogd code now parses messages
 *	based on this termination scheme.  Linux as of libc4.4 supports the
 *	fsync system call.  Modified code to fsync after all writes to
 *	log files.
 *
 * Sat Dec 11 11:59:43 CST 1993:  Dr. Wettstein
 *	Extensive changes to the source code to allow compilation with no
 *	complaints with -Wall.
 *
 *	Reorganized the facility and priority name arrays so that they
 *	compatible with the syslog.h source found in /usr/include/syslog.h.
 *	NOTE that this should really be changed.  The reason I do not
 *	allow the use of the values defined in syslog.h is on account of
 *	the extensions made to allow the wildcard character in the
 *	priority field.  To fix this properly one should malloc an array,
 *	copy the contents of the array defined by syslog.h and then
 *	make whatever modifications that are desired.  Next round.
 *
 * Thu Jan  6 12:07:36 CST 1994:  Dr. Wettstein
 *	Added support for proper decomposition and re-assembly of
 *	fragment messages on UNIX domain sockets.  Lack of this capability
 *	was causing 'partial' messages to be output.  Since facility and
 *	priority information is encoded as a leader on the messages this
 *	was causing lines to be placed in erroneous files.
 *
 *	Also added a patch from Shane Alderton (shane@ion.apana.org.au) to
 *	correct a problem with syslogd dumping core when an attempt was made
 *	to write log messages to a logged-on user.  Thank you.
 *
 *	Many thanks to Juha Virtanen (jiivee@hut.fi) for a series of
 *	interchanges which lead to the fixing of problems with messages set
 *	to priorities of none and emerg.  Also thanks to Juha for a patch
 *	to exclude users with a class of LOGIN from receiving messages.
 *
 *	Shane Alderton provided an additional patch to fix zombies which
 *	were conceived when messages were written to multiple users.
 *
 * Mon Feb  6 09:57:10 CST 1995:  Dr. Wettstein
 *	Patch to properly reset the single priority message flag.  Thanks
 *	to Christopher Gori for spotting this bug and forwarding a patch.
 *
 * Wed Feb 22 15:38:31 CST 1995:  Dr. Wettstein
 *	Added version information to startup messages.
 *
 *	Added defines so that paths to important files are taken from
 *	the definitions in paths.h.  Hopefully this will insure that
 *	everything follows the FSSTND standards.  Thanks to Chris Metcalf
 *	for a set of patches to provide this functionality.  Also thanks
 *	Elias Levy for prompting me to get these into the sources.
 *
 * Wed Jul 26 18:57:23 MET DST 1995:  Martin Schulze
 *	Linux' gethostname only returns the hostname and not the fqdn as
 *	expected in the code. But if you call hostname with an fqdn then
 *	gethostname will return an fqdn, so we have to mention that. This
 *	has been changed.
 *
 *	The 'LocalDomain' and the hostname of a remote machine is
 *	converted to lower case, because the original caused some
 *	inconsistency, because the (at least my) nameserver did respond an
 *	fqdn containing of upper- _and_ lowercase letters while
 *	'LocalDomain' consisted only of lowercase letters and that didn't
 *	match.
 *
 * Sat Aug  5 18:59:15 MET DST 1995:  Martin Schulze
 *	Now no messages that were received from any remote host are sent
 *	out to another. At my domain this missing feature caused ugly
 *	syslog-loops, sometimes.
 *
 *	Remember that no message is sent out. I can't figure out any
 *	scenario where it might be useful to change this behavior and to
 *	send out messages to other hosts than the one from which we
 *	received the message, but I might be shortsighted. :-/
 *
 * Thu Aug 10 19:01:08 MET DST 1995:  Martin Schulze
 *	Added my pidfile.[ch] to it to perform a better handling with
 *	pidfiles. Now both, syslogd and klogd, can only be started
 *	once. They check the pidfile.
 *
 * Sun Aug 13 19:01:41 MET DST 1995:  Martin Schulze
 *	Add an addition to syslog.conf's interpretation. If a priority
 *	begins with an exclamation mark ('!') the normal interpretation
 *	of the priority is inverted: ".!*" is the same as ".none", ".!=info"
 *	don't logs the info priority, ".!crit" won't log any message with
 *	the priority crit or higher. For example:
 *
 *		mail.*;mail.!=info		/usr/adm/mail
 *
 *	Would log all messages of the facility mail except those with
 *	the priority info to /usr/adm/mail. This makes the syslogd
 *	much more flexible.
 *
 *	Defined TABLE_ALLPRI=255 and changed some occurrences.
 *
 * Sat Aug 19 21:40:13 MET DST 1995:  Martin Schulze
 *	Making the table of facilities and priorities while in debug
 *	mode more readable.
 *
 *	If debugging is turned on, printing the whole table of
 *	facilities and priorities every hexadecimal or 'X' entry is
 *	now 2 characters wide.
 *
 *	The number of the entry is prepended to each line of
 *	facilities and priorities, and F_UNUSED lines are not shown
 *	anymore.
 *
 *	Corrected some #ifdef SYSV's.
 *
 * Mon Aug 21 22:10:35 MET DST 1995:  Martin Schulze
 *	Corrected a strange behavior during parsing of configuration
 *	file. The original BSD syslogd doesn't understand spaces as
 *	separators between specifier and action. This syslogd now
 *	understands them. The old behavior caused some confusion over
 *	the Linux community.
 *
 * Thu Oct 19 00:02:07 MET 1995:  Martin Schulze
 *	The default behavior has changed for security reasons. The
 *	syslogd will not receive any remote message unless you turn
 *	reception on with the "-r" option.
 *
 *	Not defining SYSLOG_INET will result in not doing any network
 *	activity, i.e. not sending or receiving messages.  I changed
 *	this because the old idea is implemented with the "-r" option
 *	and the old thing didn't work anyway.
 *
 * Thu Oct 26 13:14:06 MET 1995:  Martin Schulze
 *	Added another logfile type F_FORW_UNKN.  The problem I ran into
 *	was a name server that runs on my machine and a forwarder of
 *	kern.crit to another host.  The hosts address can only be
 *	fetched using the nameserver.  But named is started after
 *	syslogd, so syslogd complained.
 *
 *	This logfile type will retry to get the address of the
 *	hostname ten times and then complain.  This should be enough to
 *	get the named up and running during boot sequence.
 *
 * Fri Oct 27 14:08:15 1995:  Dr. Wettstein
 *	Changed static array of logfiles to a dynamic array. This
 *	can grow during process.
 *
 * Fri Nov 10 23:08:18 1995:  Martin Schulze
 *	Inserted a new tabular sys_h_errlist that contains plain text
 *	for error codes that are returned from the net subsystem and
 *	stored in h_errno. I have also changed some wrong lookups to
 *	sys_errlist.
 *
 * Wed Nov 22 22:32:55 1995:  Martin Schulze
 *	Added the fabulous strip-domain feature that allows us to
 *	strip off (several) domain names from the fqdn and only log
 *	the simple hostname. This is useful if you're in a LAN that
 *	has a central log server and also different domains.
 *
 *	I have also also added the -l switch do define hosts as
 *	local. These will get logged with their simple hostname, too.
 *
 * Thu Nov 23 19:02:56 MET DST 1995:  Martin Schulze
 *	Added the possibility to omit fsyncing of logfiles after every
 *	write. This will give some performance back if you have
 *	programs that log in a very verbose manner (like innd or
 *	smartlist). Thanks to Stephen R. van den Berg <srb@cuci.nl>
 *	for the idea.
 *
 * Thu Jan 18 11:14:36 CST 1996:  Dr. Wettstein
 *	Added patche from beta-testers to stop compile error.  Also
 *	added removal of pid file as part of termination cleanup.
 *
 * Wed Feb 14 12:42:09 CST 1996:  Dr. Wettstein
 *	Allowed forwarding of messages received from remote hosts to
 *	be controlled by a command-line switch.  Specifying -h allows
 *	forwarding.  The default behavior is to disable forwarding of
 *	messages which were received from a remote host.
 *
 *	Parent process of syslogd does not exit until child process has
 *	finished initialization process.  This allows rc.* startup to
 *	pause until syslogd facility is up and operating.
 *
 *	Re-arranged the select code to move UNIX domain socket accepts
 *	to be processed later.  This was a contributed change which
 *	has been proposed to correct the delays sometimes encountered
 *	when syslogd starts up.
 *
 *	Minor code cleanups.
 *
 * Thu May  2 15:15:33 CDT 1996:  Dr. Wettstein
 *	Fixed bug in init function which resulted in file descripters
 *	being orphaned when syslogd process was re-initialized with SIGHUP
 *	signal.  Thanks to Edvard Tuinder
 *	(Edvard.Tuinder@praseodymium.cistron.nl) for putting me on the
 *	trail of this bug.  I am amazed that we didn't catch this one
 *	before now.
 *
 * Tue May 14 00:03:35 MET DST 1996:  Martin Schulze
 *	Corrected a mistake that causes the syslogd to stop logging at
 *	some virtual consoles under Linux. This was caused by checking
 *	the wrong error code. Thanks to Michael Nonweiler
 *	<mrn20@hermes.cam.ac.uk> for sending me a patch.
 *
 * Mon May 20 13:29:32 MET DST 1996:  Miquel van Smoorenburg <miquels@cistron.nl>
 *	Added continuation line supported and fixed a bug in
 *	the init() code.
 *
 * Tue May 28 00:58:45 MET DST 1996:  Martin Schulze
 *	Corrected behaviour of blocking pipes - i.e. the whole system
 *	hung.  Michael Nonweiler <mrn20@hermes.cam.ac.uk> has sent us
 *	a patch to correct this.  A new logfile type F_PIPE has been
 *	introduced.
 *
 * Mon Feb 3 10:12:15 MET DST 1997:  Martin Schulze
 *	Corrected behaviour of logfiles if the file can't be opened.
 *	There was a bug that causes syslogd to try to log into non
 *	existing files which ate cpu power.
 *
 * Sun Feb 9 03:22:12 MET DST 1997:  Martin Schulze
 *	Modified syslogd.c to not kill itself which confuses bash 2.0.
 *
 * Mon Feb 10 00:09:11 MET DST 1997:  Martin Schulze
 *	Improved debug code to decode the numeric facility/priority
 *	pair into textual information.
 *
 * Tue Jun 10 12:35:10 MET DST 1997:  Martin Schulze
 *	Corrected freeing of logfiles.  Thanks to Jos Vos <jos@xos.nl>
 *	for reporting the bug and sending an idea to fix the problem.
 *
 * Tue Jun 10 12:51:41 MET DST 1997:  Martin Schulze
 *	Removed sleep(10) from parent process.  This has caused a slow
 *	startup in former times - and I don't see any reason for this.
 *
 * Sun Jun 15 16:23:29 MET DST 1997: Michael Alan Dorman
 *	Some more glibc patches made by <mdorman@debian.org>.
 *
 * Thu Jan  1 16:04:52 CET 1998: Martin Schulze <joey@infodrom.north.de
 *	Applied patch from Herbert Thielen <Herbert.Thielen@lpr.e-technik.tu-muenchen.de>.
 *	This included some balance parentheses for emacs and a bug in
 *	the exclamation mark handling.
 *
 *	Fixed small bug which caused syslogd to write messages to the
 *	wrong logfile under some very rare conditions.  Thanks to
 *	Herbert Xu <herbert@gondor.apana.org.au> for fiddling this out.
 *
 * Thu Jan  8 22:46:35 CET 1998: Martin Schulze <joey@infodrom.north.de>
 *	Reworked one line of the above patch as it prevented syslogd
 *	from binding the socket with the result that no messages were
 *	forwarded to other hosts.
 *
 * Sat Jan 10 01:33:06 CET 1998: Martin Schulze <joey@infodrom.north.de>
 *	Fixed small bugs in F_FORW_UNKN meachanism.  Thanks to Torsten
 *	Neumann <torsten@londo.rhein-main.de> for pointing me to it.
 *
 * Mon Jan 12 19:50:58 CET 1998: Martin Schulze <joey@infodrom.north.de>
 *	Modified debug output concerning remote receiption.
 *
 * Mon Feb 23 23:32:35 CET 1998: Topi Miettinen <Topi.Miettinen@ml.tele.fi>
 *	Re-worked handling of Unix and UDP sockets to support closing /
 *	opening of them in order to have it open only if it is needed
 *	either for forwarding to a remote host or by receiption from
 *	the network.
 *
 * Wed Feb 25 10:54:09 CET 1998: Martin Schulze <joey@infodrom.north.de>
 *	Fixed little comparison mistake that prevented the MARK
 *	feature to work properly.
 *
 * Wed Feb 25 13:21:44 CET 1998: Martin Schulze <joey@infodrom.north.de>
 *	Corrected Topi's patch as it prevented forwarding during
 *	startup due to an unknown LogPort.
 *
 * Sat Oct 10 20:01:48 CEST 1998: Martin Schulze <joey@infodrom.north.de>
 *	Added support for TESTING define which will turn syslogd into
 *	stdio-mode used for debugging.
 *
 * Sun Oct 11 20:16:59 CEST 1998: Martin Schulze <joey@infodrom.north.de>
 *	Reworked the initialization/fork code.  Now the parent
 *	process activates a signal handler which the daughter process
 *	will raise if it is initialized.  Only after that one the
 *	parent process may exit.  Otherwise klogd might try to flush
 *	its log cache while syslogd can't receive the messages yet.
 *
 * Mon Oct 12 13:30:35 CEST 1998: Martin Schulze <joey@infodrom.north.de>
 *	Redirected some error output with regard to argument parsing to
 *	stderr.
 *
 * Mon Oct 12 14:02:51 CEST 1998: Martin Schulze <joey@infodrom.north.de>
 *	Applied patch provided vom Topi Miettinen with regard to the
 *	people from OpenBSD.  This provides the additional '-a'
 *	argument used for specifying additional UNIX domain sockets to
 *	listen to.  This is been used with chroot()'ed named's for
 *	example.  See for http://www.psionic.com/papers/dns.html
 *
 * Mon Oct 12 18:29:44 CEST 1998: Martin Schulze <joey@infodrom.north.de>
 *	Added `ftp' facility which was introduced in glibc version 2.
 *	It's #ifdef'ed so won't harm with older libraries.
 *
 * Mon Oct 12 19:59:21 MET DST 1998: Martin Schulze <joey@infodrom.north.de>
 *	Code cleanups with regard to bsd -> posix transition and
 *	stronger security (buffer length checking).  Thanks to Topi
 *	Miettinen <tom@medialab.sonera.net>
 *	. index() --> strchr()
 *	. sprintf() --> snprintf()
 *	. bcopy() --> memcpy()
 *	. bzero() --> memset()
 *	. UNAMESZ --> UT_NAMESIZE
 *	. sys_errlist --> strerror()
 *
 * Mon Oct 12 20:22:59 CEST 1998: Martin Schulze <joey@infodrom.north.de>
 *	Added support for setutent()/getutent()/endutend() instead of
 *	binary reading the UTMP file.  This is the the most portable
 *	way.  This allows /var/run/utmp format to change, even to a
 *	real database or utmp daemon. Also if utmp file locking is
 *	implemented in libc, syslog will use it immediately.  Thanks
 *	to Topi Miettinen <tom@medialab.sonera.net>.
 *
 * Mon Oct 12 20:49:18 MET DST 1998: Martin Schulze <joey@infodrom.north.de>
 *	Avoid logging of SIGCHLD when syslogd is in the process of
 *	exiting and closing its files.  Again thanks to Topi.
 *
 * Mon Oct 12 22:18:34 CEST 1998: Martin Schulze <joey@infodrom.north.de>
 *	Modified printline() to support 8bit characters - such as
 *	russion letters.  Thanks to Vladas Lapinskas <lapinskas@mail.iae.lt>.
 *
 * Sat Nov 14 02:29:37 CET 1998: Martin Schulze <joey@infodrom.north.de>
 *	``-m 0'' now turns of MARK logging entirely.
 *
 * Tue Jan 19 01:04:18 MET 1999: Martin Schulze <joey@infodrom.north.de>
 *	Finally fixed an error with `-a' processing, thanks to Topi
 *	Miettinen <tom@medialab.sonera.net>.
 *
 * Sun May 23 10:08:53 CEST 1999: Martin Schulze <joey@infodrom.north.de>
 *	Removed superflous call to utmpname().  The path to the utmp
 *	file is defined in the used libc and should not be hardcoded
 *	into the syslogd binary referring the system it was compiled on.
 *
 * Sun Sep 17 20:45:33 CEST 2000: Martin Schulze <joey@infodrom.ffis.de>
 *	Fixed some bugs in printline() code that did not escape
 *	control characters '\177' through '\237' and contained a
 *	single-byte buffer overflow.  Thanks to Solar Designer
 *	<solar@false.com>.
 *
 * Sun Sep 17 21:26:16 CEST 2000: Martin Schulze <joey@infodrom.ffis.de>
 *	Don't close open sockets upon reload.  Thanks to Bill
 *	Nottingham.
 *
 * Mon Sep 18 09:10:47 CEST 2000: Martin Schulze <joey@infodrom.ffis.de>
 *	Fixed bug in printchopped() that caused syslogd to emit
 *	kern.emerg messages when splitting long lines.  Thanks to
 *	Daniel Jacobowitz <dan@debian.org> for the fix.
 *
 * Mon Sep 18 15:33:26 CEST 2000: Martin Schulze <joey@infodrom.ffis.de>
 *	Removed unixm/unix domain sockets and switch to Datagram Unix
 *	Sockets.  This should remove one possibility to play DoS with
 *	syslogd.  Thanks to Olaf Kirch <okir@caldera.de> for the patch.
 *
 * Sun Mar 11 20:23:44 CET 2001: Martin Schulze <joey@infodrom.ffis.de>
 *	Don't return a closed fd if `-a' is called with a wrong path.
 *	Thanks to Bill Nottingham <notting@redhat.com> for providing
 *	a patch.<|MERGE_RESOLUTION|>--- conflicted
+++ resolved
@@ -1,5 +1,4 @@
 ---------------------------------------------------------------------------
-<<<<<<< HEAD
 Version 6.3.11  [BETA] 2012-06-??
 - bugfix: expression-based filters with AND/OR could segfault
   due to a problem with boolean shortcut operations. From the user's
@@ -198,12 +197,9 @@
 - introduced new config system
   http://blog.gerhards.net/2011/06/new-rsyslog-config-system-materializes.html
 ---------------------------------------------------------------------------
-Version 6.2.2  [v6-stable], 2012-05-??
-=======
 Version 6.2.2  [v6-stable], 2012-06-13
 - build system improvements and spec file templates
   Thanks to Abby Edwards for providing these enhancements
->>>>>>> 50521ab7
 - bugfix: disk queue was not persisted on shutdown, regression of fix to
   http://bugzilla.adiscon.com/show_bug.cgi?id=299
   The new code also handles the case of shutdown of blocking light and 
