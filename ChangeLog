---------------------------------------------------------------------------
<<<<<<< HEAD
Version 8.3.0 [v8-stable] 2014-04-??
- new $jsonmesg property with JSON representation of whole message object
  closes: https://github.com/rsyslog/rsyslog/issues/19
- improved error message for invalid field extraction in string template
  see also:
  http://kb.monitorware.com/problem-with-field-based-extraction-t12299.html
=======
Version 8.2.1 [v8-stable] 2014-04-??
- doc is no longer shipped as part of the rsyslog tarball
  Instead, the rsyslog-doc project creates its own tarball. This is the
  result of a mailing list discussion after the 8.2.0 release with a
  tarball-in-tarball approach, which was disliked by almost all distro
  maintainers. This move also has the advantage of de-coupling the
  release cycles of both projects a bit (which turned out to be a bit
  problematic in practice).
>>>>>>> 5e26d7d5
---------------------------------------------------------------------------
Version 8.2.0 [v8-stable] 2014-04-02
This starts a new stable branch based on 8.1.6 plus the following changes:
- we now use doc from the rsyslog-doc project
  As such, the ./doc subtree has been removed. Instead, a cache of the
  rsyslog-doc project's files has been included in ./rsyslog-doc.tar.gz.
  Note that the exact distribution mode for the doc is still under
  discussion and may change in future releases.
  This was agreed upon on the rsyslog mailing list. For doc issues
  and corrections, be sure to work with the rsyslog-doc project. It is
  currently hosted at https://github.com/rsyslog/rsyslog-doc
- add support for specifying the liblogging-stdlog channel spec
  new global parameter "stdlog.channelspec"
- add "defaultnetstreamdrivercertfile" global variable to set a default
  for the certfile. 
  Thanks to Radu Gheorghe for the patch.
- omelasticsearch: add new "usehttps" parameter for secured connections
  Thanks to Radu Gheorghe for the patch.
- "action resumed" message now also specifies module type
  which makes troubleshooting a bit easier. Note that we cannot output all
  the config details (like destination etc) as this would require much more
  elaborate code changes, which we at least do not like to do in the
  stable version.
- add capability to override GnuTLS path in build process
  Thanks to Clayton Shotwell for the patch
- better and more consistent action naming, action queues now always 
  contain the word "queue" after the action name
- bugfix: ompipe did resume itself even when it was still in error
  See: https://github.com/rsyslog/rsyslog/issues/35
  Thanks to github user schplat for reporting
- bugfix: ompipe used invalid default template
  This is a regression from an old change (didn't track it down precisely,
  but over a year ago). It used the Forwarding template instead of
  the file template (so we have a full syslog header). This fix corrects
  it back to previous behaviour, but new scripts that used the wrong
  format may now need to have the RSYSLOG_ForwardingFormat template
  explicitely be applied.
  closes: https://github.com/rsyslog/rsyslog/issues/50
---------------------------------------------------------------------------
Version 8.1.6 [release candidate] 2014-02-20
- omfile: permit to set global defaults for action parameters
  Thanks to Nathan Brown for the patch.
  See also: https://github.com/rsyslog/rsyslog/pull/23
- add capability to escape control characters in the C way of doing it
  adds new global parameter "parser.escapeControlCharactersCStyle"
  Thanks to Nathan Brown for the patch.
  See also: https://github.com/rsyslog/rsyslog/pull/13
- parser global parameters can now be set using RainerScript global()
  Thanks to Nathan Brown for the patch.
  See also: https://github.com/rsyslog/rsyslog/pull/23
- omprog: guard program-to-be-executed against CTL-C
  This can frequently happen in debug mode, where rsyslog is terminated
  by ctl-c. In any case, SIGINT is not meant to control the child process,
  so it should be blocked.
- omprog bugfix: parameter "forceSingleInstance" is NOT mandatory
- add new jsonr property replacer option
  Thanks to Nathan Brown for the patch.
- added external plugin interface
- ommongodb: add authentication support (untested)
  Thanks to JT for the patch.
  See also: https://github.com/rsyslog/rsyslog/pull/17
- bugfix: json templates are improperly created
  Strings miss the terminating NUL character, which obviously can lead
  to all sorts of problems.
  See also: https://github.com/rsyslog/rsyslog/issues/27
  Thanks to Alain for the analysis and the patch.
- ompgsql bugfix: improper handling of auto-backgrounding mode 
  If rsyslog was set to auto-background itself (default code behaviour, but
  many distros now turn it off for good reason), ompgsql could not
  properly connect. This could even lead to a segfault. The core reason
  was that a PG session handle was kept open over a fork, something that
  is explicitely forbidden in the PG API.
  Thanks to Alain for the analysis and the patch.
- bugfix: ommongodb's template parameter was mandatory but should have
  been optional
  Thanks to Alain for the analysis and the patch.
- bugfix: end of batch processing was not 100% correct. Could lead to
  outputs not properly wirting messages. At least omelasticsearch did not
  write anything to the database due to this bug.
  See: https://github.com/rsyslog/rsyslog/issues/10
  Thanks to Radu Gheorghe for reporting the issue.
---------------------------------------------------------------------------
Version 8.1.5 [devel] 2014-01-24
- omprog: ability to execute multiple program instances per action
  It can now execute one program instance per worker thread. This is
  generally a very good thing the have performance wise. Usually, this
  should cause no problems with the invoked program. For that reason,
  we have decided to make this the default mode of operation. If not
  desired, it can be turned off via the 'forceSingleInstance="on"'
  action parameter.
  CHANGE OF BEHAVIOUR: previous versions did always execute only one
  instance per action, no matter how many workers were active. If
  your program has special needs, you need to change your configuration.
- imfile now supports inotify (but must be explicitely turned on)
- imfile no longer has a limit on number of monitored files
- added ProcessInternalMessages global system parameter
  This permits to inject rsyslog status messages into *another* main
  syslogd or the journal.
- new dependency: liblogging-stdlog (for submitting to external logger)
- bugfix: imuxsock input parameters were not accepted
  due to copy&paste error. Thanks to Andy Goldstein for the fix.
---------------------------------------------------------------------------
Version 8.1.4 [devel] 2014-01-10
- add exec_template() RainerScript function
- imrelp: support for TCP KEEPALIVE added
- bumped librelp dependency to 1.2.2 to support new KEEPALIVE feature
- Add directives for numerically specifying GIDs/UIDs
  The already present directives (FileOwner, FileGroup, DirOwner,
  DirGroup) translate names to numerical IDs, which depends on the user
  information being available during rsyslog's startup. This can fail if
  the information is obtained over a network or from a service such as
  SSSD. The new directives provide a way to specify the numerical IDs
  directly and bypass the lookup.
  Thanks to Tomas Heinrich for the patch.
- bugfix: action commitTransaction() processing did not properly handle
  suspended actions
- bugfix: omelasticsearch fail.es stats counter was improperly maitained
---------------------------------------------------------------------------
Version 8.1.3 [devel] 2013-12-06

THIS VERSION CAN BE CONSIDERED A "NORMAL" DEVEL RELEASE. It's no longer
highly experimental. This assertion is based on real-world feedback.

- changes to the strgen module interface
- new output module interface for transactional modules
- performance improvements
  * reduced number of malloc/frees due to further changes to the
    output module interface
  * reduced number of malloc/frees during string template processing
    We now re-use once allocated string template memory for as long
    as the worker thread exists. This saves us from doing new memory
    allocs (and their free counterpart) when the next message is
    processed. The drawback is that the cache always is the size of
    the so-far largest message processed. This is not considered a
    problem, as in any case a single messages' memory footprint should
    be far lower than that of a whole set of messages (especially on
    busy servers).
  * used variable qualifiers (const, __restrict__) to hopefully help
    the compiler generate somewhat faster code
- failed action detection more precisely for a number of actions
  If an action  uses string parameter passing but is non-transactional 
  it can be executed immediately, giving a quicker indicatio of
  action failure.
- bugfix: limiting queue disk space did not work properly
  * queue.maxdiskspace actually initializes queue.maxfilesize
  * total size of queue files was not checked against
    queue.maxdiskspace for disk assisted queues.
  Thanks to Karol Jurak for the patch.
---------------------------------------------------------------------------
Version 8.1.2 [experimental] 2013-11-28
- support for liblognorm1 added - results in performance improvements
  Thanks to Pavel Levshin for his work in this regard.
- support for jemalloc added via --enable-jemalloc
  Thanks to Pavel Levshin for suggesting jemalloc
  Note that build system is experimental at this stage.
- queue defaults have changed
  * high water mark is now dynamically 90% of queue size
  * low water makr is now dynamically 70% of queue size
  * queue.discardMark is now dynamically 98% of queue size
  * queue.workerThreadMinimumMessage set to queue.size / num workers
  For queues with very low queue.maxSize (< 100), "emergency" defaults
  will be used.
- bugfix: disk queues created files in wrong working directory
  if the $WorkDirectory was changed multiple times, all queues only
  used the last value set.
- bugfix: legacy directive $ActionQueueWorkerThreads was not honored
- bugfix: mmrfc5424addhmac: "key" parameter was not properly processed
---------------------------------------------------------------------------
Version 8.1.1 [experimental] 2013-11-19
- bugfix: STOP/discard(~) was mostly NOT honored
  This lead to execution of config code that was not meant to be executed.
- bugfix: memory leak on worker thread termination
- bugfix: potential segfault in omfile under heavy load
  Thanks to Pavel Levshin for alerting us.
- bugfix: mmsequence: instance mode did not work
  Thanks to Pavel Levshin for the patch
- bugfix: segfault on startup when certain script constructs are used
  e.g. "if not $msg ..."
- omhiredis: now supports v8 output module interface and works again
  Thanks to Pavel Levshin for the patch
- mmaudit: now supports v8 output module interface and work again
- bugfix: potential abort on startup in debug mode
  This depends on template type being used. The root cause was a 
  non-necessary debug output, which were at the wrong spot (leftover from
  initial testing).
  Thanks to Pavel Levshin for alerting us and providing a patch
  proposal.
---------------------------------------------------------------------------
Version 8.1.0 [experimental] 2013-11-15
- rewritten core engine for higher performance and new features
  In detail:
  * completely rewritten rule execution engine
  * completely changed output module interface
  * remodelled output module interface
  * enabled important output modules to support full concurrent
    operation
  The core engine has been considerably changed and must be considered
  experimental at this stage. Note that it does not yet include all
  features planned for v8, but is close to this goal. In theory, the
  engine should perform much better, especially on complex configurations
  and busy servers. Most importantly, actions instances can now be called
  concurrently from worker threads and many important output modules
  support multiple concurrent action instances natively.
- module omruleset is no longer enabled by default.
  Note that it has been deprecated in v7 and been replaced by the "call"
  statement. Also, it can still be build without problems, the option must
  just explicitely be given.
---------------------------------------------------------------------------
Version 7.6.4 [v7.6-stable] 2014-03-??
- new omfile default module parameters
  * filecreatemode
  * fileowner
  * fileownernum
  * filegroup
  * filegroupnum
  * dirowner
  * dirownernum
  * dirgroup
  * dirgroupnum
  Thanks to Karol Jurak for the patch.
---------------------------------------------------------------------------
Version 7.6.3 [v7.6-stable] 2014-03-27
- add capability to override GnuTLS path in build process
  Thanks to Clayton Shotwell for the patch
- support for librelp 1.2.5
  Support new return states of librelp 1.2.5 to emit better error messages
  For obvious reasons, librelp 1.2.5 is now required.
- bugfix: ompipe used invalid default template
  This is a regression from an old change (didn't track it down precisely,
  but over a year ago). It used the Forwarding template instead of
  the file template (so we have a full syslog header). This fix corrects
  it back to previous behaviour, but new scripts that used the wrong
  format may now need to have the RSYSLOG_ForwardingFormat template
  explicitely be applied.
  closes: https://github.com/rsyslog/rsyslog/issues/50
- bugfix: ompipe did emit many suspension messages for /dev/xconsole
  (hopefully now) closes: https://github.com/rsyslog/rsyslog/issues/35
  When it was present, but nobody reading from it. The problem
  is the way the rsyslog v7 engine tries to resolve failures in outputs.
  It does some retries, and along those lines some state information gets
  lost and it is close to impossible to retain it. However, the actual
  root problem is that ompipe does not reliably detect if it is able to
  recover. The problem here is that it actually does not know this
  before it does an actual write. These two things together mess up the
  logic that suppresses invalid resumption/suspension messages
  (actually, the plugin switches state really that often).
  Nevertheless, the prime problem with /dev/xconsole (and probably
  most other pipes as well) is that it gets full. So I have now added
  code that checks, during resume processing, if the pipe is writable.
  If it is not, resume is deferred. That should address the case.
---------------------------------------------------------------------------
Version 7.6.2 [v7.6-stable] 2014-03-17
- support for librelp 1.2.4
  This was necessary due to the problems with librelp 1.2.3 API stability.
  We now use the new native 1.2.4 APIs to learn about the state of
  librelp's TLS support.
  For obvious reasons, librelp 1.2.4 is now required.
---------------------------------------------------------------------------
Version 7.6.1 [v7.6-stable] 2014-03-13
- added "action.reportSuspension" action parameter
  This now permits to control handling on a per-action basis rather to
  the previous "global setting only".
- "action resumed" message now also specifies module type
  which makes troubleshooting a bit easier. Note that we cannot output all
  the config details (like destination etc) as this would require much more
  elaborate code changes, which we at least do not like to do in the
  stable version.
- better and more consistent action naming, action queues now always 
  contain the word "queue" after the action name
- add support for "tls-less" librelp
  we now require librelp 1.2.3, as we need the new error code definition
  See also: https://github.com/rsyslog/librelp/issues/1
- build system improvements
  * autoconf subdir option
  * support for newer json-c packages
  Thanks to Michael Biebl for the patches.
- imjournal enhancements:
  * log entries with empty message field are no longer ignored
  * invalid facility and severity values are replaced by defaults
  * new config parameters to set default facility and severity
  Thanks to Tomas Heinrich for implementing this
- bugfix: ompipe did resume itself even when it was still in error
  See: https://github.com/rsyslog/rsyslog/issues/35
  Thanks to github user schplat for reporting
- bugfix: "action xxx suspended" did report incorrect error code
- bugfix: ommongodb's template parameter was mandatory but should have
  been optional
  Thanks to Alain for the analysis and the patch.
- bugfix: only partial doc was put into distribution tarball
  Thanks to Michael Biebl for alerting us.
  see also: https://github.com/rsyslog/rsyslog/issues/31
- bugfix: async ruleset did process already-deleted messages
  Thanks to John Novotny for the patch.
---------------------------------------------------------------------------
Version 7.6.0 [v7.6-stable] 2014-02-12
This starts a new stable branch based on 7.5.8 plus the following changes:
- bugfix: imuxsock input parameters were not accepted
  due to copy&paste error. Thanks to Andy Goldstein for the fix.
- added ProcessInternalMessages global system parameter
  This permits to inject rsyslog status messages into *another* main
  syslogd or the journal.
- new dependency: liblogging-stdlog (for submitting to external logger)
- bugfix: json templates are improperly created
  Strings miss the terminating NUL character, which obviously can lead
  to all sorts of problems.
  See also: https://github.com/rsyslog/rsyslog/issues/27
  Thanks to Alain for the analysis and the patch.
- ompgsql bugfix: improper handling of auto-backgrounding mode 
  If rsyslog was set to auto-background itself (default code behaviour, but
  many distros now turn it off for good reason), ompgsql could not
  properly connect. This could even lead to a segfault. The core reason
  was that a PG session handle was kept open over a fork, something that
  is explicitely forbidden in the PG API.
  Thanks to Alain for the analysis and the patch.
---------------------------------------------------------------------------
Version 7.5.8 [v7-release candidate] 2014-01-09
- add exec_template() RainerScript function
- add debug.onShutdown and debug.logFile global paramters
  These enebale the new "debug on shutdown" mode, which can be used to
  track hard to find problems that occur during system shutdown.
- Add directives for numerically specifying GIDs/UIDs
  The already present directives (FileOwner, FileGroup, DirOwner,
  DirGroup) translate names to numerical IDs, which depends on the user
  information being available during rsyslog's startup. This can fail if
  the information is obtained over a network or from a service such as
  SSSD. The new directives provide a way to specify the numerical IDs
  directly and bypass the lookup.
  Thanks to Tomas Heinrich for the patch.
- actions now report if they suspend and resume themselves
  this is by default on and controllable by the action.reportSuspension
  global parameter
- bugfix: omelasticsearch fail.es stats counter was improperly maintained
- bugfix: mmrfc5424addhmac: "key" parameter was not properly processed
- add new impstats action counters:
  * suspended
  * suspended.duration
  * resumed
---------------------------------------------------------------------------
Version 7.5.7 [v7-devel] 2013-11-25
- queue defaults have changed
  * high water mark is now dynamically 90% of queue size
  * low water makr is now dynamically 70% of queue size
  * queue.discardMark is now dynamically 98% of queue size
  * queue.workerThreadMinimumMessage set to queue.size / num workers
  For queues with very low queue.maxSize (< 100), "emergency" defaults
  will be used.
- worker thread pool handling has been improved
  Among others, permits pool to actually shrink (was quite hard with
  previous implementation. This will also improve performance and/or
  lower system overhead on busy systems.
  Thanks to Pavel Levshin for the enhancement.
- bugfix: mmpstrucdata generated inaccessible properties
- bugfix: RainerScript optimizer did not optimize PRI filters
  things like "if $syslogfacility-text == "local3"" were not converted
  to PRIFILT. This was a regression introduced in 7.5.6.
- bugfix: legacy directive $ActionQueueWorkerThreads was not honored
- bugfix: segfault on startup when certain script constructs are used
  e.g. "if not $msg ..."
- bugfix: ommysql lost configfile/section parameters after first close
  This means that when a connection was broken, it was probably
  re-instantiated with different parameters than configured.
- bugfix: regression in template processing with subtrees in templates
  Thanks to Pavel Levshin for the fix
- bugfix: regular worker threads are not properly (re)started if DA
  mode is active.
  This occurs only under rare conditions, but definitely is a bug that
  needed to be addressed. It probably is present since version 4.
  Note that this patch has not been applied to v7.4-stable, as it
  is very unlikely to happen and the fix itself has some regression
  potential (the fix looks very solid, but it addresses a core component).
  Thanks to Pavel Levshin for the fix
- now emit warning message if om with msg passing mode uses action queue
  These can modify the message, and this causes races.
- bugfix: $SystemLogUseSysTimeStamp/$SystemLogUsePIDFromSystem did not work
  Thanks to Tomas Heinrich for the patch.
---------------------------------------------------------------------------
Version 7.5.6 [devel] 2013-10-29
- impstats: add capability to bind to a ruleset
- improved performance of RainerScript variable access
  by refactoring the whole body of variable handling code. This also
  solves some of the anomalies experienced in some versions of rsyslog.
  All variable types are now handled in unified code, including
  access via templates.
- RainerScript: make use of 64 bit for numbers where available
  Thanks to Pavel Levshin for enhancement.
- slight performance optimization if GCC is used
  We give branch prediction hints for the frequent RETiRet macro which is
  used for error handling. Some slight performance gain is to be expected
  from that.
- removed global variable support
  The original idea was not well thought out and global variables, as
  implemented, worked far different from what anybody would expect. As
  such, we consider the current approach as an experiment that did not
  work out and opt to removing it, clearing the way for a better future
  solution. Note: global vars were introduced in 7.5.3 on Sept, 11th 2013.
- new module mmsequence, primarily used for action load balancing
  Thanks to Pavel Levshin for contributing this module.
- bugfix: unset statement always worked on message var, even if local
  var was given
- imudp: support for binding to ruleset added
- bugfix: segfault if variable was assigned to non-container subtree
  Thanks to Pavel Levshin for the fix
- bugfix: imuxsock did not suport addtl sockets if syssock was disabled
  Thanks to Pavel Levshin for the fix
- bugfix: running imupd on multiple threads lead to segfault if recvmmsg
  is available
- bugfix: imudp when using recvmmsg could report wrong sender IP
- bugfix: segfault if re_extract() function was used and no match found
- bugfix: omelasticsearch did not compile on platforms without atomic
  instructions
- bugfix: potential misadressing on startup if property-filter was used
  This could happen if the property name was longer than 127 chars, a case
  that would not happen in practice.
- bugfix: invalid property filter was not properly disabled in ruleset
  Note: the cosmetic memory leak introduced with that patch in 7.4.5 is
  now also fixed.
- imported bugfixes from 7.4.6 stable release
---------------------------------------------------------------------------
Version 7.5.5 [devel] 2013-10-16
- imfile: permit to monitor an unlimited number of files
- imptcp: add "defaultTZ" input parameter
- imudp: support for multiple receiver threads added
- imudp: add "dfltTZ" input config parameter
- bugfix: memory leak in mmnormalize
- bugfix: mmutf8fix did not properly handle invalid UTF-8 at END of message
  if the very last character sequence was too long, this was not detected
  Thanks to Risto Vaarandi for reporting this problem.
- mmanon: removed the check for specific "terminator characters" after 
  last octet. As it turned out, this didn't work in practice as there
  was an enormous set of potential terminator chars -- so removing
  them was the best thing to do. Note that this may change behaviour of
  existing installations. Yet, we still consider this an important
  bugfix, that should be applied to the stable branch.
  closes: http://bugzilla.adiscon.com/show_bug.cgi?id=477
  Thanks to Muri Cicanor for initiating the discussion
- now requires libestr 0.1.7 as early versions had a nasty bug in
  string comparisons
- bugfix: mmanon did not detect all IP addresses in rewrite mode
  The problem occured if two IPs were close to each other and the first one
  was shrunk.
  closes: http://bugzilla.adiscon.com/show_bug.cgi?id=485
  Thanks to micah-at-riseup.net for reporting this bug
- bugfix: mmanon sometimes used invalid replacement char in simple mode
  depending on configuration sequence, the replacement character was set
  to 's' instead of the correct value. Most importantly, it was set to
  's' if simple mode was selected and no replacement char set.
  closes: http://bugzilla.adiscon.com/show_bug.cgi?id=484
  Thanks to micah-at-riseup.net for reporting this bug
- bugfix: memory leak in mmnormalize
- bugfix: array-based ==/!= comparisions lead to invalid results
  This was a regression introduced in 7.3.5 bei the PRI optimizer
---------------------------------------------------------------------------
Version 7.5.4 [devel] 2013-10-07
- mmpstrucdata: new module to parse RFC5424 structured data into json
  message properties
- change main/ruleset queue defaults to be more enterprise-like
  new defaults are queue.size 100,000 max workers 2, worker
  activation after 40,000 msgs are queued, batch size 256. These settings
  are much more useful for enterprises and will not hurt low-end systems
  that much. This is part of our re-focus on enterprise needs.
- omfwd: new action parameter "maxErrorMessages" added
- omfile: new module parameters to set action defaults added
  * dirCreateMode
  * fileCreateMode
- mmutf8fix: new module to fix invalid UTF-8 sequences
- imuxsock: handle unlimited number of additional listen sockets
- doc: improve usability by linking to relevant web ressources
  The idea is to enable users to quickly find additional information,
  samples, HOWTOs and the like on the main site.
  At the same time, (very) slightly remove memory footprint when
  few listeners are monitored.
- bugfix: omfwd parameter streamdrivermmode was not properly handled
  it was always overwritten by whatever value was set via the 
  legacy directive $ActionSendStreamDriverMode
- imtcp: add streamdriver.name module parameter
  permits overriding the system default stream driver (gtls, ptcp)
- bugfix: build system: libgcrypt.h needed even if libgrcypt was disabled
  Thanks to Jonny Törnbom for reporting this problem
- imported bugfixes from 7.4.4
---------------------------------------------------------------------------
Version 7.5.3 [devel] 2013-09-11
- imfile: support for escaping LF characters added
  embedded LF in syslog messages cause a lot of trouble. imfile now has
  the capability to escape them to "#012" (just like the regular control
  character escape option). This requires new-style input statements to be
  used. If legacy configuration statements are used, LF escaping is always
  turned off to preserve compatibility.
  NOTE: if input() statements were already used, there is a CHANGE OF
        BEHAVIOUR: starting with this version, escaping is enabled by
	default. So if you do not want it, you need to add
	escapeLF="off"
	to the input statement. Given the trouble LFs cause and the fact
	that the majority of installations still use legacy config, we
	considered this behaviour change acceptable and useful.
  see also: http://blog.gerhards.net/2013/09/imfile-multi-line-messages.html
- add support for global and local variables
- bugfix: queue file size was not correctly processed
  this could lead to using one queue file per message for sizes >2GiB
  Thanks to Tomas Heinrich for the patch.
- add main_queue() configuration object to configure main message queue
- bugfix: stream compression in imptcp caused timestamp to be corrupted
- imudp: add ability to specify SO_RCVBUF size (rcvbufSize parameter)
- imudp: use inputname for statistics, if configured
- impstats: add process resource usage counters [via getrusage()]
- impstats: add paramter "resetCounters" to report delta values
  possible for most, but not all, counters. See doc for details.
- librelp 1.2.0 is now required
- make use of new librelp generic error reporting facility
  This leads to more error messages being passed to the user and
  thus simplified troubleshooting.
- bugfix: very small memory leak in imrelp
  more or less cosmetic, a single memory block was not freed, but this
  only happens immediately before termination (when the OS automatically
  frees all memory). Still an annoyance e.g. in valgrind.
- fix compile problem in debug build
- imported fixes from 7.4.4
---------------------------------------------------------------------------
Version 7.5.2 [devel] 2013-07-04
- librelp 1.1.4 is now required
  We use API extensions for better error reporting and higher performance.
- omrelp: use transactional mode to make imrelp emit bulk sends
- omrelp: add "windowSize" parameter to set custom RELP window size
- bugfix: double-free in omelasticsearch
  closes: http://bugzilla.adiscon.com/show_bug.cgi?id=461
  a security advisory for this bug is available at:
     http://www.lsexperts.de/advisories/lse-2013-07-03.txt
  CVE: CVE-2013-4758 
  PLEASE NOTE: This issue only existed if omelasticsearch was used
  in a non-default configuration, where the "errorfile" parameter
  was specified. Without that parameter set, the bug could not
  be triggered.
  Thanks to Markus Vervier and Marius Ionescu for providing a detailled
  bug report. Special thanks to Markus for coordinating his security
  advisory with us.
- doc: fixed various typos
  closes: http://bugzilla.adiscon.com/show_bug.cgi?id=391
  Thanks to Georgi Georgiev for the patch.
---------------------------------------------------------------------------
Version 7.5.1 [devel] 2013-06-26
- librelp 1.1.3 is required - older versions can lead to a segfault
- add mmfields, which among others supports easy parsing of CEF messages
- omrelp:
  * new parameter "compression.prioritystring" to control encryption
    parameters used by GnuTLS
- imrelp:
  * new parameter "compression.dhbits" to control the number of
    bits being used for Diffie-Hellman key generation
  * new parameter "compression.prioritystring" to control encryption
    parameters used by GnuTLS
  * support for impstats added
  * support for setting permitted peers (client authentication) added
  * bugfix: potential segfault at startup on invalid config parameters
- imjournal: imported patches from 7.4.1
- omprog: add support for command line parameters
- added experimental TCP stream compression (imptcp only, currently)
- added BSD-specific syslog facilities
  * "console"
  * "bsd_security" - this is called "security" under BSD, but that name
    was unfortunately already taken by some standard facility. So I 
    did the (hopefully) second-best thing and renamed it a little.
- imported fixes from 7.4.2 (especially build problems on FreeBSD)
- bugfix: imptcp did not properly initialize compression status variable
  could lead to segfault if stream:always compression mode was selected
---------------------------------------------------------------------------
Version 7.5.0 [devel] 2013-06-11
- imrelp: implement "ruleset" module parameter
- imrelp/omrelp: add TLS & compression (zip) support
- omrelp: add "rebindInterval" parameter
- add -S command line option to specify IP address to use for RELP client
  connections
  Thanks to Axel Rau for the patch.
---------------------------------------------------------------------------
Version 7.4.11  [v7.4-stable] *never released*
- imjournal enhancements:
  * log entries with empty message field are no longer ignored
  * invalid facility and severity values are replaced by defaults
  * new config parameters to set default facility and severity
  Thanks to Tomas Heinrich for implementing this
---------------------------------------------------------------------------
Version 7.4.10  [v7.4-stable] 2014-02-12
- bugfix: json templates are improperly created
  Strings miss the terminating NUL character, which obviously can lead
  to all sorts of problems.
  See also: https://github.com/rsyslog/rsyslog/issues/27
  Thanks to Alain for the analysis and the patch.
- ompgsql bugfix: improper handling of auto-backgrounding mode 
  If rsyslog was set to auto-background itself (default code behaviour, but
  many distros now turn it off for good reason), ompgsql could not
  properly connect. This could even lead to a segfault. The core reason
  was that a PG session handle was kept open over a fork, something that
  is explicitely forbidden in the PG API.
  Thanks to Alain for the analysis and the patch.
---------------------------------------------------------------------------
Version 7.4.9  [v7.4-stable] 2014-01-22
- added ProcessInternalMessages global system parameter
  This permits to inject rsyslog status messages into *another* main
  syslogd or the journal.
- new dependency: liblogging-stdlog (for submitting to external logger)
- bugfix: imuxsock input parameters were not accepted
  due to copy&paste error. Thanks to Andy Goldstein for the fix.
- bugfix: potential double-free in RainerScript equal comparison
  happens if the left-hand operand is JSON object and the right-hand
  operand is a non-string that does not convert to a number (for
  example, it can be another JSON object, probably the only case that
  could happen in practice). This is very unlikely to be triggered.
- bugfix: some RainerScript Json(Variable)/string comparisons were wrong
---------------------------------------------------------------------------
Version 7.4.8  [v7.4-stable] 2014-01-08
- rsgtutil provides better error messages on unfinished signature blocks
- bugfix: guard against control characters in internal (error) messages
  Thanks to Ahto Truu for alerting us.
- bugfix: immark did emit messages under kern.=info instead of syslog.=info
  Note that his can potentially break exisiting configurations that
  rely on immark sending as kern.=info. Unfortunately, we cannot leave
  this unfixed as we never should emit messages under the kern facility.
---------------------------------------------------------------------------
Version 7.4.7  [v7.4-stable] 2013-12-10
- bugfix: limiting queue disk space did not work properly
  * queue.maxdiskspace actually initializes queue.maxfilesize
  * total size of queue files was not checked against
    queue.maxdiskspace for disk assisted queues.
  Thanks to Karol Jurak for the patch.
- bugfix: linux kernel-like ratelimiter did not work properly with all
  inputs (for example, it did not work with imdup). The reason was that
  the PRI value was used, but that needed parsing of the message, which
  was done too late.
- bugfix: disk queues created files in wrong working directory
  if the $WorkDirectory was changed multiple times, all queues only
  used the last value set.
- bugfix: legacy directive $ActionQueueWorkerThreads was not honored
- bugfix: segfault on startup when certain script constructs are used
  e.g. "if not $msg ..."
- bugfix: imuxsock: UseSysTimeStamp config parameter did not work correctly
  Thanks to Tomas Heinrich for alerting us and provinding a solution
  suggestion.
- bugfix: $SystemLogUseSysTimeStamp/$SystemLogUsePIDFromSystem did not work
  Thanks to Tomas Heinrich for the patch.
- improved checking of queue config parameters on startup
- bugfix: call to ruleset with async queue did not use the queue
  closes: http://bugzilla.adiscon.com/show_bug.cgi?id=443
- bugfix: if imtcp is loaded and no listeners are configured (which is
  uncommon), rsyslog crashes during shutdown.
---------------------------------------------------------------------------
Version 7.4.6  [v7.4-stable] 2013-10-31
- bugfix: potential abort during HUP
  This could happen when one of imklog, imzmq3, imkmsg, impstats,
  imjournal, or imuxsock were under heavy load during a HUP.
  closes: http://bugzilla.adiscon.com/show_bug.cgi?id=489
  Thanks to Guy Rozendorn for reporting the problem and Peval Levhshin for
  his analysis.
- bugfix: imtcp flowControl parameter incorrectly defaulted to "off"
  This could cause message loss on systems under heavy load and was
  a change-of-behaviour to previous version. This is a regression
  most probably introduced in 5.9.0 (but did not try hard to find the
  exact point of its introduction).
- now requires libestr 0.1.9 as earlier versions lead to problems with
  number handling in RainerScript
- bugfix: memory leak in strlen() RainerScript function
  Thanks to Gregoire Seux for reportig this bug.
  closes: http://bugzilla.adiscon.com/show_bug.cgi?id=486
- bugfix: buffer overrun if re_extract function was called for submatch 50
  Thanks to Pavel Levshin for reporting the problem and its location.
- bugfix: memleak in re_extract() function
  Thanks to Pavel Levshin for reporting this problem.
- bugfix: potential abort in RainerScript optimizer
  closes: http://bugzilla.adiscon.com/show_bug.cgi?id=488
  Thanks to Thomas Doll for reporting the problem and Pavel Levshin for
  fixing it.
- bugfix: memory leak in omhiredis
  Thanks to Pavel Levshin for the fix
- bugfix: segfault if variable was assigned to non-container subtree
  Thanks to Pavel Levshin for the fix
---------------------------------------------------------------------------
Version 7.4.5  [v7.4-stable] 2013-10-22
- mmanon: removed the check for specific "terminator characters" after 
  last octet. As it turned out, this didn't work in practice as there
  was an enormous set of potential terminator chars -- so removing
  them was the best thing to do. Note that this may change behaviour of
  existing installations. Yet, we still consider this an important
  bugfix, that should be applied to the stable branch.
  closes: http://bugzilla.adiscon.com/show_bug.cgi?id=477
  Thanks to Muri Cicanor for initiating the discussion
- now requires libestr 0.1.8 as early versions had a nasty bug in
  string comparisons
- omelasticsearch: add failed.httprequests stats counter
- bugfix: invalid property filter was not properly disabled in ruleset
  Note that this bugfix introduces a very slight memory leak, which is
  cosmetic, as it just holds data until termination that is no longer
  needed. It is just the part of the config that was invalid. We will
  "fix" this "issue" in the devel version first, as the fix is a bit
  too intrusive to do without hard need in the stable version.
- bugfix: segfault if re_extract() function was used and no match found
- bugfix: potential misadressing on startup if property-filter was used
  This could happen if the property name was longer than 127 chars, a case
  that would not happen in practice.
- bugfix: omelasticsearch: correct failed.http stats counter
- bugfix: omelasticsearch: did not correctly initialize stats counters
- bugfix: omelasticsearch: failed.es counter was only maintained in bulk mode
  This usually did not lead to any problems, because they are in static
  memory, which is initialized to zero by the OS when the plugin is
  loaded. But it may cause problems especially on systems that do not
  support atomic instructions - in this case the associated mutexes also
  did not get properly initialized.
- bugfix: mmanon did not detect all IP addresses in rewrite mode
  The problem occured if two IPs were close to each other and the first one
  was shrunk.
  closes: http://bugzilla.adiscon.com/show_bug.cgi?id=485
  Thanks to micah-at-riseup.net for reporting this bug
- bugfix: mmanon sometimes used invalid replacement char in simple mode
  depending on configuration sequence, the replacement character was set
  to 's' instead of the correct value. Most importantly, it was set to
  's' if simple mode was selected and no replacement char set.
  closes: http://bugzilla.adiscon.com/show_bug.cgi?id=484
  Thanks to micah-at-riseup.net for reporting this bug
- bugfix: memory leak in mmnormalize
- bugfix: array-based ==/!= comparisions lead to invalid results
  This was a regression introduced in 7.3.5 bei the PRI optimizer
- bugfix: omprog blocked signals to executed programs
  The made it impossible to send signals to programs executed via
  omprog.
  Thanks to Risto Vaarandi for the analysis and a patch.
- bugfix: doc: imuxsock legacy param $SystemLogSocketParseTrusted was
  misspelled
  Thanks to David Lang for alerting us
- bugfix: imfile "facility" input parameter improperly handled
  caused facility not to be set, and severity to be overwritten with
  the facility value.
  Thanks to forum user dmunny for reporting this bug.
- bugfix: small memory leak in imfile when $ResetConfigVariables was used
  Thanks to Grégory Nuyttens for reporting this bug and providig a fix
- bugfix: segfault on startup if TLS was used but no CA cert set
- bugfix: segfault on startup if TCP TLS was used but no cert or key set
- bugfix: some more build problems with newer json-c versions
  Thanks to Michael Biebl for mentioning the problem.
- bugfix: build system: libgcrypt.h needed even if libgrcypt was disabled
  Thanks to Jonny Törnbom for reporting this problem
---------------------------------------------------------------------------
Version 7.4.4  [v7.4-stable] 2013-09-03
- better error messages in GuardTime signature provider
  Thanks to Ahto Truu for providing the patch.
- make rsyslog use the new json-c pkgconfig file if available
  Thanks to the Gentoo team for the patches.
- bugfix: imfile parameter "persistStateInterval" was unusable
  due to a case typo in imfile; work-around was to use legacy config
  Thanks to Brandon Murphy for reporting this bug.
- bugfix: TLV16 flag encoding error in signature files from GT provider
  This fixes a problem where the TLV16 flag was improperly encoded.
  Unfortunately, existing files already have the bug and may not properly
  be processed. The fix uses constants from the GuardTime API lib to
  prevent such problems in the future.
  Thanks to Ahto Truu for providing the patch.
- bugfix: slightly malformed SMTP handling in ommail
- bugfix: segfault in omprog if no template was provided (now dflt is used)
- bugfix: segfault in ompipe if no template was provided (now dflt is used)
- bugfix: segfault in omsnmp if no template was provided (now dflt is used)
- bugfix: some omsnmp optional config params were flagged as mandatory
- bugfix: segfault in omelasticsearch when resuming queued messages
  after restarting Elasticsearch
  closes: http://bugzilla.adiscon.com/show_bug.cgi?id=464
- bugfix: imtcp addtlframedelimiter could not be set to zero
  Thanks to Chris Norton for alerting us.
- doc bugfix: remove no-longer existing omtemplate from developer doc
  was specifically mentioned as a sample for creating new plugins
  Thanks to Yannick Brosseau for alerting us of this problem.
  closes: http://bugzilla.adiscon.com/show_bug.cgi?id=473
---------------------------------------------------------------------------
Version 7.4.3  [v7.4-stable] 2013-07-18
- bugfix: queue file size was not correctly processed
  this could lead to using one queue file per message for sizes >2GiB
  Thanks to Tomas Heinrich for the patch.
- bugfix: $QHOUR/$HHOUR were always "00" or "01"
  regression some time between v5 and here
  Thanks to forum user rjmcinty for reporting this bug
- bugfix: testbench tool chkseq did improperly report invalid file
  This happened when permitted duplicate values existed in the very
  last lines, right before end-of-file.
  Thanks to Radu Gheorghe for reporting this bug.
---------------------------------------------------------------------------
Version 7.4.3  [v7.4-stable] 2013-07-18
- bugfix: memory leak if disk queues were used and json data present
- bugfix: CEE/json data was lost during disk queue operation
- bugfix: potential segfault during startup on invalid config
  could happen if invalid actions were present, which could lead
  to improper handling in optimizer.
- bugfix: 100% CPU utilization when DA queue became full
- bugfix: omlibdbi did not properly close connection on some errors
  This happened to errors occuring in Begin/End Transaction entry
  points.
- cosmetic bugfix: file name buffer was not freed on disk queue destruction
  This was an extremely small one-time per run memleak, so nothing of
  concern. However, it bugs under valgrind and similar memory debuggers.
- fix build on FreeBSD
  Thanks to Christiano Rolim for the patch
---------------------------------------------------------------------------
Version 7.4.2  [v7.4-stable] 2013-07-04
- bugfix: in RFC5425 TLS, multiple wildcards in auth could cause segfault
- bugfix: RainerScript object required parameters were not properly
  checked - this clould result to segfaults on startup if parameters
  were missing.
- bugfix: double-free in omelasticsearch
  closes: http://bugzilla.adiscon.com/show_bug.cgi?id=461
  a security advisory for this bug is available at:
     http://www.lsexperts.de/advisories/lse-2013-07-03.txt
  CVE: CVE-2013-4758 
  PLEASE NOTE: This issue only existed if omelasticsearch was used
  in a non-default configuration, where the "errorfile" parameter
  was specified. Without that parameter set, the bug could not
  be triggered.
  Thanks to Markus Vervier and Marius Ionescu for providing a detailled
  bug report. Special thanks to Markus for coordinating his security
  advisory with us.
- bugfix: omrelp potential segfault at startup on invalid config parameters
- bugfix: small memory leak when $uptime property was used
- bugfix: potential segfault on rsyslog termination in imudp
  closes: http://bugzilla.adiscon.com/show_bug.cgi?id=456
- bugfix: lmsig_gt abort on invalid configuration parameters
  closes: http://bugzilla.adiscon.com/show_bug.cgi?id=448
  Thanks to Risto Laanoja for the patch.
- imtcp: fix typo in "listner" parameter, which is "listener"
  Currently, both names are accepted.
- solved build problems on FreeBSD
  closes: http://bugzilla.adiscon.com/show_bug.cgi?id=457
  closes: http://bugzilla.adiscon.com/show_bug.cgi?id=458
  Thanks to Christiano for reproting and suggesting patches
- solved build problems on CENTOS5
---------------------------------------------------------------------------
Version 7.4.1  [v7.4-stable] 2013-06-17
- imjournal: add ratelimiting capability
  The original imjournal code did not support ratelimiting at all. We
  now have our own ratelimiter. This can mitigate against journal
  database corruption, when the journal re-sends old data. This is a
  current bug in systemd journal, but we won't outrule this to happen
  in the future again. So it is better to have a safeguard in place.
  By default, we permit 20,000 messages witin 10 minutes. This may
  be a bit restrictive, but given the risk potential it seems reasonable.
  Users requiring larger traffic flows can always adjust the value.
- bugfix: potential loop in rate limiting
  if the message that tells about rate-limiting gets rate-limited itself,
  it will potentially create and endless loop
- bugfix: potential segfault in imjournal if journal DB is corrupted
- bugfix: prevent a segfault in imjournal if state file is not defined
- bugfix imzmq3: potential segfault on startup
  if no problem happend at startup, everything went fine
  Thanks to Hongfei Cheng and Brian Knox for the patch
---------------------------------------------------------------------------
Version 7.4.0  [v7.4-stable] 2013-06-06
This starts a new stable branch based on 7.3.15 plus the following changes:
- add --enable-cached-man-pages ./configure option
  permits to build rsyslog on a system where rst2man is not installed. In
  that case, cached versions of the man pages are used (they were built
  during "make dist", so they should be current for the version in
  question.
- doc bugfix: ReadMode wrong in imfile doc, two values were swapped
  Thanks to jokajak@gmail.com for mentioning this
  closes: http://bugzilla.adiscon.com/show_bug.cgi?id=450
- imjournal: no longer do periodic wakeup
- bugfix: potential hang *in debug mode* on rsyslogd termination
  This ONLY affected rsyslogd if it were running with debug output
  enabled.
- bugfix: $template statement with multiple spaces lead to invalid tpl name
  If multiple spaces were used in front of the template name, all but one
  of them became actually part of the template name. So
  $template   a,"..." would be name "  a", and as such "a" was not
  available, e.g. in 
  *.* /var/log/file;a
  This is a legacy config problem. As it was unreported for many years,
  no backport of the fix to old versions will happen.
  This is a long-standing bug that was only recently reported by forum
  user mc-sim.
  Reference: http://kb.monitorware.com/post23448.html
- 0mq fixes; credits to Hongfei Cheng and Brian Knox
---------------------------------------------------------------------------
Version 7.3.15  [beta] 2013-05-15
- bugfix: problem in build system (especially when cross-compiling)
  Thanks to Tomas Heinrich and winfried_mb2@xmsnet.nl for the patch.
  closes: http://bugzilla.adiscon.com/show_bug.cgi?id=445
- bugfix: imjournal had problem with systemd journal API change
- imjournal: now obtain and include PID
- bugfix: .logsig files had tlv16 indicator bit at wrong offset
- bugfix: omrelp legacy config parameters set a timeout of zero
  which lead the legacy config to be unusable.
- bugfix: segfault on startup if a disk queue was configure without file
  name
  Now this triggers an error message and the queue is changed to
  linkedList type.
- bugfix: invalid addressing in string class (recent regression)
---------------------------------------------------------------------------
Version 7.3.14  [beta] 2013-05-06
- bugfix: some man pages were not properly installed
  either rscryutil or rsgtutil man was installed, but not both
  Thanks to Marius Tomaschewski for the patch.
- bugfix: potential segfault on startup when builtin module was specified
  in module() statement.
  Thanks to Marius Tomaschewski for reporting the bug.
- bugfix: segfault due to invalid dynafile cache handling
  Accidently, the old-style cache size parameter was used when the
  dynafile cache was created in a RainerScript action. If the old-style
  size was lower than the one actually set, this lead to misadressing
  when the size was overrun, and that could lead to all kinds of
  "interesting things", often in segfaults.
  closes: http://bugzilla.adiscon.com/show_bug.cgi?id=440
---------------------------------------------------------------------------
Version 7.3.13  [beta] 2013-04-29
- added omrabbitmq module (contributed, untested)
  Note: this is unsupported and as such was moved immediately into the
  beta version.
  Thanks to Vaclav Tomec for providing this module.
- bugfix: build problem when --enable-encryption was not selected
  Thanks to Michael Biebl for fixing this.
- doc bugfix: omfile parameter "VeryRobustZip" was documentas as
  "VeryReliableZip"
  closes: http://bugzilla.adiscon.com/show_bug.cgi?id=437
  Thanks to Thomas Doll for reporting this.
---------------------------------------------------------------------------
Version 7.3.12  [devel] 2013-04-25
- added doc for omelasticsearch
  Thanks to Radu Gheorghe for the doc contribution.
- omelasticsearch: _id field support for bulk operations
  closes: http://bugzilla.adiscon.com/show_bug.cgi?id=392
  Thanks to Jérôme Renard for the idea and patches.
- max number of templates for plugin use has been increased to five
- platform compatibility enhancement: solve compile issue with libgcrypt
  do not use GCRY_CIPHER_MODE_AESWRAP where not available
- fix compile on Solaris
  Thanks to Martin Carpenter for the patch.
- bugfix: off-by-one error in handling local FQDN name (regression)
  A remporary buffer was allocated one byte too small. Did only
  affect startup, not actual operations. Came up during routine tests,
  and can have no effect once the engine runs. Bug was introduced in
  7.3.11.
- bugfix: build problems on Solaris
  closes: http://bugzilla.adiscon.com/show_bug.cgi?id=436
- bugfix: block size limit was not properly honored
- bugfix: potential segfault in guardtime signature provider
  it could segfault if an error was reported by the GuardTime API, because
  an invalid free could happen then
---------------------------------------------------------------------------
Version 7.3.11  [devel] 2013-04-23
- added support for encrypting log files
- omhiredis: added support for redis pipeline support
  Thanks to Brian Knox for the patch.
- bugfix:  $PreserveFQDN is not properly working
  Thanks to Louis Bouchard for the patch
  closes: http://bugzilla.adiscon.com/show_bug.cgi?id=426
- bugfix: imuxsock aborted due to problem in ratelimiting code
  Thanks to Tomas Heinrich for the patch.
- bugfix: imuxsock aborted under some conditions
  regression from ratelimiting enhancements - this was a different one
  to the one Tomas Heinrich patched.
- bugfix: timestamp problems in imkmsg
---------------------------------------------------------------------------
Version 7.3.10  [devel] 2013-04-10
- added RainerScript re_extract() function
- omrelp: added support for RainerScript-based configuration
- omrelp: added ability to specify session timeout
- templates now permit substring extraction relative to end-of-string
- bugfix: failover/action suspend did not work correctly
  This was experienced if the retry action took more than one second
  to complete. For suspending, a cached timestamp was used, and if the
  retry took longer, that timestamp was already in the past. As a 
  result, the action never was kept in suspended state, and as such
  no failover happened. The suspend functionalit now does no longer use
  the cached timestamp (should not have any performance implication, as
  action suspend occurs very infrequently).
- bugfix: gnutls RFC5425 driver had some undersized buffers
  Thanks to Tomas Heinrich for the patch.
- bugfix: nested if/prifilt conditions did not work properly
  closes: http://bugzilla.adiscon.com/show_bug.cgi?id=415
- bugfix: imuxsock aborted under some conditions
  regression from ratelimiting enhancements
- bugfix: build problems on Solaris
  Thanks to Martin Carpenter for the patches.
---------------------------------------------------------------------------
Version 7.3.9  [devel] 2013-03-27
- support for signing logs added
- imudp: now supports user-selectable inputname
- omlibdbi: now supports transaction interface
  if recent enough lbdbi is present
- imuxsock: add ability to NOT create/delete sockets during startup and
  shutdown
  closes: http://bugzilla.adiscon.com/show_bug.cgi?id=259
- imfile: errors persisting state file are now reported
  closes: http://bugzilla.adiscon.com/show_bug.cgi?id=292
- imfile: now detects file change when rsyslog was inactive
  Previosly, this case could not be detected, so if a file was overwritten
  or rotated away while rsyslog was stopped, some data was missing. This
  is now detected and the new file being forwarded right from the
  beginning.
  closes: http://bugzilla.adiscon.com/show_bug.cgi?id=228
- updated systemd files to match current systemd source
- bugfix: imudp scheduling parameters did affect main thread, not imudp
  closes: http://bugzilla.adiscon.com/show_bug.cgi?id=409
- bugfix: build problem on platforms without GLOB_NOMAGIC
- bugfix: build problems on non-Linux platforms
- bugfix: stdout/stderr were not closed on forking
  but were closed when running in the forground - this was just reversed
  of what it should be. This is a regression of a recent change.
---------------------------------------------------------------------------
Version 7.3.8  [devel] 2013-03-18
- imrelp: now supports listening to IPv4/v6 only instead of always both
  build now requires librelp 1.0.2
  closes: http://bugzilla.adiscon.com/show_bug.cgi?id=378
- bugfix: mmanon did not build on some platforms (e.g. Ubuntu)
- bugfix: segfault in expression optimizer
  closes: http://bugzilla.adiscon.com/show_bug.cgi?id=423
- bugfix: imuxsock was missing SysSock.ParseTrusted module parameter
  To use that functionality, legacy rsyslog.conf syntax had to be used.
  Also, the doc was missing information on the "ParseTrusted" set of
  config directives.
- bugfix: include files got included in the wrong order
  closes: http://bugzilla.adiscon.com/show_bug.cgi?id=411
  This happens if an $IncludeConfig directive was done on multiple
  files (e.g. the distro default of $IncludeConfig /etc/rsyslog.d/*.conf).
  In that case, the order of include file processing is reversed, which
  could lead to all sorts of problems.
  Thanks to Nathan Stratton Treadway for his great analysis of the problem,
  which made bug fixing really easy.
---------------------------------------------------------------------------
Version 7.3.7  [devel] 2013-03-12
- add support for anonymizing IPv4 addresses
- add support for writing to the Linux Journal (omjournal)
- imuxsock: add capability to ignore messages from ourselfes
  This helps prevent message routing loops, and is vital to have
  if omjournal is used together with traditional syslog.
- field() function now supports a string as field delimiter
- added ability to configure debug system via rsyslog.conf
- bugfix: imuxsock segfault when system log socket was used
- bugfix: mmjsonparse segfault if new-style config was used
- bugfix: script == comparison did not work properly on JSON objects
- bugfix: field() function did never return "***FIELD NOT FOUND***"
  instead it returned "***ERROR in field() FUNCTION***" in that case
---------------------------------------------------------------------------
Version 7.3.6  [devel] 2013-01-28
- greatly improved speed of large-array  [N]EQ RainerScript comparisons
  Thanks to David Lang for a related discussion that inspired the idea
  to do this with a much simpler (yet sufficient) approach than orignally
  planned for.
- greatly improved speed of DNS cache for large cache sizes
- general performance improvements
- omfile: added stats counters for dynafile caches
- omfile: improved async writing, finally enabled full async write
  also fixed a couple of smaller issues along that way
- impstats: added ability to write stats records to local file
  and avoid going through the syslog log stream. syslog logging can now
  also be turned off (see doc for details).
- bugfix: imklog issued wrong facility in error messages
  ...what could lead to problems in other parts of the code
- fix compile problem in imklog
- added capability to output thread-id-to-function debug info
  This is a useful debug aid, but nothing of concern for regular users.
---------------------------------------------------------------------------
Version 7.3.5  [devel] 2012-12-19
- ommysql: addded batching/transaction support
- enhanced script optimizer to optimize common PRI-based comparisons
  These constructs are especially used in SUSE default config files,
  but also by many users (as they are more readable than the equivalent
  PRI-based filter).
- omudpspoof: add support for new config system
- omudpspoof: add support for packets larger than 1472 bytes
  On Ethernet, they need to be transmitted in multiple fragments. While
  it is known that fragmentation can cause issues, it is the best choice
  to be made in that case. Also improved debug output.
- bugfix: omudpspoof failed depending on the execution environment
  The v7 engine closes fds, and closed some of libnet's fds as well, what
  lead to problems (unfortunately, at least some libnet versions do not
  report a proper error state but still "success"...). The order of libnet
  calls has been adjusted to by in sync with what the core engine does.
- bugfix: segfault on imuxsock startup if system log socket is used
  and no ratelimiting supported. Happens only during initial config
  read phase, once this is over, everything works stable.
- bugfix: mmnormalize build problems
- bugfix: mmnormalize could abort rsyslog if config parameter was in error
- bugfix: no error message for invalid string template parameters
  rather a malformed template was generated, and error information emitted
  at runtime. However, this could be quite confusing. Note that with this
  "bugfix" user experience changes: formerly, rsyslog and the affected
  actions properly started up, but the actions did not produce proper
  data. Now, there are startup error messages and the actions are NOT
  executed (due to missing template due to template error).
- bugfix[minor]: invalid error code when mmnormalize could not access
  rulebase
- bugfix(kind of): script optimizer did not work for complex boolean
  expressions
- doc bugfix: corrections and improvements in mmnormalize html doc page
- bugfix: some message properties could be garbled due to race condition
  This happened only on very high volume systems, if the same message was
  being processed by two different actions. This was a regression caused
  by the new config processor, which did no longer properly enable msg
  locking in multithreaded cases. The bugfix is actually a refactoring of
  the msg locking code - we no longer do unlocked operations, as the use
  case for it has mostly gone away. It is potentially possible only at
  very low-end systems, and there the small additional overhead of doing
  the locking does not really hurt. Instead, the removal of that 
  capability can actually slightly improve performance in common cases,
  as the code path is smaller and requires slightly less memory writes.
  That probably outperforms the extra locking overhead (which in the 
  low-end case always happens in user space, without need for kernel
  support as we can always directly aquire the lock - there is no
  contention at all).
- build system cleanup (thanks to Michael Biebl for this!)
- bugfix: omelasticsearch did not properly compile on some platforms
  due to missing libmath. Thanks to Michael Biebl for the fix
---------------------------------------------------------------------------
Version 7.3.4  [devel] 2012-11-23
- further (and rather drastically) improved disk queue performance
  we now save one third of the IO calls
- imklog: added ParseKernelTimestamp parameter (import from 5.10.2)
  Thanks to Marius Tomaschewski for the patch.
- imklog: added KeepKernelTimestamp parameter (import from 5.10.2)
  Thanks to Marius Tomaschewski for the patch.
- bugfix: improper handling of backslash in string-type template()s
- bugfix: leading quote (") in string-type template() lead to thight loop
  on startup
- bugfix: no error msg on invalid field option in legacy/string template
- bugfix: imklog mistakenly took kernel timestamp subseconds as nanoseconds
  ... actually, they are microseconds. So the fractional part of the 
  timestamp was not properly formatted. (import from 5.10.2)
  Thanks to Marius Tomaschewski for the bug report and the patch idea.
---------------------------------------------------------------------------
Version 7.3.3  [devel] 2012-11-07
- improved disk queue performance
- bugfix: dynafile zip files could be corrupted
  This could happen if a dynafile was destructed before the first write.
  In practice, this could happen if few lines were written to a file and
  it then became evicted from the dynafile cache. This would probably
  look very random, because it depended on the timing in regard to 
  message volume and dynafile cache size.
---------------------------------------------------------------------------
Version 7.3.2  [devel] 2012-10-30
- mmnormalize: support for v6+ config interface added
- mmjsonparse: support for v6+ config interface added
---------------------------------------------------------------------------
Version 7.3.2  [devel] 2012-10-30
- totally reworked ratelimiting and "last message repeated n times"
  all over rsyslog code. Each of the supported inputs now supports 
  linux-like ratelimiting (formerly only imuxsock did). Also, the
  "last message repeated n times" is now processed at the input side
  and no longer at the output side of rsyslog processing. This 
  provides the basis for new future additions as well as usually more
  performance and a much simpler output part (which can be even further
  refactored).
- imtcp: support for Linux-Type ratelimiting added
- imptcp: support for Linux-Type ratelimiting added
- imudp enhancements:
  * support for input batching added (performance improvement)
  * support for Linux-Type ratelimiting added
- permited action-like statements (stop, call, ...) in action lists
- bugfix: segfault on startup when modules using MSG_PASSING mode are used
- omelasticsearch: support for writing data errors to local file added
- omelasticsearch: fix check for bulk processing status response
---------------------------------------------------------------------------
Version 7.3.1  [devel] 2012-10-19
- optimized template processing performance, especially for $NOW family
  of properties
- change lumberjack cookie to "@cee:" from "@cee: "
  CEE originally specified the cookie with SP, whereas other lumberjack
  tools used it without space. In order to keep interop with lumberjack,
  we now use the cookie without space as well. I hope this can be changed
  in CEE as well when it is released at a later time.
  Thanks to Miloslav Trmač for pointing this out and a similiar v7 patch.
- bugfix: imuxsock and imklog truncated head of received message
  This happened only under some circumstances. Thanks to Marius
  Tomaschewski, Florian Piekert and Milan Bartos for their help in
  solving this issue.
- bugfix: imuxsock did not properly honor $LocalHostIPIF
---------------------------------------------------------------------------
Version 7.3.0  [devel] 2012-10-09
- omlibdbi improvements, added
  * support for config load phases & module() parameters
  * support for default templates
  * driverdirectory is now cleanly a global parameter, but can no longer
    be specified as an action paramter. Note that in previous versions
    this parameter was ignored in all but the first action definition
- improved omfile zip writer to increase compression
  This was achieved by somewhat reducing the robustness of the zip archive.
  This is controlled by the new action parameter "VeryReliableZip".
----------------------------------------------------------------------------
Version 7.2.8  [v7-stable] 2013-0?-??
- bugfix: potential segfault on startup when builtin module was specified
  in module() statement.
  Thanks to Marius Tomaschewski for reporting the bug.
- bugfix: segfault due to invalid dynafile cache handling
  Accidently, the old-style cache size parameter was used when the
  dynafile cache was created in a RainerScript action. If the old-style
  size was lower than the one actually set, this lead to misadressing
  when the size was overrun, and that could lead to all kinds of
  "interesting things", often in segfaults.
  closes: http://bugzilla.adiscon.com/show_bug.cgi?id=440
----------------------------------------------------------------------------
Version 7.2.7  [v7-stable] 2013-04-17
- rsyslogd startup information is now properly conveyed back to init
  when privileges are beging dropped
  Actually, we have moved termination of the parent in front of the
  priv drop. So it shall work now in all cases. See code comments in
  commit for more details.
- If forking, the parent now waits for a maximum of 60 seconds for
  termination by the child
- improved debugging support in forked (auto-backgrounding) mode
  The rsyslog debug log file is now continued to be written across the
  fork.
- updated systemd files to match current systemd source
- bugfix: failover/action suspend did not work correctly
  This was experienced if the retry action took more than one second
  to complete. For suspending, a cached timestamp was used, and if the
  retry took longer, that timestamp was already in the past. As a 
  result, the action never was kept in suspended state, and as such
  no failover happened. The suspend functionalit now does no longer use
  the cached timestamp (should not have any performance implication, as
  action suspend occurs very infrequently).
- bugfix: nested if/prifilt conditions did not work properly
  closes: http://bugzilla.adiscon.com/show_bug.cgi?id=415
- bugfix: script == comparison did not work properly on JSON objects
  [backport from 7.3 branch]
- bugfix: imudp scheduling parameters did affect main thread, not imudp
  closes: http://bugzilla.adiscon.com/show_bug.cgi?id=409
- bugfix: imuxsock rate-limiting could not be configured via legacy conf
  Rate-limiting for the system socket could not be configured via legacy
  configuration directives. However, the new-style RainerScript config
  options worked.
  Thanks to Milan Bartos for the patch.
  closes: http://bugzilla.adiscon.com/show_bug.cgi?id=390
- bugfix: using group resolution could lead to endless loop
  Thanks to Tomas Heinrich for the patch.
  closes: http://bugzilla.adiscon.com/show_bug.cgi?id=310
- bugfix: $mmnormalizeuseramsg paramter was specified with wrong type
  Thank to Renzhong Zhang for alerting us of the problem.
  closes: http://bugzilla.adiscon.com/show_bug.cgi?id=420
- bugfix: RainerScript getenv() function caused segfault when var was
  not found.
  Thanks to Philippe Muller for the patch.
- bugfix: several issues in imkmsg
  see bug tracker: http://bugzilla.adiscon.com/show_bug.cgi?id=421#c8
- bugfix: imuxsock was missing SysSock.ParseTrusted module parameter
  To use that functionality, legacy rsyslog.conf syntax had to be used.
  Also, the doc was missing information on the "ParseTrusted" set of
  config directives.
- bugfix: parameter action.execOnlyWhenPreviousIsSuspended was accidently 
  of integer-type. For obvious reasons, it needs to be boolean. Note
  that this change can break existing configurations if they circumvented
  the problem by using 0/1 values.
- doc bugfix: rsyslog.conf man page had invalid file format info
  closes: http://bugzilla.adiscon.com/show_bug.cgi?id=418
----------------------------------------------------------------------------
Version 7.2.6  [v7-stable] 2013-03-05
- slightly improved config parser error messages when invalid escapes happen
- bugfix: include files got included in the wrong order
  closes: http://bugzilla.adiscon.com/show_bug.cgi?id=411
  This happens if an $IncludeConfig directive was done on multiple
  files (e.g. the distro default of $IncludeConfig /etc/rsyslog.d/*.conf).
  In that case, the order of include file processing is reversed, which
  could lead to all sorts of problems.
  Thanks to Nathan Stratton Treadway for his great analysis of the problem,
  which made bug fixing really easy.
- bugfix: omelasticsearch failed when authentication data was provided
  ... at least in most cases it emitted an error message:
  "snprintf failed when trying to build auth string"
  Thanks to Joerg Heinemann for alerting us.
  closes: http://bugzilla.adiscon.com/show_bug.cgi?id=404
- bugfix: some property-based filter were incorrectly parsed
  This usually lead to a syntax error on startup and rsyslogd not actually
  starting up. The problem was the regex, which did not care for double
  quote characters to follow in the action part - unfortunately something
  that can frequently happen with v6+ format. An example:
  :programname, isequal, "as" {action(type="omfile" ...) }
  Here, the part 
  :programname, isequal, "as" {action(type="omfile"
  was treated as the property filter, and the rest as action part.
  Obviously, this did not work out. Unfortunately, such situations usually
  resulted in very hard to understand error messages.
----------------------------------------------------------------------------
Version 7.2.5  [v7-stable] 2013-01-08
- build system cleanup (thanks to Michael Biebl for this!)
- bugfix: omelasticsearch did not properly compile on some platforms
  due to missing libmath. Thanks to Michael Biebl for the fix
- bugfix: invalid DST handling under Solaris
  Thanks to Scott Severtson for the patch.
- bugfix: on termination, actions were incorrectly called
  The problem was that incomplete fiter evaluation was done *during the
  shutdown phase*. This affected only the LAST batches being processed. No
  problem existed during the regular run. Could usually only happen on
  very busy systems, which were still busy during shutdown.
- bugfix: very large memory consumption (and probably out of memory) when
  FromPos was specified in template, but ToPos not.
  Thanks to Radu Gheorghe for alerting us of this bug.
- bugfix: timeval2syslogTime cause problems on some platforms
  due to invalid assumption on structure data types.
  closes: http://bugzilla.adiscon.com/show_bug.cgi?id=394
  Thanks to David Hill for the patch [under ASL2.0 as per email conversation
  2013-01-03].
- bugfix: compile errors in im3195
  Thanks to Martin Körper for the patch
- bugfix: doGetFileCreateMode() had invalid validity check ;)
  Thanks to Chandler Latour for the patch.
- bugfix: mmjsonparse errornously returned action error when no CEE cookie
  was present.
----------------------------------------------------------------------------
Version 7.2.4  [v7-stable] 2012-12-07
- enhance: permit RFC3339 timestamp in local log socket messages
  Thanks to Sebastien Ponce for the patch.
- imklog: added ParseKernelTimestamp parameter (import from 5.10.2)
  Thanks to Marius Tomaschewski for the patch.
- fix missing functionality: ruleset(){} could not specify ruleset queue
  The "queue.xxx" parameter set was not supported, and legacy ruleset
  config statements did not work (by intention). The fix introduces the
  "queue.xxx" parameter set. It has some regression potential, but only
  for the new functionality. Note that using that interface it is possible
  to specify duplicate queue file names, which will cause trouble. This
  will be solved in v7.3, because there is a too-large regression
  potential for the v7.2 stable branch.
- imklog: added KeepKernelTimestamp parameter (import from 5.10.2)
  Thanks to Marius Tomaschewski for the patch.
- bugfix: imklog mistakenly took kernel timestamp subseconds as nanoseconds
  ... actually, they are microseconds. So the fractional part of the 
  timestamp was not properly formatted. (import from 5.10.2)
  Thanks to Marius Tomaschewski for the bug report and the patch idea.
- bugfix: supportoctetcountedframing parameter did not work in imptcp
- bugfix: modules not (yet) supporting new conf format were not properly
  registered. This lead to a "module not found" error message instead of
  the to-be-expected "module does not support new style" error message.
  That invalid error message could be quite misleading and actually stop
  people from addressing the real problem (aka "go nuts" ;))
- bugfix: template "type" parameter is mandatory (but was not)
- bugfix: some message properties could be garbled due to race condition
  This happened only on very high volume systems, if the same message was
  being processed by two different actions. This was a regression caused
  by the new config processor, which did no longer properly enable msg
  locking in multithreaded cases. The bugfix is actually a refactoring of
  the msg locking code - we no longer do unlocked operations, as the use
  case for it has mostly gone away. It is potentially possible only at
  very low-end systems, and there the small additional overhead of doing
  the locking does not really hurt. Instead, the removal of that 
  capability can actually slightly improve performance in common cases,
  as the code path is smaller and requires slightly less memory writes.
  That probably outperforms the extra locking overhead (which in the 
  low-end case always happens in user space, without need for kernel
  support as we can always directly aquire the lock - there is no
  contention at all).
----------------------------------------------------------------------------
Version 7.2.3  [v7-stable] 2012-10-21
- regression fix: rsyslogd terminated when wild-card $IncludeConfig did not
  find actual include files. For example, if this directive is present:
  $IncludeConfig /etc/rsyslog.d/*.conf
  and there are no *.conf files in /etc/rsyslog.d (but rsyslog.d exists),
  rsyslogd will emit an error message and terminate. Previous (and expected)
  behaviour is that an empty file set is no problem. HOWEVER, if the
  directory itself does not exist, this is flagged as an error and will
  load to termination (no startup).
  Unfortunately, this is often the case by default in many distros, so this
  actually prevents rsyslog startup.
----------------------------------------------------------------------------
Version 7.2.2  [v7-stable] 2012-10-16
- doc improvements
- enabled to build without libuuid, at loss of uuid functionality
  this enables smoother builds on older systems that do not support
  libuuid. Loss of functionality should usually not matter too much as
  uuid support has only recently been added and is very seldom used.
- bugfix: omfwd did not properly support "template" parameter
- bugfix: potential segfault when re_match() function was used
  Thanks to oxpa for the patch.
  closes: http://bugzilla.adiscon.com/show_bug.cgi?id=371
- bugfix: potential abort of imtcp on rsyslogd shutdown
- bugfix: imzmq3 segfault with PULL subscription
  Thanks to Martin Nilsson for the patch.
- bugfix: improper handling of backslash in string-type template()s
- bugfix: leading quote (") in string-type template() lead to thight loop
  on startup
- bugfix: no error msg on invalid field option in legacy/string template
- bugfix: potential segfault due to invalid param handling in comparisons
  This could happen in RainerScript comparisons (like contains); in some
  cases an unitialized variable was accessed, which could lead to an
  invalid free and in turn to a segfault.
  closes: http://bugzilla.adiscon.com/show_bug.cgi?id=372
  Thanks to Georgi Georgiev for reporting this bug and his great help
  in solving it.
- bugfix: no error msg on unreadable $IncludeConfig path
- bugfix: $IncludeConfig did not correctly process directories
  closes: http://bugzilla.adiscon.com/show_bug.cgi?id=376
  The testbench was also enhanced to check for these cases.
  Thanks to Georgi Georgiev for the bug report.
- bugfix: make rsyslog compile on kfreebsd again
  closes: http://bugzilla.adiscon.com/show_bug.cgi?id=380
  Thanks to Guillem Jover for the patch.
- bugfix: garbled message if field name was used with jsonf property option
  The length for the field name was invalidly computed, resulting in either
  truncated field names or including extra random data. If the random data
  contained NULs, the rest of the message became unreadable.
  closes: http://bugzilla.adiscon.com/show_bug.cgi?id=374
- bugfix: potential segfault at startup with property-based filter
  If the property name was followed by a space before the comma, rsyslogd
  aborted on startup. Note that no segfault could happen if the initial
  startup went well (this was a problem with the config parser).
  closes: http://bugzilla.adiscon.com/show_bug.cgi?id=381
- bugfix: imfile discarded some file parts
  File lines that were incomplete (LF missing) *at the time imfile polled
  the file* were partially discarded. That part of the line that was read 
  without the LF was discarded, and the rest of the line was submitted in
  the next polling cycle. This is now changed so that the partial content
  is saved until the complete line is read. Note that the patch affects
  only read mode 0.
  Thanks to Milan Bartos for providing the base idea for the solution.
----------------------------------------------------------------------------
Version 7.2.1  [v7-stable] 2012-10-29
- bugfix: ruleset()-object did only support a single statement
- added -D rsyslogd option to enable config parser debug mode
- improved syntax error messages by outputting the error token
- the rsyslog core now suspeneds actions after 10 failures in a row
  This was former the case after 1,000 failures and could cause rsyslog
  to be spammed/ressources misused. See the v6 compatibility doc for more
  details.
- ommongodb rate-limits error messages to prevent spamming the syslog
  closes (for v7.2): http://bugzilla.adiscon.com/show_bug.cgi?id=366
----------------------------------------------------------------------------
Version 7.2.0  [v7-stable] 2012-10-22
This starts a new stable branch based on 7.1.12 plus the following changes:
- bugfix: imuxsock did not properly honor $LocalHostIPIF
- omruleset/omdiscard do no longer issue "deprecated" warings, as 7.1
  grammar does not permit to use the replacements under all circumstances
----------------------------------------------------------------------------
Version 7.1.12  [beta] 2012-10-18
- minor updates to better support newer systemd developments
  Thanks to Michael Biebl for the patches.
- build system cleanup
  Thanks to Michael Biebl for the patch series.
- cleanup: removed remains of -c option (compatibility mode)
  both from code & doc and emitted warning message if still used
  closes: http://bugzilla.adiscon.com/show_bug.cgi?id=361
  Thanks to Michael Biebl for reporting & suggestions
- bugfix: imklog truncated head of received message
  This happened only under some circumstances. Thanks to Marius
  Tomaschewski and Florian Piekert for their help in solving this issue.
----------------------------------------------------------------------------
Version 7.1.11  [beta] 2012-10-16
- bugfix: imuxsock truncated head of received message
  This happened only under some circumstances. Thanks to Marius
  Tomaschewski, Florian Piekert and Milan Bartos for their help in
  solving this issue.
- bugfix: do not crash if set statement is used with date field
  Thanks to Miloslav Trmač for the patch.
- change lumberjack cookie to "@cee:" from "@cee: "
  CEE originally specified the cookie with SP, whereas other lumberjack
  tools used it without space. In order to keep interop with lumberjack,
  we now use the cookie without space as well. I hope this can be changed
  in CEE as well when it is released at a later time.
  Thanks to Miloslav Trmač for pointing this out and a similiar v7 patch.
- added deprecated note to omruleset (plus clue to use "call")
- added deprecated note to discard action (plus clue to use "stop")
---------------------------------------------------------------------------
Version 7.1.10  [beta] 2012-10-11
 - bugfix: m4 directory was not present in release tarball
 - bugfix: small memory leak with string-type templates
 - bugfix: small memory leak when template was specified in omfile
 - bugfix: some config processing warning messages were treated as errors
 - bugfix: small memory leak when processing action() statements
 - bugfix: unknown action() parameters were not reported
---------------------------------------------------------------------------
Version 7.1.9  [beta] 2012-10-09
- bugfix: comments inside objects (e.g. action()) were not properly handled
- bugfix: in (non)equal comparisons the position of arrays influenced result
  This behaviour is OK for "contains"-type of comparisons (which have quite
  different semantics), but not for == and <>, which shall be commutative.
  This has been fixed now, so there is no difference any longer if the
  constant string array is the left or right hand operand. We solved this
  via the optimizer, as it keeps the actual script execution code small.
---------------------------------------------------------------------------
Version 7.1.8  [beta] 2012-10-02
- bugfix: ruleset(){} directive errornously changed default ruleset
  much like the $ruleset legacy conf statement. This potentially lead
  to statements being assigned to the wrong ruleset.
- improved module doc
- added "parser" parameter to ruleset(), so that parser chain can be
  configured
- implemented "continue" RainerScript statement
---------------------------------------------------------------------------
Version 7.1.7  [devel] 2012-10-01
- implemented RainerScript "call" statement
- implemented RainerScript array-based string comparison operations
- implemented imtcp "permittedPeers" module-global parameter
- imudp: support for specifying multiple ports via array added
---------------------------------------------------------------------------
Version 7.1.6  [devel] 2012-09-28
- implemented RainerScript input() statement, including support for it
  in major input plugins
- implemented RainerScript ruleset() statement
---------------------------------------------------------------------------
Version 7.1.5  [devel] 2012-09-25
- implemented RainerScript prifield() function
- implemented RainerScript field() function
- added new module imkmsg to process structured kernel log
  Thanks to Milan Bartos for contributing this module
- implemented basic RainerScript optimizer, which will speed up script
  operations
- bugfix: invalid free if function re_match() was incorrectly used
  if the config file parser detected that param 2 was not constant, some
  data fields were not initialized. The destructor did not care about that.
  This bug happened only if rsyslog startup was unclean.
---------------------------------------------------------------------------
Version 7.1.4  [devel] 2012-09-19
- implemented ability for CEE-based properties to be stored in disk queues
- implemented string concatenation in expressions via &-operator
- implemented json subtree copy in variable assignment
- implemented full JSON support for variable manipulation
- introduced "subtree"-type templates
- bugfix: omfile action did not respect "template" parameter
  ... and used default template in all cases
- bugfix: MsgDup() did not copy CEE structure
  This function was called at various places, most importantly during
  "last messages repeated n times" processing and omruleset. If CEE(JSON)
  data was present, it was lost as part of the copy process.
- bugfix: debug output indicated improper queue type
---------------------------------------------------------------------------
Version 7.1.3  [devel] 2012-09-17
- introduced "set" and "unset" config statements
- bugfix: missing support for escape sequences in RainerScript
  only \' was supported. Now the usual set is supported. Note that v5
  used \x as escape where x was any character (e.g. "\n" meant "n" and NOT
  LF). This also means there is some incompatibility to v5 for well-know
  sequences. Better break it now than later.
- bugfix: invalid property name in property-filter could cause abort
  if action chaining (& operator) was used
  http://bugzilla.adiscon.com/show_bug.cgi?id=355
  Thanks to pilou@gmx.com for the bug report
---------------------------------------------------------------------------
Version 7.1.2  [devel] 2012-09-12
- bugfix: messages were duplicated, sometimes massively
  regression from new code in 7.1.1 and reason for early release
- bugfix: remove invalid socket option call from imuxsock
  Thanks to Cristian Ionescu-Idbohrn and Jonny Törnbom 
- bugfix: abort when invalid property name was configured
  in property-based filter
- bugfix: multiple rulesets did no longer work correctly (7.1.1 regression)
---------------------------------------------------------------------------
Version 7.1.1  [devel] 2012-09-11
- MAJOR NEW FEATURE: rulengine now fully supports nesting
  including if ... then ... else ... constructs. This is a big change
  and it obviously has a lot of bug potential.
- BSD-style (filter) blocks are no longer supported
  see http://www.rsyslog.com/g/BSD for details and solution
- imuxsock now stores trusted properties by default in the CEE root
  This was done in order to keep compatible with other implementations of
  the lumberjack schema
  Thanks to Miloslav Trmač for pointing to this.
- bugfix: string-generating templates caused abort if CEE field could not
  be found
---------------------------------------------------------------------------
Version 7.1.0  [devel] 2012-09-06
- added support for hierarchical properties (CEE/lumberjack)
- added pure JSON output plugin parameter passing mode
- ommongodb now supports templates
- bugfix: imtcp could abort on exit due to invalid free()
- imported bugfixes from 6.4.1
---------------------------------------------------------------------------
Version 6.6.1  [v6-stable] 2012-10-??
- bugfix: build problems on some platforms
- bugfix: misaddressing of $mmnormalizeuserawmsg parameter
  On many platforms, this has no effect at all. At some, it may cause
  a segfault. The problem occurs only during config phase, no segfault
  happens when rsyslog has fully started.
- fix API "glitch" in some plugins
  This did not affect users, but could have caused trouble in the future
  for developers.
- bugfix: no error msg on invalid field option in legacy/string template
- bugfix: no error msg on unreadable $IncludeConfig path
- bugfix: $IncludeConfig did not correctly process directories
  closes: http://bugzilla.adiscon.com/show_bug.cgi?id=376
  The testbench was also enhanced to check for these cases.
  Thanks to Georgi Georgiev for the bug report.
- bugfix: spurios error messages from imuxsock about (non-error) EAGAIN
  Thanks to Marius Tomaschewski for the patch.
- imklog: added $klogParseKernelTimestamp option
  When enabled, kernel message [timestamp] is converted for message time.
  Default is to use receive time as in 5.8.x and before, because the clock
  used to create the timestamp is not supposed to be as accurate as the
  monotonic clock (depends on hardware and kernel) resulting in differences
  between kernel and system messages which occurred at same time.
  Thanks to Marius Tomaschewski for the patch.
- imklog: added $klogKeepKernelTimestamp option
  When enabled, the kernel [timestamp] remains at begin of
  each message, even it is used for the message time too.
  Thanks to Marius Tomaschewski for the patch.
- bugfix: imklog mistakenly took kernel timestamp subseconds as nanoseconds
  ... actually, they are microseconds. So the fractional part of the 
  timestamp was not properly formatted.
  Thanks to Marius Tomaschewski for the bug report and the patch idea.
- bugfix: hostname set in rsyslog.conf was not picked up until HUP
  which could also mean "never" or "not for a very long time".
  Thanks to oxpa for providing analysis and a patch
- bugfix: some message properties could be garbled due to race condition
  This happened only on very high volume systems, if the same message was
  being processed by two different actions. This was a regression caused
  by the new config processor, which did no longer properly enable msg
  locking in multithreaded cases. The bugfix is actually a refactoring of
  the msg locking code - we no longer do unlocked operations, as the use
  case for it has mostly gone away. It is potentially possible only at
  very low-end systems, and there the small additional overhead of doing
  the locking does not really hurt. Instead, the removal of that 
  capability can actually slightly improve performance in common cases,
  as the code path is smaller and requires slightly less memory writes.
  That probably outperforms the extra locking overhead (which in the 
  low-end case always happens in user space, without need for kernel
  support as we can always directly aquire the lock - there is no
  contention at all).
- bugfix: invalid DST handling under Solaris
  Thanks to Scott Severtson for the patch.
---------------------------------------------------------------------------
Version 6.6.0  [v6-stable] 2012-10-22
This starts a new stable branch, based on the 6.5.x series, plus:
- bugfix: imuxsock did not properly honor $LocalHostIPIF
---------------------------------------------------------------------------
Version 6.5.1  [beta] 2012-10-11
- added tool "logctl" to handle lumberjack logs in MongoDB
- imfile ported to new v6 config interface
- imfile now supports config parameter for maximum number of submits
  which is a fine-tuning parameter in regard to input baching
- added pure JSON output plugin parameter passing mode
- ommongodb now supports templates
- bugfix: imtcp could abort on exit due to invalid free()
- bugfix: remove invalid socket option call from imuxsock
  Thanks to Cristian Ionescu-Idbohrn and Jonny Törnbom 
- added pure JSON output plugin parameter passing mode
- ommongodb now supports templates
- bugfix: imtcp could abort on exit due to invalid free()
- bugfix: missing support for escape sequences in RainerScript
  only \' was supported. Now the usual set is supported. Note that v5
  used \x as escape where x was any character (e.g. "\n" meant "n" and NOT
  LF). This also means there is some incompatibility to v5 for well-know
  sequences. Better break it now than later.
- bugfix: small memory leaks in template() statements
  these were one-time memory leaks during startup, so they did NOT grow
  during runtime
- bugfix: config validation run did not always return correct return state
- bugfix: config errors did not always cause statement to fail
  This could lead to startup with invalid parameters.
---------------------------------------------------------------------------
Version 6.5.0  [devel] 2012-08-28
- imrelp now supports non-cancel thread termination
  (but now requires at least librelp 1.0.1)
- implemented freeCnf() module interface
  This was actually not present in older versions, even though some modules
  already used it. The implementation was now done, and not in 6.3/6.4 
  because the resulting memory leak was ultra-slim and the new interface
  handling has some potential to seriously break things. Not the kind of
  thing you want to add in late beta state, if avoidable.
- added --enable-debugless configure option for very high demanding envs
  This actually at compile time disables a lot of debug code, resulting
  in some speedup (but serious loss of debugging capabilities)
- added new 0mq plugins (via czmq lib)
  Thanks to David Kelly for contributing these modules
- bugfix: omhdfs did no longer compile
- bugfix: SystemLogSocketAnnotate did not work correctly
  Thanks to Miloslav Trmač for the patch
- $SystemLogParseTrusted config file option
  Thanks to Milan Bartos for the patch
- added template config directive
- added new uuid message property
  Thanks to Jérôme Renard for the idea and patches.
  Note: patches were released under ASL 2.0, see
  http://bugzilla.adiscon.com/show_bug.cgi?id=353
---------------------------------------------------------------------------
Version 6.4.3  [V6-STABLE/NEVER RELEASED] 2012-??-??
This version was never released as 6.6.0 came quickly enough. Note that
all these patches here are present in 6.6.0.
- cleanup: removed remains of -c option (compatibility mode)
  both from code & doc and emitted warning message if still used
  closes: http://bugzilla.adiscon.com/show_bug.cgi?id=361
  Thanks to Michael Biebl for reporting & suggestions
- bugfix: imuxsock and imklog truncated head of received message
  This happened only under some circumstances. Thanks to Marius
  Tomaschewski, Florian Piekert and Milan Bartos for their help in
  solving this issue.
- change lumberjack cookie to "@cee:" from "@cee: "
  CEE originally specified the cookie with SP, whereas other lumberjack
  tools used it without space. In order to keep interop with lumberjack,
  we now use the cookie without space as well. I hope this can be changed
  in CEE as well when it is released at a later time.
  Thanks to Miloslav Trmač for pointing this out and a similiar v7 patch.
- bugfix: comments inside objects (e.g. action()) were not properly handled
- bugfix: sysklogd-emulating standard template was no longer present in v6
  This was obviously lost during the transition to the new config format.
  Thanks to Milan Bartos for alerting us and a patch!
- bugfix: some valid legacy PRI filters were flagged as errornous
  closes: http://bugzilla.adiscon.com/show_bug.cgi?id=358
  This happend to filters of the style "local0,local1.*", where the 
  multiple facilities were comma-separated.
- bugfix: imuxsock did not properly honor $LocalHostIPIF
---------------------------------------------------------------------------
Version 6.4.2  [V6-STABLE] 2012-09-20
- bugfix: potential abort, if action queue could not be properly started
  This most importantly could happen due to configuration errors.
- bugfix: remove invalid socket option call from imuxsock
  Thanks to Cristian Ionescu-Idbohrn and Jonny Törnbom 
- bugfix: missing support for escape sequences in RainerScript
  only \' was supported. Now the usual set is supported. Note that v5
  used \x as escape where x was any character (e.g. "\n" meant "n" and NOT
  LF). This also means there is some incompatibility to v5 for well-know
  sequences. Better break it now than later.
- bugfix: config validation run did not always return correct return state
---------------------------------------------------------------------------
Version 6.4.1  [V6-STABLE] 2012-09-06
- bugfix: multiple main queues with same queue file name were not detected
  This lead to queue file corruption. While the root cause is a config
  error, it is a bug that this important and hard to find config error
  was not detected by rsyslog.
- bugfix: "jsonf" property replacer option did generate invalid JSON
  in JSON, we have "fieldname":"value", but the option emitted 
  "fieldname"="value". Interestingly, this was accepted by a couple
  of sinks, most importantly elasticsearch. Now the correct format is
  emitted, which causes a remote chance that some things that relied on
  the wrong format will break.
  Thanks to Miloslav Trmač for the patch
- change $!all-json did emit an empty (thus non-JSON) string if no libee
  data was present. It now emits {} and thus valid JSON. There is a
  small risk that this may break some things that relied on the previous
  inconsistency.
  Thanks to Miloslav Trmač for the patch
- bugfix: omusrsmsg incorrect return state & config warning handling
  During config file processing, Omusrmsg often incorrectly returned a
  warning status, even when no warning was present (caused by
  uninitialized variable). Also, the core handled warning messages
  incorrectly, and treated them as errors. As a result, omusrmsg
  (most often) could not properly be loaded. Note that this only
  occurs with legacy config action syntax. This was a regression
  caused by an incorrect merge in to the 6.3.x codebase.
  Thanks to Stefano Mason for alerting us of this bug.
- bugfix: Fixed TCP CheckConnection handling in omfwd.c. Interface needed 
  to be changed in lower stream classes. Syslog TCP Sending is now resumed
  properly. Unfixed, that lead to non-detection of downstate of remote
  hosts.
---------------------------------------------------------------------------
Version 6.4.0  [V6-STABLE] 2012-08-20
- THIS IS THE FIRST VERSION OF THE 6.4.x STABLE BRANCH
  It includes all enhancements made in 6.3.x plus what is written in the
  ChangeLog below. 
- omelasticsearch: support for parameters parent & dynparent added
- bugfix: imtcp aborted when more than 2 connections were used.
  Incremented pthread stack size to 4MB for imtcp, imptcp and imttcp
  closes: http://bugzilla.adiscon.com/show_bug.cgi?id=342
- bugfix: imptcp aborted when $InputPTCPServerBindRuleset was used
- bugfix: problem with cutting first 16 characters from message with
  bAnnotate
  Thanks to Milan Bartos for the patch.
---------------------------------------------------------------------------
Version 6.3.12  [BETA] 2012-07-02
- support for elasticsearch via omelasticsearch added
  Note that this module has been tested quite well by a number of folks,
  and this is why we merge in new functionality in a late beta stage.
  Even if problems would exist, only users of omelasticsearch would
  experience them, making it a pretty safe addition.
- bugfix: $ActionName was not properly honored
  Thanks to Abby Edwards for alerting us
---------------------------------------------------------------------------
Version 6.3.11  [BETA] 2012-06-18
- bugfix: expression-based filters with AND/OR could segfault
  due to a problem with boolean shortcut operations. From the user's
  perspective, the segfault is almost non-deterministic (it occurs when
  a shortcut is used).
  Thanks to Lars Peterson for providing the initial bug report and his
  support in solving it.
- bugfix: "last message repeated n times" message was missing hostname
  Thanks to Zdenek Salvet for finding this bug and to Bodik for reporting
---------------------------------------------------------------------------
Version 6.3.10  [BETA] 2012-06-04
- bugfix: delayble source could block action queue, even if there was
  a disk queue associated with it. The root cause of this problem was
  that it makes no sense to delay messages once they arrive in the 
  action queue - the "input" that is being held in that case is the main
  queue worker, what makes no sense.
  Thanks to Marcin for alerting us on this problem and providing 
  instructions to reproduce it.
- bugfix: invalid free in imptcp could lead to abort during startup
- bugfix: if debug message could end up in log file when forking
  if rsyslog was set to auto-background (thus fork, the default) and debug
  mode to stdout was enabled, debug messages ended up in the first log file
  opened. Currently, stdout logging is completely disabled in forking mode
  (but writing to the debug log file is still possible). This is a change 
  in behaviour, which is under review. If it causes problems to you,
  please let us know.
  Thanks to Tomas Heinrich for the patch.
- bugfix: --enable-smcustbindcdr configure directive did not work
  closes: http://bugzilla.adiscon.com/show_bug.cgi?id=330
  Thanks to Ultrabug for the patch.
- bugfix: made rsyslog compile when libestr ist not installed in /usr
  Thanks to Miloslav Trmač for providing patches and suggestions
---------------------------------------------------------------------------
Version 6.3.9  [BETA] 2012-05-22
- bugfix: imtcp could cause hang during reception
  this also applied to other users of core file tcpsrv.c, but imtcp was
  by far the most prominent and widely-used, the rest rather exotic
  (like imdiag)
- added capability to specify substrings for field extraction mode
- added the "jsonf" property replacer option (and fieldname)
- bugfix: omudpspoof did not work correctly if no spoof hostname was
  configured
- bugfix: property replacer option "json" could lead to content loss
  message was truncated if escaping was necessary
- bugfix: assigned ruleset was lost when using disk queues
  This looked quite hard to diagnose for disk-assisted queues, as the
  pure memory part worked well, but ruleset info was lost for messages
  stored inside the disk queue.
- bugfix/imuxsock: solving abort if hostname was not set; configured
  hostname was not used (both merge regressions)
 -bugfix/omfile: template action parameter was not accepted
  (and template name set to "??" if the parameter was used)
  Thanks to Brian Knox for alerting us on this bug.
- bugfix: ommysql did not properly init/exit the mysql runtime library
  this could lead to segfaults. Triggering condition: multiple action
  instances using ommysql.  Thanks to Tomas Heinrich for reporting this
  problem and providing an initial patch (which my solution is based on,
  I need to add more code to clean the mess up).
- bugfix: rsyslog did not terminate when delayable inputs were blocked
  due to unvailable sources. Fixes:
  http://bugzilla.adiscon.com/show_bug.cgi?id=299
  Thanks to Marcin M for bringing up this problem and Andre Lorbach
  for helping to reproduce and fix it.
- added capability to specify substrings for field extraction mode
- bugfix: disk queue was not persisted on shutdown, regression of fix to
  http://bugzilla.adiscon.com/show_bug.cgi?id=299
  The new code also handles the case of shutdown of blocking light and 
  full delayable sources somewhat smarter and permits, assuming sufficient
  timouts, to persist message up to the max queue capacity. Also some nits
  in debug instrumentation have been fixed.
---------------------------------------------------------------------------
Version 6.3.8  [DEVEL] 2012-04-16
- added $PStatJSON directive to permit stats records in JSON format
- added "date-unixtimestamp" property replacer option to format as a
  unix timestamp (seconds since epoch)
- added "json" property replacer option to support JSON encoding on a
  per-property basis
- added omhiredis (contributed module)
- added mmjsonparse to support recognizing and parsing JSON enhanced syslog
  messages
- upgraded more plugins to support the new v6 config format:
  - ommysql
  - omlibdbi
  - omsnmp
- added configuration directives to customize queue light delay marks
  $MainMsgQueueLightDelayMark, $ActionQueueLightDelayMark; both
  specify number of messages starting at which a delay happens.
- added message property parsesuccess to indicate if the last run
  higher-level parser could successfully parse the message or not
  (see property replacer html doc for details)
- bugfix: abort during startup when rsyslog.conf v6+ format was used in
  a certain way
- bugfix: property $!all-json made rsyslog abort if no normalized data
  was available
- bugfix: memory leak in array passing output module mode
- added configuration directives to customize queue light delay marks
- permit size modifiers (k,m,g,...) in integer config parameters
  Thanks to Jo Rhett for the suggestion.
- bugfix: hostname was not requeried on HUP
  Thanks to Per Jessen for reporting this bug and Marius Tomaschewski for
  his help in testing the fix.
- bugfix: imklog invalidly computed facility and severity
  closes: http://bugzilla.adiscon.com/show_bug.cgi?id=313
- added configuration directive to disable octet-counted framing
  for imtcp, directive is $InputTCPServerSupportOctetCountedFraming 
  for imptcp, directive is $InputPTCPServerSupportOctetCountedFraming 
- added capability to use a local interface IP address as fromhost-ip for
  locally originating messages. New directive $LocalHostIPIF
---------------------------------------------------------------------------
Version 6.3.7  [DEVEL] 2012-02-02
- imported refactored v5.9.6 imklog linux driver, now combined with BSD
  driver
- removed imtemplate/omtemplate template modules, as this was waste of time
  The actual input/output modules are better copy templates. Instead, the
  now-removed modules cost time for maintenance AND often caused confusion
  on what their role was.
- added a couple of new stats objects
- improved support for new v6 config system. The build-in output modules
  now all support the new config language
- bugfix: facility local<x> was not correctly interpreted in legacy filters
  Was only accepted if it was the first PRI in a multi-filter PRI.
  Thanks to forum user Mark for bringing this to our attention.
- bugfix: potential abort after reading invalid X.509 certificate
  closes: http://bugzilla.adiscon.com/show_bug.cgi?id=290
  Thanks to Tomas Heinrich for the patch
- bufgix: legacy parsing of some filters did not work correctly
- bugfix: rsyslog aborted during startup if there is an error in loading
  an action and legacy configuration mode is used
- bugfix: bsd klog driver did no longer compile
- relicensed larger parts of the code under Apache (ASL) 2.0
---------------------------------------------------------------------------
Version 6.3.6  [DEVEL] 2011-09-19
- added $InputRELPServerBindRuleset directive to specify rulesets for RELP
- bugfix: config parser did not support properties with dashes in them
  inside property-based filters. Thanks to Gerrit Seré for reporting this.
---------------------------------------------------------------------------
Version 6.3.5  [DEVEL] (rgerhards/al), 2011-09-01
- bugfix/security: off-by-two bug in legacy syslog parser, CVE-2011-3200
- bugfix: mark message processing did not work correctly
- imudp&imtcp now report error if no listener at all was defined
  Thanks to Marcin for suggesting this error message.
- bugfix: potential misadressing in property replacer
---------------------------------------------------------------------------
Version 6.3.4  [DEVEL] (rgerhards), 2011-08-02
- added support for action() config object
  * in rsyslog core engine
  * in omfile
  * in omusrmsg
- bugfix: omusrmsg format usr1,usr2 was no longer supported
- bugfix: misaddressing in config handler
  In theory, can cause segfault, in practice this is extremely unlikely
  Thanks to Marcin for alertig me.
---------------------------------------------------------------------------
Version 6.3.3  [DEVEL] (rgerhards), 2011-07-13
- rsyslog.conf format: now parsed by RainerScript parser
  this provides the necessary base for future enhancements as well as some
  minor immediate ones. For details see:
  http://blog.gerhards.net/2011/07/rsyslog-633-config-format-improvements.html
- performance of script-based filters notably increased
- removed compatibility mode as we expect people have adjusted their
  confs by now
- added support for the ":omfile:" syntax for actions
---------------------------------------------------------------------------
Version 6.3.2  [DEVEL] (rgerhards), 2011-07-06
- added support for the ":omusrmsg:" syntax in configuring user messages
- systemd support: set stdout/stderr to null - thx to Lennart for the patch
- added support for obtaining timestamp for kernel message from message
  If the kernel time-stamps messages, time is now take from that
  timestamp instead of the system time when the message was read. This
  provides much better accuracy. Thanks to Lennart Poettering for
  suggesting this feature and his help during implementation.
- added support for obtaining timestamp from system for imuxsock
  This permits to read the time a message was submitted to the system
  log socket. Most importantly, this is provided in microsecond resolution.
  So we are able to obtain high precision timestampis even for messages
  that were - as is usual - not formatted with them. This also simplifies
  things in regard to local time calculation in chroot environments.
  Many thanks to Lennart Poettering for suggesting this feature,
  providing some guidance on implementing it and coordinating getting the
  necessary support into the Linux kernel.
- bugfix: timestamp was incorrectly calculated for timezones with minute
  offset
  closes: http://bugzilla.adiscon.com/show_bug.cgi?id=271
- bugfix: memory leak in imtcp & subsystems under some circumstances
  This leak is tied to error conditions which lead to incorrect cleanup
  of some data structures.
---------------------------------------------------------------------------
Version 6.3.1  [DEVEL] (rgerhards), 2011-06-07
- added a first implementation of a DNS name cache
  this still has a couple of weaknesses, like no expiration of entries,
  suboptimal algorithms -- but it should perform much better than
  what we had previously. Implementation will be improved based on
  feedback during the next couple of releases
---------------------------------------------------------------------------
Version 6.3.0  [DEVEL] (rgerhards), 2011-06-01
- introduced new config system
  http://blog.gerhards.net/2011/06/new-rsyslog-config-system-materializes.html
---------------------------------------------------------------------------
Version 6.2.2  [v6-stable], 2012-06-13
- build system improvements and spec file templates
  Thanks to Abby Edwards for providing these enhancements
- bugfix: disk queue was not persisted on shutdown, regression of fix to
  http://bugzilla.adiscon.com/show_bug.cgi?id=299
  The new code also handles the case of shutdown of blocking light and 
  full delayable sources somewhat smarter and permits, assuming sufficient
  timouts, to persist message up to the max queue capacity. Also some nits
  in debug instrumentation have been fixed.
- bugfix: --enable-smcustbindcdr configure directive did not work
  closes: http://bugzilla.adiscon.com/show_bug.cgi?id=330
  Thanks to Ultrabug for the patch.
- add small delay (50ms) after sending shutdown message
  There seem to be cases where the shutdown message is otherwise not
  processed, not even on an idle system. Thanks to Marcin for
  bringing this problem up.
- support for resolving huge groups
  closes: http://bugzilla.adiscon.com/show_bug.cgi?id=310
  Thanks to Alec Warner for the patch
- bugfix: potential hang due to mutex deadlock
  closes: http://bugzilla.adiscon.com/show_bug.cgi?id=316
  Thanks to Andreas Piesk for reporting&analyzing this bug as well as
  providing patches and other help in resolving it.
- bugfix: property PROCID empty instead of proper nilvalue if not present
  If it is not present, it must have the nilvalue "-" as of RFC5424
  closes: http://bugzilla.adiscon.com/show_bug.cgi?id=332
  Thanks to John N for reporting this issue.
- bugfix: did not compile under solaris due to $uptime property code
  For the time being, $uptime is not supported on Solaris
- bugfix: "last message repeated n times" message was missing hostname
  Thanks to Zdenek Salvet for finding this bug and to Bodik for reporting
---------------------------------------------------------------------------
Version 6.2.1  [v6-stable], 2012-05-10
- change plugin config interface to be compatible with pre-v6.2 system
  The functionality was already removed (because it is superseeded by the
  v6.3+ config language), but code was still present. I have now removed
  those parts that affect interface. Full removal will happen in v6.3, in
  order to limit potential regressions. However, it was considered useful
  enough to do the interface change in v6-stable; this also eases merging
  branches!
- re-licensed larger parts of the codebase under the Apache license 2.0
- bugfix: omprog made rsyslog abort on startup if not binary to
  execute was configured
- bugfix: imklog invalidly computed facility and severity
  closes: http://bugzilla.adiscon.com/show_bug.cgi?id=313
- bugfix: stopped DA queue was never processed after a restart due to a
  regression from statistics module
- bugfix: memory leak in array passing output module mode
- bugfix: ommysql did not properly init/exit the mysql runtime library
  this could lead to segfaults. Triggering condition: multiple action
  instances using ommysql.  Thanks to Tomas Heinrich for reporting this
  problem and providing an initial patch (which my solution is based on,
  I need to add more code to clean the mess up).
- bugfix: rsyslog did not terminate when delayable inputs were blocked
  due to unvailable sources. Fixes:
  http://bugzilla.adiscon.com/show_bug.cgi?id=299
  Thanks to Marcin M for bringing up this problem and Andre Lorbach
  for helping to reproduce and fix it.
- bugfix/tcpflood: sending small test files did not work correctly
---------------------------------------------------------------------------
Version 6.2.0  [v6-stable], 2012-01-09
- bugfix (kind of): removed numerical part from pri-text
  see v6 compatibility document for reasons
- bugfix: race condition when extracting program name, APPNAME, structured
  data and PROCID (RFC5424 fields) could lead to invalid characters e.g.
  in dynamic file names or during forwarding (general malfunction of these
  fields in templates, mostly under heavy load)
- bugfix: imuxsock did no longer ignore message-provided timestamp, if
  so configured (the *default*). Lead to no longer sub-second timestamps.
  closes: http://bugzilla.adiscon.com/show_bug.cgi?id=281
- bugfix: omfile returns fatal error code for things that go really wrong
  previously, RS_RET_RESUME was returned, which lead to a loop inside the
  rule engine as omfile could not really recover.
- bugfix: rsyslogd -v always said 64 atomics were not present
  thanks to mono_matsuko for the patch
- bugfix: potential abort after reading invalid X.509 certificate
  closes: http://bugzilla.adiscon.com/show_bug.cgi?id=290
  Thanks to Tomas Heinrich for the patch
- enhanced module loader to not rely on PATH_MAX
- imuxsock: added capability to "annotate" messages with "trusted
  information", which contains some properties obtained from the system
  and as such sure to not be faked. This is inspired by the similiar idea
  introduced in systemd.
---------------------------------------------------------------------------
Version 6.1.12  [BETA], 2011-09-01
- bugfix/security: off-by-two bug in legacy syslog parser, CVE-2011-3200
- bugfix: mark message processing did not work correctly
- bugfix: potential misadressing in property replacer
- bugfix: memcpy overflow can occur in allowed sender checkig
  if a name is resolved to IPv4-mapped-on-IPv6 address
  Found by Ismail Dönmez at suse
- bugfix: The NUL-Byte for the syslogtag was not copied in MsgDup (msg.c)
- bugfix: fixed incorrect state handling for Discard Action (transactions)
  Note: This caused all messages in a batch to be set to COMMITTED, 
  even if they were discarded. 
---------------------------------------------------------------------------
Version 6.1.11  [BETA] (rgerhards), 2011-07-11
- systemd support: set stdout/stderr to null - thx to Lennart for the patch
- added support for the ":omusrmsg:" syntax in configuring user messages
- added support for the ":omfile:" syntax in configuring user messages
---------------------------------------------------------------------------
Version 6.1.10  [BETA] (rgerhards), 2011-06-22
- bugfix: problems in failover action handling
  closes: http://bugzilla.adiscon.com/show_bug.cgi?id=270
  closes: http://bugzilla.adiscon.com/show_bug.cgi?id=254
- bugfix: mutex was invalidly left unlocked during action processing
  At least one case where this can occur is during thread shutdown, which
  may be initiated by lower activity. In most cases, this is quite
  unlikely to happen. However, if it does, data structures may be 
  corrupted which could lead to fatal failure and segfault. I detected
  this via a testbench test, not a user report. But I assume that some
  users may have had unreproducable aborts that were cause by this bug.
---------------------------------------------------------------------------
Version 6.1.9  [BETA] (rgerhards), 2011-06-14
- bugfix: problems in failover action handling
  closes: http://bugzilla.adiscon.com/show_bug.cgi?id=270
  closes: http://bugzilla.adiscon.com/show_bug.cgi?id=254
- bugfix: mutex was invalidly left unlocked during action processing
  At least one case where this can occur is during thread shutdown, which
  may be initiated by lower activity. In most cases, this is quite
  unlikely to happen. However, if it does, data structures may be 
  corrupted which could lead to fatal failure and segfault. I detected
  this via a testbench test, not a user report. But I assume that some
  users may have had unreproducable aborts that were cause by this bug.
- bugfix/improvement:$WorkDirectory now gracefully handles trailing slashes
- bugfix: memory leak in imtcp & subsystems under some circumstances
  This leak is tied to error conditions which lead to incorrect cleanup
  of some data structures. [backport from v6.3]
- bugfix: $ActionFileDefaultTemplate did not work
  closes: http://bugzilla.adiscon.com/show_bug.cgi?id=262
---------------------------------------------------------------------------
Version 6.1.8  [BETA] (rgerhards), 2011-05-20
- official new beta version (note that in a sense 6.1.7 was already beta,
  so we may release the first stable v6 earlier than usual)
- new module mmsnmptrapd, a sample message modification module
- import of minor bug fixes from v4 & v5
---------------------------------------------------------------------------
Version 6.1.7  [DEVEL] (rgerhards), 2011-04-15
- added log classification capabilities (via mmnormalize & tags)
- speeded up tcp forwarding by reducing number of API calls
  this especially speeds up TLS processing
- somewhat improved documentation index
- bugfix: enhanced imudp config processing code disabled due to wrong
  merge (affected UDP realtime capabilities)
- bugfix (kind of): memory leak with tcp reception epoll handler
  This was an extremely unlikely leak and, if it happend, quite small.
  Still it is better to handle this border case.
- bugfix: IPv6-address could not be specified in omrelp
  this was due to improper parsing of ":"
  closes: http://bugzilla.adiscon.com/show_bug.cgi?id=250
- bugfix: do not open files with full privileges, if privs will be dropped
  This make the privilege drop code more bulletproof, but breaks Ubuntu's
  work-around for log files created by external programs with the wrong
  user and/or group. Note that it was long said that this "functionality"
  would break once we go for serious privilege drop code, so hopefully
  nobody still depends on it (and, if so, they lost...).
- bugfix: pipes not opened in full priv mode when privs are to be dropped
---------------------------------------------------------------------------
Version 6.1.6  [DEVEL] (rgerhards), 2011-03-14
- enhanced omhdfs to support batching mode. This permits to increase
  performance, as we now call the HDFS API with much larger message
  sizes and far more infrequently
- improved testbench
  among others, life tests for ommysql (against a test database) have
  been added, valgrind-based testing enhanced, ...
- bugfix: minor memory leak in omlibdbi (< 1k per instance and run)
- bugfix: (regression) omhdfs did no longer compile
- bugfix: omlibdbi did not use password from rsyslog.con
  closes: http://bugzilla.adiscon.com/show_bug.cgi?id=203
- systemd support somewhat improved (can now take over existing log sockt)
- bugfix: discard action did not work under some circumstances
  fixes: http://bugzilla.adiscon.com/show_bug.cgi?id=217
- bugfix: file descriptor leak in gnutls netstream driver
  fixes: http://bugzilla.adiscon.com/show_bug.cgi?id=222
- fixed compile problem in imtemplate
  fixes: http://bugzilla.adiscon.com/show_bug.cgi?id=235
---------------------------------------------------------------------------
Version 6.1.5  [DEVEL] (rgerhards), 2011-03-04
- improved testbench
- enhanced imtcp to use a pool of worker threads to process incoming
  messages. This enables higher processing rates, especially in the TLS
  case (where more CPU is needed for the crypto functions)
- added support for TLS (in anon mode) to tcpflood
- improved TLS error reporting
- improved TLS startup (Diffie-Hellman bits do not need to be generated,
  as we do not support full anon key exchange -- we always need certs)
- bugfix: fixed a memory leak and potential abort condition
  this could happen if multiple rulesets were used and some output batches
  contained messages belonging to more than one ruleset.
  fixes: http://bugzilla.adiscon.com/show_bug.cgi?id=226
  fixes: http://bugzilla.adiscon.com/show_bug.cgi?id=218
- bugfix: memory leak when $RepeatedMsgReduction on was used
  bug tracker: http://bugzilla.adiscon.com/show_bug.cgi?id=225
- bugfix: potential abort condition when $RepeatedMsgReduction set to on
  as well as potentially in a number of other places where MsgDup() was
  used. This only happened when the imudp input module was used and it
  depended on name resolution not yet had taken place. In other words,
  this was a strange problem that could lead to hard to diagnose 
  instability. So if you experience instability, chances are good that
  this fix will help.
---------------------------------------------------------------------------
Version 6.1.4  [DEVEL] (rgerhards), 2011-02-18
- bugfix/omhdfs: directive $OMHDFSFileName rendered unusable 
  due to a search and replace-induced bug ;)
- bugfix: minor race condition in action.c - considered cosmetic
  This is considered cosmetic as multiple threads tried to write exactly
  the same value into the same memory location without sync. The method
  has been changed so this can no longer happen.
- added pmsnare parser module (written by David Lang)
- enhanced imfile to support non-cancel input termination
- improved systemd socket activation thanks to Marius Tomaschewski
- improved error reporting for $WorkDirectory
  non-existance and other detectable problems are now reported,
  and the work directory is NOT set in this case
- bugfix: pmsnare causded abort under some conditions
- bugfix: abort if imfile reads file line of more than 64KiB
  Thanks to Peter Eisentraut for reporting and analysing this problem.
  bug tracker: http://bugzilla.adiscon.com/show_bug.cgi?id=221
- bugfix: queue engine did not properly slow down inputs in FULL_DELAY mode
  when in disk-assisted mode. This especially affected imfile, which
  created unnecessarily queue files if a large set of input file data was
  to process.
- bugfix: very long running actions could prevent shutdown under some
  circumstances. This has now been solved, at least for common
  situations.
- bugfix: fixed compile problem due to empty structs
  this occured only on some platforms/compilers. thanks to Dražen Kačar 
  for the fix
---------------------------------------------------------------------------
Version 6.1.3  [DEVEL] (rgerhards), 2011-02-01
- experimental support for monogodb added
- added $IMUDPSchedulingPolicy and $IMUDPSchedulingPriority config settings
- added $LocalHostName config directive
- improved tcpsrv performance by enabling multiple-entry epoll
  so far, we always pulled a single event from the epoll interface. 
  Now 128, what should result in performance improvement (less API
  calls) on busy systems. Most importantly affects imtcp.
- imptcp now supports non-cancel termination mode, a plus in stability
- imptcp speedup: multiple worker threads can now be used to read data
- new directive $InputIMPTcpHelperThreads added
- bugfix: fixed build problems on some platforms
  namely those that have 32bit atomic operations but not 64 bit ones
- bugfix: local hostname was pulled too-early, so that some config 
  directives (namely FQDN settings) did not have any effect
- enhanced tcpflood to support multiple sender threads
  this is required for some high-throughput scenarios (and necessary to
  run some performance tests, because otherwise the sender is too slow).
- added some new custom parsers (snare, aix, some Cisco "specialities")
  thanks to David Lang
---------------------------------------------------------------------------
Version 6.1.2  [DEVEL] (rgerhards), 2010-12-16
- added experimental support for log normalizaton (via liblognorm)
  support for normalizing log messages has been added in the form of
  mmnormalize. The core engine (property replacer, filter engine) has
  been enhanced to support properties from normalized events.
  Note: this is EXPERIMENTAL code. It is currently know that
  there are issues if the functionality is used with
  - disk-based queues
  - asynchronous action queues
  You can not use the new functionality together with these features.
  This limitation will be removed in later releases. However, we 
  preferred to release early, so that one can experiment with the new
  feature set and accepted the price that this means the full set of
  functionality is not yet available. If not used together with
  these features, log normalizing should be pretty stable.
- enhanced testing tool tcpflood
  now supports sending via UDP and the capability to run multiple
  iterations and generate statistics data records
- bugfix: potential abort when output modules with different parameter
  passing modes were used in configured output modules
---------------------------------------------------------------------------
Version 6.1.1  [DEVEL] (rgerhards), 2010-11-30
- bugfix(important): problem in TLS handling could cause rsyslog to loop
  in a tight loop, effectively disabling functionality and bearing the
  risk of unresponsiveness of the whole system.
  Bug tracker: http://bugzilla.adiscon.com/show_bug.cgi?id=194
- support for omhdfs officially added (import from 5.7.1)
- merged imuxsock improvements from 5.7.1 (see there)
- support for systemd officially added (import from 5.7.0)
- bugfix: a couple of problems that imfile had on some platforms, namely
  Ubuntu (not their fault, but occured there)
- bugfix: imfile utilizes 32 bit to track offset. Most importantly,
  this problem can not experienced on Fedora 64 bit OS (which has
  64 bit long's!)
- a number of other bugfixes from older versions imported
---------------------------------------------------------------------------
Version 6.1.0  [DEVEL] (rgerhards), 2010-08-12

*********************************** NOTE **********************************
The v6 versions of rsyslog feature a greatly redesigned config system 
which, among others, supports scoping. However, the initial version does
not contain the whole new system. Rather it will evolve. So it is
expected that interfaces, even new ones, break during the initial
6.x.y releases.
*********************************** NOTE **********************************

- added $Begin, $End and $ScriptScoping config scope statments
  (at this time for actions only).
- added imptcp, a simplified, Linux-specific and potentielly fast
  syslog plain tcp input plugin (NOT supporting TLS!)
  [ported from v4]
---------------------------------------------------------------------------
Version 5.10.2  [V5-STABLE], 201?-??-??
- bugfix: queue file size was not correctly processed
  this could lead to using one queue file per message for sizes >2GiB
  Thanks to Tomas Heinrich for the patch.
- updated systemd files to match current systemd source
- bugfix: spurios error messages from imuxsock about (non-error) EAGAIN
  Thanks to Marius Tomaschewski for the patch.
- imklog: added $klogParseKernelTimestamp option
  When enabled, kernel message [timestamp] is converted for message time.
  Default is to use receive time as in 5.8.x and before, because the clock
  used to create the timestamp is not supposed to be as accurate as the
  monotonic clock (depends on hardware and kernel) resulting in differences
  between kernel and system messages which occurred at same time.
  Thanks to Marius Tomaschewski for the patch.
- imklog: added $klogKeepKernelTimestamp option
  When enabled, the kernel [timestamp] remains at begin of
  each message, even it is used for the message time too.
  Thanks to Marius Tomaschewski for the patch.
- bugfix: imklog mistakenly took kernel timestamp subseconds as nanoseconds
  ... actually, they are microseconds. So the fractional part of the 
  timestamp was not properly formatted.
  Thanks to Marius Tomaschewski for the bug report and the patch idea.
- imklog: added $klogKeepKernelTimestamp option
  When enabled, the kernel [timestamp] remains at begin of
  each message, even it is used for the message time too.
  Thanks to Marius Tomaschewski for the patch.
- bugfix: imklog mistakenly took kernel timestamp subseconds as nanoseconds
  ... actually, they are microseconds. So the fractional part of the 
  timestamp was not properly formatted.
  Thanks to Marius Tomaschewski for the bug report and the patch idea.
- bugfix: invalid DST handling under Solaris
  Thanks to Scott Severtson for the patch.
- bugfix: invalid decrement in pm5424 could lead to log truncation
  Thanks to Tomas Heinrich for the patch.
- bugfix[kind of]: omudpspoof discarded messages >1472 bytes (MTU size)
  it now truncates these message, but ensures they are sent. Note that
  7.3.5+ will switch to fragmented UDP messages instead (up to 64K)
---------------------------------------------------------------------------
Version 5.10.1  [V5-STABLE], 2012-10-17
- bugfix: imuxsock and imklog truncated head of received message
  This happened only under some circumstances. Thanks to Marius
  Tomaschewski, Florian Piekert and Milan Bartos for their help in
  solving this issue.
- enable DNS resolution in imrelp
  Thanks to Apollon Oikonomopoulos for the patch
- bugfix: invalid property name in property-filter could cause abort
  if action chaining (& operator) was used
  http://bugzilla.adiscon.com/show_bug.cgi?id=355
  Thanks to pilou@gmx.com for the bug report
- bugfix: remove invalid socket option call from imuxsock
  Thanks to Cristian Ionescu-Idbohrn and Jonny Törnbom 
- bugfix: fixed wrong bufferlength for snprintf in tcpflood.c when using 
  the -f (dynafiles) option. 
- fixed issues in build system (namely related to cust1 dummy plugin)
---------------------------------------------------------------------------
Version 5.10.0  [V5-STABLE], 2012-08-23

NOTE: this is the new rsyslog v5-stable, incorporating all changes from the
      5.9.x series. In addition to that, it contains the fixes and
      enhancements listed below in this entry.

- bugfix: delayble source could block action queue, even if there was
  a disk queue associated with it. The root cause of this problem was
  that it makes no sense to delay messages once they arrive in the 
  action queue - the "input" that is being held in that case is the main
  queue worker, what makes no sense.
  Thanks to Marcin for alerting us on this problem and providing 
  instructions to reproduce it.
- bugfix: disk queue was not persisted on shutdown, regression of fix to
  http://bugzilla.adiscon.com/show_bug.cgi?id=299
  The new code also handles the case of shutdown of blocking light and 
  full delayable sources somewhat smarter and permits, assuming sufficient
  timouts, to persist message up to the max queue capacity. Also some nits
  in debug instrumentation have been fixed.
- add small delay (50ms) after sending shutdown message
  There seem to be cases where the shutdown message is otherwise not
  processed, not even on an idle system. Thanks to Marcin for
  bringing this problem up.
- support for resolving huge groups
  closes: http://bugzilla.adiscon.com/show_bug.cgi?id=310
  Thanks to Alec Warner for the patch
- bugfix: potential hang due to mutex deadlock
  closes: http://bugzilla.adiscon.com/show_bug.cgi?id=316
  Thanks to Andreas Piesk for reporting&analyzing this bug as well as
  providing patches and other help in resolving it.
- bugfix: property PROCID empty instead of proper nilvalue if not present
  If it is not present, it must have the nilvalue "-" as of RFC5424
  closes: http://bugzilla.adiscon.com/show_bug.cgi?id=332
  Thanks to John N for reporting this issue.
- bugfix: "last message repeated n times" message was missing hostname
  Thanks to Zdenek Salvet for finding this bug and to Bodik for reporting
- bugfix: multiple main queues with same queue file name was not detected
  This lead to queue file corruption. While the root cause is a config
  error, it is a bug that this important and hard to find config error
  was not detected by rsyslog.
---------------------------------------------------------------------------
Version 5.9.7  [V5-BETA], 2012-05-10
- added capability to specify substrings for field extraction mode
- bugfix: ommysql did not properly init/exit the mysql runtime library
  this could lead to segfaults. Triggering condition: multiple action
  instances using ommysql.  Thanks to Tomas Heinrich for reporting this
  problem and providing an initial patch (which my solution is based on,
  I need to add more code to clean the mess up).
- bugfix: rsyslog did not terminate when delayable inputs were blocked
  due to unvailable sources. Fixes:
  http://bugzilla.adiscon.com/show_bug.cgi?id=299
  Thanks to Marcin M for bringing up this problem and Andre Lorbach
  for helping to reproduce and fix it.
- bugfix/tcpflood: sending small test files did not work correctly
---------------------------------------------------------------------------
Version 5.9.6  [V5-BETA], 2012-04-12
- added configuration directives to customize queue light delay marks
- permit size modifiers (k,m,g,...) in integer config parameters
  Thanks to Jo Rhett for the suggestion.
- bugfix: hostname was not requeried on HUP
  Thanks to Per Jessen for reporting this bug and Marius Tomaschewski for
  his help in testing the fix.
- bugfix: imklog invalidly computed facility and severity
  closes: http://bugzilla.adiscon.com/show_bug.cgi?id=313
- bugfix: imptcp input name could not be set
  config directive was accepted, but had no effect
- added configuration directive to disable octet-counted framing
  for imtcp, directive is $InputTCPServerSupportOctetCountedFraming 
  for imptcp, directive is $InputPTCPServerSupportOctetCountedFraming 
- added capability to use a local interface IP address as fromhost-ip for
  locally originating messages. New directive $LocalHostIPIF
- added configuration directives to customize queue light delay marks
  $MainMsgQueueLightDelayMark, $ActionQueueLightDelayMark; both
  specify number of messages starting at which a delay happens.
---------------------------------------------------------------------------
Version 5.9.5  [V5-DEVEL], 2012-01-27
- improved impstats subsystem, added many new counters
- enhanced module loader to not rely on PATH_MAX
- refactored imklog linux driver, now combined with BSD driver
  The Linux driver no longer supports outdated kernel symbol resolution,
  which was disabled by default for very long. Also overall cleanup,
  resulting in much smaller code. Linux and BSD are now covered by a
  single small driver.
- $IMUXSockRateLimitInterval DEFAULT CHANGED, was 5, now 0
  The new default turns off rate limiting. This was chosen as people
  experienced problems with rate-limiting activated by default. Now it
  needs an explicit opt-in by setting this parameter.
  Thanks to Chris Gaffney for suggesting to make it opt-in; thanks to
  many unnamed others who already had complained at the time Chris made
  the suggestion ;-)
---------------------------------------------------------------------------
Version 5.9.4  [V5-DEVEL], 2011-11-29
- imuxsock: added capability to "annotate" messages with "trusted
  information", which contains some properties obtained from the system
  and as such sure to not be faked. This is inspired by the similiar idea
  introduced in systemd.
- removed dependency on gcrypt for recently-enough GnuTLS
  see: http://bugzilla.adiscon.com/show_bug.cgi?id=289
- bugfix: imuxsock did no longer ignore message-provided timestamp, if
  so configured (the *default*). Lead to no longer sub-second timestamps.
  closes: http://bugzilla.adiscon.com/show_bug.cgi?id=281
- bugfix: omfile returns fatal error code for things that go really wrong
  previously, RS_RET_RESUME was returned, which lead to a loop inside the
  rule engine as omfile could not really recover.
- bugfix: rsyslogd -v always said 64 atomics were not present
  thanks to mono_matsuko for the patch
---------------------------------------------------------------------------
Version 5.9.3  [V5-DEVEL], 2011-09-01
- bugfix/security: off-by-two bug in legacy syslog parser, CVE-2011-3200
- bugfix: mark message processing did not work correctly
- added capability to emit config error location info for warnings 
  otherwise, omusrmsg's warning about new config format was not
  accompanied by problem location.
- bugfix: potential misadressing in property replacer
- bugfix: MSGID corruption in RFC5424 parser under some circumstances
  closes: http://bugzilla.adiscon.com/show_bug.cgi?id=275
- bugfix: The NUL-Byte for the syslogtag was not copied in MsgDup (msg.c)
---------------------------------------------------------------------------
Version 5.9.2  [V5-DEVEL] (rgerhards), 2011-07-11
- systemd support: set stdout/stderr to null - thx to Lennart for the patch
- added support for the ":omusrmsg:" syntax in configuring user messages
- added support for the ":omfile:" syntax for actions
---------------------------------------------------------------------------
Version 5.9.1  [V5-DEVEL] (rgerhards), 2011-06-30
- added support for obtaining timestamp for kernel message from message
  If the kernel time-stamps messages, time is now take from that
  timestamp instead of the system time when the message was read. This
  provides much better accuracy. Thanks to Lennart Poettering for
  suggesting this feature and his help during implementation.
- added support for obtaining timestamp from system for imuxsock
  This permits to read the time a message was submitted to the system
  log socket. Most importantly, this is provided in microsecond resolution.
  So we are able to obtain high precision timestampis even for messages
  that were - as is usual - not formatted with them. This also simplifies
  things in regard to local time calculation in chroot environments.
  Many thanks to Lennart Poettering for suggesting this feature,
  providing some guidance on implementing it and coordinating getting the
  necessary support into the Linux kernel.
- bugfix: timestamp was incorrectly calculated for timezones with minute
  offset
  closes: http://bugzilla.adiscon.com/show_bug.cgi?id=271
- bugfix: problems in failover action handling
  closes: http://bugzilla.adiscon.com/show_bug.cgi?id=270
  closes: http://bugzilla.adiscon.com/show_bug.cgi?id=254
- bugfix: mutex was invalidly left unlocked during action processing
  At least one case where this can occur is during thread shutdown, which
  may be initiated by lower activity. In most cases, this is quite
  unlikely to happen. However, if it does, data structures may be 
  corrupted which could lead to fatal failure and segfault. I detected
  this via a testbench test, not a user report. But I assume that some
  users may have had unreproducable aborts that were cause by this bug.
- bugfix: memory leak in imtcp & subsystems under some circumstances
  This leak is tied to error conditions which lead to incorrect cleanup
  of some data structures. [backport from v6]
- bugfix/improvement:$WorkDirectory now gracefully handles trailing slashes
---------------------------------------------------------------------------
Version 5.9.0  [V5-DEVEL] (rgerhards), 2011-06-08
- imfile: added $InputFileMaxLinesAtOnce directive
- enhanced imfile to support input batching
- added capability for imtcp and imptcp to activate keep-alive packets
  at the socket layer. This has not been added to imttcp, as the latter is
  only an experimental module, and one which did not prove to be useful.
  reference: http://kb.monitorware.com/post20791.html
- added support to control KEEPALIVE settings in imptcp
  this has not yet been added to imtcp, but could be done on request.
- $ActionName is now also used for naming of queues in impstats
  as well as in the debug output
- bugfix: do not open files with full privileges, if privs will be dropped
  This make the privilege drop code more bulletproof, but breaks Ubuntu's
  work-around for log files created by external programs with the wrong
  user and/or group. Note that it was long said that this "functionality"
  would break once we go for serious privilege drop code, so hopefully
  nobody still depends on it (and, if so, they lost...).
- bugfix: pipes not opened in full priv mode when privs are to be dropped
- this begins a new devel branch for v5
- better handling of queue i/o errors in disk queues. This is kind of a
  bugfix, but a very intrusive one, this it goes into the devel version
  first. Right now, "file not found" is handled and leads to the new
  emergency mode, in which disk action is stopped and the queue run
  in direct mode. An error message is emited if this happens.
- added support for user-level PRI provided via systemd
- added new config directive $InputTCPFlowControl to select if tcp
  received messages shall be flagged as light delayable or not.
- enhanced omhdfs to support batching mode. This permits to increase
  performance, as we now call the HDFS API with much larger message
  sizes and far more infrequently
- bugfix: failover did not work correctly if repeated msg reduction was on
  affected directive was: $ActionExecOnlyWhenPreviousIsSuspended on
  closes: http://bugzilla.adiscon.com/show_bug.cgi?id=236
---------------------------------------------------------------------------
Version 5.8.13  [V5-stable] 2012-08-22
- bugfix: DA queue could cause abort
- bugfix: "last message repeated n times" message was missing hostname
  Thanks to Zdenek Salvet for finding this bug and to Bodik for reporting
- bugfix "$PreserveFQDN on" was not honored in some modules
  Thanks to bodik for reporting this bug.
- bugfix: randomized IP option header in omudpspoof caused problems
  closes: http://bugzilla.adiscon.com/show_bug.cgi?id=327
  Thanks to Rick Brown for helping to test out the patch.
- bugfix: potential abort if output plugin logged message during shutdown
  note that none of the rsyslog-provided plugins does this
  Thanks to bodik and Rohit Prasad for alerting us on this bug and
  analyzing it.
  fixes: http://bugzilla.adiscon.com/show_bug.cgi?id=347
- bugfix: multiple main queues with same queue file name was not detected
  This lead to queue file corruption. While the root cause is a config
  error, it is a bug that this important and hard to find config error
  was not detected by rsyslog.
---------------------------------------------------------------------------
Version 5.8.12  [V5-stable] 2012-06-06
- add small delay (50ms) after sending shutdown message
  There seem to be cases where the shutdown message is otherwise not
  processed, not even on an idle system. Thanks to Marcin for
  bringing this problem up.
- support for resolving huge groups
  closes: http://bugzilla.adiscon.com/show_bug.cgi?id=310
  Thanks to Alec Warner for the patch
- bugfix: delayble source could block action queue, even if there was
  a disk queue associated with it. The root cause of this problem was
  that it makes no sense to delay messages once they arrive in the 
  action queue - the "input" that is being held in that case is the main
  queue worker, what makes no sense.
  Thanks to Marcin for alerting us on this problem and providing 
  instructions to reproduce it.
- bugfix: disk queue was not persisted on shutdown, regression of fix to
  http://bugzilla.adiscon.com/show_bug.cgi?id=299
  The new code also handles the case of shutdown of blocking light and 
  full delayable sources somewhat smarter and permits, assuming sufficient
  timouts, to persist message up to the max queue capacity. Also some nits
  in debug instrumentation have been fixed.
- bugfix/omudpspoof: problems, including abort, happend when run on
  multiple threads. Root cause is that libnet is not thread-safe. 
  omudpspoof now guards libnet calls with their own mutex.
- bugfix: if debug message could end up in log file when forking
  if rsyslog was set to auto-background (thus fork, the default) and debug
  mode to stdout was enabled, debug messages ended up in the first log file
  opened. Currently, stdout logging is completely disabled in forking mode
  (but writing to the debug log file is still possible). This is a change 
  in behaviour, which is under review. If it causes problems to you,
  please let us know.
  Thanks to Tomas Heinrich for the patch.
- bugfix/tcpflood: sending small test files did not work correctly
- bugfix: potential hang due to mutex deadlock
  closes: http://bugzilla.adiscon.com/show_bug.cgi?id=316
  Thanks to Andreas Piesk for reporting&analyzing this bug as well as
  providing patches and other help in resolving it.
- bugfix: property PROCID empty instead of proper nilvalue if not present
  If it is not present, it must have the nilvalue "-" as of RFC5424
  closes: http://bugzilla.adiscon.com/show_bug.cgi?id=332
  Thanks to John N for reporting this issue.
---------------------------------------------------------------------------
Version 5.8.11  [V5-stable] 2012-05-03
- bugfix: ommysql did not properly init/exit the mysql runtime library
  this could lead to segfaults. Triggering condition: multiple action
  instances using ommysql.  Thanks to Tomas Heinrich for reporting this
  problem and providing an initial patch (which my solution is based on,
  I need to add more code to clean the mess up).
- bugfix: rsyslog did not terminate when delayable inputs were blocked
  due to unvailable sources. Fixes:
  http://bugzilla.adiscon.com/show_bug.cgi?id=299
  Thanks to Marcin M for bringing up this problem and Andre Lorbach
  for helping to reproduce and fix it.
- bugfix: active input in "light delay state" could block rsyslog
  termination, at least for prolonged period of time
- bugfix: imptcp input name could not be set
  config directive was accepted, but had no effect
- bugfix: assigned ruleset was lost when using disk queues
  This looked quite hard to diagnose for disk-assisted queues, as the
  pure memory part worked well, but ruleset info was lost for messages
  stored inside the disk queue.
- bugfix: hostname was not requeried on HUP
  Thanks to Per Jessen for reporting this bug and Marius Tomaschewski for
  his help in testing the fix.
- bugfix: inside queue.c, some thread cancel states were not correctly
  reset. While this is a bug, we assume it did have no practical effect
  because the reset as it was done was set to the state the code actually
  had at this point. But better fix this...
---------------------------------------------------------------------------
Version 5.8.10  [V5-stable] 2012-04-05
- bugfix: segfault on startup if $actionqueuefilename was missing for disk
  queue config
  Thanks to Tomas Heinrich for the patch.
- bugfix: segfault if disk-queue was started up with old queue file
  Thanks to Tomas Heinrich for the patch.
- bugfix: memory leak in array passing output module mode
---------------------------------------------------------------------------
Version 5.8.9  [V5-stable] 2012-03-15
- added tool to recover disk queue if .qi file is missing (recover_qi.pl)
  Thanks to Kaiwang Chen for contributing this tool
- bugfix: stopped DA queue was never processed after a restart due to a
  regression from statistics module
- added better doc for statsobj interface
  Thanks to Kaiwang Chen for his suggestions and analysis in regard to the
  stats subsystem.
---------------------------------------------------------------------------
Version 5.8.8  [V5-stable] 2012-03-05
- added capability to use a local interface IP address as fromhost-ip for
  imuxsock imklog
  new config directives: $IMUXSockLocalIPIF, $klogLocalIPIF
- added configuration directives to customize queue light delay marks
  $MainMsgQueueLightDelayMark, $ActionQueueLightDelayMark; both
  specify number of messages starting at which a delay happens.
- bugfix: omprog made rsyslog abort on startup if not binary to
  execute was configured
- bugfix: imklog invalidly computed facility and severity
  closes: http://bugzilla.adiscon.com/show_bug.cgi?id=313
---------------------------------------------------------------------------
Version 5.8.7  [V5-stable] 2012-01-17
- bugfix: instabilities when using RFC5424 header fields
  Thanks to Kaiwang Chen for the patch
- bugfix: imuxsock did truncate part of received message if it did not
  contain a proper date. The truncation occured because we removed that
  part of the messages that was expected to be the date.
  closes: http://bugzilla.adiscon.com/show_bug.cgi?id=295
- bugfix: potential abort after reading invalid X.509 certificate
  closes: http://bugzilla.adiscon.com/show_bug.cgi?id=290
  Thanks to Tomas Heinrich for the patch
- bugfix: stats counter were not properly initialized on creation
- FQDN hostname for multihomed host was not always set to the correct name
  if multiple aliases existed. Thanks to Tomas Heinreich for the patch.
- re-licensed larger parts of the codebase under the Apache license 2.0
---------------------------------------------------------------------------
Version 5.8.6  [V5-stable] 2011-10-21
- bugfix: missing whitespace after property-based filter was not detected
- bugfix: $OMFileFlushInterval period was doubled - now using correct value
- bugfix: ActionQueue could malfunction due to index error
  Thanks to Vlad Grigorescu for the patch
- bugfix: $ActionExecOnlyOnce interval did not work properly
  Thanks to Tomas Heinrich for the patch
- bugfix: race condition when extracting program name, APPNAME, structured
  data and PROCID (RFC5424 fields) could lead to invalid characters e.g.
  in dynamic file names or during forwarding (general malfunction of these
  fields in templates, mostly under heavy load)
- bugfix: imuxsock did no longer ignore message-provided timestamp, if
  so configured (the *default*). Lead to no longer sub-second timestamps.
  closes: http://bugzilla.adiscon.com/show_bug.cgi?id=281
- bugfix: omfile returns fatal error code for things that go really wrong
  previously, RS_RET_RESUME was returned, which lead to a loop inside the
  rule engine as omfile could not really recover.
- bugfix: imfile did invalid system call under some circumstances
  when a file that was to be monitored did not exist BUT the state file
  actually existed. Mostly a cosmetic issue. Root cause was incomplete
  error checking in stream.c; so patch may affect other code areas.
- bugfix: rsyslogd -v always said 64 atomics were not present
  thanks to mono_matsuko for the patch
---------------------------------------------------------------------------
Version 5.8.5  [V5-stable] (rgerhards/al), 2011-09-01
- bugfix/security: off-by-two bug in legacy syslog parser, CVE-2011-3200
- bugfix: mark message processing did not work correctly
- bugfix: potential hang condition during tag emulation
- bugfix: too-early string termination during tag emulation
- bugfix: The NUL-Byte for the syslogtag was not copied in MsgDup (msg.c)
- bugfix: fixed incorrect state handling for Discard Action (transactions)
  Note: This caused all messages in a batch to be set to COMMITTED, 
  even if they were discarded. 
---------------------------------------------------------------------------
Version 5.8.4  [V5-stable] (al), 2011-08-10
- bugfix: potential misadressing in property replacer
- bugfix: memcpy overflow can occur in allowed sender checkig
  if a name is resolved to IPv4-mapped-on-IPv6 address
  Found by Ismail Dönmez at suse
- bugfix: potential misadressing in property replacer
- bugfix: MSGID corruption in RFC5424 parser under some circumstances
  closes: http://bugzilla.adiscon.com/show_bug.cgi?id=275
---------------------------------------------------------------------------
Version 5.8.3  [V5-stable] (rgerhards), 2011-07-11
- systemd support: set stdout/stderr to null - thx to Lennart for the patch
- added support for the ":omusrmsg:" syntax in configuring user messages
- added support for the ":omfile:" syntax for actions
  Note: previous outchannel syntax will generate a warning message. This
  may be surprising to some users, but it is quite urgent to alert them
  of the new syntax as v6 can no longer support the previous one.
---------------------------------------------------------------------------
Version 5.8.2  [V5-stable] (rgerhards), 2011-06-21
- bugfix: problems in failover action handling
  closes: http://bugzilla.adiscon.com/show_bug.cgi?id=270
  closes: http://bugzilla.adiscon.com/show_bug.cgi?id=254
- bugfix: mutex was invalidly left unlocked during action processing
  At least one case where this can occur is during thread shutdown, which
  may be initiated by lower activity. In most cases, this is quite
  unlikely to happen. However, if it does, data structures may be 
  corrupted which could lead to fatal failure and segfault. I detected
  this via a testbench test, not a user report. But I assume that some
  users may have had unreproducable aborts that were cause by this bug.
- bugfix: memory leak in imtcp & subsystems under some circumstances
  This leak is tied to error conditions which lead to incorrect cleanup
  of some data structures. [backport from v6]
- bugfix/improvement:$WorkDirectory now gracefully handles trailing slashes
---------------------------------------------------------------------------
Version 5.8.1  [V5-stable] (rgerhards), 2011-05-19
- bugfix: invalid processing in QUEUE_FULL condition
  If the the multi-submit interface was used and a QUEUE_FULL condition
  occured, the failed message was properly destructed. However, the
  rest of the input batch, if it existed, was not processed. So this
  lead to potential loss of messages and a memory leak. The potential
  loss of messages was IMHO minor, because they would have been dropped
  in most cases due to the queue remaining full, but very few lucky ones
  from the batch may have made it. Anyhow, this has now been changed so
  that the rest of the batch is properly tried to be enqueued and, if
  not possible, destructed.
- new module mmsnmptrapd, a sample message modification module
  This can be useful to reformat snmptrapd messages and also serves as
  a sample for how to write message modification modules using the
  output module interface. Note that we introduced this new 
  functionality directly into the stable release, as it does not 
  modify the core and as such cannot have any side-effects if it is
  not used (and thus the risk is solely on users requiring that
  functionality).
- bugfix: rate-limiting inside imuxsock did not work 100% correct
  reason was that a global config variable was invalidly accessed where a
  listener variable should have been used.
  Also performance-improved the case when rate limiting is turned off (this
  is a very unintrusive change, thus done directly to the stable version).
- bugfix: $myhostname not available in RainerScript (and no error message)
  closes: http://bugzilla.adiscon.com/show_bug.cgi?id=233
- bugfix: memory and file descriptor leak in stream processing
  Leaks could occur under some circumstances if the file stream handler
  errored out during the open call. Among others, this could cause very
  big memory leaks if there were a problem with unreadable disk queue
  files. In regard to the memory leak, this
  closes: http://bugzilla.adiscon.com/show_bug.cgi?id=256
- bugfix: doc for impstats had wrong config statements
  also, config statements were named a bit inconsistent, resolved that
  problem by introducing an alias and only documenting the consistent
  statements
  Thanks to Marcin for bringing up this problem.
- bugfix: IPv6-address could not be specified in omrelp
  this was due to improper parsing of ":"
  closes: http://bugzilla.adiscon.com/show_bug.cgi?id=250
- bugfix: TCP connection invalidly aborted when messages needed to be
  discarded (due to QUEUE_FULL or similar problem)
- bugfix: $LocalHostName was not honored under all circumstances
  closes: http://bugzilla.adiscon.com/show_bug.cgi?id=258
- bugfix(minor): improper template function call in syslogd.c
---------------------------------------------------------------------------
Version 5.8.0  [V5-stable] (rgerhards), 2011-04-12

This is the new v5-stable branch, importing all feature from the 5.7.x
versions. To see what has changed in regard to the previous v5-stable,
check the Changelog for 5.7.x below.

- bugfix: race condition in deferred name resolution
  closes: http://bugzilla.adiscon.com/show_bug.cgi?id=238
  Special thanks to Marcin for his persistence in helping to solve this
  bug.
- bugfix: DA queue was never shutdown once it was started
  closes: http://bugzilla.adiscon.com/show_bug.cgi?id=241
---------------------------------------------------------------------------
Version 5.7.10  [V5-BETA] (rgerhards), 2011-03-29
- bugfix: ompgsql did not work properly with ANSI SQL strings
  closes: http://bugzilla.adiscon.com/show_bug.cgi?id=229
- bugfix: rsyslog did not build with --disable-regexp configure option
  closes: http://bugzilla.adiscon.com/show_bug.cgi?id=243
- bugfix: PRI was invalid on Solaris for message from local log socket
- enhance: added $BOM system property to ease writing byte order masks
- bugfix: RFC5424 parser confused by empty structured data
  closes: http://bugzilla.adiscon.com/show_bug.cgi?id=237
- bugfix: error return from strgen caused abort, now causes action to be
  ignored (just like a failed filter)
- new sample plugin for a strgen to generate sql statement consumable
  by a database plugin
- bugfix: strgen could not be used together with database outputs
  because the sql/stdsql option could not be specified. This has been
  solved by permitting the strgen to include the opton inside its name.
  closes: http://bugzilla.adiscon.com/show_bug.cgi?id=195
---------------------------------------------------------------------------
Version 5.7.9  [V5-BETA] (rgerhards), 2011-03-16
- improved testbench
  among others, life tests for ommysql (against a test database) have
  been added, valgrind-based testing enhanced, ...
- enhance: fallback *at runtime* to epoll_create if epoll_create1 is not
  available. Thanks to Michael Biebl for analysis and patch!
- bugfix: failover did not work correctly if repeated msg reduction was on
  closes: http://bugzilla.adiscon.com/show_bug.cgi?id=236
  affected directive was: $ActionExecOnlyWhenPreviousIsSuspended on
- bugfix: minor memory leak in omlibdbi (< 1k per instance and run)
- bugfix: (regression) omhdfs did no longer compile
- bugfix: omlibdbi did not use password from rsyslog.conf
  closes: http://bugzilla.adiscon.com/show_bug.cgi?id=203
---------------------------------------------------------------------------
Version 5.7.8  [V5-BETA] (rgerhards), 2011-03-09
- systemd support somewhat improved (can now take over existing log sockt)
- bugfix: discard action did not work under some circumstances
  fixes: http://bugzilla.adiscon.com/show_bug.cgi?id=217
- bugfix: file descriptor leak in gnutls netstream driver
  fixes: http://bugzilla.adiscon.com/show_bug.cgi?id=222
---------------------------------------------------------------------------
Version 5.7.7  [V5-BETA] (rgerhards), 2011-03-02
- bugfix: potential abort condition when $RepeatedMsgReduction set to on
  as well as potentially in a number of other places where MsgDup() was
  used. This only happened when the imudp input module was used and it
  depended on name resolution not yet had taken place. In other words,
  this was a strange problem that could lead to hard to diagnose 
  instability. So if you experience instability, chances are good that
  this fix will help.
---------------------------------------------------------------------------
Version 5.7.6  [V5-BETA] (rgerhards), 2011-02-25
- bugfix: fixed a memory leak and potential abort condition
  this could happen if multiple rulesets were used and some output batches
  contained messages belonging to more than one ruleset.
  fixes: http://bugzilla.adiscon.com/show_bug.cgi?id=226
  fixes: http://bugzilla.adiscon.com/show_bug.cgi?id=218
- bugfix: memory leak when $RepeatedMsgReduction on was used
  bug tracker: http://bugzilla.adiscon.com/show_bug.cgi?id=225
---------------------------------------------------------------------------
Version 5.7.5  [V5-BETA] (rgerhards), 2011-02-23
- enhance: imfile did not yet support multiple rulesets, now added
  we do this directly in the beta because a) it does not affect existing
  functionality and b) one may argue that this missing functionality is
  close to a bug.
- improved testbench, added tests for imuxsock
- bugfix: imuxsock did no longer sanitize received messages
  This was a regression from the imuxsock partial rewrite. Happened
  because the message is no longer run through the standard parsers. 
  bug tracker: http://bugzilla.adiscon.com/show_bug.cgi?id=224
- bugfix: minor race condition in action.c - considered cosmetic
  This is considered cosmetic as multiple threads tried to write exactly
  the same value into the same memory location without sync. The method
  has been changed so this can no longer happen.
---------------------------------------------------------------------------
Version 5.7.4  [V5-BETA] (rgerhards), 2011-02-17
- added pmsnare parser module (written by David Lang)
- enhanced imfile to support non-cancel input termination
- improved systemd socket activation thanks to Marius Tomaschewski
- improved error reporting for $WorkDirectory
  non-existance and other detectable problems are now reported,
  and the work directory is NOT set in this case
- bugfix: pmsnare causded abort under some conditions
- bugfix: abort if imfile reads file line of more than 64KiB
  Thanks to Peter Eisentraut for reporting and analysing this problem.
  bug tracker: http://bugzilla.adiscon.com/show_bug.cgi?id=221
- bugfix: queue engine did not properly slow down inputs in FULL_DELAY mode
  when in disk-assisted mode. This especially affected imfile, which
  created unnecessarily queue files if a large set of input file data was
  to process.
- bugfix: very long running actions could prevent shutdown under some
  circumstances. This has now been solved, at least for common
  situations.
- bugfix: fixed compile problem due to empty structs
  this occured only on some platforms/compilers. thanks to Dražen Kačar 
  for the fix
---------------------------------------------------------------------------
Version 5.7.3  [V5-BETA] (rgerhards), 2011-02-07
- added support for processing multi-line messages in imfile
- added $IMUDPSchedulingPolicy and $IMUDPSchedulingPriority config settings
- added $LocalHostName config directive
- bugfix: fixed build problems on some platforms
  namely those that have 32bit atomic operations but not 64 bit ones
- bugfix: local hostname was pulled too-early, so that some config 
  directives (namely FQDN settings) did not have any effect
- bugfix: imfile did duplicate messages under some circumstances
- added $OMMySQLConfigFile config directive
- added $OMMySQLConfigSection config directive
---------------------------------------------------------------------------
Version 5.7.2  [V5-DEVEL] (rgerhards), 2010-11-26
- bugfix(important): problem in TLS handling could cause rsyslog to loop
  in a tight loop, effectively disabling functionality and bearing the
  risk of unresponsiveness of the whole system.
  Bug tracker: http://bugzilla.adiscon.com/show_bug.cgi?id=194
- bugfix: imfile state file was not written when relative file name
  for it was specified
- bugfix: compile failed on systems without epoll_create1()
  Thanks to David Hill for providing a fix.
- bugfix: atomic increment for msg object may not work correct on all
  platforms. Thanks to Chris Metcalf for the patch
- bugfix: replacements for atomic operations for non-int sized types had
  problems. At least one instance of that problem could potentially lead
  to abort (inside omfile).
---------------------------------------------------------------------------
Version 5.7.1  [V5-DEVEL] (rgerhards), 2010-10-05
- support for Hadoop's HDFS added (via omhdfs)
- imuxsock now optionally use SCM_CREDENTIALS to pull the pid from the log
  socket itself
  (thanks to Lennart Poettering for the suggesting this feature)
- imuxsock now optionally uses per-process input rate limiting, guarding the
  user against processes spamming the system log
  (thanks to Lennart Poettering for suggesting this feature)
- added new config statements
  * $InputUnixListenSocketUsePIDFromSystem 
  * $SystemLogUsePIDFromSystem 
  * $SystemLogRateLimitInterval
  * $SystemLogRateLimitBurst
  * $SystemLogRateLimitSeverity
  * $IMUxSockRateLimitInterval
  * $IMUxSockRateLimitBurst
  * $IMUxSockRateLimitSeverity
- imuxsock now supports up to 50 different sockets for input
- some code cleanup in imuxsock (consider this a release a major
  modification, especially if problems show up)
- bugfix: /dev/log was unlinked even when passed in from systemd
  in which case it should be preserved as systemd owns it
---------------------------------------------------------------------------
Version 5.7.0  [V5-DEVEL] (rgerhards), 2010-09-16
- added module impstat to emit periodic statistics on rsyslog counters
- support for systemd officially added
  * acquire /dev/log socket optionally from systemd
    thanks to Lennart Poettering for this patch
  * sd-systemd API added as part of rsyslog runtime library
---------------------------------------------------------------------------
Version 5.6.5  [V5-STABLE] (rgerhards), 2011-03-22
- bugfix: failover did not work correctly if repeated msg reduction was on
  affected directive was: $ActionExecOnlyWhenPreviousIsSuspended on
  closes: http://bugzilla.adiscon.com/show_bug.cgi?id=236
- bugfix: omlibdbi did not use password from rsyslog.con
  closes: http://bugzilla.adiscon.com/show_bug.cgi?id=203
- bugfix(kind of): tell users that config graph can currently not be
  generated
  closes: http://bugzilla.adiscon.com/show_bug.cgi?id=232
- bugfix: discard action did not work under some circumstances
  fixes: http://bugzilla.adiscon.com/show_bug.cgi?id=217
  (backport from 5.7.8)
---------------------------------------------------------------------------
Version 5.6.4  [V5-STABLE] (rgerhards), 2011-03-03
- bugfix: potential abort condition when $RepeatedMsgReduction set to on
  as well as potentially in a number of other places where MsgDup() was
  used. This only happened when the imudp input module was used and it
  depended on name resolution not yet had taken place. In other words,
  this was a strange problem that could lead to hard to diagnose 
  instability. So if you experience instability, chances are good that
  this fix will help.
- bugfix: fixed a memory leak and potential abort condition
  this could happen if multiple rulesets were used and some output batches
  contained messages belonging to more than one ruleset.
  fixes: http://bugzilla.adiscon.com/show_bug.cgi?id=226
  fixes: http://bugzilla.adiscon.com/show_bug.cgi?id=218
- bugfix: memory leak when $RepeatedMsgReduction on was used
  bug tracker: http://bugzilla.adiscon.com/show_bug.cgi?id=225
---------------------------------------------------------------------------
Version 5.6.3  [V5-STABLE] (rgerhards), 2011-01-26
- bugfix: action processor released memory too early, resulting in
  potential issue in retry cases (but very unlikely due to another
  bug, which I also fixed -- only after the fix this problem here
  became actually visible).
- bugfix: batch processing flagged invalid message as "bad" under some
  circumstances
- bugfix: unitialized variable could cause issues under extreme conditions
  plus some minor nits. This was found after a clang static code analyzer
  analysis (great tool, and special thanks to Marcin for telling me about
  it!)
- bugfix: batches which had actions in error were not properly retried in
  all cases
- bugfix: imfile did duplicate messages under some circumstances
- bugfix: testbench was not activated if no Java was present on system
  ... what actually was a left-over. Java is no longer required.
---------------------------------------------------------------------------
Version 5.6.2  [V5-STABLE] (rgerhards), 2010-11-30
- bugfix: compile failed on systems without epoll_create1()
  Thanks to David Hill for providing a fix.
- bugfix: atomic increment for msg object may not work correct on all
  platforms. Thanks to Chris Metcalf for the patch
- bugfix: replacements for atomic operations for non-int sized types had
  problems. At least one instance of that problem could potentially lead
  to abort (inside omfile).
- added the $InputFilePersistStateInterval config directive to imfile
- changed imfile so that the state file is never deleted (makes imfile
  more robust in regard to fatal failures)
- bugfix: a slightly more informative error message when a TCP
  connections is aborted
---------------------------------------------------------------------------
Version 5.6.1  [V5-STABLE] (rgerhards), 2010-11-24
- bugfix(important): problem in TLS handling could cause rsyslog to loop
  in a tight loop, effectively disabling functionality and bearing the
  risk of unresponsiveness of the whole system.
  Bug tracker: http://bugzilla.adiscon.com/show_bug.cgi?id=194
- permitted imptcp to work on systems which support epoll(), but not
  epoll_create().
  Bug: http://bugzilla.adiscon.com/show_bug.cgi?id=204
  Thanks to Nicholas Brink for reporting this problem.
- bugfix: testbench failed if imptcp was not enabled
- bugfix: segfault when an *empty* template was used
  Bug: http://bugzilla.adiscon.com/show_bug.cgi?id=206
  Thanks to David Hill for alerting us.
- bugfix: compile failed with --enable-unlimited-select
  thanks varmojfekoj for the patch
---------------------------------------------------------------------------
Version 5.6.0  [V5-STABLE] (rgerhards), 2010-10-19

This release brings all changes and enhancements of the 5.5.x series
to the v5-stable branch.

- bugfix: a couple of problems that imfile had on some platforms, namely
  Ubuntu (not their fault, but occured there)
- bugfix: imfile utilizes 32 bit to track offset. Most importantly,
  this problem can not experienced on Fedora 64 bit OS (which has
  64 bit long's!)
---------------------------------------------------------------------------
Version 5.5.7  [V5-BETA] (rgerhards), 2010-08-09
- changed omudpspoof default spoof address to simplify typical use case
  thanks to David Lang for suggesting this
- doc bugfix: pmlastmsg doc samples had errors
- bugfix[minor]: pmrfc3164sd had invalid name (resided in rsyslog name 
  space, what should not be the case for a contributed module)
- added omuxsock, which permits to write message to local Unix sockets
  this is the counterpart to imuxsock, enabling fast local forwarding
---------------------------------------------------------------------------
Version 5.5.6  [DEVEL] (rgerhards), 2010-07-21
- added parser modules
  * pmlastmsg, which supports the notoriously malformed "last message
    repeated n times" messages from some syslogd's (namely sysklogd)
  * pmrfc3164sd (contributed), supports RFC5424 structured data in 
    RFC3164 messages [untested]
- added new module type "string generator", used to speed up output
  processing. Expected speedup for (typical) rsyslog processing is
  roughly 5 to 6 percent compared to using string-based templates.
  They may also be used to do more complex formatting with custom
  C code, what provided greater flexibility and probably far higher
  speed, for example if using multiple regular expressions within a 
  template.
- added 4 string generators for
  * RSYSLOG_FileFormat
  * RSYSLOG_TraditionalFileFormat
  * RSYSLOG_ForwardFormat
  * RSYSLOG_TraditionalForwardFormat
- bugfix: mutexes used to simulate atomic instructions were not destructed
- bugfix: regression caused more locking action in msg.c than necessary
- bugfix: "$ActionExecOnlyWhenPreviousIsSuspended on" was broken
- bugfix: segfault on HUP when "HUPIsRestart" was set to "on"
  thanks varmojfekoj for the patch
- bugfix: default for $OMFileFlushOnTXEnd was wrong ("off").
  This, in default mode, caused buffered writing to be used, what
  means that it looked like no output were written or partial
  lines. Thanks to Michael Biebl for pointing out this bug.
- bugfix: programname filter in ! configuration can not be reset
  Thanks to Kiss Gabor for the patch.
---------------------------------------------------------------------------
Version 5.5.5  [DEVEL] (rgerhards), 2010-05-20
- added new cancel-reduced action thread termination method
  We now manage to cancel threads that block inside a retry loop to
  terminate without the need to cancel the thread. Avoiding cancellation
  helps keep the system complexity minimal and thus provides for better
  stability. This also solves some issues with improper shutdown when
  inside an action retry loop.
---------------------------------------------------------------------------
Version 5.5.4  [DEVEL] (rgerhards), 2010-05-03
- This version offers full support for Solaris on Intel and Sparc
- bugfix: problems with atomic operations emulation
  replaced atomic operation emulation with new code. The previous code
  seemed to have some issue and also limited concurrency severely. The
  whole atomic operation emulation has been rewritten.
- bugfix: netstream ptcp support class was not correctly build on systems
  without epoll() support
- bugfix: segfault on Solaris/Sparc
---------------------------------------------------------------------------
Version 5.5.3  [DEVEL] (rgerhards), 2010-04-09
- added basic but functional support for Solaris
- imported many bugfixes from 3.6.2/4.6.1 (see ChangeLog below!)
- added new property replacer option "date-rfc3164-buggyday" primarily
  to ease migration from syslog-ng. See property replacer doc for
  details.
- added capability to turn off standard LF delimiter in TCP server
  via new directive "$InputTCPServerDisableLFDelimiter on"
- bugfix: failed to compile on systems without epoll support
- bugfix: comment char ('#') in literal terminated script parsing
  and thus could not be used.
  but tracker: http://bugzilla.adiscon.com/show_bug.cgi?id=119
  [merged in from v3.22.2]
- imported patches from 4.6.0:
  * improved testbench to contain samples for totally malformed messages
    which miss parts of the message content
  * bugfix: some malformed messages could lead to a missing LF inside files
    or some other missing parts of the template content.
  * bugfix: if a message ended immediately with a hostname, the hostname
    was mistakenly interpreted as TAG, and localhost be used as hostname
---------------------------------------------------------------------------
Version 5.5.2  [DEVEL] (rgerhards), 2010-02-05
- applied patches that make rsyslog compile under Apple OS X.
  Thanks to trey for providing these.
- replaced data type "bool" by "sbool" because this created some
  portability issues.
- added $Escape8BitCharactersOnReceive directive
  Thanks to David Lang for suggesting it.
- worked around an issue where omfile failed to compile on 32 bit platforms
  under some circumstances (this smells like a gcc problem, but a simple
  solution was available). Thanks to Kenneth Marshall for some advice.
- extended testbench
---------------------------------------------------------------------------
Version 5.5.1  [DEVEL] (rgerhards), 2009-11-27
- introduced the ablity for netstream drivers to utilize an epoll interface
  This offers increased performance and removes the select() FDSET size
  limit from imtcp. Note that we fall back to select() if there is no
  epoll netstream drivers. So far, an epoll driver has only been
  implemented for plain tcp syslog, the rest will follow once the code
  proves well in practice AND there is demand.
- re-implemented $EscapeControlCharacterTab config directive
  Based on Jonathan Bond-Caron's patch for v4. This now also includes some
  automatted tests.
- bugfix: enabling GSSServer crashes rsyslog startup
  Thanks to Tomas Kubina for the patch [imgssapi]
- bugfix (kind of): check if TCP connection is still alive if using TLS
  Thanks to Jonathan Bond-Caron for the patch.
---------------------------------------------------------------------------
Version 5.5.0  [DEVEL] (rgerhards), 2009-11-18
- moved DNS resolution code out of imudp and into the backend processing
  Most importantly, DNS resolution now never happens if the resolved name
  is not required. Note that this applies to imudp - for the other inputs,
  DNS resolution almost comes for free, so we do not do it there. However,
  the new method has been implemented in a generic way and as such may 
  also be used by other modules in the future.
- added option to use unlimited-size select() calls
  Thanks to varmjofekoj for the patch
  This is not done in imudp, as it natively supports epoll().
- doc: improved description of what loadable modules can do
---------------------------------------------------------------------------
Version 5.4.2  [v5-stable] (rgerhards), 2010-03-??
- bugfix(kind of): output plugin retry behaviour could cause engine to loop
  The rsyslog engine did not guard itself against output modules that do
  not properly convey back the tryResume() behaviour. This then leads to
  what looks like an endless loop. I consider this to be a bug of the 
  engine not only because it should be hardened against plugin misbehaviour,
  but also because plugins may not be totally able to avoid this situation
  (depending on the type of and processing done by the plugin).
- bugfix: testbench failed when not executed in UTC+1 timezone
  accidently, the time zone information was kept inside some
  to-be-checked-for responses
- temporary bugfix replaced by permanent one for
  message-induced off-by-one error (potential segfault) (see 4.6.2)
  The analysis has been completed and a better fix been crafted and 
  integrated.
- bugfix(minor): status variable was uninitialized
  However, this would have caused harm only if NO parser modules at
  all were loaded, which would lead to a defunctional configuration
  at all. And, even more important, this is impossible as two parser
  modules are built-in and thus can not be "not loaded", so we always
  have a minimum of two.
---------------------------------------------------------------------------
Version 5.4.1  [v5-stable] (rgerhards), 2010-03-??
- added new property replacer option "date-rfc3164-buggyday" primarily
  to ease migration from syslog-ng. See property replacer doc for
  details. [backport from 5.5.3 because urgently needed by some]
- imported all bugfixes vom 4.6.2 (see below)
---------------------------------------------------------------------------
Version 5.4.0  [v5-stable] (rgerhards), 2010-03-08
***************************************************************************
* This is a new stable v5 version. It contains all fixes and enhancements *
* made during the 5.3.x phase as well as those listed below.              *
* Note that the 5.2.x series was quite buggy and as such all users are    *
* strongly advised to upgrade to 5.4.0.                                   *
***************************************************************************
- bugfix: omruleset failed to work in many cases
  bug tracker: http://bugzilla.adiscon.com/show_bug.cgi?id=179
  Thanks to Ryan B. Lynch for reporting this issue.
- bugfix: comment char ('#') in literal terminated script parsing
  and thus could not be used.
  but tracker: http://bugzilla.adiscon.com/show_bug.cgi?id=119
  [merged in from v3.22.2]
---------------------------------------------------------------------------
Version 5.3.7  [BETA] (rgerhards), 2010-01-27
- bugfix: queues in direct mode could case a segfault, especially if an
  action failed for action queues. The issue was an invalid increment of
  a stack-based pointer which lead to destruction of the stack frame and
  thus a segfault on function return.
  Thanks to Michael Biebl for alerting us on this problem.
- bugfix: hostname accidently set to IP address for some message sources,
  for example imudp. Thanks to Anton for reporting this bug. [imported v4]
- bugfix: ompgsql had problems with transaction support, what actually 
  rendered it unsuable. Thanks to forum user "horhe" for alerting me
  on this bug and helping to debug/fix it! [imported from 5.3.6]
- bugfix: $CreateDirs variable not properly initialized, default thus
  was random (but most often "on") [imported from v3]
- bugfix: potential segfaults during queue shutdown
  (bugs require certain non-standard settings to appear)
  Thanks to varmojfekoj for the patch [imported from 4.5.8]
  [backport from 5.5.2]
- bugfix: wrong memory assignment for a config variable (probably
  without causing any harm) [backport from 5.2.2]
- bugfix: rsyslog hangs when writing to a named pipe which nobody was
  reading. Thanks to Michael Biebl for reporting this bug.
  Bugzilla entry: http://bugzilla.adiscon.com/show_bug.cgi?id=169
  [imported from 4.5.8]
---------------------------------------------------------------------------
Version 5.3.6  [BETA] (rgerhards), 2010-01-13
- bugfix: ompgsql did not properly check the server connection in
  tryResume(), which could lead to rsyslog running in a thight loop
- bugfix: suspension during beginTransaction() was not properly handled
  by rsyslog core
- bugfix: omfile output was only written when buffer was full, not at
  end of transaction
- bugfix: commit transaction was not properly conveyed to message layer,
  potentially resulting in non-message destruction and thus hangs
- bugfix: enabling GSSServer crashes rsyslog startup
  Thanks to Tomas Kubina for the patch [imgssapi]
- bugfix (kind of): check if TCP connection is still alive if using TLS
  Thanks to Jonathan Bond-Caron for the patch.
- bugfix: $CreateDirs variable not properly initialized, default thus
  was random (but most often "on") [imported from v3]
- bugfix: ompgsql had problems with transaction support, what actually 
  rendered it unsuable. Thanks to forum user "horhe" for alerting me
  on this bug and helping to debug/fix it!
- bugfix: memory leak when sending messages in zip-compressed format
  Thanks to Naoya Nakazawa for analyzing this issue and providing a patch.
- worked around an issue where omfile failed to compile on 32 bit platforms
  under some circumstances (this smells like a gcc problem, but a simple
  solution was available). Thanks to Kenneth Marshall for some advice.
  [backported from 5.5.x branch]
---------------------------------------------------------------------------
Version 5.3.5  [BETA] (rgerhards), 2009-11-13
- some light performance enhancement by replacing time() call with much
  faster (at least under linux) gettimeofday() calls.
- some improvement of omfile performance with dynafiles
  saved costly time() calls by employing a logical clock, which is 
  sufficient for the use case
- bugfix: omudpspoof miscalculated source and destination ports
  while this was probably not noticed for source ports, it resulted in
  almost all destination ports being wrong, except for the default port
  of 514, which by virtue of its binary representation was calculated 
  correct (and probably thus the bug not earlier detected).
- bugfixes imported from earlier releases
  * bugfix: named pipes did no longer work (they always got an open error)
    this was a regression from the omfile rewrite in 4.5.0
  * bugfix(testbench): sequence check was not always performed correctly,
    that could result in tests reporting success when they actually failed
- improved testbench: added tests for UDP forwarding and omudpspoof
- doc bugfix: omudpspoof had wrong config command names ("om" missing)
- bugfix [imported from 4.4.3]: $ActionExecOnlyOnceEveryInterval did
  not work.
- [inport v4] improved testbench, contains now tcp and gzip test cases
- [import v4] added a so-called "On Demand Debug" mode, in which debug
  output can be generated only after the process has started, but not right
  from the beginning. This is assumed to be useful for hard-to-find bugs.
  Also improved the doc on the debug system.
- bugfix: segfault on startup when -q or -Q option was given
  [imported from v3-stable]
---------------------------------------------------------------------------
Version 5.3.4  [DEVEL] (rgerhards), 2009-11-04
- added the ability to create custom message parsers
- added $RulesetParser config directive that permits to bind specific
  parsers to specific rulesets
- added omruleset output module, which provides great flexibility in 
  action processing. THIS IS A VERY IMPORTANT ADDITION, see its doc
  for why.
- added the capability to have ruleset-specific main message queues
  This offers considerable additional flexibility AND superior performance
  (in cases where multiple inputs now can avoid lock contention)
- bugfix: correct default for escape ('#') character restored
  This was accidently changed to '\\', thanks to David Lang for reporting
- bugfix(testbench): testcase did not properly wait for rsyslogd shutdown
  thus some unpredictable behavior and a false negative test result
  could occur.
---------------------------------------------------------------------------
Version 5.3.3  [DEVEL] (rgerhards), 2009-10-27
- simplified and thus speeded up the queue engine, also fixed some
  potential race conditions (in very unusual shutdown conditions)
  along the way. The threading model has seriously changes, so there may
  be some regressions.
- enhanced test environment (inlcuding testbench): support for enhancing
  probability of memory addressing failure by using non-NULL default
  value for malloced memory (optional, only if requested by configure
  option). This helps to track down some otherwise undetected issues
  within the testbench.
- bugfix: potential abort if inputname property was not set 
  primarily a problem of imdiag
- bugfix: message processing states were not set correctly in all cases
  however, this had no negative effect, as the message processing state
  was not evaluated when a batch was deleted, and that was the only case
  where the state could be wrong.
---------------------------------------------------------------------------
Version 5.3.2  [DEVEL] (rgerhards), 2009-10-21
- enhanced omfile to support transactional interface. This will increase
  performance in many cases.
- added multi-ruleset support to imudp
- re-enabled input thread termination handling that does avoid thread
  cancellation where possible. This provides a more reliable mode of
  rsyslogd termination (canceling threads my result in not properly
  freed resouces and potential later hangs, even though we perform
  proper cancel handling in our code). This is part of an effort to
  reduce thread cancellation as much as possible in rsyslog.
  NOTE: the code previously written code for this functionality had a
  subtle race condition. The new code solves that.
- enhanced immark to support non-cancel input module termination
- improved imudp so that epoll can be used in more environments,
  fixed potential compile time problem if EPOLL_CLOEXEC is not available.
- some cleanup/slight improvement:
  * changed imuxsock to no longer use deprecated submitAndParseMsg() IF
  * changed submitAndParseMsg() interface to be a wrapper around the new
    way of message creation/submission. This enables older plugins to be
    used together with the new interface. The removal also enables us to
    drop a lot of duplicate code, reducing complexity and increasing
    maintainability.
- bugfix: segfault when starting up with an invalid .qi file for a disk queue
  Failed for both pure disk as well as DA queues. Now, we emit an error
  message and disable disk queueing facility.
- bugfix: potential segfault on messages with empty MSG part. This was a
  recently introduced regression.
- bugfix: debug string larger than 1K were improperly displayed. Max size
  is now 32K, and if a string is even longer it is meaningfully truncated.
---------------------------------------------------------------------------
Version 5.3.1  [DEVEL] (rgerhards), 2009-10-05
- added $AbortOnUncleanConfig directive - permits to prevent startup when
  there are problems with the configuration file. See it's doc for
  details.
- included some important fixes from v4-stable:
  * bugfix: invalid handling of zero-sized messages
  * bugfix: zero-sized UDP messages are no longer processed
  * bugfix: random data could be appended to message
  * bugfix: reverse lookup reduction logic in imudp do DNS queries too often
- bugfixes imported from 4.5.4:
  * bugfix: potential segfault in stream writer on destruction
  * bugfix: potential race in object loader (obj.c) during use/release
  * bugfixes: potential problems in out file zip writer
---------------------------------------------------------------------------
Version 5.3.0  [DEVEL] (rgerhards), 2009-09-14
- begun to add simple GUI programs to gain insight into running rsyslogd
  instances and help setup and troubleshooting (active via the
  --enable-gui ./configure switch)
- changed imudp to utilize epoll(), where available. This shall provide
  slightly better performance (just slightly because we called select()
  rather infrequently on a busy system)
---------------------------------------------------------------------------
Version 5.2.2  [v5-stable] (rgerhards), 2009-11-??
- bugfix: enabling GSSServer crashes rsyslog startup
  Thanks to Tomas Kubina for the patch [imgssapi]
---------------------------------------------------------------------------
Version 5.2.1  [v5-stable] (rgerhards), 2009-11-02
- bugfix [imported from 4.4.3]: $ActionExecOnlyOnceEveryInterval did
  not work.
- bugfix: segfault on startup when -q or -Q option was given
  [imported from v3-stable]
---------------------------------------------------------------------------
Version 5.2.0  [v5-stable] (rgerhards), 2009-11-02
This is a re-release of version 5.1.6 as stable after we did not get any bug 
reports during the whole beta phase. Still, this first v5-stable may not be 
as stable as one hopes for, I am not sure if we did not get bug reports
just because nobody tried it. Anyhow, we need to go forward and so we
have the initial v5-stable.
---------------------------------------------------------------------------
Version 5.1.6  [v5-beta] (rgerhards), 2009-10-15
- feature imports from v4.5.6
- bugfix: potential race condition when queue worker threads were
  terminated
- bugfix: solved potential (temporary) stall of messages when the queue was
  almost empty and few new data added (caused testbench to sometimes hang!)
- fixed some race condition in testbench
- added more elaborate diagnostics to parts of the testbench
- bugfixes imported from 4.5.4:
  * bugfix: potential segfault in stream writer on destruction
  * bugfix: potential race in object loader (obj.c) during use/release
  * bugfixes: potential problems in out file zip writer
- included some important fixes from 4.4.2:
  * bugfix: invalid handling of zero-sized messages
  * bugfix: zero-sized UDP messages are no longer processed
  * bugfix: random data could be appended to message
  * bugfix: reverse lookup reduction logic in imudp do DNS queries too often
---------------------------------------------------------------------------
Version 5.1.5  [v5-beta] (rgerhards), 2009-09-11
- added new config option $ActionWriteAllMarkMessages
  this option permites to process mark messages under all circumstances,
  even if an action was recently called. This can be useful to use mark
  messages as a kind of heartbeat.
- added new config option $InputUnixListenSocketCreatePath
  to permit the auto-creation of pathes to additional log sockets. This
  turns out to be useful if they reside on temporary file systems and
  rsyslogd starts up before the daemons that create these sockets
  (rsyslogd always creates the socket itself if it does not exist).
- added $LogRSyslogStatusMessages configuration directive
  permitting to turn off rsyslog start/stop/HUP messages. See Debian
  ticket http://bugs.debian.org/cgi-bin/bugreport.cgi?bug=463793
- bugfix: hostnames with dashes in them were incorrectly treated as
  malformed, thus causing them to be treated as TAG (this was a regression
  introduced from the "rfc3164 strict" change in 4.5.0). Testbench has been
  updated to include a smaple message with a hostname containing a dash.
- bugfix: strings improperly reused, resulting in some message properties
  be populated with strings from previous messages. This was caused by
  an improper predicate check.
- added new config directive $omfileForceChown [import from 4.7.0]
---------------------------------------------------------------------------
Version 5.1.4  [DEVEL] (rgerhards), 2009-08-20
- legacy syslog parser changed so that it now accepts date stamps in
  wrong case. Some devices seem to create them and I do not see any harm
  in supporting that.
- added $InputTCPMaxListeners directive - permits to specify how many 
  TCP servers shall be possible (default is 20).
- bugfix: memory leak with some input modules. Those inputs that
  use parseAndSubmitMsg() leak two small memory blocks with every message.
  Typically, those process only relatively few messages, so the issue 
  does most probably not have any effect in practice.
- bugfix: if tcp listen port could not be created, no error message was
  emitted
- bugfix: discard action did not work (did not discard messages)
- bugfix: discard action caused segfault
- bugfix: potential segfault in output file writer (omfile)
  In async write mode, we use modular arithmetic to index the output
  buffer array. However, the counter variables accidently were signed,
  thus resulting in negative indizes after integer overflow. That in turn
  could lead to segfaults, but was depending on the memory layout of 
  the instance in question (which in turn depended on a number of
  variables, like compile settings but also configuration). The counters
  are now unsigned (as they always should have been) and so the dangling
  mis-indexing does no longer happen. This bug potentially affected all
  installations, even if only some may actually have seen a segfault.
---------------------------------------------------------------------------
Version 5.1.3  [DEVEL] (rgerhards), 2009-07-28
- architecture change: queue now always has at least one worker thread
  if not running in direct mode. Previous versions could run without 
  any active workers. This simplifies the code at a very small expense.
  See v5 compatibility note document for more in-depth discussion.
- enhance: UDP spoofing supported via new output module omudpspoof
  See the omudpspoof documentation for details and samples
- bugfix: message could be truncated after TAG, often when forwarding
  This was a result of an internal processing error if maximum field
  sizes had been specified in the property replacer.
- bugfix: minor static memory leak while reading configuration
  did NOT leak based on message volume
- internal: added ability to terminate input modules not via pthread_cancel
  but an alternate approach via pthread_kill. This is somewhat safer as we
  do not need to think about the cancel-safeness of all libraries we use.
  However, not all inputs can easily supported, so this now is a feature
  that can be requested by the input module (the most important ones
  request it).
---------------------------------------------------------------------------
Version 5.1.2  [DEVEL] (rgerhards), 2009-07-08
- bugfix: properties inputname, fromhost, fromhost-ip, msg were lost when
  working with disk queues
- some performance enhancements
- bugfix: abort condition when RecvFrom was not set and message reduction
  was on. Happend e.g. with imuxsock.
- added $klogConsoleLogLevel directive which permits to set a new
  console log level while rsyslog is active
- some internal code cleanup
---------------------------------------------------------------------------
Version 5.1.1  [DEVEL] (rgerhards), 2009-07-03
- bugfix: huge memory leak in queue engine (made rsyslogd unusable in
  production). Occured if at least one queue was in direct mode 
  (the default for action queues)
- imported many performance optimizations from v4-devel (4.5.0)
- bugfix: subtle (and usually irrelevant) issue in timout processing
  timeout could be one second too early if nanoseconds wrapped
- set a more sensible timeout for shutdow, now 1.5 seconds to complete
  processing (this also removes those cases where the shutdown message
  was not written because the termination happened before it)
---------------------------------------------------------------------------
Version 5.1.0  [DEVEL] (rgerhards), 2009-05-29

*********************************** NOTE **********************************
The v5 versions of rsyslog feature a greatly redesigned queue engine. The
major theme for the v5 release is twofold:

a) greatly improved performance
b) enable audit-grade processing

Here, audit-grade processing means that rsyslog, if used together with
audit-grade transports and configured correctly, will never lose messages
that already have been acknowledged, not even in fatal failure cases like
sudden loss of power.

Note that large parts of rsyslog's important core components have been
restructured to support these design goals. As such, early versions of
the engine will probably be less stable than the v3/v4 engine.

Also note that the initial versions do not cover all and everything. As
usual, the code will evolve toward the final goal as version numbers
increase.
*********************************** NOTE **********************************

- redesigned queue engine so that it supports ultra-reliable operations
  This resulted in a rewrite of large parts. The new capability can be
  used to build audit-grade systems on the basis of rsyslog.
- added $MainMsgQueueDequeueBatchSize and $ActionQueueDequeueBatchSize 
  configuration directives
- implemented a new transactional output module interface which provides
  superior performance (for databases potentially far superior performance)
- increased ompgsql performance by adapting to new transactional
  output module interface
---------------------------------------------------------------------------
Version 4.8.1  [v4-stable], 2011-09-??
- increased max config file line size to 64k
  We now also emit an error message if even 64k is not enough (not
  doing so previously may rightfully be considered as a bug)
- bugfix: omprog made rsyslog abort on startup if not binary to
  execute was configured
- bugfix: $ActionExecOnlyOnce interval did not work properly
  Thanks to Tomas Heinrich for the patch
- bugfix: potential abort if ultra-large file io buffers are used and
  dynafile cache exhausts address space (primarily a problem on 32 bit
  platforms)
- bugfix: potential abort after reading invalid X.509 certificate
  closes: http://bugzilla.adiscon.com/show_bug.cgi?id=290
  Thanks to Tomas Heinrich for the patch.
- bugfix: potential fatal abort in omgssapi
  Thanks to Tomas Heinrich for the patch.
- added doc for omprog
- FQDN hostname for multihomed host was not always set to the correct name
  if multiple aliases existed. Thanks to Tomas Heinreich for the patch.
- re-licensed larger parts of the codebase under the Apache license 2.0
---------------------------------------------------------------------------
Version 4.8.0  [v4-stable] (rgerhards), 2011-09-07
***************************************************************************
* This is a new stable v4 version. It contains all fixes and enhancements *
* made during the 4.7.x phase as well as those listed below.              *
* Note: major new development to v4 is concluded  and will only be done   *
*       for custom projects.                                              *
***************************************************************************
There are no changes compared to 4.7.5, just a re-release with the new
version number as new v4-stable. The most important new feature is Solaris
support.
---------------------------------------------------------------------------
Version 4.7.5  [v4-beta], 2011-09-01
- bugfix/security: off-by-two bug in legacy syslog parser, CVE-2011-3200
- bugfix: potential misadressing in property replacer
- bugfix: The NUL-Byte for the syslogtag was not copied in MsgDup (msg.c)
---------------------------------------------------------------------------
Version 4.7.4  [v4-beta] (rgerhards), 2011-07-11
- added support for the ":omusrmsg:" syntax in configuring user messages
- added support for the ":omfile:" syntax in configuring user messages
- added $LocalHostName config directive
- bugfix: PRI was invalid on Solaris for message from local log socket
Version 4.7.3  [v4-devel] (rgerhards), 2010-11-25
- added omuxsock, which permits to write message to local Unix sockets
  this is the counterpart to imuxsock, enabling fast local forwarding
- added imptcp, a simplified, Linux-specific and potentielly fast
  syslog plain tcp input plugin (NOT supporting TLS!)
- bugfix: a couple of problems that imfile had on some platforms, namely
  Ubuntu (not their fault, but occured there)
- bugfix: imfile utilizes 32 bit to track offset. Most importantly,
  this problem can not experienced on Fedora 64 bit OS (which has
  64 bit long's!)
- added the $InputFilePersistStateInterval config directive to imfile
- changed imfile so that the state file is never deleted (makes imfile
  more robust in regard to fatal failures)
---------------------------------------------------------------------------
Version 4.7.2  [v4-devel] (rgerhards), 2010-05-03
- bugfix: problems with atomic operations emulaton
  replaced atomic operation emulation with new code. The previous code
  seemed to have some issue and also limited concurrency severely. The
  whole atomic operation emulation has been rewritten.
- added new $Sleep directive to hold processing for a couple of seconds
  during startup
- bugfix: programname filter in ! configuration can not be reset
  Thanks to Kiss Gabor for the patch.
---------------------------------------------------------------------------
Version 4.7.1  [v4-devel] (rgerhards), 2010-04-22
- Solaris support much improved -- was not truely usable in 4.7.0
  Solaris is no longer supported in imklog, but rather there is a new
  plugin imsolaris, which is used to pull local log sources on a Solaris
  machine.
- testbench improvement: Java is no longer needed for testing tool creation
---------------------------------------------------------------------------
Version 4.7.0  [v4-devel] (rgerhards), 2010-04-14
- new: support for Solaris added (but not yet the Solaris door API)
- added function getenv() to RainerScript
- added new config option $InputUnixListenSocketCreatePath
  to permit the auto-creation of pathes to additional log sockets. This
  turns out to be useful if they reside on temporary file systems and
  rsyslogd starts up before the daemons that create these sockets
  (rsyslogd always creates the socket itself if it does not exist).
- added $LogRSyslogStatusMessages configuration directive
  permitting to turn off rsyslog start/stop/HUP messages. See Debian
  ticket http://bugs.debian.org/cgi-bin/bugreport.cgi?bug=463793
- added new config directive $omfileForceChown to (try to) fix some broken
  system configs.
  See ticket for details: http://bugzilla.adiscon.com/show_bug.cgi?id=150
- added $EscapeControlCharacterTab config directive
  Thanks to Jonathan Bond-Caron for the patch.
- added option to use unlimited-size select() calls
  Thanks to varmjofekoj for the patch
- debugondemand mode caused backgrounding to fail - close to a bug, but I'd
  consider the ability to background in this mode a new feature...
- bugfix (kind of): check if TCP connection is still alive if using TLS
  Thanks to Jonathan Bond-Caron for the patch.
- imported changes from 4.5.7 and below
- bugfix: potential segfault when -p command line option was used
  Thanks for varmojfekoj for pointing me at this bug.
- imported changes from 4.5.6 and below
---------------------------------------------------------------------------
Version 4.6.8  [v4-stable] (rgerhards), 2011-09-01
- bugfix/security: off-by-two bug in legacy syslog parser, CVE-2011-3200
- bugfix: potential misadressing in property replacer
- bugfix: memcpy overflow can occur in allowed sender checking
  if a name is resolved to IPv4-mapped-on-IPv6 address
  Found by Ismail Dönmez at suse
- bugfix: The NUL-Byte for the syslogtag was not copied in MsgDup (msg.c)
---------------------------------------------------------------------------
Version 4.6.7  [v4-stable] (rgerhards), 2011-07-11
- added support for the ":omusrmsg:" syntax in configuring user messages
- added support for the ":omfile:" syntax for actions
---------------------------------------------------------------------------
Version 4.6.6  [v4-stable] (rgerhards), 2011-06-24
- bugfix: memory leak in imtcp & subsystems under some circumstances
  This leak is tied to error conditions which lead to incorrect cleanup
  of some data structures. [backport from v6, limited testing under v4]
- bugfix: invalid processing in QUEUE_FULL condition
  If the the multi-submit interface was used and a QUEUE_FULL condition
  occured, the failed message was properly destructed. However, the
  rest of the input batch, if it existed, was not processed. So this
  lead to potential loss of messages and a memory leak. The potential
  loss of messages was IMHO minor, because they would have been dropped
  in most cases due to the queue remaining full, but very few lucky ones
  from the batch may have made it. Anyhow, this has now been changed so
  that the rest of the batch is properly tried to be enqueued and, if
  not possible, destructed.
- bugfix: invalid storage type for config variables
- bugfix: stream driver mode was not correctly set on tcp ouput on big
  endian systems.
  thanks varmojfekoj for the patch
- bugfix: IPv6-address could not be specified in omrelp
  this was due to improper parsing of ":"
  closes: http://bugzilla.adiscon.com/show_bug.cgi?id=250
- bugfix: memory and file descriptor leak in stream processing
  Leaks could occur under some circumstances if the file stream handler
  errored out during the open call. Among others, this could cause very
  big memory leaks if there were a problem with unreadable disk queue
  files. In regard to the memory leak, this
  closes: http://bugzilla.adiscon.com/show_bug.cgi?id=256
- bugfix: imfile potentially duplicates lines
  This can happen when 0 bytes are read from the input file, and some
  writer appends data to the file BEFORE we check if a rollover happens.
  The check for rollover uses the inode and size as a criterion. So far,
  we checked for equality of sizes, which is not given in this scenario,
  but that does not indicate a rollover. From the source code comments:
     Note that when we check the size, we MUST NOT check for equality.
     The reason is that the file may have been written right after we
     did try to read (so the file size has increased). That is NOT in
     indicator of a rollover (this is an actual bug scenario we 
     experienced). So we need to check if the new size is smaller than
     what we already have seen!
  Also, under some circumstances an invalid truncation was detected. This
  code has now been removed, a file change (and thus resent) is only
  detected if the inode number changes.
- bugfix: a couple of problems that imfile had on some platforms, namely
  Ubuntu (not their fault, but occured there)
- bugfix: imfile utilizes 32 bit to track offset. Most importantly,
  this problem can not experienced on Fedora 64 bit OS (which has
  64 bit long's!)
- bugfix: abort if imfile reads file line of more than 64KiB
  Thanks to Peter Eisentraut for reporting and analysing this problem.
  bug tracker: http://bugzilla.adiscon.com/show_bug.cgi?id=221
- bugfix: omlibdbi did not use password from rsyslog.con
  closes: http://bugzilla.adiscon.com/show_bug.cgi?id=203
- bugfix: TCP connection invalidly aborted when messages needed to be
  discarded (due to QUEUE_FULL or similar problem)
- bugfix: a slightly more informative error message when a TCP
  connections is aborted
- bugfix: timestamp was incorrectly calculated for timezones with minute
  offset
  closes: http://bugzilla.adiscon.com/show_bug.cgi?id=271
- some improvements thanks to clang's static code analyzer
  o overall cleanup (mostly unnecessary writes and otherwise unused stuff)
  o bugfix: fixed a very remote problem in msg.c which could occur when
    running under extremely low memory conditions
---------------------------------------------------------------------------
Version 4.6.5  [v4-stable] (rgerhards), 2010-11-24
- bugfix(important): problem in TLS handling could cause rsyslog to loop
  in a tight loop, effectively disabling functionality and bearing the
  risk of unresponsiveness of the whole system.
  Bug tracker: http://bugzilla.adiscon.com/show_bug.cgi?id=194
---------------------------------------------------------------------------
Version 4.6.4  [v4-stable] (rgerhards), 2010-08-05
- bugfix: zero-sized (empty) messages were processed by imtcp
  they are now dropped as they always should have been
- bugfix: programname filter in ! configuration can not be reset
  Thanks to Kiss Gabor for the patch.
---------------------------------------------------------------------------
Version 4.6.3  [v4-stable] (rgerhards), 2010-07-07
- improvded testbench
  - added test with truly random data received via syslog to test
    robustness
  - added new configure option that permits to disable and enable an
    extended testbench
- bugfix: segfault on HUP when "HUPIsRestart" was set to "on"
  thanks varmojfekoj for the patch
- bugfix: default for $OMFileFlushOnTXEnd was wrong ("off").
  This, in default mode, caused buffered writing to be used, what
  means that it looked like no output were written or partial
  lines. Thanks to Michael Biebl for pointing out this bug.
- bugfix: testbench failed when not executed in UTC+1 timezone
  accidently, the time zone information was kept inside some
  to-be-checked-for responses
- temporary bugfix replaced by permanent one for
  message-induced off-by-one error (potential segfault) (see 4.6.2)
  The analysis has been completed and a better fix been crafted and 
  integrated.
- bugfix: the T/P/E config size specifiers did not work properly under
  all 32-bit platforms
- bugfix: local unix system log socket was deleted even when it was
  not configured
- some doc fixes; incorrect config samples could cause confusion
  thanks to Anthony Edwards for pointing the problems out
---------------------------------------------------------------------------
Version 4.6.2  [v4-stable] (rgerhards), 2010-03-26
- new feature: "." action type added to support writing files to relative
  pathes (this is primarily meant as a debug aid)
- added replacements for atomic instructions on systems that do not
  support them. [backport of Stefen Sledz' patch for v5)
- new feature: $OMFileAsyncWriting directive added
  it permits to specifiy if asynchronous writing should be done or not
- bugfix(temporary): message-induced off-by-one error (potential segfault)
  Some types of malformed messages could trigger an off-by-one error
  (for example, \0 or \n as the last character, and generally control
  character escaption is questionable). This is due to not strictly
  following a the \0 or string counted string paradigm (during the last
  optimization on the cstring class). As a temporary fix, we have 
  introduced a proper recalculation of the size. However, a final
  patch is expected in the future. See bug tracker for further details
  and when the final patch will be available:
  http://bugzilla.adiscon.com/show_bug.cgi?id=184
  Note that the current patch is considered sufficient to solve the
  situation, but it requires a bit more runtime than desirable.
- bugfix: potential segfault in dynafile cache
  This bug was triggered by an open failure. The the cache was full and
  a new entry needed to be placed inside it, a victim for eviction was
  selected. That victim was freed, then the open of the new file tried. If
  the open failed, the victim entry was still freed, and the function
  exited. However, on next invocation and cache search, the victim entry
  was used as if it were populated, most probably resulting in a segfault.
- bugfix: race condition during directory creation
  If multiple files try to create a directory at (almost) the same time,
  some of them may fail. This is a data race and also exists with other
  processes that may create the same directory. We do now check for this
  condition and gracefully handle it.
- bugfix: potential re-use of free()ed file stream object in omfile
  when dynaCache is enabled, the cache is full, a new entry needs to
  be allocated, thus the LRU discarded, then a new entry is opend and that
  fails. In that case, it looks like the discarded stream may be reused
  improperly (based on code analysis, test case and confirmation pending)
- added new property replacer option "date-rfc3164-buggyday" primarily
  to ease migration from syslog-ng. See property replacer doc for
  details. [backport from 5.5.3 because urgently needed by some]
- improved testbench
- bugfix: invalid buffer write in (file) stream class
  currently being accessed buffer could be overwritten with new data.
  While this probably did not cause access violations, it could case loss
  and/or duplication of some data (definitely a race with no deterministic
  outcome)
- bugfix: potential hang condition during filestream close
  predicate was not properly checked when waiting for the background file
  writer
- bugfix: improper synchronization when "$OMFileFlushOnTXEnd on" was used
  Internal data structures were not properly protected due to missing
  mutex calls.
- bugfix: potential data loss during file stream shutdown
- bugfix: potential problems during file stream shutdown
  The shutdown/close sequence was not clean, what potentially (but
  unlikely) could lead to some issues. We have not been able to describe
  any fatal cases, but there was some bug potential. Sequence has now
  been straighted out.
- bugfix: potential problem (loop, abort) when file write error occured
  When a write error occured in stream.c, variable iWritten had the error
  code but this was handled as if it were the actual number of bytes
  written. That was used in pointer arithmetic later on, and thus could
  lead to all sorts of problems. However, this could only happen if the
  error was EINTR or the file in question was a tty. All other cases were
  handled properly. Now, iWritten is reset to zero in such cases, resulting
  in proper retries.
- bugfix: $omfileFlushOnTXEnd was turned on when set to off and vice
  versa due to an invalid check
- bugfix: recent patch to fix small memory leak could cause invalid free.
  This could only happen during config file parsing.
- bugfix(minor): handling of extremely large strings in dbgprintf() fixed
  Previously, it could lead to garbagge output and, in extreme cases, also
  to segfaults. Note: this was a problem only when debug output was 
  actually enabled, so it caused no problem in production use.
- bugfix(minor): BSD_SO_COMPAT query function had some global vars not
  properly initialized. However, in practice the loader initializes them 
  with zero, the desired value, so there were no actual issue in almost 
  all cases.
---------------------------------------------------------------------------
Version 4.6.1  [v4-stable] (rgerhards), 2010-03-04
- re-enabled old pipe output (using new module ompipe, built-in) after
  some problems with pipes (and especially in regard to xconsole) were
  discovered. Thanks to Michael Biebl for reporting the issues.
- bugfix: potential problems with large file support could cause segfault
  ... and other weird problems. This seemed to affect 32bit-platforms
  only, but I can not totally outrule there were issues on other
  platforms as well. The previous code could cause system data types
  to be defined inconsistently, and that could lead to various 
  troubles. Special thanks go to the Mandriva team for identifying
  an initial problem, help discussing it and ultimately a fix they
  contributed.
- bugfix: fixed problem that caused compilation on FreeBSD 9.0 to fail.
  bugtracker: http://bugzilla.adiscon.com/show_bug.cgi?id=181
  Thanks to Christiano for reporting.
- bugfix: potential segfault in omfile when a dynafile open failed
  In that case, a partial cache entry was written, and some internal
  pointers (iCurrElt) not correctly updated. In the next iteration, that
  could lead to a segfault, especially if iCurrElt then points to the
  then-partial record. Not very likely, but could happen in practice.
- bugfix (theoretical): potential segfault in omfile under low memory
  condition. This is only a theoretical bug, because it would only 
  happen when strdup() fails to allocate memory - which is highly 
  unlikely and will probably lead to all other sorts of errors.
- bugfix: comment char ('#') in literal terminated script parsing
  and thus could not be used.
  but tracker: http://bugzilla.adiscon.com/show_bug.cgi?id=119
  [merged in from v3.22.2]
---------------------------------------------------------------------------
Version 4.6.0  [v4-stable] (rgerhards), 2010-02-24
***************************************************************************
* This is a new stable v4 version. It contains all fixes and enhancements *
* made during the 4.5.x phase as well as those listed below.              *
* Note: this version is scheduled to conclude the v4 development process. *
*       Do not expect any more new developments in v4. The focus is now   *
*       on v5 (what also means we have a single devel branch again).      *
*       ("development" means new feature development, bug fixes are of    *
*       course provided for v4-stable)                                    *
***************************************************************************
- improved testbench to contain samples for totally malformed messages
  which miss parts of the message content
- bugfix: some malformed messages could lead to a missing LF inside files
  or some other missing parts of the template content.
- bugfix: if a message ended immediately with a hostname, the hostname
  was mistakenly interpreted as TAG, and localhost be used as hostname
- bugfix: message without MSG part could case a segfault
  [backported from v5 commit 98d1ed504ec001728955a5bcd7916f64cd85f39f]
  This actually was a "recent" regression, but I did not realize that it
  was introduced by the performance optimization in v4-devel. Shame on
  me for having two devel versions at the same time...
---------------------------------------------------------------------------
Version 4.5.8  [v4-beta] (rgerhards), 2010-02-10
- enhanced doc for using PostgreSQL
  Thanks to Marc Schiffbauer for the new/updated doc
- bugfix: property replacer returned invalid parameters under some (unusual)
  conditions. In extreme cases, this could lead to garbled logs and/or
  a system failure.
- bugfix: invalid length returned (often) when using regular expressions
  inside the property replacer
- bugfix: submatch regex in property replacer did not honor "return 0 on
  no match" config case
- bugfix: imuxsock incorrectly stated inputname "imudp"
  Thanks to Ryan Lynch for reporting this.
- (slightly) enhanced support for FreeBSD by setting _PATH_MODDIR to
  the correct value on FreeBSD.
  Thanks to Cristiano for the patch.
- bugfix: -d did not enable display of debug messages
  regression from introduction of "debug on demand" mode
  Thanks to Michael Biebl for reporting this bug
- bugfix: blanks inside file names did not terminate file name parsing.
  This could reslult in the whole rest of a line (including comments)
  to be treated as file name in "write to file" actions.
  Thanks to Jack for reporting this issue.
- bugfix: rsyslog hang when writing to a named pipe which nobody was
  reading. Thanks to Michael Biebl for reporting this bug.
  Bugzilla entry: http://bugzilla.adiscon.com/show_bug.cgi?id=169
- bugfix: potential segfaults during queue shutdown
  (bugs require certain non-standard settings to appear)
  Thanks to varmojfekoj for the patch
---------------------------------------------------------------------------
Version 4.5.7  [v4-beta] (rgerhards), 2009-11-18
- added a so-called "On Demand Debug" mode, in which debug output can
  be generated only after the process has started, but not right from
  the beginning. This is assumed to be useful for hard-to-find bugs.
  Also improved the doc on the debug system.
- bugfix (kind of): check if TCP connection is still alive if using TLS
  Thanks to Jonathan Bond-Caron for the patch.
- bugfix: hostname accidently set to IP address for some message sources,
  for example imudp. Thanks to Anton for reporting this bug.
- bugfix [imported from 4.4.3]: $ActionExecOnlyOnceEveryInterval did
  not work.
---------------------------------------------------------------------------
Version 4.5.6  [v4-beta] (rgerhards), 2009-11-05
- bugfix: named pipes did no longer work (they always got an open error)
  this was a regression from the omfile rewrite in 4.5.0
- bugfix(minor): diag function returned wrong queue memeber count
  for the main queue if an active DA queue existed. This had no relevance
  to real deployments (assuming they are not running the debug/diagnostic
  module...), but sometimes caused grief and false alerts in the 
  testbench.
- included some important fixes from v4-stable:
  * bugfix: invalid handling of zero-sized messages
  * bugfix: zero-sized UDP messages are no longer processed
  * bugfix: random data could be appended to message
  * bugfix: reverse lookup reduction logic in imudp do DNS queries too often
- bugfix(testbench): testcase did not properly wait for rsyslod shutdown
  thus some unpredictable behavior and a false negative test result
  could occur. [BACKPORTED from v5]
- bugfix(testbench): sequence check was not always performed correctly,
  that could result in tests reporting success when they actually failed
---------------------------------------------------------------------------
Version 4.5.5  [v4-beta] (rgerhards), 2009-10-21
- added $InputTCPServerNotifyOnConnectionClose config directive
  see doc for details
- bugfix: debug string larger than 1K were improperly displayed. Max size
  is now 32K
- bugfix: invalid storage class selected for some size config parameters.
  This resulted in wrong values. The most prominent victim was the
  directory creation mode, which was set to zero in some cases. For 
  details, see related blog post:
  http://blog.gerhards.net/2009/10/another-note-on-hard-to-find-bugs.html
---------------------------------------------------------------------------
Version 4.5.4  [v4-beta] (rgerhards), 2009-09-29
- bugfix: potential segfault in stream writer on destruction
  Most severely affected omfile. The problem was that some buffers were
  freed before the asynchronous writer thread was shut down. So the
  writer thread accessed invalid data, which may even already be
  overwritten. Symptoms (with omfile) were segfaults, grabled data
  and files with random names placed around the file system (most
  prominently into the root directory). Special thanks to Aaron for
  helping to track this down.
- bugfix: potential race in object loader (obj.c) during use/release
  of object interface
- bugfixes: potential problems in out file zip writer. Problems could
  lead to abort and/or memory leak. The module is now hardened in a very
  conservative way, which is sub-optimal from a performance point of view.
  This should be improved if it has proven reliable in practice.
---------------------------------------------------------------------------
Version 4.5.3  [v4-beta] (rgerhards), 2009-09-17
- bugfix: repeated messages were incorrectly processed
  this could lead to loss of the repeated message content. As a side-
  effect, it could probably also be possible that some segfault occurs
  (quite unlikely). The root cause was that some counters introduced
  during the malloc optimizations were not properly duplicated in
  MsgDup(). Note that repeated message processing is not enabled
  by default.
- bugfix: message sanitation had some issues:
  - control character DEL was not properly escaped
  - NUL and LF characters were not properly stripped if no control
    character replacement was to be done
  - NUL characters in the message body were silently dropped (this was
    a regeression introduced by some of the recent optimizations)
- bugfix: strings improperly reused, resulting in some message properties
  be populated with strings from previous messages. This was caused by
  an improper predicate check. [backported from v5]
- fixed some minor portability issues
- bugfix: reverse lookup reduction logic in imudp do DNS queries too often
  [imported from 4.4.2]
---------------------------------------------------------------------------
Version 4.5.2  [v4-beta] (rgerhards), 2009-08-21
- legacy syslog parser changed so that it now accepts date stamps in
  wrong case. Some devices seem to create them and I do not see any harm
  in supporting that.
- added $InputTCPMaxListeners directive - permits to specify how many 
  TCP servers shall be possible (default is 20).
- bugfix: memory leak with some input modules. Those inputs that
  use parseAndSubmitMsg() leak two small memory blocks with every message.
  Typically, those process only relatively few messages, so the issue 
  does most probably not have any effect in practice.
- bugfix: if tcp listen port could not be created, no error message was
  emitted
- bugfix: potential segfault in output file writer (omfile)
  In async write mode, we use modular arithmetic to index the output
  buffer array. However, the counter variables accidently were signed,
  thus resulting in negative indizes after integer overflow. That in turn
  could lead to segfaults, but was depending on the memory layout of 
  the instance in question (which in turn depended on a number of
  variables, like compile settings but also configuration). The counters
  are now unsigned (as they always should have been) and so the dangling
  mis-indexing does no longer happen. This bug potentially affected all
  installations, even if only some may actually have seen a segfault.
- bugfix: hostnames with dashes in them were incorrectly treated as
  malformed, thus causing them to be treated as TAG (this was a regression
  introduced from the "rfc3164 strict" change in 4.5.0).
---------------------------------------------------------------------------
Version 4.5.1  [DEVEL] (rgerhards), 2009-07-15
- CONFIG CHANGE: $HUPisRestart default is now "off". We are doing this
  to support removal of restart-type HUP in v5.
- bugfix: fromhost-ip was sometimes truncated
- bugfix: potential segfault when zip-compressed syslog records were
  received (double free)
- bugfix: properties inputname, fromhost, fromhost-ip, msg were lost when
  working with disk queues
- performance enhancement: much faster, up to twice as fast (depending
  on configuration)
- bugfix: abort condition when RecvFrom was not set and message reduction
  was on. Happend e.g. with imuxsock.
- added $klogConsoleLogLevel directive which permits to set a new
  console log level while rsyslog is active
- bugfix: message could be truncated after TAG, often when forwarding
  This was a result of an internal processing error if maximum field
  sizes had been specified in the property replacer.
- added ability for the TCP output action to "rebind" its send socket after
  sending n messages (actually, it re-opens the connection, the name is 
  used because this is a concept very similiar to $ActionUDPRebindInterval).
  New config directive $ActionSendTCPRebindInterval added for the purpose.
  By default, rebinding is disabled. This is considered useful for load
  balancers.
- testbench improvements
---------------------------------------------------------------------------
Version 4.5.0  [DEVEL] (rgerhards), 2009-07-02
- activation order of inputs changed, they are now activated only after
  privileges are dropped. Thanks to Michael Terry for the patch.
- greatly improved performance
- greatly reduced memory requirements of msg object
  to around half of the previous demand. This means that more messages can
  be stored in core! Due to fewer cache misses, this also means some
  performance improvement.
- improved config error messages: now contain a copy of the config line
  that (most likely) caused the error
- reduced max value for $DynaFileCacheSize to 1,000 (the former maximum
  of 10,000 really made no sense, even 1,000 is very high, but we like
  to keep the user in control ;)).
- added capability to fsync() queue disk files for enhanced reliability
  (also add's speed, because you do no longer need to run the whole file
  system in sync mode)
- more strict parsing of the hostname in rfc3164 mode, hopefully
  removes false positives (but may cause some trouble with hostname
  parsing). For details, see this bug tracker:
  http://bugzilla.adiscon.com/show_bug.cgi?id=126
- omfile rewrite to natively support zip files (includes large extension
  of the stream class)
- added configuration commands (see doc for explanations)
  * $OMFileZipLevel
  * $OMFileIOBufferSize
  * $OMFileFlushOnTXEnd
  * $MainMsgQueueSyncQueueFiles
  * $ActionQueueSyncQueueFiles
- done some memory accesses explicitely atomic
- bugfix: subtle (and usually irrelevant) issue in timout processing
  timeout could be one second too early if nanoseconds wrapped
- set a more sensible timeout for shutdow, now 1.5 seconds to complete
  processing (this also removes those cases where the shutdown message
  was not written because the termination happened before it)
- internal bugfix: object pointer was only reset to NULL when an object
  was actually destructed. This most likely had no effect to existing code,
  but it may also have caused trouble in remote cases. Similarly, the fix
  may also cause trouble...
- bugfix: missing initialization during timestamp creation
  This could lead to timestamps written in the wrong format, but not to
  an abort
---------------------------------------------------------------------------
Version 4.4.3  [v4-stable] (rgerhards), 2009-10-??
- bugfix: several smaller bugs resolved after flexelint review
  Thanks to varmojfekoj for the patch.
- bugfix: $ActionExecOnlyOnceEveryInterval did not work.
  This was a regression from the time() optimizations done in v4.
  Bug tracker: http://bugzilla.adiscon.com/show_bug.cgi?id=143
  Thanks to Klaus Tachtler for reporting this bug.
- bugfix: potential segfault on queue shutdown
  Thanks to varmojfekoj for the patch.
- bugfix: potential hang condition on queue shutdown
  [imported from v3-stable]
- bugfix: segfault on startup when -q or -Q option was given
  [imported from v3-stable]
---------------------------------------------------------------------------
Version 4.4.2  [v4-stable] (rgerhards), 2009-10-09
- bugfix: invalid handling of zero-sized messages, could lead to mis-
  addressing and potential memory corruption/segfault
- bugfix: zero-sized UDP messages are no longer processed
  until now, they were forwarded to processing, but this makes no sense
  Also, it looks like the system seems to provide a zero return code
  on a UDP recvfrom() from time to time for some internal reasons. These
  "receives" are now silently ignored.
- bugfix: random data could be appended to message, possibly causing
  segfaults
- bugfix: reverse lookup reduction logic in imudp do DNS queries too often
  A comparison was done between the current and the former source address.
  However, this was done on the full sockaddr_storage structure and not
  on the host address only. This has now been changed for IPv4 and IPv6.
  The end result of this bug could be a higher UDP message loss rate than
  necessary (note that UDP message loss can not totally be avoided due
  to the UDP spec)
---------------------------------------------------------------------------
Version 4.4.1  [v4-stable] (rgerhards), 2009-09-02
- features requiring Java are automatically disabled if Java is not
  present (thanks to Michael Biebl for his help!)
- bugfix: invalid double-quoted PRI, among others in outgoing messages
  This causes grief with all receivers.
  Bug tracker: http://bugzilla.adiscon.com/show_bug.cgi?id=147
- bugfix: Java testing tools were required, even if testbench was disabled
  This resulted in build errors if no Java was present on the build system,
  even though none of the selected option actually required Java.
  (I forgot to backport a similar fix to newer releases).
- bugfix (backport): omfwd segfault
  Note that the orginal (higher version) patch states this happens only
  when debugging mode is turned on. That statement is wrong: if debug
  mode is turned off, the message is not being emitted, but the division
  by zero in the actual parameters still happens.
---------------------------------------------------------------------------
Version 4.4.0  [v4-stable] (rgerhards), 2009-08-21
- bugfix: stderr/stdout were not closed to be able to emit error messages,
  but this caused ssh sessions to hang. Now we close them after the 
  initial initialization. See forum thread:
  http://kb.monitorware.com/controlling-terminal-issues-t9875.html
- bugfix: sending syslog messages with zip compression did not work
---------------------------------------------------------------------------
Version 4.3.2  [v4-beta] (rgerhards), 2009-06-24
- removed long-obsoleted property UxTradMsg
- added a generic network stream server (in addition to rather specific
  syslog tcp server)
- added ability for the UDP output action to rebind its send socket after
  sending n messages. New config directive $ActionSendUDPRebindInterval
  added for the purpose. By default, rebinding is disabled. This is 
  considered useful for load balancers.
- bugfix: imdiag/imtcp had a race condition
- improved testbench (now much better code design and reuse)
- added config switch --enable-testbench=no to turn off testbench
---------------------------------------------------------------------------
Version 4.3.1  [DEVEL] (rgerhards), 2009-05-25
- added capability to run multiple tcp listeners (on different ports)
- performance enhancement: imtcp calls parser no longer on input thread
  but rather inside on of the potentially many main msg queue worker
  threads (an enhancement scheduled for all input plugins where this is
  possible)
- added $GenerateConfigGraph configuration command which can be used
  to generate nice-looking (and very informative) rsyslog configuration
  graphs.
- added $ActionName configuration directive (currently only used for
  graph generation, but may find other uses)
- improved doc
  * added (hopefully) easier to grasp queue explanation
- improved testbench
  * added tests for queue disk-only mode (checks disk queue logic)
- bugfix: light and full delay watermarks had invalid values, badly
  affecting performance for delayable inputs
- build system improvements - thanks to Michael Biebl
- added new testing module imdiag, which enables to talk to the 
  rsyslog core at runtime. The current implementation is only a 
  beginning, but can be expanded over time
---------------------------------------------------------------------------
Version 4.3.0  [DEVEL] (rgerhards), 2009-04-17
- new feature: new output plugin omprog, which permits to start program
  and feed it (via its stdin) with syslog messages. If the program
  terminates, it is restarted.
- improved internal handling of RainerScript functions, building the
  necessary plumbing to support more functions with decent runtime
  performance. This is also necessary towards the long-term goal
  of loadable library modules.
- added new RainerScript function "tolower"
- improved testbench
  * added tests for tcp-based reception
  * added tcp-load test (1000 connections, 20,000 messages)
- added $MaxOpenFiles configuration directive
- bugfix: solved potential memory leak in msg processing, could manifest
  itself in imtcp
- bugfix: ompgsql did not detect problems in sql command execution
  this could cause loss of messages. The handling was correct if the
  connection broke, but not if there was a problem with statement
  execution. The most probable case for such a case would be invalid
  sql inside the template, and this is now much easier to diagnose.
---------------------------------------------------------------------------
Version 4.2.0  [v4-stable] (rgerhards), 2009-06-23
- bugfix: light and full delay watermarks had invalid values, badly
  affecting performance for delayable inputs
- imported all patches from 3.22.1 as of today (see below)
- bugfix: compile problems in im3195
---------------------------------------------------------------------------
Version 4.1.7  [BETA] (rgerhards), 2009-04-22
- bugfix: $InputTCPMaxSessions config directive was accepted, but not
  honored. This resulted in a fixed upper limit of 200 connections.
- bugfix: the default for $DirCreateMode was 0644, and as such wrong.
  It has now been changed to 0700. For some background, please see
  http://lists.adiscon.net/pipermail/rsyslog/2009-April/001986.html
- bugfix: ompgsql did not detect problems in sql command execution
  this could cause loss of messages. The handling was correct if the
  connection broke, but not if there was a problem with statement
  execution. The most probable case for such a case would be invalid
  sql inside the template, and this is now much easier to diagnose.
---------------------------------------------------------------------------
Version 4.1.6  [DEVEL] (rgerhards), 2009-04-07
- added new "csv" property replacer options to enable simple creation
  of CSV-formatted outputs (format from RFC4180 is used)
- implemented function support in RainerScript. That means the engine
  parses and compile functions, as well as executes a few build-in
  ones. Dynamic loading and registration of functions is not yet
  supported - but we now have a good foundation to do that later on.
- implemented the strlen() RainerScript function
- added a template output module
- added -T rsyslogd command line option, enables to specify a directory
  where to chroot() into on startup. This is NOT a security feature but
  introduced to support testing. Thus, -T does not make sure chroot()
  is used in a secure way. (may be removed later)
- added omstdout module for testing purposes. Spits out all messages to
  stdout - no config option, no other features
- added a parser testing suite (still needs to be extended, but a good
  start)
- modified $ModLoad statement so that for modules whom's name starts with
  a dot, no path is prepended (this enables relative-pathes and should
  not break any valid current config)
- fixed a bug that caused action retries not to work correctly
  situation was only cleared by a restart
- bugfix: closed dynafile was potentially never written until another
  dynafile name was generated - potential loss of messages
- improved omfile so that it properly suspends itself if there is an
  i/o or file name generation error. This enables it to be used with
  the full high availability features of rsyslog's engine
- bugfix: fixed some segaults on Solaris, where vsprintf() does not
  check for NULL pointers
- improved performance of regexp-based filters
  Thanks to Arnaud Cornet for providing the idea and initial patch.
- added a new way how output plugins may be passed parameters. This is
  more effcient for some outputs. They new can receive fields not only
  as a single string but rather in an array where each string is seperated.
- added (some) developer documentation for output plugin interface
- bugfix: potential abort with DA queue after high watermark is reached
  There exists a race condition that can lead to a segfault. Thanks
  go to vbernetr, who performed the analysis and provided patch, which
  I only tweaked a very little bit.
- bugfix: imtcp did incorrectly parse hostname/tag
  Thanks to Luis Fernando Muñoz Mejías for the patch.
---------------------------------------------------------------------------
Version 4.1.5  [DEVEL] (rgerhards), 2009-03-11
- bugfix: parser did not correctly parse fields in UDP-received messages
- added ERE support in filter conditions
  new comparison operation "ereregex"
- added new config directive $RepeatedMsgContainsOriginalMsg so that the
  "last message repeated n times" messages, if generated, may
  have an alternate format that contains the message that is being repeated
---------------------------------------------------------------------------
Version 4.1.4  [DEVEL] (rgerhards), 2009-01-29
- bugfix: inconsistent use of mutex/atomic operations could cause segfault
  details are too many, for full analysis see blog post at:
  http://blog.gerhards.net/2009/01/rsyslog-data-race-analysis.html
- bugfix: unitialized mutex was used in msg.c:getPRI
  This was subtle, because getPRI is called as part of the debugging code
  (always executed) in syslogd.c:logmsg.
- bufgix: $PreserveFQDN was not properly handled for locally emitted
  messages
---------------------------------------------------------------------------
Version 4.1.3  [DEVEL] (rgerhards), 2008-12-17
- added $InputTCPServerAddtlFrameDelimiter config directive, which
  enables to specify an additional, non-standard message delimiter
  for processing plain tcp syslog. This is primarily a fix for the invalid
  framing used in Juniper's NetScreen products. Credit to forum user
  Arv for suggesting this solution.
- added $InputTCPServerInputName property, which enables a name to be
  specified that will be available during message processing in the
  inputname property. This is considered useful for logic that treats
  messages differently depending on which input received them.
- added $PreserveFQDN config file directive
  Enables to use FQDNs in sender names where the legacy default
  would have stripped the domain part.
  Thanks to BlinkMind, Inc. http://www.blinkmind.com for sponsoring this
  development.
- bugfix: imudp went into an endless loop under some circumstances
  (but could also leave it under some other circumstances...)
  Thanks to David Lang and speedfox for reporting this issue.
---------------------------------------------------------------------------
Version 4.1.2  [DEVEL] (rgerhards), 2008-12-04
- bugfix: code did not compile without zlib
- security bugfix: $AllowedSender was not honored, all senders were
  permitted instead (see http://www.rsyslog.com/Article322.phtml)
- security fix: imudp emitted a message when a non-permitted sender
  tried to send a message to it. This behaviour is operator-configurable.
  If enabled, a message was emitted each time. That way an attacker could
  effectively fill the disk via this facility. The message is now
  emitted only once in a minute (this currently is a hard-coded limit,
  if someone comes up with a good reason to make it configurable, we
  will probably do that).
- doc bugfix: typo in v3 compatibility document directive syntax
  thanks to Andrej for reporting
- imported other changes from 3.21.8 and 3.20.1 (see there)
---------------------------------------------------------------------------
Version 4.1.1  [DEVEL] (rgerhards), 2008-11-26
- added $PrivDropToGroup, $PrivDropToUser, $PrivDropToGroupID,
  $PrivDropToUserID config directives to enable dropping privileges.
  This is an effort to provide a security enhancement. For the limits of this
  approach, see http://wiki.rsyslog.com/index.php/Security
- re-enabled imklog to compile on FreeBSD (brought in from beta)
---------------------------------------------------------------------------
Version 4.1.0  [DEVEL] (rgerhards), 2008-11-18

********************************* WARNING *********************************
This version has a slightly different on-disk format for message entries.
As a consequence, old queue files being read by this version may have
an invalid output timestamp, which could result to some malfunction inside
the output driver. It is recommended to drain queues with the previous
version before switching to this one.
********************************* WARNING *********************************

- greatly enhanced performance when compared to v3.
- added configuration directive "HUPisRestart" which enables to configure
  HUP to be either a full restart or "just" a leightweight way to
  close open files.
- enhanced legacy syslog parser to detect year if part of the timestamp
  the format is based on what Cisco devices seem to emit.
- added a setting "$OptimizeForUniprocessor" to enable users to turn off
  pthread_yield calls which are counter-productive on multiprocessor 
  machines (but have been shown to be useful on uniprocessors)
- reordered imudp processing. Message parsing is now done as part of main
  message queue worker processing (was part of the input thread)
  This should also improve performance, as potentially more work is
  done in parallel.
- bugfix: compressed syslog messages could be slightly mis-uncompressed
  if the last byte of the compressed record was a NUL
- added $UDPServerTimeRequery option which enables to work with
  less acurate timestamps in favor of performance. This enables querying
  of the time only every n-th time if imudp is running in the tight
  receive loop (aka receiving messsages at a high rate)
- doc bugfix: queue doc had wrong parameter name for setting controlling
  worker thread shutdown period
- restructured rsyslog.conf documentation
- bugfix: memory leak in ompgsql
  Thanks to Ken for providing the patch
---------------------------------------------------------------------------
Version 3.22.4 [v3-stable] (rgerhards), 2010-??-??
- bugfix: action resume interval incorrectly handled, thus took longer to
  resume
- bugfix: cosmetic: proper constant used instead of number in open call
- bugfix: timestamp was incorrectly calculated for timezones with minute
  offset
  closes: http://bugzilla.adiscon.com/show_bug.cgi?id=271
- improved some code based on clang static analyzer results
- bugfix: potential misadressing in property replacer
---------------------------------------------------------------------------
Version 3.22.3 [v3-stable] (rgerhards), 2010-11-24
- bugfix(important): problem in TLS handling could cause rsyslog to loop
  in a tight loop, effectively disabling functionality and bearing the
  risk of unresponsiveness of the whole system.
  Bug tracker: http://bugzilla.adiscon.com/show_bug.cgi?id=194
---------------------------------------------------------------------------
Version 3.22.2 [v3-stable] (rgerhards), 2010-08-05
- bugfix: comment char ('#') in literal terminated script parsing
  and thus could not be used.
  but tracker: http://bugzilla.adiscon.com/show_bug.cgi?id=119
- enhance: imrelp now also provides remote peer's IP address 
  [if librelp != 1.0.0 is used]
- bugfix: sending syslog messages with zip compression did not work
- bugfix: potential hang condition on queue shutdown
- bugfix: segfault on startup when -q or -Q option was given
  bug tracker: http://bugzilla.adiscon.com/show_bug.cgi?id=157
  Thanks to Jonas Nogueira for reporting this bug.
- clarified use of $ActionsSendStreamDriver[AuthMode/PermittedPeers]
  in doc set (require TLS drivers)
- bugfix: $CreateDirs variable not properly initialized, default thus
  was random (but most often "on")
- bugfix: potential segfault when -p command line option was used
  thanks to varmojfekoj for pointing me at this bug
- bugfix: programname filter in ! configuration can not be reset
  Thanks to Kiss Gabor for the patch.
---------------------------------------------------------------------------
Version 3.22.1 [v3-stable] (rgerhards), 2009-07-02
- bugfix: invalid error message issued if $inlcudeConfig was on an empty
  set of files (e.g. *.conf, where none such files existed)
  thanks to Michael Biebl for reporting this bug
- bugfix: when run in foreground (but not in debug mode), a 
  debug message ("DoDie called") was emitted at shutdown. Removed.
  thanks to Michael Biebl for reporting this bug
- bugfix: some garbagge was emitted to stderr on shutdown. This
  garbage consisted of file names, which were written during 
  startup (key point: not a pointer error)
  thanks to Michael Biebl for reporting this bug
- bugfix: startup and shutdown message were emitted to stdout
  thanks to Michael Biebl for reporting this bug
- bugfix: error messages were not emitted to stderr in forked mode
  (stderr and stdo are now kept open across forks)
- bugfix: internal messages were emitted to whatever file had fd2 when
  rsyslogd ran in forked mode (as usual!)
  Thanks to varmojfekoj for the patch
- small enhancement: config validation run now exits with code 1 if an
  error is detected. This change is considered important but small enough
  to apply it directly to the stable version. [But it is a border case,
  the change requires more code than I had hoped. Thus I have NOT tried
  to actually catch all cases, this is left for the current devel
  releases, if necessary]
- bugfix: light and full delay watermarks had invalid values, badly
  affecting performance for delayable inputs
- bugfix: potential segfault issue when multiple $UDPServerRun directives
  are specified. Thanks to Michael Biebl for helping to debug this one.
- relaxed GnuTLS version requirement to 1.4.0 after confirmation from the
  field that this version is sufficient
- bugfix: parser did not properly handle empty structured data
- bugfix: invalid mutex release in msg.c (detected under thread debugger,
  seems not to have any impact on actual deployments)
---------------------------------------------------------------------------
Version 3.22.0 [v3-stable] (rgerhards), 2009-04-21
This is the first stable release that includes the full functionality
of the 3.21.x version tree.
- bugfix: $InputTCPMaxSessions config directive was accepted, but not
  honored. This resulted in a fixed upper limit of 200 connections.
- bugfix: the default for $DirCreateMode was 0644, and as such wrong.
  It has now been changed to 0700. For some background, please see
  http://lists.adiscon.net/pipermail/rsyslog/2009-April/001986.html
- bugfix: ompgsql did not detect problems in sql command execution
  this could cause loss of messages. The handling was correct if the
  connection broke, but not if there was a problem with statement
  execution. The most probable case for such a case would be invalid
  sql inside the template, and this is now much easier to diagnose.
---------------------------------------------------------------------------
Version 3.21.11 [BETA] (rgerhards), 2009-04-03
- build system improvements contributed by Michael Biebl - thx!
- all patches from 3.20.5 incorporated (see it's ChangeLog entry)
---------------------------------------------------------------------------
Version 3.21.10 [BETA] (rgerhards), 2009-02-02
- bugfix: inconsistent use of mutex/atomic operations could cause segfault
  details are too many, for full analysis see blog post at:
  http://blog.gerhards.net/2009/01/rsyslog-data-race-analysis.html
- the string "Do Die" was accidently emited upon exit in non-debug mode
  This has now been corrected. Thanks to varmojfekoj for the patch.
- some legacy options were not correctly processed.
  Thanks to varmojfekoj for the patch.
- doc bugfix: v3-compatiblity document had typo in config directive
  thanks to Andrej for reporting this
---------------------------------------------------------------------------
Version 3.21.9 [BETA] (rgerhards), 2008-12-04
- re-release of 3.21.8 with an additional fix, that could also lead
  to DoS; 3.21.8 has been removed from the official download archives
- security fix: imudp emitted a message when a non-permitted sender
  tried to send a message to it. This behaviour is operator-configurable.
  If enabled, a message was emitted each time. That way an attacker could
  effectively fill the disk via this facility. The message is now
  emitted only once in a minute (this currently is a hard-coded limit,
  if someone comes up with a good reason to make it configurable, we
  will probably do that).
---------------------------------------------------------------------------
Version 3.21.8  [BETA] (rgerhards), 2008-12-04
- bugfix: imklog did not compile on FreeBSD
- security bugfix: $AllowedSender was not honored, all senders were
  permitted instead (see http://www.rsyslog.com/Article322.phtml)
- merged in all other changes from 3.20.1 (see there)
---------------------------------------------------------------------------
Version 3.21.7  [BETA] (rgerhards), 2008-11-11
- this is the new beta branch, based on the former 3.21.6 devel
- new functionality: ZERO property replacer nomatch option (from v3-stable)
---------------------------------------------------------------------------
Version 3.21.6  [DEVEL] (rgerhards), 2008-10-22
- consolidated time calls during msg object creation, improves performance
  and consistency
- bugfix: solved a segfault condition
- bugfix: subsecond time properties generated by imfile, imklog and
  internal messages could be slightly inconsistent
- bugfix: (potentially big) memory leak on HUP if queues could not be
  drained before timeout - thanks to David Lang for pointing this out
- added capability to support multiple module search pathes. Thank
  to Marius Tomaschewski for providing the patch.
- bugfix: im3195 did no longer compile
- improved "make distcheck" by ensuring everything relevant is recompiled
---------------------------------------------------------------------------
Version 3.21.5  [DEVEL] (rgerhards), 2008-09-30
- performance optimization: unnecessary time() calls during message
  parsing removed - thanks to David Lang for his excellent performance
  analysis
- added new capability to property replacer: multiple immediately
  successive field delimiters are treated as a single one.
  Thanks to Zhuang Yuyao for the patch.
- added message property "inputname", which contains the name of the
  input (module) that generated it. Presence is depending on suport in
  each input module (else it is blank).
- added system property "$myhostname", which contains the name of the
  local host as it knows itself.
- imported a number of fixes and enhancements from the stable and
  devel branches, including a fix to a potential segfault on HUP
  when using UDP listners
- re-enabled gcc builtin atomic operations and added a proper
  ./configure check
- bugfix: potential race condition when adding messages to queue
  There was a wrong order of mutex lock operations. It is hard to
  believe that really caused problems, but in theory it could and with
  threading we often see that theory becomes practice if something is only
  used long enough on a fast enough machine with enough CPUs ;)
- cleaned up internal debug system code and made it behave better
  in regard to multi-threading
---------------------------------------------------------------------------
Version 3.21.4  [DEVEL] (rgerhards), 2008-09-04
- removed compile time fixed message size limit (was 2K), limit can now
  be set via $MaxMessageSize global config directive (finally gotten rid
  of MAXLINE ;))
- enhanced doc for $ActionExecOnlyEveryNthTimeTimeout
- integrated a number of patches from 3.18.4, namely
  - bugfix: order-of magnitude issue with base-10 size definitions
    in config file parser. Could lead to invalid sizes, constraints
    etc for e.g. queue files and any other object whose size was specified
    in base-10 entities. Did not apply to binary entities. Thanks to
    RB for finding this bug and providing a patch.
  - bugfix: action was not called when system time was set backwards
    (until the previous time was reached again). There are still some
    side-effects when time is rolled back (A time rollback is really a bad
    thing to do, ideally the OS should issue pseudo time (like NetWare did)
    when the user tries to roll back time). Thanks to varmojfekoj for this
    patch.
  - doc bugfix: rsyslog.conf man page improved and minor nit fixed
    thanks to Lukas Kuklinek for the patch.
---------------------------------------------------------------------------
Version 3.21.3  [DEVEL] (rgerhards), 2008-08-13
- added ability to specify flow control mode for imuxsock
- added ability to execute actions only after the n-th call of the action
  This also lead to the addition of two new config directives:
  $ActionExecOnlyEveryNthTime and $ActionExecOnlyEveryNthTimeTimeout
  This feature is useful, for example, for alerting: it permits you to
  send an alert only after at least n occurences of a specific message
  have been seen by rsyslogd. This protectes against false positives
  due to waiting for additional confirmation.
- bugfix: IPv6 addresses could not be specified in forwarding actions
  New syntax @[addr]:port introduced to enable that. Root problem was IPv6
  addresses contain colons.
- somewhat enhanced debugging messages
- imported from 3.18.3:
  - enhanced ommysql to support custom port to connect to server
    Port can be set via new $ActionOmmysqlServerPort config directive
    Note: this was a very minor change and thus deemed appropriate to be
    done in the stable release.
  - bugfix: misspelled config directive, previously was
    $MainMsgQueueWorkeTimeoutrThreadShutdown, is now
    $MainMsgQueueWorkerTimeoutThreadShutdown. Note that the misspelled
    directive is not preserved - if the misspelled directive was used
    (which I consider highly unlikely), the config file must be changed.
    Thanks to lperr for reporting the bug.
---------------------------------------------------------------------------
Version 3.21.2  [DEVEL] (rgerhards), 2008-08-04
- added $InputUnixListenSocketHostName config directive, which permits to
  override the hostname being used on a local unix socket. This is useful
  for differentiating "hosts" running in several jails. Feature was
  suggested by David Darville, thanks for the suggestion.
- enhanced ommail to support multiple email recipients. This is done by
  specifying $ActionMailTo multiple times. Note that this introduces a
  small incompatibility to previous config file syntax: the recipient
  list is now reset for each action (we honestly believe that will
  not cause any problem - apologies if it does).
- enhanced troubleshooting documentation
---------------------------------------------------------------------------
Version 3.21.1  [DEVEL] (rgerhards), 2008-07-30
- bugfix: no error was reported if the target of a $IncludeConfig
  could not be accessed.
- added testbed for common config errors
- added doc for -u option to rsyslogd man page
- enhanced config file checking - no active actions are detected
- added -N rsyslogd command line option for a config validation run
  (which does not execute actual syslogd code and does not interfere
  with a running instance)
- somewhat improved emergency configuration. It is now also selected
  if the config contains no active actions
- rsyslogd error messages are now reported to stderr by default. can be
  turned off by the new "$ErrorMessagesToStderr off" directive
 Thanks to HKS for suggesting the new features.
---------------------------------------------------------------------------
Version 3.21.0  [DEVEL] (rgerhards), 2008-07-18
- starts a new devel branch
- added a generic test driver for RainerScript plus some test cases
  to the testbench
- added a small diagnostic tool to obtain result of gethostname() API
- imported all changes from 3.18.1 until today (some quite important,
  see below)
---------------------------------------------------------------------------
Version 3.20.6 [v3-stable] (rgerhards), 2009-04-16
- this is the last v3-stable for the 3.20.x series
- bugfix: $InputTCPMaxSessions config directive was accepted, but not
  honored. This resulted in a fixed upper limit of 200 connections.
- bugfix: the default for $DirCreateMode was 0644, and as such wrong.
  It has now been changed to 0700. For some background, please see
  http://lists.adiscon.net/pipermail/rsyslog/2009-April/001986.html
---------------------------------------------------------------------------
Version 3.20.5 [v3-stable] (rgerhards), 2009-04-02
- bugfix: potential abort with DA queue after high watermark is reached
  There exists a race condition that can lead to a segfault. Thanks
  go to vbernetr, who performed the analysis and provided patch, which
  I only tweaked a very little bit.
- fixed bugs in RainerScript:
  o when converting a number and a string to a common type, both were 
    actually converted to the other variable's type.
  o the value of rsCStrConvertToNumber() was miscalculated.
  Thanks to varmojfekoj for the patch
- fixed a bug in configure.ac which resulted in problems with
  environment detection - thanks to Michael Biebl for the patch
- fixed a potential segfault problem in gssapi code
  thanks to varmojfekoj for the patch
- doc enhance: provide standard template for MySQL module and instructions
  on how to modify schema
---------------------------------------------------------------------------
Version 3.20.4 [v3-stable] (rgerhards), 2009-02-09
- bugfix: inconsistent use of mutex/atomic operations could cause segfault
  details are too many, for full analysis see blog post at:
  http://blog.gerhards.net/2009/01/rsyslog-data-race-analysis.html
- bugfix: invalid ./configure settings for RFC3195
  thanks to Michael Biebl for the patch
- bugfix: invalid mutex access in msg.c
- doc bugfix: dist tarball missed 2 files, had one extra file that no
  longer belongs into it. Thanks to Michael Biebl for pointing this out.
---------------------------------------------------------------------------
Version 3.20.3 [v3-stable] (rgerhards), 2009-01-19
- doc bugfix: v3-compatiblity document had typo in config directive
  thanks to Andrej for reporting this
- fixed a potential segfault condition with $AllowedSender directive
  On HUP, the root pointers were not properly cleaned up. Thanks to
  Michael Biebel, olgoat, and Juha Koho for reporting and analyzing
  the bug.
---------------------------------------------------------------------------
Version 3.20.2 [v3-stable] (rgerhards), 2008-12-04
- re-release of 3.20.1 with an additional fix, that could also lead
  to DoS; 3.20.1 has been removed from the official download archives
- security fix: imudp emitted a message when a non-permitted sender
  tried to send a message to it. This behaviour is operator-configurable.
  If enabled, a message was emitted each time. That way an attacker could
  effectively fill the disk via this facility. The message is now
  emitted only once in a minute (this currently is a hard-coded limit,
  if someone comes up with a good reason to make it configurable, we
  will probably do that).
---------------------------------------------------------------------------
Version 3.20.1 [v3-stable] (rgerhards), 2008-12-04
- security bugfix: $AllowedSender was not honored, all senders were
  permitted instead
- enhance: regex nomatch option "ZERO" has been added
  This allows to return the string 0 if a regular expression is
  not found. This is probably useful for storing numerical values into
  database columns.
- bugfix: memory leak in gtls netstream driver fixed
  memory was lost each time a TLS session was torn down. This could 
  result in a considerable memory leak if it happened quite frequently
  (potential system crash condition)
- doc update: documented how to specify multiple property replacer
  options + link to new online regex generator tool added
- minor bufgfix: very small memory leak in gtls netstream driver
  around a handful of bytes (< 20) for each HUP
- improved debug output for regular expressions inside property replacer
  RE's seem to be a big trouble spot and I would like to have more
  information inside the debug log. So I decided to add some additional
  debug strings permanently.
---------------------------------------------------------------------------
Version 3.20.0 [v3-stable] (rgerhards), 2008-11-05
- this is the inital release of the 3.19.x branch as a stable release
- bugfix: double-free in pctp netstream driver. Thank to varmojfeko
  for the patch
---------------------------------------------------------------------------
Version 3.19.12 [BETA] (rgerhards), 2008-10-16
- bugfix: subseconds where not correctly extracted from a timestamp
  if that timestamp did not contain any subsecond information (the
  resulting string was garbagge but should have been "0", what it
  now is).
- increased maximum size of a configuration statement to 4K (was 1K)
- imported all fixes from the stable branch (quite a lot)
- bugfix: (potentially big) memory leak on HUP if queues could not be
  drained before timeout - thanks to David Lang for pointing this out
---------------------------------------------------------------------------
Version 3.19.11 [BETA] (rgerhards), 2008-08-25
This is a refresh of the beta. No beta-specific fixes have been added.
- included fixes from v3-stable (most importantly 3.18.3)
---------------------------------------------------------------------------
Version 3.19.10 [BETA] (rgerhards), 2008-07-15
- start of a new beta branch based on former 3.19 devel branch
- bugfix: bad memory leak in disk-based queue modes
- bugfix: UDP syslog forwarding did not work on all platforms
  the ai_socktype was incorrectly set to 1. On some platforms, this
  lead to failing name resolution (e.g. FreeBSD 7). Thanks to HKS for
  reporting the bug.
- bugfix: priority was incorrectly calculated on FreeBSD 7,
  because the LOG_MAKEPRI() C macro has a different meaning there (it
  is just a simple addition of faciltity and severity). I have changed
  this to use own, consistent, code for PRI calculation. Thank to HKS
  for reporting this bug.
- bugfix (cosmetical): authorization was not checked when gtls handshake
  completed immediately. While this sounds scary, the situation can not
  happen in practice. We use non-blocking IO only for server-based gtls
  session setup. As TLS requires the exchange of multiple frames before
  the handshake completes, it simply is impossible to do this in one
  step. However, it is useful to have the code path correct even for 
  this case - otherwise, we may run into problems if the code is changed
  some time later (e.g. to use blocking sockets). Thanks to varmojfekoj
  for providing the patch.
- important queue bugfix from 3.18.1 imported (see below)
- cleanup of some debug messages
---------------------------------------------------------------------------
Version 3.19.9 (rgerhards), 2008-07-07
- added tutorial for creating a TLS-secured syslog infrastructure
- rewritten omusrmsg to no longer fork() a new process for sending messages
  this caused some problems with the threading model, e.g. zombies. Also,
  it was far less optimal than it is now.
- bugfix: machine certificate was required for client even in TLS anon mode
  Reference: http://bugzilla.adiscon.com/show_bug.cgi?id=85
  The fix also slightly improves performance by not storing certificates in
  client sessions when there is no need to do so.
- bugfix: RainerScript syntax error was not always detected
---------------------------------------------------------------------------
Version 3.19.8 (rgerhards), 2008-07-01
- bugfix: gtls module did not correctly handle EGAIN (and similar) recv()
  states. This has been fixed by introducing a new abstraction layer inside
  gtls.
- added (internal) error codes to error messages; added redirector to
  web description of error codes
  closes bug http://bugzilla.adiscon.com/show_bug.cgi?id=20
- disabled compile warnings caused by third-party libraries
- reduced number of compile warnings in gcc's -pedantic mode
- some minor documentation improvements
- included all fixes from beta 3.17.5
---------------------------------------------------------------------------
Version 3.19.7 (rgerhards), 2008-06-11
- added new property replacer option "date-subseconds" that enables
  to query just the subsecond part of a high-precision timestamp
- somewhat improved plain tcp syslog reliability by doing a connection
  check before sending. Credits to Martin Schuette for providing the
  idea. Details are available at
  http://blog.gerhards.net/2008/06/reliable-plain-tcp-syslog-once-again.html
- made rsyslog tickless in the (usual and default) case that repeated
  message reduction is turned off. More info:
  http://blog.gerhards.net/2008/06/coding-to-save-environment.html
- some build system cleanup, thanks to Michael Biebl
- bugfix: compile under (Free)BSD failed due to some invalid library
  definitions - this is fixed now. Thanks to Michael Biebl for the patch.
---------------------------------------------------------------------------
Version 3.19.6 (rgerhards), 2008-06-06
- enhanced property replacer to support multiple regex matches
- bugfix: part of permittedPeer structure was not correctly initialized
  thanks to varmojfekoj for spotting this
- bugfix: off-by-one bug during certificate check
- bugfix: removed some memory leaks in TLS code
---------------------------------------------------------------------------
Version 3.19.5 (rgerhards), 2008-05-30
- enabled Posix ERE expressions inside the property replacer
  (previously BRE was permitted only)
- provided ability to specify that a regular expression submatch shall
  be used inside the property replacer
- implemented in property replacer: if a regular expression does not match,
  it can now either return "**NO MATCH** (default, as before), a blank
  property or the full original property text
- enhanced property replacer to support multiple regex matches
---------------------------------------------------------------------------
Version 3.19.4 (rgerhards), 2008-05-27
- implemented x509/certvalid gtls auth mode
- implemented x509/name gtls auth mode (including wildcards)
- changed fingerprint gtls auth mode to new format fingerprint
- protected gtls error string function by a mutex. Without it, we
  could have a race condition in extreme cases. This was very remote,
  but now can no longer happen.
- changed config directive name to reflect different use
  $ActionSendStreamDriverCertFingerprint is now
  $ActionSendStreamDriverPermittedPeer and can be used both for
  fingerprint and name authentication (similar to the input side)
- bugfix: sender information (fromhost et al) was missing in imudp
  thanks to sandiso for reporting this bug
- this release fully inplements IETF's syslog-transport-tls-12 plus
  the latest text changes Joe Salowey provided via email. Not included
  is ipAddress subjectAltName authentication, which I think will be
  dropped from the draft. I don't think there is any real need for it.
This release also includes all bug fix up to today from the beta
and stable branches. Most importantly, this means the bugfix for
100% CPU utilization by imklog.
---------------------------------------------------------------------------
Version 3.19.3 (rgerhards), 2008-05-21
- added ability to authenticate the server against its certificate
  fingerprint
- added ability for client to provide its fingerprint
- added ability for server to obtain client cert's fingerprint
- bugfix: small mem leak in omfwd on exit (strmdriver name was not freed)
- bugfix: $ActionSendStreamDriver had no effect
- bugfix: default syslog port was no longer used if none was
  configured. Thanks to varmojfekoj for the patch
- bugfix: missing linker options caused build to fail on some
  systems. Thanks to Tiziano Mueller for the patch.
---------------------------------------------------------------------------
Version 3.19.2 (rgerhards), 2008-05-16
- bugfix: TCP input modules did incorrectly set fromhost property
  (always blank)
- bugfix: imklog did not set fromhost property
- added "fromhost-ip" property
  Note that adding this property changes the on-disk format for messages.
  However, that should not have any bad effect on existing spool files.
  But you will run into trouble if you create a spool file with this
  version and then try to process it with an older one (after a downgrade).
  Don't do that ;)
- added "RSYSLOG_DebugFormat" canned template
- bugfix: hostname and fromhost were swapped when a persisted message
  (in queued mode) was read in
- bugfix: lmtcpclt, lmtcpsrv and lmgssutil did all link to the static
  runtime library, resulting in a large size increase (and potential
  "interesting" effects). Thanks to Michael Biebel for reporting the size
  issue.
- bugfix: TLS server went into an endless loop in some situations.
  Thanks to Michael Biebl for reporting the problem.
- fixed potential segfault due to invalid call to cfsysline
  thanks to varmojfekoj for the patch
---------------------------------------------------------------------------
Version 3.19.1 (rgerhards), 2008-05-07
- configure help for --enable-gnutls wrong - said default is "yes" but
  default actually is "no" - thanks to darix for pointing this out
- file dirty.h was missing - thanks to darix for pointing this out
- bugfix: man files were not properly distributed - thanks to
  darix for reporting and to Michael Biebl for help with the fix
- some minor cleanup
---------------------------------------------------------------------------
Version 3.19.0 (rgerhards), 2008-05-06
- begins new devel branch version
- implemented TLS for plain tcp syslog (this is also the world's first
  implementation of IETF's upcoming syslog-transport-tls draft)
- partly rewritten and improved omfwd among others, now loads TCP
  code only if this is actually necessary
- split of a "runtime library" for rsyslog - this is not yet a clean
  model, because some modularization is still outstanding. In theory,
  this shall enable other utilities but rsyslogd to use the same
  runtime
- implemented im3195, the RFC3195 input as a plugin
- changed directory structure, files are now better organized
- a lot of cleanup in regard to modularization
- -c option no longer must be the first option - thanks to varmjofekoj
  for the patch
---------------------------------------------------------------------------
Version 3.18.7 (rgerhards), 2008-12-??
- bugfix: the default for $DirCreateMode was 0644, and as such wrong.
  It has now been changed to 0700. For some background, please see
  http://lists.adiscon.net/pipermail/rsyslog/2009-April/001986.html
- fixed a potential segfault condition with $AllowedSender directive
  On HUP, the root pointers were not properly cleaned up. Thanks to
  Michael Biebel, olgoat, and Juha Koho for reporting and analyzing
  the bug.
- some legacy options were not correctly processed.
  Thanks to varmojfekoj for the patch.
- doc bugfix: some spelling errors in man pages corrected. Thanks to
  Geoff Simmons for the patch.
---------------------------------------------------------------------------
Version 3.18.6 (rgerhards), 2008-12-08
- security bugfix: $AllowedSender was not honored, all senders were
  permitted instead (see http://www.rsyslog.com/Article322.phtml)
  (backport from v3-stable, v3.20.9)
- minor bugfix: dual close() call on tcp session closure
---------------------------------------------------------------------------
Version 3.18.5 (rgerhards), 2008-10-09
- bugfix: imudp input module could cause segfault on HUP
  It did not properly de-init a variable acting as a linked list head.
  That resulted in trying to access freed memory blocks after the HUP.
- bugfix:  rsyslogd could hang on HUP
  because getnameinfo() is not cancel-safe, but was not guarded against
  being cancelled. pthread_cancel() is routinely being called during
  HUP processing.
- bugfix[minor]: if queue size reached light_delay mark, enqueuing
  could potentially be blocked for a longer period of time, which
  was not the behaviour desired.
- doc bugfix: $ActionExecOnlyWhenPreviousIsSuspended was still misspelled
  as $...OnlyIfPrev... in some parts of the documentation. Thanks to 
  Lorenzo M. Catucci for reporting this bug.
- added doc on malformed messages, cause and how to work-around, to the
  doc set
- added doc on how to build from source repository
---------------------------------------------------------------------------
Version 3.18.4 (rgerhards), 2008-09-18
- bugfix: order-of magnitude issue with base-10 size definitions
  in config file parser. Could lead to invalid sizes, constraints
  etc for e.g. queue files and any other object whose size was specified
  in base-10 entities. Did not apply to binary entities. Thanks to
  RB for finding this bug and providing a patch.
- bugfix: action was not called when system time was set backwards
  (until the previous time was reached again). There are still some
  side-effects when time is rolled back (A time rollback is really a bad
  thing to do, ideally the OS should issue pseudo time (like NetWare did)
  when the user tries to roll back time). Thanks to varmojfekoj for this
  patch.
- doc bugfix: rsyslog.conf man page improved and minor nit fixed
  thanks to Lukas Kuklinek for the patch.
- bugfix: error code -2025 was used for two different errors. queue full
  is now -2074 and -2025 is unique again. (did cause no real problem
  except for troubleshooting)
- bugfix: default discard severity was incorrectly set to 4, which lead
  to discard-on-queue-full to be enabled by default. That could cause
  message loss where non was expected.  The default has now been changed
  to the correct value of 8, which disables the functionality. This
  problem applied both to the main message queue and the action queues.
  Thanks to Raoul Bhatia for pointing out this problem.
- bugfix: option value for legacy -a option could not be specified,
  resulting in strange operations. Thanks to Marius Tomaschewski
  for the patch.
- bugfix: colon after date should be ignored, but was not. This has
  now been corrected. Required change to the internal ParseTIMESTAMP3164()
  interface.
---------------------------------------------------------------------------
Version 3.18.3 (rgerhards), 2008-08-18
- bugfix: imfile could cause a segfault upon rsyslogd HUP and termination
  Thanks to lperr for an excellent bug report that helped detect this
  problem.
- enhanced ommysql to support custom port to connect to server
  Port can be set via new $ActionOmmysqlServerPort config directive
  Note: this was a very minor change and thus deemed appropriate to be
  done in the stable release.
- bugfix: misspelled config directive, previously was
  $MainMsgQueueWorkeTimeoutrThreadShutdown, is now
  $MainMsgQueueWorkerTimeoutThreadShutdown. Note that the misspelled
  directive is not preserved - if the misspelled directive was used
  (which I consider highly unlikely), the config file must be changed.
  Thanks to lperr for reporting the bug.
- disabled flow control for imuxsock, as it could cause system hangs
  under some circumstances. The devel (3.21.3 and above) will
  re-enable it and provide enhanced configurability to overcome the
  problems if they occur.
---------------------------------------------------------------------------
Version 3.18.2 (rgerhards), 2008-08-08
- merged in IPv6 forwarding address bugfix from v2-stable
---------------------------------------------------------------------------
Version 3.18.1 (rgerhards), 2008-07-21
- bugfix: potential segfault in creating message mutex in non-direct queue
  mode. rsyslogd segfaults on freeeBSD 7.0 (an potentially other platforms)
  if an action queue is running in any other mode than non-direct. The
  same problem can potentially be triggered by some main message queue
  settings. In any case, it will manifest during rsylog's startup. It is
  unlikely to happen after a successful startup (the only window of
  exposure may be a relatively seldom executed action running in queued
  mode). This has been corrected. Thank to HKS for point out the problem.
- bugfix: priority was incorrectly calculated on FreeBSD 7,
  because the LOG_MAKEPRI() C macro has a different meaning there (it
  is just a simple addition of faciltity and severity). I have changed
  this to use own, consistent, code for PRI calculation. [Backport from
  3.19.10]
- bugfix: remove PRI part from kernel message if it is present
  Thanks to Michael Biebl for reporting this bug
- bugfix: mark messages were not correctly written to text log files
  the markmessageinterval was not correctly propagated to all places
  where it was needed. This resulted in rsyslog using the default
  (20 minutes) in some code pathes, what looked to the user like mark
  messages were never written.
- added a new property replacer option "sp-if-no-1st-sp" to cover
  a problem with RFC 3164 based interpreation of tag separation. While
  it is a generic approach, it fixes a format problem introduced in
  3.18.0, where kernel messages no longer had a space after the tag.
  This is done by a modifcation of the default templates.
  Please note that this may affect some messages where there intentionally
  is no space between the tag and the first character of the message
  content. If so, this needs to be worked around via a specific
  template. However, we consider this scenario to be quite remote and,
  even if it exists, it is not expected that it will actually cause
  problems with log parsers (instead, we assume the new default template
  behaviour may fix previous problems with log parsers due to the 
  missing space).
- bugfix: imklog module was not correctly compiled for GNU/kFreeBSD.
  Thanks to Petr Salinger for the patch
- doc bugfix: property replacer options secpath-replace and
  secpath-drop were not documented
- doc bugfix: fixed some typos in rsyslog.conf man page
- fixed typo in source comment  - thanks to Rio Fujita
- some general cleanup (thanks to Michael Biebl)
---------------------------------------------------------------------------
Version 3.18.0 (rgerhards), 2008-07-11
- begun a new v3-stable based on former 3.17.4 beta plus patches to
  previous v3-stable
- bugfix in RainerScript: syntax error was not always detected
---------------------------------------------------------------------------
Version 3.17.5 (rgerhards), 2008-06-27
- added doc: howto set up a reliable connection to remote server via
  queued mode (and plain tcp protocol)
- bugfix: comments after actions were not properly treated. For some
  actions (e.g. forwarding), this could also lead to invalid configuration
---------------------------------------------------------------------------
Version 3.17.4 (rgerhards), 2008-06-16
- changed default for $KlogSymbolLookup to "off". The directive is
  also scheduled for removal in a later version. This was necessary
  because on kernels >= 2.6, the kernel does the symbol lookup itself. The
  imklog lookup logic then breaks the log message and makes it unusable.
---------------------------------------------------------------------------
Version 3.17.3 (rgerhards), 2008-05-28
- bugfix: imklog went into an endless loop if a PRI value was inside
  a kernel log message (unusual case under Linux, frequent under BSD)
---------------------------------------------------------------------------
Version 3.17.2 (rgerhards), 2008-05-04
- this version is the new beta, based on 3.17.1 devel feature set
- merged in imklog bug fix from v3-stable (3.16.1)
---------------------------------------------------------------------------
Version 3.17.1 (rgerhards), 2008-04-15
- removed dependency on MAXHOSTNAMELEN as much as it made sense.
  GNU/Hurd does not define it (because it has no limit), and we have taken
  care for cases where it is undefined now. However, some very few places
  remain where IMHO it currently is not worth fixing the code. If it is
  not defined, we have used a generous value of 1K, which is above IETF
  RFC's on hostname length at all. The memory consumption is no issue, as
  there are only a handful of this buffers allocated *per run* -- that's
  also the main reason why we consider it not worth to be fixed any further.
- enhanced legacy syslog parser to handle slightly malformed messages
  (with a space in front of the timestamp) - at least HP procurve is
  known to do that and I won't outrule that others also do it. The 
  change looks quite unintrusive and so we added it to the parser.
- implemented klogd functionality for BSD
- implemented high precision timestamps for the kernel log. Thanks to
  Michael Biebl for pointing out that the kernel log did not have them.
- provided ability to discard non-kernel messages if they are present
  in the kernel log (seems to happen on BSD)
- implemented $KLogInternalMsgFacility config directive
- implemented $KLogPermitNonKernelFacility config directive
Plus a number of bugfixes that were applied to v3-stable and beta
branches (not mentioned here in detail).
---------------------------------------------------------------------------
Version 3.17.0 (rgerhards), 2008-04-08
- added native ability to send mail messages
- removed no longer needed file relptuil.c/.h
- added $ActionExecOnlyOnceEveryInterval config directive
- bugfix: memory leaks in script engine
- bugfix: zero-length strings were not supported in object
  deserializer
- properties are now case-insensitive everywhere (script, filters,
  templates)
- added the capability to specify a processing (actually dequeue)
  timeframe with queues - so things can be configured to be done
  at off-peak hours
- We have removed the 32 character size limit (from RFC3164) on the
  tag. This had bad effects on existing envrionments, as sysklogd didn't
  obey it either (probably another bug in RFC3164...). We now receive
  the full size, but will modify the outputs so that only 32 characters
  max are used by default. If you need large tags in the output, you need
  to provide custom templates.
- changed command line processing. -v, -M, -c options are now parsed
  and processed before all other options. Inter-option dependencies
  have been relieved. Among others, permits to specify intial module
  load path via -M only (not the environment) which makes it much
  easier to work with non-standard module library locations. Thanks
  to varmojfekoj for suggesting this change. Matches bugzilla bug 55.
- bugfix: some messages were emited without hostname
Plus a number of bugfixes that were applied to v3-stable and beta
branches (not mentioned here in detail).
---------------------------------------------------------------------------
Version 3.16.3 (rgerhards), 2008-07-11
- updated information on rsyslog packages
- bugfix: memory leak in disk-based queue modes
---------------------------------------------------------------------------
Version 3.16.2 (rgerhards), 2008-06-25
- fixed potential segfault due to invalid call to cfsysline
  thanks to varmojfekoj for the patch
- bugfix: some whitespaces where incorrectly not ignored when parsing
  the config file. This is now corrected. Thanks to Michael Biebl for
  pointing out the problem.
---------------------------------------------------------------------------
Version 3.16.1 (rgerhards), 2008-05-02
- fixed a bug in imklog which lead to startup problems (including
  segfault) on some platforms under some circumsances. Thanks to
  Vieri for reporting this bug and helping to troubleshoot it.
---------------------------------------------------------------------------
Version 3.16.0 (rgerhards), 2008-04-24
- new v3-stable (3.16.x) based on beta 3.15.x (RELP support)
- bugfix: omsnmp had a too-small sized buffer for hostname+port. This
  could not lead to a segfault, as snprintf() was used, but could cause
  some trouble with extensively long hostnames.
- applied patch from Tiziano Müller to remove some compiler warnings
- added gssapi overview/howto thanks to Peter Vrabec
- changed some files to grant LGPLv3 extended persmissions on top of GPLv3
  this also is the first sign of something that will evolve into a
  well-defined "rsyslog runtime library"
---------------------------------------------------------------------------
Version 3.15.1 (rgerhards), 2008-04-11
- bugfix: some messages were emited without hostname
- disabled atomic operations for the time being because they introduce some
  cross-platform trouble - need to see how to fix this in the best 
  possible way
- bugfix: zero-length strings were not supported in object
  deserializer
- added librelp check via PKG_CHECK thanks to Michael Biebl's patch
- file relputil.c deleted, is not actually needed
- added more meaningful error messages to rsyslogd (when some errors
  happens during startup)
- bugfix: memory leaks in script engine
- bugfix: $hostname and $fromhost in RainerScript did not work
This release also includes all changes applied to the stable versions
up to today.
---------------------------------------------------------------------------
Version 3.15.0 (rgerhards), 2008-04-01
- major new feature: imrelp/omrelp support reliable delivery of syslog
  messages via the RELP protocol and librelp (http://www.librelp.com).
  Plain tcp syslog, so far the best reliability solution, can lose
  messages when something goes wrong or a peer goes down. With RELP,
  this can no longer happen. See imrelp.html for more details.
- bugfix: rsyslogd was no longer build by default; man pages are 
  only installed if corresponding option is selected. Thanks to
  Michael Biebl for pointing these problems out.
---------------------------------------------------------------------------
Version 3.14.2 (rgerhards), 2008-04-09
- bugfix: segfault with expression-based filters
- bugfix: omsnmp did not deref errmsg object on exit (no bad effects caused)
- some cleanup
- bugfix: imklog did not work well with kernel 2.6+. Thanks to Peter
  Vrabec for patching it based on the development in sysklogd - and thanks
  to the sysklogd project for upgrading klogd to support the new
  functionality
- some cleanup in imklog
- bugfix: potential segfault in imklog when kernel is compiled without
  /proc/kallsyms and the file System.map is missing. Thanks to
  Andrea Morandi for pointing it out and suggesting a fix.
- bugfixes, credits to varmojfekoj:
  * reset errno before printing a warning message
  * misspelled directive name in code processing legacy options
- bugfix: some legacy options not correctly interpreted - thanks to
  varmojfekoj for the patch
- improved detection of modules being loaded more than once
  thanks to varmojfekoj for the patch
---------------------------------------------------------------------------
Version 3.14.1 (rgerhards), 2008-04-04
- bugfix: some messages were emited without hostname
- bugfix: rsyslogd was no longer build by default; man pages are 
  only installed if corresponding option is selected. Thanks to
  Michael Biebl for pointing these problems out.
- bugfix: zero-length strings were not supported in object
  deserializer
- disabled atomic operations for this stable build as it caused
  platform problems
- bugfix: memory leaks in script engine
- bugfix: $hostname and $fromhost in RainerScript did not work
- bugfix: some memory leak when queue is runing in disk mode
- man pages improved thanks to varmofekoj and Peter Vrabec
- We have removed the 32 character size limit (from RFC3164) on the
  tag. This had bad effects on existing envrionments, as sysklogd didn't
  obey it either (probably another bug in RFC3164...). We now receive
  the full size, but will modify the outputs so that only 32 characters
  max are used by default. If you need large tags in the output, you need
  to provide custom templates.
- bugfix: some memory leak when queue is runing in disk mode
---------------------------------------------------------------------------
Version 3.14.0 (rgerhards), 2008-04-02
An interim version was accidently released to the web. It was named 3.14.0.
To avoid confusion, we have not assigned this version number to any
official release. If you happen to use 3.14.0, please update to 3.14.1.
---------------------------------------------------------------------------
Version 3.13.0-dev0 (rgerhards), 2008-03-31
- bugfix: accidently set debug option in 3.12.5 reset to production
  This option prevented dlclose() to be called. It had no real bad effects,
  as the modules were otherwise correctly deinitialized and dlopen()
  supports multiple opens of the same module without any memory footprint.
- removed --enable-mudflap, added --enable-valgrind ./configure setting
- bugfix: tcp receiver could segfault due to uninitialized variable
- docfix: queue doc had a wrong directive name that prevented max worker
  threads to be correctly set
- worked a bit on atomic memory operations to support problem-free
  threading (only at non-intrusive places)
- added a --enable/disable-rsyslogd configure option so that
  source-based packaging systems can build plugins without the need
  to compile rsyslogd
- some cleanup
- test of potential new version number scheme
---------------------------------------------------------------------------
Version 3.12.5 (rgerhards), 2008-03-28
- changed default for "last message repeated n times", which is now
  off by default
- implemented backward compatibility commandline option parsing
- automatically generated compatibility config lines are now also
  logged so that a user can diagnose problems with them
- added compatibility mode for -a, -o and -p options
- compatibility mode processing finished
- changed default file output format to include high-precision timestamps
- added a buid-in template for previous syslogd file format
- added new $ActionFileDefaultTemplate directive
- added support for high-precision timestamps when receiving legacy
  syslog messages
- added new $ActionForwardDefaultTemplate directive
- added new $ActionGSSForwardDefaultTemplate directive
- added build-in templates for easier configuration
- bugfix: fixed small memory leak in tcpclt.c
- bugfix: fixed small memory leak in template regular expressions
- bugfix: regular expressions inside property replacer did not work
  properly
- bugfix: QHOUR and HHOUR properties were wrongly calculated
- bugfix: fixed memory leaks in stream class and imfile
- bugfix: $ModDir did invalid bounds checking, potential overlow in
  dbgprintf() - thanks to varmojfekoj for the patch
- bugfix: -t and -g legacy options max number of sessions had a wrong
  and much too high value
---------------------------------------------------------------------------
Version 3.12.4 (rgerhards), 2008-03-25
- Greatly enhanced rsyslogd's file write performance by disabling
  file syncing capability of output modules by default. This
  feature is usually not required, not useful and an extreme performance
  hit (both to rsyslogd as well as the system at large). Unfortunately,
  most users enable it by default, because it was most intuitive to enable
  it in plain old sysklogd syslog.conf format. There is now the
  $ActionFileEnableSync config setting which must be enabled in order to
  support syncing. By default it is off. So even if the old-format config
  lines request syncing, it is not done unless explicitely enabled. I am
  sure this is a very useful change and not a risk at all. I need to think
  if I undo it under compatibility mode, but currently this does not
  happen (I fear a lot of lazy users will run rsyslogd in compatibility
  mode, again bringing up this performance problem...).
- added flow control options to other input sources
- added $HHOUR and $QHOUR system properties - can be used for half- and
  quarter-hour logfile rotation
- changed queue's discard severities default value to 8 (do not discard)
  to prevent unintentional message loss
- removed a no-longer needed callback from the output module 
  interface. Results in reduced code complexity.
- bugfix/doc: removed no longer supported -h option from man page
- bugfix: imklog leaked several hundered KB on each HUP. Thanks to
  varmojfekoj for the patch
- bugfix: potential segfault on module unload. Thanks to varmojfekoj for
  the patch
- bugfix: fixed some minor memory leaks
- bugfix: fixed some slightly invalid memory accesses
- bugfix: internally generated messages had "FROMHOST" property not set
---------------------------------------------------------------------------
Version 3.12.3 (rgerhards), 2008-03-18
- added advanced flow control for congestion cases (mode depending on message
  source and its capablity to be delayed without bad side effects)
- bugfix: $ModDir should not be reset on $ResetConfig - this can cause a lot
  of confusion and there is no real good reason to do so. Also conflicts with
  the new -M option and environment setting.
- bugfix: TCP and GSSAPI framing mode variable was uninitialized, leading to
  wrong framing (caused, among others, interop problems)
- bugfix: TCP (and GSSAPI) octet-counted frame did not work correctly in all
  situations. If the header was split across two packet reads, it was invalidly
  processed, causing loss or modification of messages.
- bugfix: memory leak in imfile
- bugfix: duplicate public symbol in omfwd and omgssapi could lead to
  segfault. thanks to varmojfekoj for the patch.
- bugfix: rsyslogd aborted on sigup - thanks to varmojfekoj for the patch
- some more internal cleanup ;)
- begun relp modules, but these are not functional yet
- Greatly enhanced rsyslogd's file write performance by disabling
  file syncing capability of output modules by default. This
  feature is usually not required, not useful and an extreme performance
  hit (both to rsyslogd as well as the system at large). Unfortunately,
  most users enable it by default, because it was most intuitive to enable
  it in plain old sysklogd syslog.conf format. There is now a new config
  setting which must be enabled in order to support syncing. By default it
  is off. So even if the old-format config lines request syncing, it is
  not done unless explicitely enabled. I am sure this is a very useful
  change and not a risk at all. I need to think if I undo it under
  compatibility mode, but currently this does not happen (I fear a lot of
  lazy users will run rsyslogd in compatibility mode, again bringing up
  this performance problem...).
---------------------------------------------------------------------------
Version 3.12.2 (rgerhards), 2008-03-13
- added RSYSLOGD_MODDIR environment variable
- added -M rsyslogd option (allows to specify module directory location)
- converted net.c into a loadable library plugin
- bugfix: debug module now survives unload of loadable module when
  printing out function call data
- bugfix: not properly initialized data could cause several segfaults if
  there were errors in the config file - thanks to varmojfekoj for the patch
- bugfix: rsyslogd segfaulted when imfile read an empty line - thanks
  to Johnny Tan for an excellent bug report
- implemented dynamic module unload capability (not visible to end user)
- some more internal cleanup
- bugfix: imgssapi segfaulted under some conditions; this fix is actually
  not just a fix but a change in the object model. Thanks to varmojfekoj
  for providing the bug report, an initial fix and lots of good discussion
  that lead to where we finally ended up.
- improved session recovery when outbound tcp connection breaks, reduces
  probability of message loss at the price of a highly unlikely potential
  (single) message duplication
---------------------------------------------------------------------------
Version 3.12.1 (rgerhards), 2008-03-06
- added library plugins, which can be automatically loaded
- bugfix: actions were not correctly retried; caused message loss
- changed module loader to automatically add ".so" suffix if not
  specified (over time, this shall also ease portability of config
  files)
- improved debugging support; debug runtime options can now be set via
  an environment variable
- bugfix: removed debugging code that I forgot to remove before releasing
  3.12.0 (does not cause harm and happened only during startup)
- added support for the MonitorWare syslog MIB to omsnmp
- internal code improvements (more code converted into classes)
- internal code reworking of the imtcp/imgssapi module
- added capability to ignore client-provided timestamp on unix sockets and
  made this mode the default; this was needed, as some programs (e.g. sshd)
  log with inconsistent timezone information, what messes up the local
  logs (which by default don't even contain time zone information). This
  seems to be consistent with what sysklogd did for the past four years.
  Alternate behaviour may be desirable if gateway-like processes send
  messages via the local log slot - in this case, it can be enabled
  via the $InputUnixListenSocketIgnoreMsgTimestamp and
  $SystemLogSocketIgnoreMsgTimestamp config directives
- added ability to compile on HP UX; verified that imudp worked on HP UX;
  however, we are still in need of people trying out rsyslogd on HP UX,
  so it can not yet be assumed it runs there
- improved session recovery when outbound tcp connection breaks, reduces
  probability of message loss at the price of a highly unlikely potential
  (single) message duplication
---------------------------------------------------------------------------
Version 3.12.0 (rgerhards), 2008-02-28
- added full expression support for filters; filters can now contain
  arbitrary complex boolean, string and arithmetic expressions
---------------------------------------------------------------------------
Version 3.11.6 (rgerhards), 2008-02-27
- bugfix: gssapi libraries were still linked to rsyslog core, what should
  no longer be necessary. Applied fix by Michael Biebl to solve this.
- enabled imgssapi to be loaded side-by-side with imtcp
- added InputGSSServerPermitPlainTCP config directive
- split imgssapi source code somewhat from imtcp
- bugfix: queue cancel cleanup handler could be called with
  invalid pointer if dequeue failed
- bugfix: rsyslogd segfaulted on second SIGHUP
  tracker: http://bugzilla.adiscon.com/show_bug.cgi?id=38
- improved stability of queue engine
- bugfix: queue disk file were not properly persisted when 
  immediately after closing an output file rsyslog was stopped
  or huped (the new output file open must NOT have happend at
  that point) - this lead to a sparse and invalid queue file
  which could cause several problems to the engine (unpredictable
  results). This situation should have happened only in very
  rare cases. tracker: http://bugzilla.adiscon.com/show_bug.cgi?id=40
- bugfix: during queue shutdown, an assert invalidly triggered when
  the primary queue's DA worker was terminated while the DA queue's
  regular worker was still executing. This could result in a segfault
  during shutdown.
  tracker: http://bugzilla.adiscon.com/show_bug.cgi?id=41
- bugfix: queue properties sizeOnDisk, bytesRead were persisted to 
  disk with wrong data type (long instead of int64) - could cause
  problems on 32 bit machines
- bugfix: queue aborted when it was shut down, DA-enabled, DA mode
  was just initiated but not fully initialized (a race condition)
- bugfix: imfile could abort under extreme stress conditions
  (when it was terminated before it could open all of its
  to be monitored files)
- applied patch from varmojfekoj to fix an issue with compatibility 
  mode and default module directories (many thanks!):
  I've also noticed a bug in the compatibility code; the problem is that 
  options are parsed before configuration file so options which need a 
  module to be loaded will currently ignore any $moddir directive. This 
  can be fixed by moving legacyOptsHook() after config file parsing. 
  (see the attached patch) This goes against the logical order of 
  processing, but the legacy options are only few and it doesn't seem to 
  be a problem.
- bugfix: object property deserializer did not handle negative numbers
---------------------------------------------------------------------------
Version 3.11.5 (rgerhards), 2008-02-25
- new imgssapi module, changed imtcp module - this enables to load/package
  GSSAPI support separately - thanks to varmojfekoj for the patch
- compatibility mode (the -c option series) is now at least partly
  completed - thanks to varmojfekoj for the patch
- documentation for imgssapi and imtcp added
- duplicate $ModLoad's for the same module are now detected and
  rejected -- thanks to varmojfekoj for the patch
---------------------------------------------------------------------------
Version 3.11.4 (rgerhards), 2008-02-21
- bugfix: debug.html was missing from release tarball - thanks to Michael
  Biebl for bringing this to my attention
- some internal cleanup on the stringbuf object calling interface
- general code cleanup and further modularization
- $MainMessageQueueDiscardSeverity can now also handle textual severities
  (previously only integers)
- bugfix: message object was not properly synchronized when the 
  main queue had a single thread and non-direct action queues were used
- some documentation improvements
---------------------------------------------------------------------------
Version 3.11.3 (rgerhards), 2008-02-18
- fixed a bug in imklog which lead to duplicate message content in
  kernel logs
- added support for better plugin handling in libdbi (we contributed
  a patch to do that, we just now need to wait for the next libdbi
  version)
- bugfix: fixed abort when invalid template was provided to an action
  bug http://bugzilla.adiscon.com/show_bug.cgi?id=4
- re-instantiated SIGUSR1 function; added SIGUSR2 to generate debug
  status output
- added some documentation on runtime-debug settings
- slightly improved man pages for novice users
---------------------------------------------------------------------------
Version 3.11.2 (rgerhards), 2008-02-15
- added the capability to monitor text files and process their content
  as syslog messages (including forwarding)
- added support for libdbi, a database abstraction layer. rsyslog now
  also supports the following databases via dbi drivers:
  * Firebird/Interbase
  * FreeTDS (access to MS SQL Server and Sybase)
  * SQLite/SQLite3
  * Ingres (experimental)
  * mSQL (experimental)
  * Oracle (experimental)
  Additional drivers may be provided by the libdbi-drivers project, which
  can be used by rsyslog as soon as they become available.
- removed some left-over unnecessary dbgprintf's (cluttered screen,
  cosmetic)
- doc bugfix: html documentation for omsnmp was missing
---------------------------------------------------------------------------
Version 3.11.1 (rgerhards), 2008-02-12
- SNMP trap sender added thanks to Andre Lorbach (omsnmp)
- added input-plugin interface specification in form of a (copy) template
  input module
- applied documentation fix by Michael Biebl -- many thanks!
- bugfix: immark did not have MARK flags set...
- added x-info field to rsyslogd startup/shutdown message. Hopefully
  points users to right location for further info (many don't even know
  they run rsyslog ;))
- bugfix: trailing ":" of tag was lost while parsing legacy syslog messages
  without timestamp - thanks to Anders Blomdell for providing a patch!
- fixed a bug in stringbuf.c related to STRINGBUF_TRIM_ALLOCSIZE, which
  wasn't supposed to be used with rsyslog. Put a warning message up that
  tells this feature is not tested and probably not worth the effort.
  Thanks to Anders Blomdell fro bringing this to our attention
- somewhat improved performance of string buffers
- fixed bug that caused invalid treatment of tabs (HT) in rsyslog.conf
- bugfix: setting for $EscapeCopntrolCharactersOnReceive was not 
  properly initialized
- clarified usage of space-cc property replacer option
- improved abort diagnostic handler
- some initial effort for malloc/free runtime debugging support
- bugfix: using dynafile actions caused rsyslogd abort
- fixed minor man errors thanks to Michael Biebl
---------------------------------------------------------------------------
Version 3.11.0 (rgerhards), 2008-01-31
- implemented queued actions
- implemented simple rate limiting for actions
- implemented deliberate discarding of lower priority messages over higher
  priority ones when a queue runs out of space
- implemented disk quotas for disk queues
- implemented the $ActionResumeRetryCount config directive
- added $ActionQueueFilename config directive
- added $ActionQueueSize config directive
- added $ActionQueueHighWaterMark config directive
- added $ActionQueueLowWaterMark config directive
- added $ActionQueueDiscardMark config directive
- added $ActionQueueDiscardSeverity config directive
- added $ActionQueueCheckpointInterval config directive
- added $ActionQueueType config directive
- added $ActionQueueWorkerThreads config directive
- added $ActionQueueTimeoutshutdown config directive
- added $ActionQueueTimeoutActionCompletion config directive
- added $ActionQueueTimeoutenQueue config directive
- added $ActionQueueTimeoutworkerThreadShutdown config directive
- added $ActionQueueWorkerThreadMinimumMessages config directive
- added $ActionQueueMaxFileSize config directive
- added $ActionQueueSaveonShutdown config directive
- addded $ActionQueueDequeueSlowdown config directive
- addded $MainMsgQueueDequeueSlowdown config directive
- bugfix: added forgotten docs to package
- improved debugging support
- fixed a bug that caused $MainMsgQueueCheckpointInterval to work incorrectly
- when a long-running action needs to be cancelled on shutdown, the message
  that was processed by it is now preserved. This finishes support for
  guaranteed delivery of messages (if the output supports it, of course)
- fixed bug in output module interface, see
  http://sourceforge.net/tracker/index.php?func=detail&aid=1881008&group_id=123448&atid=696552
- changed the ommysql output plugin so that the (lengthy) connection
  initialization now takes place in message processing. This works much
  better with the new queued action mode (fast startup)
- fixed a bug that caused a potential hang in file and fwd output module
  varmojfekoj provided the patch - many thanks!
- bugfixed stream class offset handling on 32bit platforms
---------------------------------------------------------------------------
Version 3.10.3 (rgerhards), 2008-01-28
- fixed a bug with standard template definitions (not a big deal) - thanks
  to varmojfekoj for spotting it
- run-time instrumentation added
- implemented disk-assisted queue mode, which enables on-demand disk
  spooling if the queue's in-memory queue is exhausted
- implemented a dynamic worker thread pool for processing incoming
  messages; workers are started and shut down as need arises
- implemented a run-time instrumentation debug package
- implemented the $MainMsgQueueSaveOnShutdown config directive
- implemented the $MainMsgQueueWorkerThreadMinimumMessages config directive
- implemented the $MainMsgQueueTimeoutWorkerThreadShutdown config directive
---------------------------------------------------------------------------
Version 3.10.2 (rgerhards), 2008-01-14
- added the ability to keep stop rsyslogd without the need to drain
  the main message queue. In disk queue mode, rsyslog continues to
  run from the point where it stopped. In case of a system failure, it
  continues to process messages from the last checkpoint.
- fixed a bug that caused a segfault on startup when no $WorkDir directive
  was specified in rsyslog.conf
- provided more fine-grain control over shutdown timeouts and added a
  way to specify the enqueue timeout when the main message queue is full
- implemented $MainMsgQueueCheckpointInterval config directive
- implemented $MainMsgQueueTimeoutActionCompletion config directive
- implemented $MainMsgQueueTimeoutEnqueue config directive
- implemented $MainMsgQueueTimeoutShutdown config directive
---------------------------------------------------------------------------
Version 3.10.1 (rgerhards), 2008-01-10
- implemented the "disk" queue mode. However, it currently is of very
  limited use, because it does not support persistence over rsyslogd
  runs. So when rsyslogd is stopped, the queue is drained just as with
  the in-memory queue modes. Persistent queues will be a feature of
  the next release.
- performance-optimized string class, should bring an overall improvement
- fixed a memory leak in imudp -- thanks to varmojfekoj for the patch
- fixed a race condition that could lead to a rsyslogd hang when during
  HUP or termination
- done some doc updates
- added $WorkDirectory config directive
- added $MainMsgQueueFileName config directive
- added $MainMsgQueueMaxFileSize config directive
---------------------------------------------------------------------------
Version 3.10.0 (rgerhards), 2008-01-07
- implemented input module interface and initial input modules
- enhanced threading for input modules (each on its own thread now)
- ability to bind UDP listeners to specific local interfaces/ports and
  ability to run multiple of them concurrently
- added ability to specify listen IP address for UDP syslog server
- license changed to GPLv3
- mark messages are now provided by loadble module immark
- rklogd is no longer provided. Its functionality has now been taken over
  by imklog, a loadable input module. This offers a much better integration
  into rsyslogd and makes sure that the kernel logger process is brought
  up and down at the appropriate times
- enhanced $IncludeConfig directive to support wildcard characters
  (thanks to Michael Biebl)
- all inputs are now implemented as loadable plugins
- enhanced threading model: each input module now runs on its own thread
- enhanced message queue which now supports different queueing methods
  (among others, this can be used for performance fine-tuning)
- added a large number of new configuration directives for the new
  input modules
- enhanced multi-threading utilizing a worker thread pool for the
  main message queue
- compilation without pthreads is no longer supported
- much cleaner code due to new objects and removal of single-threading
  mode
---------------------------------------------------------------------------
Version 2.0.8 V2-STABLE (rgerhards), 2008-??-??
- bugfix: ompgsql did not detect problems in sql command execution
  this could cause loss of messages. The handling was correct if the
  connection broke, but not if there was a problem with statement
  execution. The most probable case for such a case would be invalid
  sql inside the template, and this is now much easier to diagnose.
- doc bugfix: default for $DirCreateMode incorrectly stated
---------------------------------------------------------------------------
Version 2.0.7 V2-STABLE (rgerhards), 2008-04-14
- bugfix: the default for $DirCreateMode was 0644, and as such wrong.
  It has now been changed to 0700. For some background, please see
  http://lists.adiscon.net/pipermail/rsyslog/2009-April/001986.html
- bugfix: "$CreateDirs off" also disabled file creation
  Thanks to William Tisater for analyzing this bug and providing a patch.
  The actual code change is heavily based on William's patch.
- bugfix: memory leak in ompgsql
  Thanks to Ken for providing the patch
- bugfix: potential memory leak in msg.c
  This one did not surface yet and the issue was actually found due to
  a problem in v4 - but better fix it here, too
---------------------------------------------------------------------------
Version 2.0.6 V2-STABLE (rgerhards), 2008-08-07
- bugfix: memory leaks in rsyslogd, primarily in singlethread mode
  Thanks to Frederico Nunez for providing the fix
- bugfix: copy&paste error lead to dangling if - this caused a very minor
  issue with re-formatting a RFC3164 date when the message was invalidly
  formatted and had a colon immediately after the date. This was in the
  code for some years (even v1 had it) and I think it never had any
  effect at all in practice. Though, it should be fixed - but definitely
  nothing to worry about.
---------------------------------------------------------------------------
Version 2.0.6 V2-STABLE (rgerhards), 2008-08-07
- bugfix: IPv6 addresses could not be specified in forwarding actions
  New syntax @[addr]:port introduced to enable that. Root problem was IPv6
  addresses contain colons. (backport from 3.21.3)
---------------------------------------------------------------------------
Version 2.0.5 STABLE (rgerhards), 2008-05-15
- bugfix: regular expressions inside property replacer did not work
  properly
- adapted to liblogging 0.7.1+
---------------------------------------------------------------------------
Version 2.0.4 STABLE (rgerhards), 2008-03-27
- bugfix: internally generated messages had "FROMHOST" property not set
- bugfix: continue parsing if tag is oversize (discard oversize part) - thanks
  to mclaughlin77@gmail.com for the patch
- added $HHOUR and $QHOUR system properties - can be used for half- and
  quarter-hour logfile rotation
---------------------------------------------------------------------------
Version 2.0.3 STABLE (rgerhards), 2008-03-12
- bugfix: setting for $EscapeCopntrolCharactersOnReceive was not 
  properly initialized
- bugfix: resolved potential segfault condition on HUP (extremely
  unlikely to happen in practice), for details see tracker:
  http://bugzilla.adiscon.com/show_bug.cgi?id=38
- improved the man pages a bit - thanks to Michael Biebl for the patch
- bugfix: not properly initialized data could cause several segfaults if
  there were errors in the config file - thanks to varmojfekoj for the patch
---------------------------------------------------------------------------
Version 2.0.2 STABLE (rgerhards), 2008-02-12
- fixed a bug that could cause invalid string handling via strerror_r
  varmojfekoj provided the patch - many thanks!
- added x-info field to rsyslogd startup/shutdown message. Hopefully
  points users to right location for further info (many don't even know
  they run rsyslog ;))
- bugfix: suspended actions were not always properly resumed
  varmojfekoj provided the patch - many thanks!
- bugfix: errno could be changed during mark processing, leading to
  invalid error messages when processing inputs. Thank to varmojfekoj for
  pointing out this problem.
- bugfix: trailing ":" of tag was lost while parsing legacy syslog messages
  without timestamp - thanks to Anders Blomdell for providing a patch!
- bugfix (doc): misspelled config directive, invalid signal info
- applied some doc fixes from Michel Biebl and cleaned up some no longer
  needed files suggested by him
- cleaned up stringbuf.c to fix an annoyance reported by Anders Blomdell
- fixed bug that caused invalid treatment of tabs (HT) in rsyslog.conf
---------------------------------------------------------------------------
Version 2.0.1 STABLE (rgerhards), 2008-01-24
- fixed a bug in integer conversion - but this function was never called,
  so it is not really a useful bug fix ;)
- fixed a bug with standard template definitions (not a big deal) - thanks
  to varmojfekoj for spotting it
- fixed a bug that caused a potential hang in file and fwd output module
  varmojfekoj provided the patch - many thanks!
---------------------------------------------------------------------------
Version 2.0.0 STABLE (rgerhards), 2008-01-02
- re-release of 1.21.2 as STABLE with no modifications except some
  doc updates
---------------------------------------------------------------------------
Version 1.21.2 (rgerhards), 2007-12-28
- created a gss-api output module. This keeps GSS-API code and
  TCP/UDP code separated. It is also important for forward-
  compatibility with v3. Please note that this change breaks compatibility
  with config files created for 1.21.0 and 1.21.1 - this was considered
  acceptable.
- fixed an error in forwarding retry code (could lead to message corruption
  but surfaced very seldom)
- increased portability for older platforms (AI_NUMERICSERV moved)
- removed socket leak in omfwd.c
- cross-platform patch for GSS-API compile problem on some platforms
  thanks to darix for the patch!
---------------------------------------------------------------------------
Version 1.21.1 (rgerhards), 2007-12-23
- small doc fix for $IncludeConfig
- fixed a bug in llDestroy()
- bugfix: fixing memory leak when message queue is full and during
  parsing. Thanks to varmojfekoj for the patch.
- bugfix: when compiled without network support, unix sockets were
  not properply closed
- bugfix: memory leak in cfsysline.c/doGetWord() fixed
---------------------------------------------------------------------------
Version 1.21.0 (rgerhards), 2007-12-19
- GSS-API support for syslog/TCP connections was added. Thanks to
  varmojfekoj for providing the patch with this functionality
- code cleanup
- enhanced $IncludeConfig directive to support wildcard filenames
- changed some multithreading synchronization
---------------------------------------------------------------------------
Version 1.20.1 (rgerhards), 2007-12-12
- corrected a debug setting that survived release. Caused TCP connections
  to be retried unnecessarily often.
- When a hostname ACL was provided and DNS resolution for that name failed,
  ACL processing was stopped at that point. Thanks to mildew for the patch.
  Fedora Bugzilla: http://bugzilla.redhat.com/show_bug.cgi?id=395911
- fixed a potential race condition, see link for details:
  http://rgerhards.blogspot.com/2007/12/rsyslog-race-condition.html
  Note that the probability of problems from this bug was very remote
- fixed a memory leak that happend when PostgreSQL date formats were
  used
---------------------------------------------------------------------------
Version 1.20.0 (rgerhards), 2007-12-07
- an output module for postgres databases has been added. Thanks to
  sur5r for contributing this code
- unloading dynamic modules has been cleaned up, we now have a
  real implementation and not just a dummy "good enough for the time
  being".
- enhanced platform independence - thanks to Bartosz Kuzma and Michael
  Biebl for their very useful contributions
- some general code cleanup (including warnings on 64 platforms, only)
---------------------------------------------------------------------------
Version 1.19.12 (rgerhards), 2007-12-03
- cleaned up the build system (thanks to Michael Biebl for the patch)
- fixed a bug where ommysql was still not compiled with -pthread option
---------------------------------------------------------------------------
Version 1.19.11 (rgerhards), 2007-11-29
- applied -pthread option to build when building for multi-threading mode
  hopefully solves an issue with segfaulting
---------------------------------------------------------------------------
Version 1.19.10 (rgerhards), 2007-10-19
- introdcued the new ":modulename:" syntax for calling module actions
  in selector lines; modified ommysql to support it. This is primarily
  an aid for further modules and a prequisite to actually allow third
  party modules to be created.
- minor fix in slackware startup script, "-r 0" is now "-r0"
- updated rsyslogd doc set man page; now in html format
- undid creation of a separate thread for the main loop -- this did not
  turn out to be needed or useful, so reduce complexity once again.
- added doc fixes provided by Michael Biebl - thanks
---------------------------------------------------------------------------
Version 1.19.9 (rgerhards), 2007-10-12
- now packaging system which again contains all components in a single
  tarball
- modularized main() a bit more, resulting in less complex code
- experimentally added an additional thread - will see if that affects
  the segfault bug we experience on some platforms. Note that this change
  is scheduled to be removed again later.
---------------------------------------------------------------------------
Version 1.19.8 (rgerhards), 2007-09-27
- improved repeated message processing
- applied patch provided by varmojfekoj to support building ommysql
  in its own way (now also resides in a plugin subdirectory);
  ommysql is now a separate package
- fixed a bug in cvthname() that lead to message loss if part
  of the source hostname would have been dropped
- created some support for distributing ommysql together with the
  main rsyslog package. I need to re-think it in the future, but
  for the time being the current mode is best. I now simply include
  one additional tarball for ommysql inside the main distribution.
  I look forward to user feedback on how this should be done best. In the
  long term, a separate project should be spawend for ommysql, but I'd
  like to do that only after the plugin interface is fully stable (what
  it is not yet).
---------------------------------------------------------------------------
Version 1.19.7 (rgerhards), 2007-09-25
- added code to handle situations where senders send us messages ending with
  a NUL character. It is now simply removed. This also caused trailing LF
  reduction to fail, when it was followed by such a NUL. This is now also
  handled.
- replaced some non-thread-safe function calls by their thread-safe
  counterparts
- fixed a minor memory leak that occured when the %APPNAME% property was
  used (I think nobody used that in practice)
- fixed a bug that caused signal handlers in cvthname() not to be restored when
  a malicious pointer record was detected and processing of the message been
  stopped for that reason (this should be really rare and can not be related
  to the segfault bug we are hunting).
- fixed a bug in cvthname that lead to passing a wrong parameter - in
  practice, this had no impact.
- general code cleanup (e.g. compiler warnings, comments)
---------------------------------------------------------------------------
Version 1.19.6 (rgerhards), 2007-09-11
- applied patch by varmojfekoj to change signal handling to the new
  sigaction API set (replacing the depreciated signal() calls and its
  friends.
- fixed a bug that in --enable-debug mode caused an assertion when the
  discard action was used
- cleaned up compiler warnings
- applied patch by varmojfekoj to FIX a bug that could cause 
  segfaults if empty properties were processed using modifying
  options (e.g. space-cc, drop-cc)
- fixed man bug: rsyslogd supports -l option
---------------------------------------------------------------------------
Version 1.19.5 (rgerhards), 2007-09-07
- changed part of the CStr interface so that better error tracking
  is provided and the calling sequence is more intuitive (there were
  invalid calls based on a too-weired interface)
- (hopefully) fixed some remaining bugs rooted in wrong use of 
  the CStr class. These could lead to program abort.
- applied patch by varmojfekoj two fix two potential segfault situations
- added $ModDir config directive
- modified $ModLoad so that an absolute path may be specified as
  module name (e.g. /rsyslog/ommysql.so)
---------------------------------------------------------------------------
Version 1.19.4 (rgerhards/varmojfekoj), 2007-09-04
- fixed a number of small memory leaks - thanks varmojfekoj for patching
- fixed an issue with CString class that could lead to rsyslog abort
  in tplToString() - thanks varmojfekoj for patching
- added a man-version of the config file documenation - thanks to Michel
  Samia for providing the man file
- fixed bug: a template like this causes an infinite loop:
  $template opts,"%programname:::a,b%"
  thanks varmojfekoj for the patch
- fixed bug: case changing options crash freeing the string pointer
  because they modify it: $template opts2,"%programname::1:lowercase%"
  thanks varmojfekoj for the patch
---------------------------------------------------------------------------
Version 1.19.3 (mmeckelein/varmojfekoj), 2007-08-31
- small mem leak fixed (after calling parseSelectorAct) - Thx varmojkekoj
- documentation section "Regular File" und "Blocks" updated
- solved an issue with dynamic file generation - Once again many thanks
  to varmojfekoj
- the negative selector for program name filter (Blocks) does not work as
  expected - Thanks varmojfekoj for patching
- added forwarding information to sysklogd (requires special template)
  to config doc
---------------------------------------------------------------------------
Version 1.19.2 (mmeckelein/varmojfekoj), 2007-08-28
- a specifically formed message caused a segfault - Many thanks varmojfekoj
  for providing a patch
- a typo and a weird condition are fixed in msg.c - Thanks again
  varmojfekoj 
- on file creation the file was always owned by root:root. This is fixed
  now - Thanks ypsa for solving this issue
---------------------------------------------------------------------------
Version 1.19.1 (mmeckelein), 2007-08-22
- a bug that caused a high load when a TCP/UDP connection was closed is 
  fixed now - Thanks mildew for solving this issue
- fixed a bug which caused a segfault on reinit - Thx varmojfekoj for the
  patch
- changed the hardcoded module path "/lib/rsyslog" to $(pkglibdir) in order
  to avoid trouble e.g. on 64 bit platforms (/lib64) - many thanks Peter
  Vrabec and darix, both provided a patch for solving this issue
- enhanced the unloading of modules - thanks again varmojfekoj
- applied a patch from varmojfekoj which fixes various little things in
  MySQL output module
---------------------------------------------------------------------------
Version 1.19.0 (varmojfekoj/rgerhards), 2007-08-16
- integrated patch from varmojfekoj to make the mysql module a loadable one
  many thanks for the patch, MUCH appreciated
---------------------------------------------------------------------------
Version 1.18.2 (rgerhards), 2007-08-13
- fixed a bug in outchannel code that caused templates to be incorrectly
  parsed
- fixed a bug in ommysql that caused a wrong ";template" missing message
- added some code for unloading modules; not yet fully complete (and we do
  not yet have loadable modules, so this is no problem)
- removed debian subdirectory by request of a debian packager (this is a special
  subdir for debian and there is also no point in maintaining it when there
  is a debian package available - so I gladly did this) in some cases
- improved overall doc quality (some pages were quite old) and linked to
  more of the online resources.
- improved /contrib/delete_mysql script by adding a host option and some
  other minor modifications
---------------------------------------------------------------------------
Version 1.18.1 (rgerhards), 2007-08-08
- applied a patch from varmojfekoj which solved a potential segfault
  of rsyslogd on HUP
- applied patch from Michel Samia to fix compilation when the pthreads
  feature is disabled
- some code cleanup (moved action object to its own file set)
- add config directive $MainMsgQueueSize, which now allows to configure the
  queue size dynamically
- all compile-time settings are now shown in rsyslogd -v, not just the
  active ones
- enhanced performance a little bit more
- added config file directive $ActionResumeInterval
- fixed a bug that prevented compilation under debian sid
- added a contrib directory for user-contributed useful things
---------------------------------------------------------------------------
Version 1.18.0 (rgerhards), 2007-08-03
- rsyslog now supports fallback actions when an action did not work. This
  is a great feature e.g. for backup database servers or backup syslog
  servers
- modified rklogd to only change the console log level if -c is specified
- added feature to use multiple actions inside a single selector
- implemented $ActionExecOnlyWhenPreviousIsSuspended config directive
- error messages during startup are now spit out to the configured log
  destinations
---------------------------------------------------------------------------
Version 1.17.6 (rgerhards), 2007-08-01
- continued to work on output module modularization - basic stage of
  this work is now FINISHED
- fixed bug in OMSRcreate() - always returned SR_RET_OK
- fixed a bug that caused ommysql to always complain about missing
  templates
- fixed a mem leak in OMSRdestruct - freeing the object itself was
  forgotten - thanks to varmojfekoj for the patch
- fixed a memory leak in syslogd/init() that happend when the config
  file could not be read - thanks to varmojfekoj for the patch
- fixed insufficient memory allocation in addAction() and its helpers.
  The initial fix and idea was developed by mildew, I fine-tuned
  it a bit. Thanks a lot for the fix, I'd probably had pulled out my
  hair to find the bug...
- added output of config file line number when a parsing error occured
- fixed bug in objomsr.c that caused program to abort in debug mode with
  an invalid assertion (in some cases)
- fixed a typo that caused the default template for MySQL to be wrong.
  thanks to mildew for catching this.
- added configuration file command $DebugPrintModuleList and
  $DebugPrintCfSysLineHandlerList
- fixed an invalid value for the MARK timer - unfortunately, there was
  a testing aid left in place. This resulted in quite frequent MARK messages
- added $IncludeConfig config directive
- applied a patch from mildew to prevent rsyslogd from freezing under heavy
  load. This could happen when the queue was full. Now, we drop messages
  but rsyslogd remains active.
---------------------------------------------------------------------------
Version 1.17.5 (rgerhards), 2007-07-30
- continued to work on output module modularization
- fixed a missing file bug - thanks to Andrea Montanari for reporting
  this problem
- fixed a problem with shutting down the worker thread and freeing the
  selector_t list - this caused messages to be lost, because the
  message queue was not properly drained before the selectors got
  destroyed.
---------------------------------------------------------------------------
Version 1.17.4 (rgerhards), 2007-07-27
- continued to work on output module modularization
- fixed a situation where rsyslogd could create zombie processes
  thanks to mildew for the patch
- applied patch from Michel Samia to fix compilation when NOT
  compiled for pthreads
---------------------------------------------------------------------------
Version 1.17.3 (rgerhards), 2007-07-25
- continued working on output module modularization
- fixed a bug that caused rsyslogd to segfault on exit (and
  probably also on HUP), when there was an unsent message in a selector
  that required forwarding and the dns lookup failed for that selector
  (yes, it was pretty unlikely to happen;))
  thanks to varmojfekoj <varmojfekoj@gmail.com> for the patch
- fixed a memory leak in config file parsing and die()
  thanks to varmojfekoj <varmojfekoj@gmail.com> for the patch
- rsyslogd now checks on startup if it is capable to performa any work
  at all. If it cant, it complains and terminates
  thanks to Michel Samia for providing the patch!
- fixed a small memory leak when HUPing syslogd. The allowed sender
  list now gets freed. thanks to mildew for the patch.
- changed the way error messages in early startup are logged. They
  now do no longer use the syslogd code directly but are rather
  send to stderr.
---------------------------------------------------------------------------
Version 1.17.2 (rgerhards), 2007-07-23
- made the port part of the -r option optional. Needed for backward
  compatibility with sysklogd
- replaced system() calls with something more reasonable. Please note that
  this might break compatibility with some existing configuration files.
  We accept this in favour of the gained security.
- removed a memory leak that could occur if timegenerated was used in
  RFC 3164 format in templates
- did some preparation in msg.c for advanced multithreading - placed the
  hooks, but not yet any active code
- worked further on modularization
- added $ModLoad MySQL (dummy) config directive
- added DropTrailingLFOnReception config directive
---------------------------------------------------------------------------
Version 1.17.1 (rgerhards), 2007-07-20
- fixed a bug that caused make install to install rsyslogd and rklogd under
  the wrong names
- fixed bug that caused $AllowedSenders to handle IPv6 scopes incorrectly;
  also fixed but that could grabble $AllowedSender wildcards. Thanks to
  mildew@gmail.com for the patch
- minor code cleanup - thanks to Peter Vrabec for the patch
- fixed minimal memory leak on HUP (caused by templates)
  thanks to varmojfekoj <varmojfekoj@gmail.com> for the patch
- fixed another memory leak on HUPing and on exiting rsyslogd
  again thanks to varmojfekoj <varmojfekoj@gmail.com> for the patch
- code cleanup (removed compiler warnings)
- fixed portability bug in configure.ac - thanks to Bartosz Kuźma for patch
- moved msg object into its own file set
- added the capability to continue trying to write log files when the
  file system is full. Functionality based on patch by Martin Schulze
  to sysklogd package.
---------------------------------------------------------------------------
Version 1.17.0 (RGer), 2007-07-17
- added $RepeatedLineReduction config parameter
- added $EscapeControlCharactersOnReceive config parameter
- added $ControlCharacterEscapePrefix config parameter
- added $DirCreateMode config parameter
- added $CreateDirs config parameter
- added $DebugPrintTemplateList config parameter
- added $ResetConfigVariables config parameter
- added $FileOwner config parameter
- added $FileGroup config parameter
- added $DirOwner config parameter
- added $DirGroup config parameter
- added $FailOnChownFailure config parameter
- added regular expression support to the filter engine
  thanks to Michel Samia for providing the patch!
- enhanced $AllowedSender functionality. Credits to mildew@gmail.com for
  the patch doing that
  - added IPv6 support
  - allowed DNS hostnames
  - allowed DNS wildcard names
- added new option $DropMsgsWithMaliciousDnsPTRRecords
- added autoconf so that rfc3195d, rsyslogd and klogd are stored to /sbin
- added capability to auto-create directories with dynaFiles
---------------------------------------------------------------------------
Version 1.16.0 (RGer/Peter Vrabec), 2007-07-13 - The Friday, 13th Release ;)
- build system switched to autotools
- removed SYSV preprocessor macro use, replaced with autotools equivalents
- fixed a bug that caused rsyslogd to segfault when TCP listening was
  disabled and it terminated
- added new properties "syslogfacility-text" and "syslogseverity-text"
  thanks to varmojfekoj <varmojfekoj@gmail.com> for the patch
- added the -x option to disable hostname dns reslution
  thanks to varmojfekoj <varmojfekoj@gmail.com> for the patch
- begun to better modularize syslogd.c - this is an ongoing project; moved
  type definitions to a separate file
- removed some now-unused fields from struct filed
- move file size limit fields in struct field to the "right spot" (the file
  writing part of the union - f_un.f_file)
- subdirectories linux and solaris are no longer part of the distribution
  package. This is not because we cease support for them, but there are no
  longer any files in them after the move to autotools
---------------------------------------------------------------------------
Version 1.15.1 (RGer), 2007-07-10
- fixed a bug that caused a dynaFile selector to stall when there was
  an open error with one file 
- improved template processing for dynaFiles; templates are now only
  looked up during initialization - speeds up processing
- optimized memory layout in struct filed when compiled with MySQL
  support
- fixed a bug that caused compilation without SYSLOG_INET to fail
- re-enabled the "last message repeated n times" feature. This
  feature was not taken care of while rsyslogd evolved from sysklogd
  and it was more or less defunct. Now it is fully functional again.
- added system properties: $NOW, $YEAR, $MONTH, $DAY, $HOUR, $MINUTE
- fixed a bug in iovAsString() that caused a memory leak under stress
  conditions (most probably memory shortage). This was unlikely to
  ever happen, but it doesn't hurt doing it right
- cosmetic: defined type "uchar", change all unsigned chars to uchar
---------------------------------------------------------------------------
Version 1.15.0 (RGer), 2007-07-05
- added ability to dynamically generate file names based on templates
  and thus properties. This was a much-requested feature. It makes
  life easy when it e.g. comes to splitting files based on the sender
  address.
- added $umask and $FileCreateMode config file directives
- applied a patch from Bartosz Kuzma to compile cleanly under NetBSD
- checks for extra (unexpected) characters in system config file lines
  have been added
- added IPv6 documentation - was accidently missing from CVS
- begun to change char to unsigned char
---------------------------------------------------------------------------
Version 1.14.2 (RGer), 2007-07-03
** this release fixes all known nits with IPv6 **
- restored capability to do /etc/service lookup for "syslog"
  service when -r 0 was given
- documented IPv6 handling of syslog messages
- integrate patch from Bartosz Kuźma to make rsyslog compile under
  Solaris again (the patch replaced a strndup() call, which is not
  available under Solaris
- improved debug logging when waiting on select
- updated rsyslogd man page with new options (-46A)
---------------------------------------------------------------------------
Version 1.14.1 (RGer/Peter Vrabec), 2007-06-29
- added Peter Vrabec's patch for IPv6 TCP
- prefixed all messages send to stderr in rsyslogd with "rsyslogd: "
---------------------------------------------------------------------------
Version 1.14.0 (RGer/Peter Vrabec), 2007-06-28
- Peter Vrabec provided IPv6 for rsyslog, so we are now IPv6 enabled
  IPv6 Support is currently for UDP only, TCP is to come soon.
  AllowedSender configuration does not yet work for IPv6.
- fixed code in iovCreate() that broke C's strict aliasing rules 
- fixed some char/unsigned char differences that forced the compiler
  to spit out warning messages
- updated the Red Hat init script to fix a known issue (thanks to
  Peter Vrabec)
---------------------------------------------------------------------------
Version 1.13.5 (RGer), 2007-06-22
- made the TCP session limit configurable via command line switch
  now -t <port>,<max sessions>
- added man page for rklogd(8) (basically a copy from klogd, but now
  there is one...)
- fixed a bug that caused internal messages (e.g. rsyslogd startup) to
  appear without a tag.
- removed a minor memory leak that occurred when TAG processing requalified
  a HOSTNAME to be a TAG (and a TAG already was set).
- removed potential small memory leaks in MsgSet***() functions. There
  would be a leak if a property was re-set, something that happened
  extremely seldom.
---------------------------------------------------------------------------
Version 1.13.4 (RGer), 2007-06-18
- added a new property "PRI-text", which holds the PRI field in
  textual form (e.g. "syslog.info")
- added alias "syslogseverity" for "syslogpriority", which is a
  misleading property name that needs to stay for historical
  reasons (and backward-compatility)
- added doc on how to record PRI value in log file
- enhanced signal handling in klogd, including removal of an unsafe
  call to the logging system during signal handling
---------------------------------------------------------------------------
Version 1.13.3 (RGer), 2007-06-15
- create a version of syslog.c from scratch. This is now
  - highly optimized for rsyslog
  - removes an incompatible license problem as the original
    version had a BSD license with advertising clause
  - fixed in the regard that rklogd will continue to work when
    rsysogd has been restarted (the original version, as well
    as sysklogd, will remain silent then)
  - solved an issue with an extra NUL char at message end that the
    original version had
- applied some changes to klogd to care for the new interface
- fixed a bug in syslogd.c which prevented compiling under debian
---------------------------------------------------------------------------
Version 1.13.2 (RGer), 2007-06-13
- lib order in makefile patched to facilitate static linking - thanks
  to Bennett Todd for providing the patch
- Integrated a patch from Peter Vrabec (pvrabec@redheat.com):
  - added klogd under the name of rklogd (remove dependency on
    original sysklogd package
  - createDB.sql now in UTF
  - added additional config files for use on Red Hat
---------------------------------------------------------------------------
Version 1.13.1 (RGer), 2007-02-05
- changed the listen backlog limit to a more reasonable value based on
  the maximum number of TCP connections configurd (10% + 5) - thanks to Guy
  Standen for the hint (actually, the limit was 5 and that was a 
  left-over from early testing).
- fixed a bug in makefile which caused DB-support to be disabled when
  NETZIP support was enabled
- added the -e option to allow transmission of every message to remote
  hosts (effectively turns off duplicate message suppression)
- (somewhat) improved memory consumption when compiled with MySQL support
- looks like we fixed an incompatibility with MySQL 5.x and above software
  At least in one case, the remote server name was destroyed, leading to 
  a connection failure. The new, improved code does not have this issue and
  so we see this as solved (the new code is generally somewhat better, so
  there is a good chance we fixed this incompatibility).
---------------------------------------------------------------------------
Version 1.13.0 (RGer), 2006-12-19
- added '$' as ToPos proptery replacer specifier - means "up to the
  end of the string"
- property replacer option "escape-cc", "drop-cc" and "space-cc"  added
- changed the handling of \0 characters inside syslog messages. We now
  consistently escape them to "#000". This is somewhat recommended in
  the draft-ietf-syslog-protocol-19 draft. While the real recomendation
  is to not escape any characters at all, we can not do this without
  considerable modification of the code. So we escape it to "#000", which
  is consistent with a sample found in the Internet-draft.
- removed message glue logic (see printchopped() comment for details)
  Also caused removal of parts table and thus some improvements in
  memory usage.
- changed the default MAXLINE to 2048 to take care of recent syslog
  standardization efforts (can easily be changed in syslogd.c)
- added support for byte-counted TCP syslog messages (much like
  syslog-transport-tls-05 Internet Draft). This was necessary to
  support compression over TCP.
- added support for receiving compressed syslog messages
- added support for sending compressed syslog messages
- fixed a bug where the last message in a syslog/tcp stream was
  lost if it was not properly terminated by a LF character
---------------------------------------------------------------------------
Version 1.12.3 (RGer), 2006-10-04
- implemented some changes to support Solaris (but support is not
  yet complete)
- commented out (via #if 0) some methods that are currently not being use
  but should be kept for further us
- added (interim) -u 1 option to turn off hostname and tag parsing
- done some modifications to better support Fedora
- made the field delimiter inside property replace configurable via
  template
- fixed a bug in property replacer: if fields were used, the delimitor
  became part of the field. Up until now, this was barely noticable as 
  the delimiter as TAB only and thus invisible to a human. With other
  delimiters available now, it quickly showed up. This bug fix might cause
  some grief to existing installations if they used the extra TAB for
  whatever reasons - sorry folks... Anyhow, a solution is easy: just add
  a TAB character contstant into your template. Thus, there has no attempt
  been made to do this in a backwards-compatible way.
---------------------------------------------------------------------------
Version 1.12.2 (RGer), 2006-02-15
- fixed a bug in the RFC 3339 date formatter. An extra space was added
  after the actual timestamp
- added support for providing high-precision RFC3339 timestamps for
  (rsyslogd-)internally-generated messages
- very (!) experimental support for syslog-protocol internet draft
  added (the draft is experimental, the code is solid ;))
- added support for field-extracting in the property replacer
- enhanced the legacy-syslog parser so that it can interpret messages
  that do not contain a TIMESTAMP
- fixed a bug that caused the default socket (usually /dev/log) to be
  opened even when -o command line option was given
- fixed a bug in the Debian sample startup script - it caused rsyslogd
  to listen to remote requests, which it shouldn't by default
---------------------------------------------------------------------------
Version 1.12.1 (RGer), 2005-11-23
- made multithreading work with BSD. Some signal-handling needed to be
  restructured. Also, there might be a slight delay of up to 10 seconds
  when huping and terminating rsyslogd under BSD
- fixed a bug where a NULL-pointer was passed to printf() in logmsg().
- fixed a bug during "make install" where rc3195d was not installed
  Thanks to Bennett Todd for spotting this.
- fixed a bug where rsyslogd dumped core when no TAG was found in the
  received message
- enhanced message parser so that it can deal with missing hostnames
  in many cases (may not be totally fail-safe)
- fixed a bug where internally-generated messages did not have the correct
  TAG
---------------------------------------------------------------------------
Version 1.12.0 (RGer), 2005-10-26
- moved to a multi-threaded design. single-threading is still optionally
  available. Multi-threading is experimental!
- fixed a potential race condition. In the original code, marking was done
  by an alarm handler, which could lead to all sorts of bad things. This
  has been changed now. See comments in syslogd.c/domark() for details.
- improved debug output for property-based filters
- not a code change, but: I have checked all exit()s to make sure that
  none occurs once rsyslogd has started up. Even in unusual conditions
  (like low-memory conditions) rsyslogd somehow remains active. Of course,
  it might loose a message or two, but at least it does not abort and it
  can also recover when the condition no longer persists.
- fixed a bug that could cause loss of the last message received
  immediately before rsyslogd was terminated.
- added comments on thread-safety of global variables in syslogd.c
- fixed a small bug: spurios printf() when TCP syslog was used
- fixed a bug that causes rsyslogd to dump core on termination when one
  of the selector lines did not receive a message during the run (very
  unlikely)
- fixed an one-too-low memory allocation in the TCP sender. Could result
  in rsyslogd dumping core.
- fixed a bug with regular expression support (thanks to Andres Riancho)
- a little bit of code restructuring (especially main(), which was
  horribly large)
---------------------------------------------------------------------------
Version 1.11.1 (RGer), 2005-10-19
- support for BSD-style program name and host blocks
- added a new property "programname" that can be used in templates
- added ability to specify listen port for rfc3195d
- fixed a bug that rendered the "startswith" comparison operation
  unusable.
- changed more functions to "static" storage class to help compiler
  optimize (should have been static in the first place...)
- fixed a potential memory leak in the string buffer class destructor.
  As the destructur was previously never called, the leak did not actually
  appear.
- some internal restructuring in anticipation/preparation of minimal
  multi-threading support
- rsyslogd still shares some code with the sysklogd project. Some patches
  for this shared code have been brought over from the sysklogd CVS.
---------------------------------------------------------------------------
Version 1.11.0 (RGer), 2005-10-12
- support for receiving messages via RFC 3195; added rfc3195d for that
  purpose
- added an additional guard to prevent rsyslogd from aborting when the
  2gb file size limit is hit. While a user can configure rsyslogd to
  handle such situations, it would abort if that was not done AND large
  file support was not enabled (ok, this is hopefully an unlikely scenario)
- fixed a bug that caused additional Unix domain sockets to be incorrectly
  processed - could lead to message loss in extreme cases
---------------------------------------------------------------------------
Version 1.10.2 (RGer), 2005-09-27
- added comparison operations in property-based filters:
  * isequal
  * startswith
- added ability to negate all property-based filter comparison operations
  by adding a !-sign right in front of the operation name
- added the ability to specify remote senders for UDP and TCP
  received messages. Allows to block all but well-known hosts
- changed the $-config line directives to be case-INsensitive
- new command line option -w added: "do not display warnings if messages
  from disallowed senders are received"
- fixed a bug that caused rsyslogd to dump core when the compare value
  was not quoted in property-based filters
- fixed a bug in the new CStr compare function which lead to invalid
  results (fortunately, this function was not yet used widely)
- added better support for "debugging" rsyslog.conf property filters
  (only if -d switch is given)
- changed some function definitions to static, which eventually enables
  some compiler optimizations
- fixed a bug in MySQL code; when a SQL error occured, rsyslogd could
  run in a tight loop. This was due to invalid sequence of error reporting
  and is now fixed.
---------------------------------------------------------------------------
Version 1.10.1 (RGer), 2005-09-23
- added the ability to execute a shell script as an action.
  Thanks to Bjoern Kalkbrenner for providing the code!
- fixed a bug in the MySQL code; due to the bug the automatic one-time
  retry after an error did not happen - this lead to error message in
  cases where none should be seen (e.g. after a MySQL restart)
- fixed a security issue with SQL-escaping in conjunction with
  non-(SQL-)standard MySQL features.
---------------------------------------------------------------------------
Version 1.10.0 (RGer), 2005-09-20
  REMINDER: 1.10 is the first unstable version if the 1.x series!
- added the capability to filter on any property in selector lines
  (not just facility and priority)
- changed stringbuf into a new counted string class
- added support for a "discard" action. If a selector line with
  discard (~ character) is found, no selector lines *after* that
  line will be processed.
- thanks to Andres Riancho, regular expression support has been
  added to the template engine
- added the FROMHOST property in the template processor, which could
  previously not be obtained. Thanks to Cristian Testa for pointing
  this out and even providing a fix.
- added display of compile-time options to -v output
- performance improvement for production build - made some checks
  to happen only during debug mode
- fixed a problem with compiling on SUSE and - while doing so - removed
  the socket call to set SO_BSDCOMPAT in cases where it is obsolete.
---------------------------------------------------------------------------
Version 1.0.4 (RGer), 2006-02-01
- a small but important fix: the tcp receiver had two forgotten printf's
  in it that caused a lot of unnecessary output to stdout. This was
  important enough to justify a new release
---------------------------------------------------------------------------
Version 1.0.3 (RGer), 2005-11-14
- added an additional guard to prevent rsyslogd from aborting when the
  2gb file size limit is hit. While a user can configure rsyslogd to
  handle such situations, it would abort if that was not done AND large
  file support was not enabled (ok, this is hopefully an unlikely scenario)
- fixed a bug that caused additional Unix domain sockets to be incorrectly
  processed - could lead to message loss in extreme cases
- applied some patches available from the sysklogd project to code
  shared from there
- fixed a bug that causes rsyslogd to dump core on termination when one
  of the selector lines did not receive a message during the run (very
  unlikely)
- fixed an one-too-low memory allocation in the TCP sender. Could result
  in rsyslogd dumping core.
- fixed a bug in the TCP sender that caused the retry logic to fail
  after an error or receiver overrun
- fixed a bug in init() that could lead to dumping core
- fixed a bug that could lead to dumping core when no HOSTNAME or no TAG
  was present in the syslog message
---------------------------------------------------------------------------
Version 1.0.2 (RGer), 2005-10-05
- fixed an issue with MySQL error reporting. When an error occured,
  the MySQL driver went into an endless loop (at least in most cases).
---------------------------------------------------------------------------
Version 1.0.1 (RGer), 2005-09-23
- fixed a security issue with SQL-escaping in conjunction with
  non-(SQL-)standard MySQL features.
---------------------------------------------------------------------------
Version 1.0.0 (RGer), 2005-09-12
- changed install doc to cover daily cron scripts - a trouble source
- added rc script for slackware (provided by Chris Elvidge - thanks!) 
- fixed a really minor bug in usage() - the -r option was still
  reported as without the port parameter
---------------------------------------------------------------------------
Version 0.9.8 (RGer), 2005-09-05
- made startup and shutdown message more consistent and included the
  pid, so that they can be easier correlated. Used syslog-protocol
  structured data format for this purpose.
- improved config info in startup message, now tells not only
  if it is listening remote on udp, but also for tcp. Also includes
  the port numbers. The previous startup message was misleading, because
  it did not say "remote reception" if rsyslogd was only listening via
  tcp (but not via udp).
- added a "how can you help" document to the doc set
---------------------------------------------------------------------------
Version 0.9.7 (RGer), 2005-08-15
- some of the previous doc files (like INSTALL) did not properly
  reflect the changes to the build process and the new doc. Fixed
  that.
- changed syslogd.c so that when compiled without database support,
  an error message is displayed when a database action is detected
  in the config file (previously this was used as an user rule ;))
- fixed a bug in the os-specific Makefiles which caused MySQL
  support to not be compiled, even if selected
---------------------------------------------------------------------------
Version 0.9.6 (RGer), 2005-08-09
- greatly enhanced documentation. Now available in html format in
  the "doc" folder and FreeBSD. Finally includes an install howto.
- improved MySQL error messages a little - they now show up as log
  messages, too (formerly only in debug mode)
- added the ability to specify the listen port for udp syslog.
  WARNING: This introduces an incompatibility. Formerly, udp
  syslog was enabled by the -r command line option. Now, it is
  "-r [port]", which is consistent with the tcp listener. However,
  just -r will now return an error message.
- added sample startup scripts for Debian and FreeBSD
- added support for easy feature selection in the makefile. Un-
  fortunately, this also means I needed to spilt the make file
  for different OS and distros. There are some really bad syntax
  differences between FreeBSD and Linux make.
---------------------------------------------------------------------------
Version 0.9.5 (RGer), 2005-08-01
- the "semicolon bug" was actually not (fully) solved in 0.9.4. One
  part of the bug was solved, but another still existed. This one
  is fixed now, too.
- the "semicolon bug" actually turned out to be a more generic bug.
  It appeared whenever an invalid template name was given. With some
  selector actions, rsyslogd dumped core, with other it "just" had
  a small ressource leak with others all worked well. These anomalies
  are now fixed. Note that they only appeared during system initaliziation
  once the system was running, nothing bad happened.
- improved error reporting for template errors on startup. They are now
  shown on the console and the start-up tty. Formerly, they were only
  visible in debug mode.
- support for multiple instances of rsyslogd on a single machine added
- added new option "-o" --> omit local unix domain socket. This option
  enables rsyslogd NOT to listen to the local socket. This is most
  helpful when multiple instances of rsyslogd (or rsyslogd and another
  syslogd) shall run on a single system.
- added new option "-i <pidfile>" which allows to specify the pidfile.
  This is needed when multiple instances of rsyslogd are to be run.
- the new project home page is now online at www.rsyslog.com
---------------------------------------------------------------------------
Version 0.9.4 (RGer), 2005-07-25
- finally added the TCP sender. It now supports non-blocking mode, no
  longer disabling message reception during connect. As it is now, it
  is usable in production. The code could be more sophisticated, but
  I've kept it short in anticipation of the move to liblogging, which
  will lead to the removal of the code just written ;)
- the "exiting on signal..." message still had the "syslogd" name in 
  it. Changed this to "rsyslogd", as we do not have a large user base
  yet, this should pose no problem.
- fixed "the semiconlon" bug. rsyslogd dumped core if a write-db action
  was specified but no semicolon was given after the password (an empty
  template was ok, but the semicolon needed to be present).
- changed a default for traditional output format. During testing, it
  was seen that the timestamp written to file in default format was
  the time of message reception, not the time specified in the TIMESTAMP
  field of the message itself. Traditionally, the message TIMESTAMP is
  used and this has been changed now.
---------------------------------------------------------------------------
Version 0.9.3 (RGer), 2005-07-19
- fixed a bug in the message parser. In June, the RFC 3164 timestamp
  was not correctly parsed (yes, only in June and some other months,
  see the code comment to learn why...)
- added the ability to specify the destination port when forwarding
  syslog messages (both for TCP and UDP)
- added an very experimental TCP sender (activated by
  @@machine:port in config). This is not yet for production use. If
  the receiver is not alive, rsyslogd will wait quite some time until
  the connection request times out, which most probably leads to
  loss of incoming messages.

---------------------------------------------------------------------------
Version 0.9.2 (RGer), around 2005-07-06
- I intended to change the maxsupported message size to 32k to
  support IHE - but given the memory inefficiency in the usual use
  cases, I have not done this. I have, however, included very
  specific instructions on how to do this in the source code. I have
  also done some testing with 32k messages, so you can change the
  max size without taking too much risk.
- added a syslog/tcp receiver; we now can receive messages via
  plain tcp, but we can still send only via UDP. The syslog/tcp
  receiver is the primary enhancement of this release.
- slightly changed some error messages that contained a spurios \n at
  the end of the line (which gives empty lines in your log...)

---------------------------------------------------------------------------
Version 0.9.1 (RGer)
- fixed code so that it compiles without errors under FreeBSD
- removed now unused function "allocate_log()" from syslogd.c
- changed the make file so that it contains more defines for
  different environments (in the long term, we need a better
  system for disabling/enabling features...)
- changed some printf's printing off_t types to %lld and
  explicit (long long) casts. I tried to figure out the exact type,
  but did not succeed in this. In the worst case, ultra-large peta-
  byte files will now display funny informational messages on rollover,
  something I think we can live with for the neersion 3.11.2 (rgerhards), 2008-02-??
---------------------------------------------------------------------------
Version 3.11.1 (rgerhards), 2008-02-12
- SNMP trap sender added thanks to Andre Lorbach (omsnmp)
- added input-plugin interface specification in form of a (copy) template
  input module
- applied documentation fix by Michael Biebl -- many thanks!
- bugfix: immark did not have MARK flags set...
- added x-info field to rsyslogd startup/shutdown message. Hopefully
  points users to right location for further info (many don't even know
  they run rsyslog ;))
- bugfix: trailing ":" of tag was lost while parsing legacy syslog messages
  without timestamp - thanks to Anders Blomdell for providing a patch!
- fixed a bug in stringbuf.c related to STRINGBUF_TRIM_ALLOCSIZE, which
  wasn't supposed to be used with rsyslog. Put a warning message up that
  tells this feature is not tested and probably not worth the effort.
  Thanks to Anders Blomdell fro bringing this to our attention
- somewhat improved performance of string buffers
- fixed bug that caused invalid treatment of tabs (HT) in rsyslog.conf
- bugfix: setting for $EscapeCopntrolCharactersOnReceive was not 
  properly initialized
- clarified usage of space-cc property replacer option
- improved abort diagnostic handler
- some initial effort for malloc/free runtime debugging support
- bugfix: using dynafile actions caused rsyslogd abort
- fixed minor man errors thanks to Michael Biebl
---------------------------------------------------------------------------
Version 3.11.0 (rgerhards), 2008-01-31
- implemented queued actions
- implemented simple rate limiting for actions
- implemented deliberate discarding of lower priority messages over higher
  priority ones when a queue runs out of space
- implemented disk quotas for disk queues
- implemented the $ActionResumeRetryCount config directive
- added $ActionQueueFilename config directive
- added $ActionQueueSize config directive
- added $ActionQueueHighWaterMark config directive
- added $ActionQueueLowWaterMark config directive
- added $ActionQueueDiscardMark config directive
- added $ActionQueueDiscardSeverity config directive
- added $ActionQueueCheckpointInterval config directive
- added $ActionQueueType config directive
- added $ActionQueueWorkerThreads config directive
- added $ActionQueueTimeoutshutdown config directive
- added $ActionQueueTimeoutActionCompletion config directive
- added $ActionQueueTimeoutenQueue config directive
- added $ActionQueueTimeoutworkerThreadShutdown config directive
- added $ActionQueueWorkerThreadMinimumMessages config directive
- added $ActionQueueMaxFileSize config directive
- added $ActionQueueSaveonShutdown config directive
- addded $ActionQueueDequeueSlowdown config directive
- addded $MainMsgQueueDequeueSlowdown config directive
- bugfix: added forgotten docs to package
- improved debugging support
- fixed a bug that caused $MainMsgQueueCheckpointInterval to work incorrectly
- when a long-running action needs to be cancelled on shutdown, the message
  that was processed by it is now preserved. This finishes support for
  guaranteed delivery of messages (if the output supports it, of course)
- fixed bug in output module interface, see
  http://sourceforge.net/tracker/index.php?func=detail&aid=1881008&group_id=123448&atid=696552
- changed the ommysql output plugin so that the (lengthy) connection
  initialization now takes place in message processing. This works much
  better with the new queued action mode (fast startup)
- fixed a bug that caused a potential hang in file and fwd output module
  varmojfekoj provided the patch - many thanks!
- bugfixed stream class offset handling on 32bit platforms
---------------------------------------------------------------------------
Version 3.10.3 (rgerhards), 2008-01-28
- fixed a bug with standard template definitions (not a big deal) - thanks
  to varmojfekoj for spotting it
- run-time instrumentation added
- implemented disk-assisted queue mode, which enables on-demand disk
  spooling if the queue's in-memory queue is exhausted
- implemented a dynamic worker thread pool for processing incoming
  messages; workers are started and shut down as need arises
- implemented a run-time instrumentation debug package
- implemented the $MainMsgQueueSaveOnShutdown config directive
- implemented the $MainMsgQueueWorkerThreadMinimumMessages config directive
- implemented the $MainMsgQueueTimeoutWorkerThreadShutdown config directive
---------------------------------------------------------------------------
Version 3.10.2 (rgerhards), 2008-01-14
- added the ability to keep stop rsyslogd without the need to drain
  the main message queue. In disk queue mode, rsyslog continues to
  run from the point where it stopped. In case of a system failure, it
  continues to process messages from the last checkpoint.
- fixed a bug that caused a segfault on startup when no $WorkDir directive
  was specified in rsyslog.conf
- provided more fine-grain control over shutdown timeouts and added a
  way to specify the enqueue timeout when the main message queue is full
- implemented $MainMsgQueueCheckpointInterval config directive
- implemented $MainMsgQueueTimeoutActionCompletion config directive
- implemented $MainMsgQueueTimeoutEnqueue config directive
- implemented $MainMsgQueueTimeoutShutdown config directive
---------------------------------------------------------------------------
Version 3.10.1 (rgerhards), 2008-01-10
- implemented the "disk" queue mode. However, it currently is of very
  limited use, because it does not support persistence over rsyslogd
  runs. So when rsyslogd is stopped, the queue is drained just as with
  the in-memory queue modes. Persistent queues will be a feature of
  the next release.
- performance-optimized string class, should bring an overall improvement
- fixed a memory leak in imudp -- thanks to varmojfekoj for the patch
- fixed a race condition that could lead to a rsyslogd hang when during
  HUP or termination
- done some doc updates
- added $WorkDirectory config directive
- added $MainMsgQueueFileName config directive
- added $MainMsgQueueMaxFileSize config directive
---------------------------------------------------------------------------
Version 3.10.0 (rgerhards), 2008-01-07
- implemented input module interface and initial input modules
- enhanced threading for input modules (each on its own thread now)
- ability to bind UDP listeners to specific local interfaces/ports and
  ability to run multiple of them concurrently
- added ability to specify listen IP address for UDP syslog server
- license changed to GPLv3
- mark messages are now provided by loadble module immark
- rklogd is no longer provided. Its functionality has now been taken over
  by imklog, a loadable input module. This offers a much better integration
  into rsyslogd and makes sure that the kernel logger process is brought
  up and down at the appropriate times
- enhanced $IncludeConfig directive to support wildcard characters
  (thanks to Michael Biebl)
- all inputs are now implemented as loadable plugins
- enhanced threading model: each input module now runs on its own thread
- enhanced message queue which now supports different queueing methods
  (among others, this can be used for performance fine-tuning)
- added a large number of new configuration directives for the new
  input modules
- enhanced multi-threading utilizing a worker thread pool for the
  main message queue
- compilation without pthreads is no longer supported
- much cleaner code due to new objects and removal of single-threading
  mode
---------------------------------------------------------------------------
Version 2.0.1 STABLE (rgerhards), 2008-01-24
- fixed a bug in integer conversion - but this function was never called,
  so it is not really a useful bug fix ;)
- fixed a bug with standard template definitions (not a big deal) - thanks
  to varmojfekoj for spotting it
- fixed a bug that caused a potential hang in file and fwd output module
  varmojfekoj provided the patch - many thanks!
---------------------------------------------------------------------------
Version 2.0.0 STABLE (rgerhards), 2008-01-02
- re-release of 1.21.2 as STABLE with no modifications except some
  doc updates
---------------------------------------------------------------------------
Version 1.21.2 (rgerhards), 2007-12-28
- created a gss-api output module. This keeps GSS-API code and
  TCP/UDP code separated. It is also important for forward-
  compatibility with v3. Please note that this change breaks compatibility
  with config files created for 1.21.0 and 1.21.1 - this was considered
  acceptable.
- fixed an error in forwarding retry code (could lead to message corruption
  but surfaced very seldom)
- increased portability for older platforms (AI_NUMERICSERV moved)
- removed socket leak in omfwd.c
- cross-platform patch for GSS-API compile problem on some platforms
  thanks to darix for the patch!
---------------------------------------------------------------------------
Version 1.21.1 (rgerhards), 2007-12-23
- small doc fix for $IncludeConfig
- fixed a bug in llDestroy()
- bugfix: fixing memory leak when message queue is full and during
  parsing. Thanks to varmojfekoj for the patch.
- bugfix: when compiled without network support, unix sockets were
  not properply closed
- bugfix: memory leak in cfsysline.c/doGetWord() fixed
---------------------------------------------------------------------------
Version 1.21.0 (rgerhards), 2007-12-19
- GSS-API support for syslog/TCP connections was added. Thanks to
  varmojfekoj for providing the patch with this functionality
- code cleanup
- enhanced $IncludeConfig directive to support wildcard filenames
- changed some multithreading synchronization
---------------------------------------------------------------------------
Version 1.20.1 (rgerhards), 2007-12-12
- corrected a debug setting that survived release. Caused TCP connections
  to be retried unnecessarily often.
- When a hostname ACL was provided and DNS resolution for that name failed,
  ACL processing was stopped at that point. Thanks to mildew for the patch.
  Fedora Bugzilla: http://bugzilla.redhat.com/show_bug.cgi?id=395911
- fixed a potential race condition, see link for details:
  http://rgerhards.blogspot.com/2007/12/rsyslog-race-condition.html
  Note that the probability of problems from this bug was very remote
- fixed a memory leak that happend when PostgreSQL date formats were
  used
---------------------------------------------------------------------------
Version 1.20.0 (rgerhards), 2007-12-07
- an output module for postgres databases has been added. Thanks to
  sur5r for contributing this code
- unloading dynamic modules has been cleaned up, we now have a
  real implementation and not just a dummy "good enough for the time
  being".
- enhanced platform independence - thanks to Bartosz Kuzma and Michael
  Biebl for their very useful contributions
- some general code cleanup (including warnings on 64 platforms, only)
---------------------------------------------------------------------------
Version 1.19.12 (rgerhards), 2007-12-03
- cleaned up the build system (thanks to Michael Biebl for the patch)
- fixed a bug where ommysql was still not compiled with -pthread option
---------------------------------------------------------------------------
Version 1.19.11 (rgerhards), 2007-11-29
- applied -pthread option to build when building for multi-threading mode
  hopefully solves an issue with segfaulting
---------------------------------------------------------------------------
Version 1.19.10 (rgerhards), 2007-10-19
- introdcued the new ":modulename:" syntax for calling module actions
  in selector lines; modified ommysql to support it. This is primarily
  an aid for further modules and a prequisite to actually allow third
  party modules to be created.
- minor fix in slackware startup script, "-r 0" is now "-r0"
- updated rsyslogd doc set man page; now in html format
- undid creation of a separate thread for the main loop -- this did not
  turn out to be needed or useful, so reduce complexity once again.
- added doc fixes provided by Michael Biebl - thanks
---------------------------------------------------------------------------
Version 1.19.9 (rgerhards), 2007-10-12
- now packaging system which again contains all components in a single
  tarball
- modularized main() a bit more, resulting in less complex code
- experimentally added an additional thread - will see if that affects
  the segfault bug we experience on some platforms. Note that this change
  is scheduled to be removed again later.
---------------------------------------------------------------------------
Version 1.19.8 (rgerhards), 2007-09-27
- improved repeated message processing
- applied patch provided by varmojfekoj to support building ommysql
  in its own way (now also resides in a plugin subdirectory);
  ommysql is now a separate package
- fixed a bug in cvthname() that lead to message loss if part
  of the source hostname would have been dropped
- created some support for distributing ommysql together with the
  main rsyslog package. I need to re-think it in the future, but
  for the time being the current mode is best. I now simply include
  one additional tarball for ommysql inside the main distribution.
  I look forward to user feedback on how this should be done best. In the
  long term, a separate project should be spawend for ommysql, but I'd
  like to do that only after the plugin interface is fully stable (what
  it is not yet).
---------------------------------------------------------------------------
Version 1.19.7 (rgerhards), 2007-09-25
- added code to handle situations where senders send us messages ending with
  a NUL character. It is now simply removed. This also caused trailing LF
  reduction to fail, when it was followed by such a NUL. This is now also
  handled.
- replaced some non-thread-safe function calls by their thread-safe
  counterparts
- fixed a minor memory leak that occured when the %APPNAME% property was
  used (I think nobody used that in practice)
- fixed a bug that caused signal handlers in cvthname() not to be restored when
  a malicious pointer record was detected and processing of the message been
  stopped for that reason (this should be really rare and can not be related
  to the segfault bug we are hunting).
- fixed a bug in cvthname that lead to passing a wrong parameter - in
  practice, this had no impact.
- general code cleanup (e.g. compiler warnings, comments)
---------------------------------------------------------------------------
Version 1.19.6 (rgerhards), 2007-09-11
- applied patch by varmojfekoj to change signal handling to the new
  sigaction API set (replacing the depreciated signal() calls and its
  friends.
- fixed a bug that in --enable-debug mode caused an assertion when the
  discard action was used
- cleaned up compiler warnings
- applied patch by varmojfekoj to FIX a bug that could cause 
  segfaults if empty properties were processed using modifying
  options (e.g. space-cc, drop-cc)
- fixed man bug: rsyslogd supports -l option
---------------------------------------------------------------------------
Version 1.19.5 (rgerhards), 2007-09-07
- changed part of the CStr interface so that better error tracking
  is provided and the calling sequence is more intuitive (there were
  invalid calls based on a too-weired interface)
- (hopefully) fixed some remaining bugs rooted in wrong use of 
  the CStr class. These could lead to program abort.
- applied patch by varmojfekoj two fix two potential segfault situations
- added $ModDir config directive
- modified $ModLoad so that an absolute path may be specified as
  module name (e.g. /rsyslog/ommysql.so)
---------------------------------------------------------------------------
Version 1.19.4 (rgerhards/varmojfekoj), 2007-09-04
- fixed a number of small memory leaks - thanks varmojfekoj for patching
- fixed an issue with CString class that could lead to rsyslog abort
  in tplToString() - thanks varmojfekoj for patching
- added a man-version of the config file documenation - thanks to Michel
  Samia for providing the man file
- fixed bug: a template like this causes an infinite loop:
  $template opts,"%programname:::a,b%"
  thanks varmojfekoj for the patch
- fixed bug: case changing options crash freeing the string pointer
  because they modify it: $template opts2,"%programname::1:lowercase%"
  thanks varmojfekoj for the patch
---------------------------------------------------------------------------
Version 1.19.3 (mmeckelein/varmojfekoj), 2007-08-31
- small mem leak fixed (after calling parseSelectorAct) - Thx varmojkekoj
- documentation section "Regular File" und "Blocks" updated
- solved an issue with dynamic file generation - Once again many thanks
  to varmojfekoj
- the negative selector for program name filter (Blocks) does not work as
  expected - Thanks varmojfekoj for patching
- added forwarding information to sysklogd (requires special template)
  to config doc
---------------------------------------------------------------------------
Version 1.19.2 (mmeckelein/varmojfekoj), 2007-08-28
- a specifically formed message caused a segfault - Many thanks varmojfekoj
  for providing a patch
- a typo and a weird condition are fixed in msg.c - Thanks again
  varmojfekoj 
- on file creation the file was always owned by root:root. This is fixed
  now - Thanks ypsa for solving this issue
---------------------------------------------------------------------------
Version 1.19.1 (mmeckelein), 2007-08-22
- a bug that caused a high load when a TCP/UDP connection was closed is 
  fixed now - Thanks mildew for solving this issue
- fixed a bug which caused a segfault on reinit - Thx varmojfekoj for the
  patch
- changed the hardcoded module path "/lib/rsyslog" to $(pkglibdir) in order
  to avoid trouble e.g. on 64 bit platforms (/lib64) - many thanks Peter
  Vrabec and darix, both provided a patch for solving this issue
- enhanced the unloading of modules - thanks again varmojfekoj
- applied a patch from varmojfekoj which fixes various little things in
  MySQL output module
---------------------------------------------------------------------------
Version 1.19.0 (varmojfekoj/rgerhards), 2007-08-16
- integrated patch from varmojfekoj to make the mysql module a loadable one
  many thanks for the patch, MUCH appreciated
---------------------------------------------------------------------------
Version 1.18.2 (rgerhards), 2007-08-13
- fixed a bug in outchannel code that caused templates to be incorrectly
  parsed
- fixed a bug in ommysql that caused a wrong ";template" missing message
- added some code for unloading modules; not yet fully complete (and we do
  not yet have loadable modules, so this is no problem)
- removed debian subdirectory by request of a debian packager (this is a special
  subdir for debian and there is also no point in maintaining it when there
  is a debian package available - so I gladly did this) in some cases
- improved overall doc quality (some pages were quite old) and linked to
  more of the online resources.
- improved /contrib/delete_mysql script by adding a host option and some
  other minor modifications
---------------------------------------------------------------------------
Version 1.18.1 (rgerhards), 2007-08-08
- applied a patch from varmojfekoj which solved a potential segfault
  of rsyslogd on HUP
- applied patch from Michel Samia to fix compilation when the pthreads
  feature is disabled
- some code cleanup (moved action object to its own file set)
- add config directive $MainMsgQueueSize, which now allows to configure the
  queue size dynamically
- all compile-time settings are now shown in rsyslogd -v, not just the
  active ones
- enhanced performance a little bit more
- added config file directive $ActionResumeInterval
- fixed a bug that prevented compilation under debian sid
- added a contrib directory for user-contributed useful things
---------------------------------------------------------------------------
Version 1.18.0 (rgerhards), 2007-08-03
- rsyslog now supports fallback actions when an action did not work. This
  is a great feature e.g. for backup database servers or backup syslog
  servers
- modified rklogd to only change the console log level if -c is specified
- added feature to use multiple actions inside a single selector
- implemented $ActionExecOnlyWhenPreviousIsSuspended config directive
- error messages during startup are now spit out to the configured log
  destinations
---------------------------------------------------------------------------
Version 1.17.6 (rgerhards), 2007-08-01
- continued to work on output module modularization - basic stage of
  this work is now FINISHED
- fixed bug in OMSRcreate() - always returned SR_RET_OK
- fixed a bug that caused ommysql to always complain about missing
  templates
- fixed a mem leak in OMSRdestruct - freeing the object itself was
  forgotten - thanks to varmojfekoj for the patch
- fixed a memory leak in syslogd/init() that happend when the config
  file could not be read - thanks to varmojfekoj for the patch
- fixed insufficient memory allocation in addAction() and its helpers.
  The initial fix and idea was developed by mildew, I fine-tuned
  it a bit. Thanks a lot for the fix, I'd probably had pulled out my
  hair to find the bug...
- added output of config file line number when a parsing error occured
- fixed bug in objomsr.c that caused program to abort in debug mode with
  an invalid assertion (in some cases)
- fixed a typo that caused the default template for MySQL to be wrong.
  thanks to mildew for catching this.
- added configuration file command $DebugPrintModuleList and
  $DebugPrintCfSysLineHandlerList
- fixed an invalid value for the MARK timer - unfortunately, there was
  a testing aid left in place. This resulted in quite frequent MARK messages
- added $IncludeConfig config directive
- applied a patch from mildew to prevent rsyslogd from freezing under heavy
  load. This could happen when the queue was full. Now, we drop messages
  but rsyslogd remains active.
---------------------------------------------------------------------------
Version 1.17.5 (rgerhards), 2007-07-30
- continued to work on output module modularization
- fixed a missing file bug - thanks to Andrea Montanari for reporting
  this problem
- fixed a problem with shutting down the worker thread and freeing the
  selector_t list - this caused messages to be lost, because the
  message queue was not properly drained before the selectors got
  destroyed.
---------------------------------------------------------------------------
Version 1.17.4 (rgerhards), 2007-07-27
- continued to work on output module modularization
- fixed a situation where rsyslogd could create zombie processes
  thanks to mildew for the patch
- applied patch from Michel Samia to fix compilation when NOT
  compiled for pthreads
---------------------------------------------------------------------------
Version 1.17.3 (rgerhards), 2007-07-25
- continued working on output module modularization
- fixed a bug that caused rsyslogd to segfault on exit (and
  probably also on HUP), when there was an unsent message in a selector
  that required forwarding and the dns lookup failed for that selector
  (yes, it was pretty unlikely to happen;))
  thanks to varmojfekoj <varmojfekoj@gmail.com> for the patch
- fixed a memory leak in config file parsing and die()
  thanks to varmojfekoj <varmojfekoj@gmail.com> for the patch
- rsyslogd now checks on startup if it is capable to performa any work
  at all. If it cant, it complains and terminates
  thanks to Michel Samia for providing the patch!
- fixed a small memory leak when HUPing syslogd. The allowed sender
  list now gets freed. thanks to mildew for the patch.
- changed the way error messages in early startup are logged. They
  now do no longer use the syslogd code directly but are rather
  send to stderr.
---------------------------------------------------------------------------
Version 1.17.2 (rgerhards), 2007-07-23
- made the port part of the -r option optional. Needed for backward
  compatibility with sysklogd
- replaced system() calls with something more reasonable. Please note that
  this might break compatibility with some existing configuration files.
  We accept this in favour of the gained security.
- removed a memory leak that could occur if timegenerated was used in
  RFC 3164 format in templates
- did some preparation in msg.c for advanced multithreading - placed the
  hooks, but not yet any active code
- worked further on modularization
- added $ModLoad MySQL (dummy) config directive
- added DropTrailingLFOnReception config directive
---------------------------------------------------------------------------
Version 1.17.1 (rgerhards), 2007-07-20
- fixed a bug that caused make install to install rsyslogd and rklogd under
  the wrong names
- fixed bug that caused $AllowedSenders to handle IPv6 scopes incorrectly;
  also fixed but that could grabble $AllowedSender wildcards. Thanks to
  mildew@gmail.com for the patch
- minor code cleanup - thanks to Peter Vrabec for the patch
- fixed minimal memory leak on HUP (caused by templates)
  thanks to varmojfekoj <varmojfekoj@gmail.com> for the patch
- fixed another memory leak on HUPing and on exiting rsyslogd
  again thanks to varmojfekoj <varmojfekoj@gmail.com> for the patch
- code cleanup (removed compiler warnings)
- fixed portability bug in configure.ac - thanks to Bartosz Kuźma for patch
- moved msg object into its own file set
- added the capability to continue trying to write log files when the
  file system is full. Functionality based on patch by Martin Schulze
  to sysklogd package.
---------------------------------------------------------------------------
Version 1.17.0 (RGer), 2007-07-17
- added $RepeatedLineReduction config parameter
- added $EscapeControlCharactersOnReceive config parameter
- added $ControlCharacterEscapePrefix config parameter
- added $DirCreateMode config parameter
- added $CreateDirs config parameter
- added $DebugPrintTemplateList config parameter
- added $ResetConfigVariables config parameter
- added $FileOwner config parameter
- added $FileGroup config parameter
- added $DirOwner config parameter
- added $DirGroup config parameter
- added $FailOnChownFailure config parameter
- added regular expression support to the filter engine
  thanks to Michel Samia for providing the patch!
- enhanced $AllowedSender functionality. Credits to mildew@gmail.com for
  the patch doing that
  - added IPv6 support
  - allowed DNS hostnames
  - allowed DNS wildcard names
- added new option $DropMsgsWithMaliciousDnsPTRRecords
- added autoconf so that rfc3195d, rsyslogd and klogd are stored to /sbin
- added capability to auto-create directories with dynaFiles
---------------------------------------------------------------------------
Version 1.16.0 (RGer/Peter Vrabec), 2007-07-13 - The Friday, 13th Release ;)
- build system switched to autotools
- removed SYSV preprocessor macro use, replaced with autotools equivalents
- fixed a bug that caused rsyslogd to segfault when TCP listening was
  disabled and it terminated
- added new properties "syslogfacility-text" and "syslogseverity-text"
  thanks to varmojfekoj <varmojfekoj@gmail.com> for the patch
- added the -x option to disable hostname dns reslution
  thanks to varmojfekoj <varmojfekoj@gmail.com> for the patch
- begun to better modularize syslogd.c - this is an ongoing project; moved
  type definitions to a separate file
- removed some now-unused fields from struct filed
- move file size limit fields in struct field to the "right spot" (the file
  writing part of the union - f_un.f_file)
- subdirectories linux and solaris are no longer part of the distribution
  package. This is not because we cease support for them, but there are no
  longer any files in them after the move to autotools
---------------------------------------------------------------------------
Version 1.15.1 (RGer), 2007-07-10
- fixed a bug that caused a dynaFile selector to stall when there was
  an open error with one file 
- improved template processing for dynaFiles; templates are now only
  looked up during initialization - speeds up processing
- optimized memory layout in struct filed when compiled with MySQL
  support
- fixed a bug that caused compilation without SYSLOG_INET to fail
- re-enabled the "last message repeated n times" feature. This
  feature was not taken care of while rsyslogd evolved from sysklogd
  and it was more or less defunct. Now it is fully functional again.
- added system properties: $NOW, $YEAR, $MONTH, $DAY, $HOUR, $MINUTE
- fixed a bug in iovAsString() that caused a memory leak under stress
  conditions (most probably memory shortage). This was unlikely to
  ever happen, but it doesn't hurt doing it right
- cosmetic: defined type "uchar", change all unsigned chars to uchar
---------------------------------------------------------------------------
Version 1.15.0 (RGer), 2007-07-05
- added ability to dynamically generate file names based on templates
  and thus properties. This was a much-requested feature. It makes
  life easy when it e.g. comes to splitting files based on the sender
  address.
- added $umask and $FileCreateMode config file directives
- applied a patch from Bartosz Kuzma to compile cleanly under NetBSD
- checks for extra (unexpected) characters in system config file lines
  have been added
- added IPv6 documentation - was accidently missing from CVS
- begun to change char to unsigned char
---------------------------------------------------------------------------
Version 1.14.2 (RGer), 2007-07-03
** this release fixes all known nits with IPv6 **
- restored capability to do /etc/service lookup for "syslog"
  service when -r 0 was given
- documented IPv6 handling of syslog messages
- integrate patch from Bartosz Kuźma to make rsyslog compile under
  Solaris again (the patch replaced a strndup() call, which is not
  available under Solaris
- improved debug logging when waiting on select
- updated rsyslogd man page with new options (-46A)
---------------------------------------------------------------------------
Version 1.14.1 (RGer/Peter Vrabec), 2007-06-29
- added Peter Vrabec's patch for IPv6 TCP
- prefixed all messages send to stderr in rsyslogd with "rsyslogd: "
---------------------------------------------------------------------------
Version 1.14.0 (RGer/Peter Vrabec), 2007-06-28
- Peter Vrabec provided IPv6 for rsyslog, so we are now IPv6 enabled
  IPv6 Support is currently for UDP only, TCP is to come soon.
  AllowedSender configuration does not yet work for IPv6.
- fixed code in iovCreate() that broke C's strict aliasing rules 
- fixed some char/unsigned char differences that forced the compiler
  to spit out warning messages
- updated the Red Hat init script to fix a known issue (thanks to
  Peter Vrabec)
---------------------------------------------------------------------------
Version 1.13.5 (RGer), 2007-06-22
- made the TCP session limit configurable via command line switch
  now -t <port>,<max sessions>
- added man page for rklogd(8) (basically a copy from klogd, but now
  there is one...)
- fixed a bug that caused internal messages (e.g. rsyslogd startup) to
  appear without a tag.
- removed a minor memory leak that occurred when TAG processing requalified
  a HOSTNAME to be a TAG (and a TAG already was set).
- removed potential small memory leaks in MsgSet***() functions. There
  would be a leak if a property was re-set, something that happened
  extremely seldom.
---------------------------------------------------------------------------
Version 1.13.4 (RGer), 2007-06-18
- added a new property "PRI-text", which holds the PRI field in
  textual form (e.g. "syslog.info")
- added alias "syslogseverity" for "syslogpriority", which is a
  misleading property name that needs to stay for historical
  reasons (and backward-compatility)
- added doc on how to record PRI value in log file
- enhanced signal handling in klogd, including removal of an unsafe
  call to the logging system during signal handling
---------------------------------------------------------------------------
Version 1.13.3 (RGer), 2007-06-15
- create a version of syslog.c from scratch. This is now
  - highly optimized for rsyslog
  - removes an incompatible license problem as the original
    version had a BSD license with advertising clause
  - fixed in the regard that rklogd will continue to work when
    rsysogd has been restarted (the original version, as well
    as sysklogd, will remain silent then)
  - solved an issue with an extra NUL char at message end that the
    original version had
- applied some changes to klogd to care for the new interface
- fixed a bug in syslogd.c which prevented compiling under debian
---------------------------------------------------------------------------
Version 1.13.2 (RGer), 2007-06-13
- lib order in makefile patched to facilitate static linking - thanks
  to Bennett Todd for providing the patch
- Integrated a patch from Peter Vrabec (pvrabec@redheat.com):
  - added klogd under the name of rklogd (remove dependency on
    original sysklogd package
  - createDB.sql now in UTF
  - added additional config files for use on Red Hat
---------------------------------------------------------------------------
Version 1.13.1 (RGer), 2007-02-05
- changed the listen backlog limit to a more reasonable value based on
  the maximum number of TCP connections configurd (10% + 5) - thanks to Guy
  Standen for the hint (actually, the limit was 5 and that was a 
  left-over from early testing).
- fixed a bug in makefile which caused DB-support to be disabled when
  NETZIP support was enabled
- added the -e option to allow transmission of every message to remote
  hosts (effectively turns off duplicate message suppression)
- (somewhat) improved memory consumption when compiled with MySQL support
- looks like we fixed an incompatibility with MySQL 5.x and above software
  At least in one case, the remote server name was destroyed, leading to 
  a connection failure. The new, improved code does not have this issue and
  so we see this as solved (the new code is generally somewhat better, so
  there is a good chance we fixed this incompatibility).
---------------------------------------------------------------------------
Version 1.13.0 (RGer), 2006-12-19
- added '$' as ToPos proptery replacer specifier - means "up to the
  end of the string"
- property replacer option "escape-cc", "drop-cc" and "space-cc"  added
- changed the handling of \0 characters inside syslog messages. We now
  consistently escape them to "#000". This is somewhat recommended in
  the draft-ietf-syslog-protocol-19 draft. While the real recomendation
  is to not escape any characters at all, we can not do this without
  considerable modification of the code. So we escape it to "#000", which
  is consistent with a sample found in the Internet-draft.
- removed message glue logic (see printchopped() comment for details)
  Also caused removal of parts table and thus some improvements in
  memory usage.
- changed the default MAXLINE to 2048 to take care of recent syslog
  standardization efforts (can easily be changed in syslogd.c)
- added support for byte-counted TCP syslog messages (much like
  syslog-transport-tls-05 Internet Draft). This was necessary to
  support compression over TCP.
- added support for receiving compressed syslog messages
- added support for sending compressed syslog messages
- fixed a bug where the last message in a syslog/tcp stream was
  lost if it was not properly terminated by a LF character
---------------------------------------------------------------------------
Version 1.12.3 (RGer), 2006-10-04
- implemented some changes to support Solaris (but support is not
  yet complete)
- commented out (via #if 0) some methods that are currently not being use
  but should be kept for further us
- added (interim) -u 1 option to turn off hostname and tag parsing
- done some modifications to better support Fedora
- made the field delimiter inside property replace configurable via
  template
- fixed a bug in property replacer: if fields were used, the delimitor
  became part of the field. Up until now, this was barely noticable as 
  the delimiter as TAB only and thus invisible to a human. With other
  delimiters available now, it quickly showed up. This bug fix might cause
  some grief to existing installations if they used the extra TAB for
  whatever reasons - sorry folks... Anyhow, a solution is easy: just add
  a TAB character contstant into your template. Thus, there has no attempt
  been made to do this in a backwards-compatible way.
---------------------------------------------------------------------------
Version 1.12.2 (RGer), 2006-02-15
- fixed a bug in the RFC 3339 date formatter. An extra space was added
  after the actual timestamp
- added support for providing high-precision RFC3339 timestamps for
  (rsyslogd-)internally-generated messages
- very (!) experimental support for syslog-protocol internet draft
  added (the draft is experimental, the code is solid ;))
- added support for field-extracting in the property replacer
- enhanced the legacy-syslog parser so that it can interpret messages
  that do not contain a TIMESTAMP
- fixed a bug that caused the default socket (usually /dev/log) to be
  opened even when -o command line option was given
- fixed a bug in the Debian sample startup script - it caused rsyslogd
  to listen to remote requests, which it shouldn't by default
---------------------------------------------------------------------------
Version 1.12.1 (RGer), 2005-11-23
- made multithreading work with BSD. Some signal-handling needed to be
  restructured. Also, there might be a slight delay of up to 10 seconds
  when huping and terminating rsyslogd under BSD
- fixed a bug where a NULL-pointer was passed to printf() in logmsg().
- fixed a bug during "make install" where rc3195d was not installed
  Thanks to Bennett Todd for spotting this.
- fixed a bug where rsyslogd dumped core when no TAG was found in the
  received message
- enhanced message parser so that it can deal with missing hostnames
  in many cases (may not be totally fail-safe)
- fixed a bug where internally-generated messages did not have the correct
  TAG
---------------------------------------------------------------------------
Version 1.12.0 (RGer), 2005-10-26
- moved to a multi-threaded design. single-threading is still optionally
  available. Multi-threading is experimental!
- fixed a potential race condition. In the original code, marking was done
  by an alarm handler, which could lead to all sorts of bad things. This
  has been changed now. See comments in syslogd.c/domark() for details.
- improved debug output for property-based filters
- not a code change, but: I have checked all exit()s to make sure that
  none occurs once rsyslogd has started up. Even in unusual conditions
  (like low-memory conditions) rsyslogd somehow remains active. Of course,
  it might loose a message or two, but at least it does not abort and it
  can also recover when the condition no longer persists.
- fixed a bug that could cause loss of the last message received
  immediately before rsyslogd was terminated.
- added comments on thread-safety of global variables in syslogd.c
- fixed a small bug: spurios printf() when TCP syslog was used
- fixed a bug that causes rsyslogd to dump core on termination when one
  of the selector lines did not receive a message during the run (very
  unlikely)
- fixed an one-too-low memory allocation in the TCP sender. Could result
  in rsyslogd dumping core.
- fixed a bug with regular expression support (thanks to Andres Riancho)
- a little bit of code restructuring (especially main(), which was
  horribly large)
---------------------------------------------------------------------------
Version 1.11.1 (RGer), 2005-10-19
- support for BSD-style program name and host blocks
- added a new property "programname" that can be used in templates
- added ability to specify listen port for rfc3195d
- fixed a bug that rendered the "startswith" comparison operation
  unusable.
- changed more functions to "static" storage class to help compiler
  optimize (should have been static in the first place...)
- fixed a potential memory leak in the string buffer class destructor.
  As the destructur was previously never called, the leak did not actually
  appear.
- some internal restructuring in anticipation/preparation of minimal
  multi-threading support
- rsyslogd still shares some code with the sysklogd project. Some patches
  for this shared code have been brought over from the sysklogd CVS.
---------------------------------------------------------------------------
Version 1.11.0 (RGer), 2005-10-12
- support for receiving messages via RFC 3195; added rfc3195d for that
  purpose
- added an additional guard to prevent rsyslogd from aborting when the
  2gb file size limit is hit. While a user can configure rsyslogd to
  handle such situations, it would abort if that was not done AND large
  file support was not enabled (ok, this is hopefully an unlikely scenario)
- fixed a bug that caused additional Unix domain sockets to be incorrectly
  processed - could lead to message loss in extreme cases
---------------------------------------------------------------------------
Version 1.10.2 (RGer), 2005-09-27
- added comparison operations in property-based filters:
  * isequal
  * startswith
- added ability to negate all property-based filter comparison operations
  by adding a !-sign right in front of the operation name
- added the ability to specify remote senders for UDP and TCP
  received messages. Allows to block all but well-known hosts
- changed the $-config line directives to be case-INsensitive
- new command line option -w added: "do not display warnings if messages
  from disallowed senders are received"
- fixed a bug that caused rsyslogd to dump core when the compare value
  was not quoted in property-based filters
- fixed a bug in the new CStr compare function which lead to invalid
  results (fortunately, this function was not yet used widely)
- added better support for "debugging" rsyslog.conf property filters
  (only if -d switch is given)
- changed some function definitions to static, which eventually enables
  some compiler optimizations
- fixed a bug in MySQL code; when a SQL error occured, rsyslogd could
  run in a tight loop. This was due to invalid sequence of error reporting
  and is now fixed.
---------------------------------------------------------------------------
Version 1.10.1 (RGer), 2005-09-23
- added the ability to execute a shell script as an action.
  Thanks to Bjoern Kalkbrenner for providing the code!
- fixed a bug in the MySQL code; due to the bug the automatic one-time
  retry after an error did not happen - this lead to error message in
  cases where none should be seen (e.g. after a MySQL restart)
- fixed a security issue with SQL-escaping in conjunction with
  non-(SQL-)standard MySQL features.
---------------------------------------------------------------------------
Version 1.10.0 (RGer), 2005-09-20
  REMINDER: 1.10 is the first unstable version if the 1.x series!
- added the capability to filter on any property in selector lines
  (not just facility and priority)
- changed stringbuf into a new counted string class
- added support for a "discard" action. If a selector line with
  discard (~ character) is found, no selector lines *after* that
  line will be processed.
- thanks to Andres Riancho, regular expression support has been
  added to the template engine
- added the FROMHOST property in the template processor, which could
  previously not be obtained. Thanks to Cristian Testa for pointing
  this out and even providing a fix.
- added display of compile-time options to -v output
- performance improvement for production build - made some checks
  to happen only during debug mode
- fixed a problem with compiling on SUSE and - while doing so - removed
  the socket call to set SO_BSDCOMPAT in cases where it is obsolete.
---------------------------------------------------------------------------
Version 1.0.4 (RGer), 2006-02-01
- a small but important fix: the tcp receiver had two forgotten printf's
  in it that caused a lot of unnecessary output to stdout. This was
  important enough to justify a new release
---------------------------------------------------------------------------
Version 1.0.3 (RGer), 2005-11-14
- added an additional guard to prevent rsyslogd from aborting when the
  2gb file size limit is hit. While a user can configure rsyslogd to
  handle such situations, it would abort if that was not done AND large
  file support was not enabled (ok, this is hopefully an unlikely scenario)
- fixed a bug that caused additional Unix domain sockets to be incorrectly
  processed - could lead to message loss in extreme cases
- applied some patches available from the sysklogd project to code
  shared from there
- fixed a bug that causes rsyslogd to dump core on termination when one
  of the selector lines did not receive a message during the run (very
  unlikely)
- fixed an one-too-low memory allocation in the TCP sender. Could result
  in rsyslogd dumping core.
- fixed a bug in the TCP sender that caused the retry logic to fail
  after an error or receiver overrun
- fixed a bug in init() that could lead to dumping core
- fixed a bug that could lead to dumping core when no HOSTNAME or no TAG
  was present in the syslog message
---------------------------------------------------------------------------
Version 1.0.2 (RGer), 2005-10-05
- fixed an issue with MySQL error reporting. When an error occured,
  the MySQL driver went into an endless loop (at least in most cases).
---------------------------------------------------------------------------
Version 1.0.1 (RGer), 2005-09-23
- fixed a security issue with SQL-escaping in conjunction with
  non-(SQL-)standard MySQL features.
---------------------------------------------------------------------------
Version 1.0.0 (RGer), 2005-09-12
- changed install doc to cover daily cron scripts - a trouble source
- added rc script for slackware (provided by Chris Elvidge - thanks!) 
- fixed a really minor bug in usage() - the -r option was still
  reported as without the port parameter
---------------------------------------------------------------------------
Version 0.9.8 (RGer), 2005-09-05
- made startup and shutdown message more consistent and included the
  pid, so that they can be easier correlated. Used syslog-protocol
  structured data format for this purpose.
- improved config info in startup message, now tells not only
  if it is listening remote on udp, but also for tcp. Also includes
  the port numbers. The previous startup message was misleading, because
  it did not say "remote reception" if rsyslogd was only listening via
  tcp (but not via udp).
- added a "how can you help" document to the doc set
---------------------------------------------------------------------------
Version 0.9.7 (RGer), 2005-08-15
- some of the previous doc files (like INSTALL) did not properly
  reflect the changes to the build process and the new doc. Fixed
  that.
- changed syslogd.c so that when compiled without database support,
  an error message is displayed when a database action is detected
  in the config file (previously this was used as an user rule ;))
- fixed a bug in the os-specific Makefiles which caused MySQL
  support to not be compiled, even if selected
---------------------------------------------------------------------------
Version 0.9.6 (RGer), 2005-08-09
- greatly enhanced documentation. Now available in html format in
  the "doc" folder and FreeBSD. Finally includes an install howto.
- improved MySQL error messages a little - they now show up as log
  messages, too (formerly only in debug mode)
- added the ability to specify the listen port for udp syslog.
  WARNING: This introduces an incompatibility. Formerly, udp
  syslog was enabled by the -r command line option. Now, it is
  "-r [port]", which is consistent with the tcp listener. However,
  just -r will now return an error message.
- added sample startup scripts for Debian and FreeBSD
- added support for easy feature selection in the makefile. Un-
  fortunately, this also means I needed to spilt the make file
  for different OS and distros. There are some really bad syntax
  differences between FreeBSD and Linux make.
---------------------------------------------------------------------------
Version 0.9.5 (RGer), 2005-08-01
- the "semicolon bug" was actually not (fully) solved in 0.9.4. One
  part of the bug was solved, but another still existed. This one
  is fixed now, too.
- the "semicolon bug" actually turned out to be a more generic bug.
  It appeared whenever an invalid template name was given. With some
  selector actions, rsyslogd dumped core, with other it "just" had
  a small ressource leak with others all worked well. These anomalies
  are now fixed. Note that they only appeared during system initaliziation
  once the system was running, nothing bad happened.
- improved error reporting for template errors on startup. They are now
  shown on the console and the start-up tty. Formerly, they were only
  visible in debug mode.
- support for multiple instances of rsyslogd on a single machine added
- added new option "-o" --> omit local unix domain socket. This option
  enables rsyslogd NOT to listen to the local socket. This is most
  helpful when multiple instances of rsyslogd (or rsyslogd and another
  syslogd) shall run on a single system.
- added new option "-i <pidfile>" which allows to specify the pidfile.
  This is needed when multiple instances of rsyslogd are to be run.
- the new project home page is now online at www.rsyslog.com
---------------------------------------------------------------------------
Version 0.9.4 (RGer), 2005-07-25
- finally added the TCP sender. It now supports non-blocking mode, no
  longer disabling message reception during connect. As it is now, it
  is usable in production. The code could be more sophisticated, but
  I've kept it short in anticipation of the move to liblogging, which
  will lead to the removal of the code just written ;)
- the "exiting on signal..." message still had the "syslogd" name in 
  it. Changed this to "rsyslogd", as we do not have a large user base
  yet, this should pose no problem.
- fixed "the semiconlon" bug. rsyslogd dumped core if a write-db action
  was specified but no semicolon was given after the password (an empty
  template was ok, but the semicolon needed to be present).
- changed a default for traditional output format. During testing, it
  was seen that the timestamp written to file in default format was
  the time of message reception, not the time specified in the TIMESTAMP
  field of the message itself. Traditionally, the message TIMESTAMP is
  used and this has been changed now.
---------------------------------------------------------------------------
Version 0.9.3 (RGer), 2005-07-19
- fixed a bug in the message parser. In June, the RFC 3164 timestamp
  was not correctly parsed (yes, only in June and some other months,
  see the code comment to learn why...)
- added the ability to specify the destination port when forwarding
  syslog messages (both for TCP and UDP)
- added an very experimental TCP sender (activated by
  @@machine:port in config). This is not yet for production use. If
  the receiver is not alive, rsyslogd will wait quite some time until
  the connection request times out, which most probably leads to
  loss of incoming messages.

---------------------------------------------------------------------------
Version 0.9.2 (RGer), around 2005-07-06
- I intended to change the maxsupported message size to 32k to
  support IHE - but given the memory inefficiency in the usual use
  cases, I have not done this. I have, however, included very
  specific instructions on how to do this in the source code. I have
  also done some testing with 32k messages, so you can change the
  max size without taking too much risk.
- added a syslog/tcp receiver; we now can receive messages via
  plain tcp, but we can still send only via UDP. The syslog/tcp
  receiver is the primary enhancement of this release.
- slightly changed some error messages that contained a spurios \n at
  the end of the line (which gives empty lines in your log...)

---------------------------------------------------------------------------
Version 0.9.1 (RGer)
- fixed code so that it compiles without errors under FreeBSD
- removed now unused function "allocate_log()" from syslogd.c
- changed the make file so that it contains more defines for
  different environments (in the long term, we need a better
  system for disabling/enabling features...)
- changed some printf's printing off_t types to %lld and
  explicit (long long) casts. I tried to figure out the exact type,
  but did not succeed in this. In the worst case, ultra-large peta-
  byte files will now display funny informational messages on rollover,
  something I think we can live with for the neersion 3.11.2 (rgerhards), 2008-02-??
---------------------------------------------------------------------------
Version 3.11.1 (rgerhards), 2008-02-12
- SNMP trap sender added thanks to Andre Lorbach (omsnmp)
- added input-plugin interface specification in form of a (copy) template
  input module
- applied documentation fix by Michael Biebl -- many thanks!
- bugfix: immark did not have MARK flags set...
- added x-info field to rsyslogd startup/shutdown message. Hopefully
  points users to right location for further info (many don't even know
  they run rsyslog ;))
- bugfix: trailing ":" of tag was lost while parsing legacy syslog messages
  without timestamp - thanks to Anders Blomdell for providing a patch!
- fixed a bug in stringbuf.c related to STRINGBUF_TRIM_ALLOCSIZE, which
  wasn't supposed to be used with rsyslog. Put a warning message up that
  tells this feature is not tested and probably not worth the effort.
  Thanks to Anders Blomdell fro bringing this to our attention
- somewhat improved performance of string buffers
- fixed bug that caused invalid treatment of tabs (HT) in rsyslog.conf
- bugfix: setting for $EscapeCopntrolCharactersOnReceive was not 
  properly initialized
- clarified usage of space-cc property replacer option
- improved abort diagnostic handler
- some initial effort for malloc/free runtime debugging support
- bugfix: using dynafile actions caused rsyslogd abort
- fixed minor man errors thanks to Michael Biebl
---------------------------------------------------------------------------
Version 3.11.0 (rgerhards), 2008-01-31
- implemented queued actions
- implemented simple rate limiting for actions
- implemented deliberate discarding of lower priority messages over higher
  priority ones when a queue runs out of space
- implemented disk quotas for disk queues
- implemented the $ActionResumeRetryCount config directive
- added $ActionQueueFilename config directive
- added $ActionQueueSize config directive
- added $ActionQueueHighWaterMark config directive
- added $ActionQueueLowWaterMark config directive
- added $ActionQueueDiscardMark config directive
- added $ActionQueueDiscardSeverity config directive
- added $ActionQueueCheckpointInterval config directive
- added $ActionQueueType config directive
- added $ActionQueueWorkerThreads config directive
- added $ActionQueueTimeoutshutdown config directive
- added $ActionQueueTimeoutActionCompletion config directive
- added $ActionQueueTimeoutenQueue config directive
- added $ActionQueueTimeoutworkerThreadShutdown config directive
- added $ActionQueueWorkerThreadMinimumMessages config directive
- added $ActionQueueMaxFileSize config directive
- added $ActionQueueSaveonShutdown config directive
- addded $ActionQueueDequeueSlowdown config directive
- addded $MainMsgQueueDequeueSlowdown config directive
- bugfix: added forgotten docs to package
- improved debugging support
- fixed a bug that caused $MainMsgQueueCheckpointInterval to work incorrectly
- when a long-running action needs to be cancelled on shutdown, the message
  that was processed by it is now preserved. This finishes support for
  guaranteed delivery of messages (if the output supports it, of course)
- fixed bug in output module interface, see
  http://sourceforge.net/tracker/index.php?func=detail&aid=1881008&group_id=123448&atid=696552
- changed the ommysql output plugin so that the (lengthy) connection
  initialization now takes place in message processing. This works much
  better with the new queued action mode (fast startup)
- fixed a bug that caused a potential hang in file and fwd output module
  varmojfekoj provided the patch - many thanks!
- bugfixed stream class offset handling on 32bit platforms
---------------------------------------------------------------------------
Version 3.10.3 (rgerhards), 2008-01-28
- fixed a bug with standard template definitions (not a big deal) - thanks
  to varmojfekoj for spotting it
- run-time instrumentation added
- implemented disk-assisted queue mode, which enables on-demand disk
  spooling if the queue's in-memory queue is exhausted
- implemented a dynamic worker thread pool for processing incoming
  messages; workers are started and shut down as need arises
- implemented a run-time instrumentation debug package
- implemented the $MainMsgQueueSaveOnShutdown config directive
- implemented the $MainMsgQueueWorkerThreadMinimumMessages config directive
- implemented the $MainMsgQueueTimeoutWorkerThreadShutdown config directive
---------------------------------------------------------------------------
Version 3.10.2 (rgerhards), 2008-01-14
- added the ability to keep stop rsyslogd without the need to drain
  the main message queue. In disk queue mode, rsyslog continues to
  run from the point where it stopped. In case of a system failure, it
  continues to process messages from the last checkpoint.
- fixed a bug that caused a segfault on startup when no $WorkDir directive
  was specified in rsyslog.conf
- provided more fine-grain control over shutdown timeouts and added a
  way to specify the enqueue timeout when the main message queue is full
- implemented $MainMsgQueueCheckpointInterval config directive
- implemented $MainMsgQueueTimeoutActionCompletion config directive
- implemented $MainMsgQueueTimeoutEnqueue config directive
- implemented $MainMsgQueueTimeoutShutdown config directive
---------------------------------------------------------------------------
Version 3.10.1 (rgerhards), 2008-01-10
- implemented the "disk" queue mode. However, it currently is of very
  limited use, because it does not support persistence over rsyslogd
  runs. So when rsyslogd is stopped, the queue is drained just as with
  the in-memory queue modes. Persistent queues will be a feature of
  the next release.
- performance-optimized string class, should bring an overall improvement
- fixed a memory leak in imudp -- thanks to varmojfekoj for the patch
- fixed a race condition that could lead to a rsyslogd hang when during
  HUP or termination
- done some doc updates
- added $WorkDirectory config directive
- added $MainMsgQueueFileName config directive
- added $MainMsgQueueMaxFileSize config directive
---------------------------------------------------------------------------
Version 3.10.0 (rgerhards), 2008-01-07
- implemented input module interface and initial input modules
- enhanced threading for input modules (each on its own thread now)
- ability to bind UDP listeners to specific local interfaces/ports and
  ability to run multiple of them concurrently
- added ability to specify listen IP address for UDP syslog server
- license changed to GPLv3
- mark messages are now provided by loadble module immark
- rklogd is no longer provided. Its functionality has now been taken over
  by imklog, a loadable input module. This offers a much better integration
  into rsyslogd and makes sure that the kernel logger process is brought
  up and down at the appropriate times
- enhanced $IncludeConfig directive to support wildcard characters
  (thanks to Michael Biebl)
- all inputs are now implemented as loadable plugins
- enhanced threading model: each input module now runs on its own thread
- enhanced message queue which now supports different queueing methods
  (among others, this can be used for performance fine-tuning)
- added a large number of new configuration directives for the new
  input modules
- enhanced multi-threading utilizing a worker thread pool for the
  main message queue
- compilation without pthreads is no longer supported
- much cleaner code due to new objects and removal of single-threading
  mode
---------------------------------------------------------------------------
Version 2.0.1 STABLE (rgerhards), 2008-01-24
- fixed a bug in integer conversion - but this function was never called,
  so it is not really a useful bug fix ;)
- fixed a bug with standard template definitions (not a big deal) - thanks
  to varmojfekoj for spotting it
- fixed a bug that caused a potential hang in file and fwd output module
  varmojfekoj provided the patch - many thanks!
---------------------------------------------------------------------------
Version 2.0.0 STABLE (rgerhards), 2008-01-02
- re-release of 1.21.2 as STABLE with no modifications except some
  doc updates
---------------------------------------------------------------------------
Version 1.21.2 (rgerhards), 2007-12-28
- created a gss-api output module. This keeps GSS-API code and
  TCP/UDP code separated. It is also important for forward-
  compatibility with v3. Please note that this change breaks compatibility
  with config files created for 1.21.0 and 1.21.1 - this was considered
  acceptable.
- fixed an error in forwarding retry code (could lead to message corruption
  but surfaced very seldom)
- increased portability for older platforms (AI_NUMERICSERV moved)
- removed socket leak in omfwd.c
- cross-platform patch for GSS-API compile problem on some platforms
  thanks to darix for the patch!
---------------------------------------------------------------------------
Version 1.21.1 (rgerhards), 2007-12-23
- small doc fix for $IncludeConfig
- fixed a bug in llDestroy()
- bugfix: fixing memory leak when message queue is full and during
  parsing. Thanks to varmojfekoj for the patch.
- bugfix: when compiled without network support, unix sockets were
  not properply closed
- bugfix: memory leak in cfsysline.c/doGetWord() fixed
---------------------------------------------------------------------------
Version 1.21.0 (rgerhards), 2007-12-19
- GSS-API support for syslog/TCP connections was added. Thanks to
  varmojfekoj for providing the patch with this functionality
- code cleanup
- enhanced $IncludeConfig directive to support wildcard filenames
- changed some multithreading synchronization
---------------------------------------------------------------------------
Version 1.20.1 (rgerhards), 2007-12-12
- corrected a debug setting that survived release. Caused TCP connections
  to be retried unnecessarily often.
- When a hostname ACL was provided and DNS resolution for that name failed,
  ACL processing was stopped at that point. Thanks to mildew for the patch.
  Fedora Bugzilla: http://bugzilla.redhat.com/show_bug.cgi?id=395911
- fixed a potential race condition, see link for details:
  http://rgerhards.blogspot.com/2007/12/rsyslog-race-condition.html
  Note that the probability of problems from this bug was very remote
- fixed a memory leak that happend when PostgreSQL date formats were
  used
---------------------------------------------------------------------------
Version 1.20.0 (rgerhards), 2007-12-07
- an output module for postgres databases has been added. Thanks to
  sur5r for contributing this code
- unloading dynamic modules has been cleaned up, we now have a
  real implementation and not just a dummy "good enough for the time
  being".
- enhanced platform independence - thanks to Bartosz Kuzma and Michael
  Biebl for their very useful contributions
- some general code cleanup (including warnings on 64 platforms, only)
---------------------------------------------------------------------------
Version 1.19.12 (rgerhards), 2007-12-03
- cleaned up the build system (thanks to Michael Biebl for the patch)
- fixed a bug where ommysql was still not compiled with -pthread option
---------------------------------------------------------------------------
Version 1.19.11 (rgerhards), 2007-11-29
- applied -pthread option to build when building for multi-threading mode
  hopefully solves an issue with segfaulting
---------------------------------------------------------------------------
Version 1.19.10 (rgerhards), 2007-10-19
- introdcued the new ":modulename:" syntax for calling module actions
  in selector lines; modified ommysql to support it. This is primarily
  an aid for further modules and a prequisite to actually allow third
  party modules to be created.
- minor fix in slackware startup script, "-r 0" is now "-r0"
- updated rsyslogd doc set man page; now in html format
- undid creation of a separate thread for the main loop -- this did not
  turn out to be needed or useful, so reduce complexity once again.
- added doc fixes provided by Michael Biebl - thanks
---------------------------------------------------------------------------
Version 1.19.9 (rgerhards), 2007-10-12
- now packaging system which again contains all components in a single
  tarball
- modularized main() a bit more, resulting in less complex code
- experimentally added an additional thread - will see if that affects
  the segfault bug we experience on some platforms. Note that this change
  is scheduled to be removed again later.
---------------------------------------------------------------------------
Version 1.19.8 (rgerhards), 2007-09-27
- improved repeated message processing
- applied patch provided by varmojfekoj to support building ommysql
  in its own way (now also resides in a plugin subdirectory);
  ommysql is now a separate package
- fixed a bug in cvthname() that lead to message loss if part
  of the source hostname would have been dropped
- created some support for distributing ommysql together with the
  main rsyslog package. I need to re-think it in the future, but
  for the time being the current mode is best. I now simply include
  one additional tarball for ommysql inside the main distribution.
  I look forward to user feedback on how this should be done best. In the
  long term, a separate project should be spawend for ommysql, but I'd
  like to do that only after the plugin interface is fully stable (what
  it is not yet).
---------------------------------------------------------------------------
Version 1.19.7 (rgerhards), 2007-09-25
- added code to handle situations where senders send us messages ending with
  a NUL character. It is now simply removed. This also caused trailing LF
  reduction to fail, when it was followed by such a NUL. This is now also
  handled.
- replaced some non-thread-safe function calls by their thread-safe
  counterparts
- fixed a minor memory leak that occured when the %APPNAME% property was
  used (I think nobody used that in practice)
- fixed a bug that caused signal handlers in cvthname() not to be restored when
  a malicious pointer record was detected and processing of the message been
  stopped for that reason (this should be really rare and can not be related
  to the segfault bug we are hunting).
- fixed a bug in cvthname that lead to passing a wrong parameter - in
  practice, this had no impact.
- general code cleanup (e.g. compiler warnings, comments)
---------------------------------------------------------------------------
Version 1.19.6 (rgerhards), 2007-09-11
- applied patch by varmojfekoj to change signal handling to the new
  sigaction API set (replacing the depreciated signal() calls and its
  friends.
- fixed a bug that in --enable-debug mode caused an assertion when the
  discard action was used
- cleaned up compiler warnings
- applied patch by varmojfekoj to FIX a bug that could cause 
  segfaults if empty properties were processed using modifying
  options (e.g. space-cc, drop-cc)
- fixed man bug: rsyslogd supports -l option
---------------------------------------------------------------------------
Version 1.19.5 (rgerhards), 2007-09-07
- changed part of the CStr interface so that better error tracking
  is provided and the calling sequence is more intuitive (there were
  invalid calls based on a too-weired interface)
- (hopefully) fixed some remaining bugs rooted in wrong use of 
  the CStr class. These could lead to program abort.
- applied patch by varmojfekoj two fix two potential segfault situations
- added $ModDir config directive
- modified $ModLoad so that an absolute path may be specified as
  module name (e.g. /rsyslog/ommysql.so)
---------------------------------------------------------------------------
Version 1.19.4 (rgerhards/varmojfekoj), 2007-09-04
- fixed a number of small memory leaks - thanks varmojfekoj for patching
- fixed an issue with CString class that could lead to rsyslog abort
  in tplToString() - thanks varmojfekoj for patching
- added a man-version of the config file documenation - thanks to Michel
  Samia for providing the man file
- fixed bug: a template like this causes an infinite loop:
  $template opts,"%programname:::a,b%"
  thanks varmojfekoj for the patch
- fixed bug: case changing options crash freeing the string pointer
  because they modify it: $template opts2,"%programname::1:lowercase%"
  thanks varmojfekoj for the patch
---------------------------------------------------------------------------
Version 1.19.3 (mmeckelein/varmojfekoj), 2007-08-31
- small mem leak fixed (after calling parseSelectorAct) - Thx varmojkekoj
- documentation section "Regular File" und "Blocks" updated
- solved an issue with dynamic file generation - Once again many thanks
  to varmojfekoj
- the negative selector for program name filter (Blocks) does not work as
  expected - Thanks varmojfekoj for patching
- added forwarding information to sysklogd (requires special template)
  to config doc
---------------------------------------------------------------------------
Version 1.19.2 (mmeckelein/varmojfekoj), 2007-08-28
- a specifically formed message caused a segfault - Many thanks varmojfekoj
  for providing a patch
- a typo and a weird condition are fixed in msg.c - Thanks again
  varmojfekoj 
- on file creation the file was always owned by root:root. This is fixed
  now - Thanks ypsa for solving this issue
---------------------------------------------------------------------------
Version 1.19.1 (mmeckelein), 2007-08-22
- a bug that caused a high load when a TCP/UDP connection was closed is 
  fixed now - Thanks mildew for solving this issue
- fixed a bug which caused a segfault on reinit - Thx varmojfekoj for the
  patch
- changed the hardcoded module path "/lib/rsyslog" to $(pkglibdir) in order
  to avoid trouble e.g. on 64 bit platforms (/lib64) - many thanks Peter
  Vrabec and darix, both provided a patch for solving this issue
- enhanced the unloading of modules - thanks again varmojfekoj
- applied a patch from varmojfekoj which fixes various little things in
  MySQL output module
---------------------------------------------------------------------------
Version 1.19.0 (varmojfekoj/rgerhards), 2007-08-16
- integrated patch from varmojfekoj to make the mysql module a loadable one
  many thanks for the patch, MUCH appreciated
---------------------------------------------------------------------------
Version 1.18.2 (rgerhards), 2007-08-13
- fixed a bug in outchannel code that caused templates to be incorrectly
  parsed
- fixed a bug in ommysql that caused a wrong ";template" missing message
- added some code for unloading modules; not yet fully complete (and we do
  not yet have loadable modules, so this is no problem)
- removed debian subdirectory by request of a debian packager (this is a special
  subdir for debian and there is also no point in maintaining it when there
  is a debian package available - so I gladly did this) in some cases
- improved overall doc quality (some pages were quite old) and linked to
  more of the online resources.
- improved /contrib/delete_mysql script by adding a host option and some
  other minor modifications
---------------------------------------------------------------------------
Version 1.18.1 (rgerhards), 2007-08-08
- applied a patch from varmojfekoj which solved a potential segfault
  of rsyslogd on HUP
- applied patch from Michel Samia to fix compilation when the pthreads
  feature is disabled
- some code cleanup (moved action object to its own file set)
- add config directive $MainMsgQueueSize, which now allows to configure the
  queue size dynamically
- all compile-time settings are now shown in rsyslogd -v, not just the
  active ones
- enhanced performance a little bit more
- added config file directive $ActionResumeInterval
- fixed a bug that prevented compilation under debian sid
- added a contrib directory for user-contributed useful things
---------------------------------------------------------------------------
Version 1.18.0 (rgerhards), 2007-08-03
- rsyslog now supports fallback actions when an action did not work. This
  is a great feature e.g. for backup database servers or backup syslog
  servers
- modified rklogd to only change the console log level if -c is specified
- added feature to use multiple actions inside a single selector
- implemented $ActionExecOnlyWhenPreviousIsSuspended config directive
- error messages during startup are now spit out to the configured log
  destinations
---------------------------------------------------------------------------
Version 1.17.6 (rgerhards), 2007-08-01
- continued to work on output module modularization - basic stage of
  this work is now FINISHED
- fixed bug in OMSRcreate() - always returned SR_RET_OK
- fixed a bug that caused ommysql to always complain about missing
  templates
- fixed a mem leak in OMSRdestruct - freeing the object itself was
  forgotten - thanks to varmojfekoj for the patch
- fixed a memory leak in syslogd/init() that happend when the config
  file could not be read - thanks to varmojfekoj for the patch
- fixed insufficient memory allocation in addAction() and its helpers.
  The initial fix and idea was developed by mildew, I fine-tuned
  it a bit. Thanks a lot for the fix, I'd probably had pulled out my
  hair to find the bug...
- added output of config file line number when a parsing error occured
- fixed bug in objomsr.c that caused program to abort in debug mode with
  an invalid assertion (in some cases)
- fixed a typo that caused the default template for MySQL to be wrong.
  thanks to mildew for catching this.
- added configuration file command $DebugPrintModuleList and
  $DebugPrintCfSysLineHandlerList
- fixed an invalid value for the MARK timer - unfortunately, there was
  a testing aid left in place. This resulted in quite frequent MARK messages
- added $IncludeConfig config directive
- applied a patch from mildew to prevent rsyslogd from freezing under heavy
  load. This could happen when the queue was full. Now, we drop messages
  but rsyslogd remains active.
---------------------------------------------------------------------------
Version 1.17.5 (rgerhards), 2007-07-30
- continued to work on output module modularization
- fixed a missing file bug - thanks to Andrea Montanari for reporting
  this problem
- fixed a problem with shutting down the worker thread and freeing the
  selector_t list - this caused messages to be lost, because the
  message queue was not properly drained before the selectors got
  destroyed.
---------------------------------------------------------------------------
Version 1.17.4 (rgerhards), 2007-07-27
- continued to work on output module modularization
- fixed a situation where rsyslogd could create zombie processes
  thanks to mildew for the patch
- applied patch from Michel Samia to fix compilation when NOT
  compiled for pthreads
---------------------------------------------------------------------------
Version 1.17.3 (rgerhards), 2007-07-25
- continued working on output module modularization
- fixed a bug that caused rsyslogd to segfault on exit (and
  probably also on HUP), when there was an unsent message in a selector
  that required forwarding and the dns lookup failed for that selector
  (yes, it was pretty unlikely to happen;))
  thanks to varmojfekoj <varmojfekoj@gmail.com> for the patch
- fixed a memory leak in config file parsing and die()
  thanks to varmojfekoj <varmojfekoj@gmail.com> for the patch
- rsyslogd now checks on startup if it is capable to performa any work
  at all. If it cant, it complains and terminates
  thanks to Michel Samia for providing the patch!
- fixed a small memory leak when HUPing syslogd. The allowed sender
  list now gets freed. thanks to mildew for the patch.
- changed the way error messages in early startup are logged. They
  now do no longer use the syslogd code directly but are rather
  send to stderr.
---------------------------------------------------------------------------
Version 1.17.2 (rgerhards), 2007-07-23
- made the port part of the -r option optional. Needed for backward
  compatibility with sysklogd
- replaced system() calls with something more reasonable. Please note that
  this might break compatibility with some existing configuration files.
  We accept this in favour of the gained security.
- removed a memory leak that could occur if timegenerated was used in
  RFC 3164 format in templates
- did some preparation in msg.c for advanced multithreading - placed the
  hooks, but not yet any active code
- worked further on modularization
- added $ModLoad MySQL (dummy) config directive
- added DropTrailingLFOnReception config directive
---------------------------------------------------------------------------
Version 1.17.1 (rgerhards), 2007-07-20
- fixed a bug that caused make install to install rsyslogd and rklogd under
  the wrong names
- fixed bug that caused $AllowedSenders to handle IPv6 scopes incorrectly;
  also fixed but that could grabble $AllowedSender wildcards. Thanks to
  mildew@gmail.com for the patch
- minor code cleanup - thanks to Peter Vrabec for the patch
- fixed minimal memory leak on HUP (caused by templates)
  thanks to varmojfekoj <varmojfekoj@gmail.com> for the patch
- fixed another memory leak on HUPing and on exiting rsyslogd
  again thanks to varmojfekoj <varmojfekoj@gmail.com> for the patch
- code cleanup (removed compiler warnings)
- fixed portability bug in configure.ac - thanks to Bartosz Kuźma for patch
- moved msg object into its own file set
- added the capability to continue trying to write log files when the
  file system is full. Functionality based on patch by Martin Schulze
  to sysklogd package.
---------------------------------------------------------------------------
Version 1.17.0 (RGer), 2007-07-17
- added $RepeatedLineReduction config parameter
- added $EscapeControlCharactersOnReceive config parameter
- added $ControlCharacterEscapePrefix config parameter
- added $DirCreateMode config parameter
- added $CreateDirs config parameter
- added $DebugPrintTemplateList config parameter
- added $ResetConfigVariables config parameter
- added $FileOwner config parameter
- added $FileGroup config parameter
- added $DirOwner config parameter
- added $DirGroup config parameter
- added $FailOnChownFailure config parameter
- added regular expression support to the filter engine
  thanks to Michel Samia for providing the patch!
- enhanced $AllowedSender functionality. Credits to mildew@gmail.com for
  the patch doing that
  - added IPv6 support
  - allowed DNS hostnames
  - allowed DNS wildcard names
- added new option $DropMsgsWithMaliciousDnsPTRRecords
- added autoconf so that rfc3195d, rsyslogd and klogd are stored to /sbin
- added capability to auto-create directories with dynaFiles
---------------------------------------------------------------------------
Version 1.16.0 (RGer/Peter Vrabec), 2007-07-13 - The Friday, 13th Release ;)
- build system switched to autotools
- removed SYSV preprocessor macro use, replaced with autotools equivalents
- fixed a bug that caused rsyslogd to segfault when TCP listening was
  disabled and it terminated
- added new properties "syslogfacility-text" and "syslogseverity-text"
  thanks to varmojfekoj <varmojfekoj@gmail.com> for the patch
- added the -x option to disable hostname dns reslution
  thanks to varmojfekoj <varmojfekoj@gmail.com> for the patch
- begun to better modularize syslogd.c - this is an ongoing project; moved
  type definitions to a separate file
- removed some now-unused fields from struct filed
- move file size limit fields in struct field to the "right spot" (the file
  writing part of the union - f_un.f_file)
- subdirectories linux and solaris are no longer part of the distribution
  package. This is not because we cease support for them, but there are no
  longer any files in them after the move to autotools
---------------------------------------------------------------------------
Version 1.15.1 (RGer), 2007-07-10
- fixed a bug that caused a dynaFile selector to stall when there was
  an open error with one file 
- improved template processing for dynaFiles; templates are now only
  looked up during initialization - speeds up processing
- optimized memory layout in struct filed when compiled with MySQL
  support
- fixed a bug that caused compilation without SYSLOG_INET to fail
- re-enabled the "last message repeated n times" feature. This
  feature was not taken care of while rsyslogd evolved from sysklogd
  and it was more or less defunct. Now it is fully functional again.
- added system properties: $NOW, $YEAR, $MONTH, $DAY, $HOUR, $MINUTE
- fixed a bug in iovAsString() that caused a memory leak under stress
  conditions (most probably memory shortage). This was unlikely to
  ever happen, but it doesn't hurt doing it right
- cosmetic: defined type "uchar", change all unsigned chars to uchar
---------------------------------------------------------------------------
Version 1.15.0 (RGer), 2007-07-05
- added ability to dynamically generate file names based on templates
  and thus properties. This was a much-requested feature. It makes
  life easy when it e.g. comes to splitting files based on the sender
  address.
- added $umask and $FileCreateMode config file directives
- applied a patch from Bartosz Kuzma to compile cleanly under NetBSD
- checks for extra (unexpected) characters in system config file lines
  have been added
- added IPv6 documentation - was accidently missing from CVS
- begun to change char to unsigned char
---------------------------------------------------------------------------
Version 1.14.2 (RGer), 2007-07-03
** this release fixes all known nits with IPv6 **
- restored capability to do /etc/service lookup for "syslog"
  service when -r 0 was given
- documented IPv6 handling of syslog messages
- integrate patch from Bartosz Kuźma to make rsyslog compile under
  Solaris again (the patch replaced a strndup() call, which is not
  available under Solaris
- improved debug logging when waiting on select
- updated rsyslogd man page with new options (-46A)
---------------------------------------------------------------------------
Version 1.14.1 (RGer/Peter Vrabec), 2007-06-29
- added Peter Vrabec's patch for IPv6 TCP
- prefixed all messages send to stderr in rsyslogd with "rsyslogd: "
---------------------------------------------------------------------------
Version 1.14.0 (RGer/Peter Vrabec), 2007-06-28
- Peter Vrabec provided IPv6 for rsyslog, so we are now IPv6 enabled
  IPv6 Support is currently for UDP only, TCP is to come soon.
  AllowedSender configuration does not yet work for IPv6.
- fixed code in iovCreate() that broke C's strict aliasing rules 
- fixed some char/unsigned char differences that forced the compiler
  to spit out warning messages
- updated the Red Hat init script to fix a known issue (thanks to
  Peter Vrabec)
---------------------------------------------------------------------------
Version 1.13.5 (RGer), 2007-06-22
- made the TCP session limit configurable via command line switch
  now -t <port>,<max sessions>
- added man page for rklogd(8) (basically a copy from klogd, but now
  there is one...)
- fixed a bug that caused internal messages (e.g. rsyslogd startup) to
  appear without a tag.
- removed a minor memory leak that occurred when TAG processing requalified
  a HOSTNAME to be a TAG (and a TAG already was set).
- removed potential small memory leaks in MsgSet***() functions. There
  would be a leak if a property was re-set, something that happened
  extremely seldom.
---------------------------------------------------------------------------
Version 1.13.4 (RGer), 2007-06-18
- added a new property "PRI-text", which holds the PRI field in
  textual form (e.g. "syslog.info")
- added alias "syslogseverity" for "syslogpriority", which is a
  misleading property name that needs to stay for historical
  reasons (and backward-compatility)
- added doc on how to record PRI value in log file
- enhanced signal handling in klogd, including removal of an unsafe
  call to the logging system during signal handling
---------------------------------------------------------------------------
Version 1.13.3 (RGer), 2007-06-15
- create a version of syslog.c from scratch. This is now
  - highly optimized for rsyslog
  - removes an incompatible license problem as the original
    version had a BSD license with advertising clause
  - fixed in the regard that rklogd will continue to work when
    rsysogd has been restarted (the original version, as well
    as sysklogd, will remain silent then)
  - solved an issue with an extra NUL char at message end that the
    original version had
- applied some changes to klogd to care for the new interface
- fixed a bug in syslogd.c which prevented compiling under debian
---------------------------------------------------------------------------
Version 1.13.2 (RGer), 2007-06-13
- lib order in makefile patched to facilitate static linking - thanks
  to Bennett Todd for providing the patch
- Integrated a patch from Peter Vrabec (pvrabec@redheat.com):
  - added klogd under the name of rklogd (remove dependency on
    original sysklogd package
  - createDB.sql now in UTF
  - added additional config files for use on Red Hat
---------------------------------------------------------------------------
Version 1.13.1 (RGer), 2007-02-05
- changed the listen backlog limit to a more reasonable value based on
  the maximum number of TCP connections configurd (10% + 5) - thanks to Guy
  Standen for the hint (actually, the limit was 5 and that was a 
  left-over from early testing).
- fixed a bug in makefile which caused DB-support to be disabled when
  NETZIP support was enabled
- added the -e option to allow transmission of every message to remote
  hosts (effectively turns off duplicate message suppression)
- (somewhat) improved memory consumption when compiled with MySQL support
- looks like we fixed an incompatibility with MySQL 5.x and above software
  At least in one case, the remote server name was destroyed, leading to 
  a connection failure. The new, improved code does not have this issue and
  so we see this as solved (the new code is generally somewhat better, so
  there is a good chance we fixed this incompatibility).
---------------------------------------------------------------------------
Version 1.13.0 (RGer), 2006-12-19
- added '$' as ToPos proptery replacer specifier - means "up to the
  end of the string"
- property replacer option "escape-cc", "drop-cc" and "space-cc"  added
- changed the handling of \0 characters inside syslog messages. We now
  consistently escape them to "#000". This is somewhat recommended in
  the draft-ietf-syslog-protocol-19 draft. While the real recomendation
  is to not escape any characters at all, we can not do this without
  considerable modification of the code. So we escape it to "#000", which
  is consistent with a sample found in the Internet-draft.
- removed message glue logic (see printchopped() comment for details)
  Also caused removal of parts table and thus some improvements in
  memory usage.
- changed the default MAXLINE to 2048 to take care of recent syslog
  standardization efforts (can easily be changed in syslogd.c)
- added support for byte-counted TCP syslog messages (much like
  syslog-transport-tls-05 Internet Draft). This was necessary to
  support compression over TCP.
- added support for receiving compressed syslog messages
- added support for sending compressed syslog messages
- fixed a bug where the last message in a syslog/tcp stream was
  lost if it was not properly terminated by a LF character
---------------------------------------------------------------------------
Version 1.12.3 (RGer), 2006-10-04
- implemented some changes to support Solaris (but support is not
  yet complete)
- commented out (via #if 0) some methods that are currently not being use
  but should be kept for further us
- added (interim) -u 1 option to turn off hostname and tag parsing
- done some modifications to better support Fedora
- made the field delimiter inside property replace configurable via
  template
- fixed a bug in property replacer: if fields were used, the delimitor
  became part of the field. Up until now, this was barely noticable as 
  the delimiter as TAB only and thus invisible to a human. With other
  delimiters available now, it quickly showed up. This bug fix might cause
  some grief to existing installations if they used the extra TAB for
  whatever reasons - sorry folks... Anyhow, a solution is easy: just add
  a TAB character contstant into your template. Thus, there has no attempt
  been made to do this in a backwards-compatible way.
---------------------------------------------------------------------------
Version 1.12.2 (RGer), 2006-02-15
- fixed a bug in the RFC 3339 date formatter. An extra space was added
  after the actual timestamp
- added support for providing high-precision RFC3339 timestamps for
  (rsyslogd-)internally-generated messages
- very (!) experimental support for syslog-protocol internet draft
  added (the draft is experimental, the code is solid ;))
- added support for field-extracting in the property replacer
- enhanced the legacy-syslog parser so that it can interpret messages
  that do not contain a TIMESTAMP
- fixed a bug that caused the default socket (usually /dev/log) to be
  opened even when -o command line option was given
- fixed a bug in the Debian sample startup script - it caused rsyslogd
  to listen to remote requests, which it shouldn't by default
---------------------------------------------------------------------------
Version 1.12.1 (RGer), 2005-11-23
- made multithreading work with BSD. Some signal-handling needed to be
  restructured. Also, there might be a slight delay of up to 10 seconds
  when huping and terminating rsyslogd under BSD
- fixed a bug where a NULL-pointer was passed to printf() in logmsg().
- fixed a bug during "make install" where rc3195d was not installed
  Thanks to Bennett Todd for spotting this.
- fixed a bug where rsyslogd dumped core when no TAG was found in the
  received message
- enhanced message parser so that it can deal with missing hostnames
  in many cases (may not be totally fail-safe)
- fixed a bug where internally-generated messages did not have the correct
  TAG
---------------------------------------------------------------------------
Version 1.12.0 (RGer), 2005-10-26
- moved to a multi-threaded design. single-threading is still optionally
  available. Multi-threading is experimental!
- fixed a potential race condition. In the original code, marking was done
  by an alarm handler, which could lead to all sorts of bad things. This
  has been changed now. See comments in syslogd.c/domark() for details.
- improved debug output for property-based filters
- not a code change, but: I have checked all exit()s to make sure that
  none occurs once rsyslogd has started up. Even in unusual conditions
  (like low-memory conditions) rsyslogd somehow remains active. Of course,
  it might loose a message or two, but at least it does not abort and it
  can also recover when the condition no longer persists.
- fixed a bug that could cause loss of the last message received
  immediately before rsyslogd was terminated.
- added comments on thread-safety of global variables in syslogd.c
- fixed a small bug: spurios printf() when TCP syslog was used
- fixed a bug that causes rsyslogd to dump core on termination when one
  of the selector lines did not receive a message during the run (very
  unlikely)
- fixed an one-too-low memory allocation in the TCP sender. Could result
  in rsyslogd dumping core.
- fixed a bug with regular expression support (thanks to Andres Riancho)
- a little bit of code restructuring (especially main(), which was
  horribly large)
---------------------------------------------------------------------------
Version 1.11.1 (RGer), 2005-10-19
- support for BSD-style program name and host blocks
- added a new property "programname" that can be used in templates
- added ability to specify listen port for rfc3195d
- fixed a bug that rendered the "startswith" comparison operation
  unusable.
- changed more functions to "static" storage class to help compiler
  optimize (should have been static in the first place...)
- fixed a potential memory leak in the string buffer class destructor.
  As the destructur was previously never called, the leak did not actually
  appear.
- some internal restructuring in anticipation/preparation of minimal
  multi-threading support
- rsyslogd still shares some code with the sysklogd project. Some patches
  for this shared code have been brought over from the sysklogd CVS.
---------------------------------------------------------------------------
Version 1.11.0 (RGer), 2005-10-12
- support for receiving messages via RFC 3195; added rfc3195d for that
  purpose
- added an additional guard to prevent rsyslogd from aborting when the
  2gb file size limit is hit. While a user can configure rsyslogd to
  handle such situations, it would abort if that was not done AND large
  file support was not enabled (ok, this is hopefully an unlikely scenario)
- fixed a bug that caused additional Unix domain sockets to be incorrectly
  processed - could lead to message loss in extreme cases
---------------------------------------------------------------------------
Version 1.10.2 (RGer), 2005-09-27
- added comparison operations in property-based filters:
  * isequal
  * startswith
- added ability to negate all property-based filter comparison operations
  by adding a !-sign right in front of the operation name
- added the ability to specify remote senders for UDP and TCP
  received messages. Allows to block all but well-known hosts
- changed the $-config line directives to be case-INsensitive
- new command line option -w added: "do not display warnings if messages
  from disallowed senders are received"
- fixed a bug that caused rsyslogd to dump core when the compare value
  was not quoted in property-based filters
- fixed a bug in the new CStr compare function which lead to invalid
  results (fortunately, this function was not yet used widely)
- added better support for "debugging" rsyslog.conf property filters
  (only if -d switch is given)
- changed some function definitions to static, which eventually enables
  some compiler optimizations
- fixed a bug in MySQL code; when a SQL error occured, rsyslogd could
  run in a tight loop. This was due to invalid sequence of error reporting
  and is now fixed.
---------------------------------------------------------------------------
Version 1.10.1 (RGer), 2005-09-23
- added the ability to execute a shell script as an action.
  Thanks to Bjoern Kalkbrenner for providing the code!
- fixed a bug in the MySQL code; due to the bug the automatic one-time
  retry after an error did not happen - this lead to error message in
  cases where none should be seen (e.g. after a MySQL restart)
- fixed a security issue with SQL-escaping in conjunction with
  non-(SQL-)standard MySQL features.
---------------------------------------------------------------------------
Version 1.10.0 (RGer), 2005-09-20
  REMINDER: 1.10 is the first unstable version if the 1.x series!
- added the capability to filter on any property in selector lines
  (not just facility and priority)
- changed stringbuf into a new counted string class
- added support for a "discard" action. If a selector line with
  discard (~ character) is found, no selector lines *after* that
  line will be processed.
- thanks to Andres Riancho, regular expression support has been
  added to the template engine
- added the FROMHOST property in the template processor, which could
  previously not be obtained. Thanks to Cristian Testa for pointing
  this out and even providing a fix.
- added display of compile-time options to -v output
- performance improvement for production build - made some checks
  to happen only during debug mode
- fixed a problem with compiling on SUSE and - while doing so - removed
  the socket call to set SO_BSDCOMPAT in cases where it is obsolete.
---------------------------------------------------------------------------
Version 1.0.4 (RGer), 2006-02-01
- a small but important fix: the tcp receiver had two forgotten printf's
  in it that caused a lot of unnecessary output to stdout. This was
  important enough to justify a new release
---------------------------------------------------------------------------
Version 1.0.3 (RGer), 2005-11-14
- added an additional guard to prevent rsyslogd from aborting when the
  2gb file size limit is hit. While a user can configure rsyslogd to
  handle such situations, it would abort if that was not done AND large
  file support was not enabled (ok, this is hopefully an unlikely scenario)
- fixed a bug that caused additional Unix domain sockets to be incorrectly
  processed - could lead to message loss in extreme cases
- applied some patches available from the sysklogd project to code
  shared from there
- fixed a bug that causes rsyslogd to dump core on termination when one
  of the selector lines did not receive a message during the run (very
  unlikely)
- fixed an one-too-low memory allocation in the TCP sender. Could result
  in rsyslogd dumping core.
- fixed a bug in the TCP sender that caused the retry logic to fail
  after an error or receiver overrun
- fixed a bug in init() that could lead to dumping core
- fixed a bug that could lead to dumping core when no HOSTNAME or no TAG
  was present in the syslog message
---------------------------------------------------------------------------
Version 1.0.2 (RGer), 2005-10-05
- fixed an issue with MySQL error reporting. When an error occured,
  the MySQL driver went into an endless loop (at least in most cases).
---------------------------------------------------------------------------
Version 1.0.1 (RGer), 2005-09-23
- fixed a security issue with SQL-escaping in conjunction with
  non-(SQL-)standard MySQL features.
---------------------------------------------------------------------------
Version 1.0.0 (RGer), 2005-09-12
- changed install doc to cover daily cron scripts - a trouble source
- added rc script for slackware (provided by Chris Elvidge - thanks!) 
- fixed a really minor bug in usage() - the -r option was still
  reported as without the port parameter
---------------------------------------------------------------------------
Version 0.9.8 (RGer), 2005-09-05
- made startup and shutdown message more consistent and included the
  pid, so that they can be easier correlated. Used syslog-protocol
  structured data format for this purpose.
- improved config info in startup message, now tells not only
  if it is listening remote on udp, but also for tcp. Also includes
  the port numbers. The previous startup message was misleading, because
  it did not say "remote reception" if rsyslogd was only listening via
  tcp (but not via udp).
- added a "how can you help" document to the doc set
---------------------------------------------------------------------------
Version 0.9.7 (RGer), 2005-08-15
- some of the previous doc files (like INSTALL) did not properly
  reflect the changes to the build process and the new doc. Fixed
  that.
- changed syslogd.c so that when compiled without database support,
  an error message is displayed when a database action is detected
  in the config file (previously this was used as an user rule ;))
- fixed a bug in the os-specific Makefiles which caused MySQL
  support to not be compiled, even if selected
---------------------------------------------------------------------------
Version 0.9.6 (RGer), 2005-08-09
- greatly enhanced documentation. Now available in html format in
  the "doc" folder and FreeBSD. Finally includes an install howto.
- improved MySQL error messages a little - they now show up as log
  messages, too (formerly only in debug mode)
- added the ability to specify the listen port for udp syslog.
  WARNING: This introduces an incompatibility. Formerly, udp
  syslog was enabled by the -r command line option. Now, it is
  "-r [port]", which is consistent with the tcp listener. However,
  just -r will now return an error message.
- added sample startup scripts for Debian and FreeBSD
- added support for easy feature selection in the makefile. Un-
  fortunately, this also means I needed to spilt the make file
  for different OS and distros. There are some really bad syntax
  differences between FreeBSD and Linux make.
---------------------------------------------------------------------------
Version 0.9.5 (RGer), 2005-08-01
- the "semicolon bug" was actually not (fully) solved in 0.9.4. One
  part of the bug was solved, but another still existed. This one
  is fixed now, too.
- the "semicolon bug" actually turned out to be a more generic bug.
  It appeared whenever an invalid template name was given. With some
  selector actions, rsyslogd dumped core, with other it "just" had
  a small ressource leak with others all worked well. These anomalies
  are now fixed. Note that they only appeared during system initaliziation
  once the system was running, nothing bad happened.
- improved error reporting for template errors on startup. They are now
  shown on the console and the start-up tty. Formerly, they were only
  visible in debug mode.
- support for multiple instances of rsyslogd on a single machine added
- added new option "-o" --> omit local unix domain socket. This option
  enables rsyslogd NOT to listen to the local socket. This is most
  helpful when multiple instances of rsyslogd (or rsyslogd and another
  syslogd) shall run on a single system.
- added new option "-i <pidfile>" which allows to specify the pidfile.
  This is needed when multiple instances of rsyslogd are to be run.
- the new project home page is now online at www.rsyslog.com
---------------------------------------------------------------------------
Version 0.9.4 (RGer), 2005-07-25
- finally added the TCP sender. It now supports non-blocking mode, no
  longer disabling message reception during connect. As it is now, it
  is usable in production. The code could be more sophisticated, but
  I've kept it short in anticipation of the move to liblogging, which
  will lead to the removal of the code just written ;)
- the "exiting on signal..." message still had the "syslogd" name in 
  it. Changed this to "rsyslogd", as we do not have a large user base
  yet, this should pose no problem.
- fixed "the semiconlon" bug. rsyslogd dumped core if a write-db action
  was specified but no semicolon was given after the password (an empty
  template was ok, but the semicolon needed to be present).
- changed a default for traditional output format. During testing, it
  was seen that the timestamp written to file in default format was
  the time of message reception, not the time specified in the TIMESTAMP
  field of the message itself. Traditionally, the message TIMESTAMP is
  used and this has been changed now.
---------------------------------------------------------------------------
Version 0.9.3 (RGer), 2005-07-19
- fixed a bug in the message parser. In June, the RFC 3164 timestamp
  was not correctly parsed (yes, only in June and some other months,
  see the code comment to learn why...)
- added the ability to specify the destination port when forwarding
  syslog messages (both for TCP and UDP)
- added an very experimental TCP sender (activated by
  @@machine:port in config). This is not yet for production use. If
  the receiver is not alive, rsyslogd will wait quite some time until
  the connection request times out, which most probably leads to
  loss of incoming messages.

---------------------------------------------------------------------------
Version 0.9.2 (RGer), around 2005-07-06
- I intended to change the maxsupported message size to 32k to
  support IHE - but given the memory inefficiency in the usual use
  cases, I have not done this. I have, however, included very
  specific instructions on how to do this in the source code. I have
  also done some testing with 32k messages, so you can change the
  max size without taking too much risk.
- added a syslog/tcp receiver; we now can receive messages via
  plain tcp, but we can still send only via UDP. The syslog/tcp
  receiver is the primary enhancement of this release.
- slightly changed some error messages that contained a spurios \n at
  the end of the line (which gives empty lines in your log...)

---------------------------------------------------------------------------
Version 0.9.1 (RGer)
- fixed code so that it compiles without errors under FreeBSD
- removed now unused function "allocate_log()" from syslogd.c
- changed the make file so that it contains more defines for
  different environments (in the long term, we need a better
  system for disabling/enabling features...)
- changed some printf's printing off_t types to %lld and
  explicit (long long) casts. I tried to figure out the exact type,
  but did not succeed in this. In the worst case, ultra-large peta-
  byte files will now display funny informational messages on rollover,
  something I think we can live with for the next 10 years or so...

---------------------------------------------------------------------------
Version 0.9.0 (RGer)
- changed the filed structure to be a linked list. Previously, it
  was a table - well, for non-SYSV it was defined as linked list,
  but from what I see that code did no longer work after my
  modifications. I am now using a linked list in general because
  that is needed for other upcoming modifications.
- fixed a bug that caused rsyslogd not to listen to anything if
  the configuration file could not be read
- pervious versions disabled network logging (send/receive) if
  syslog/udp port was not in /etc/services. Now defaulting to
  port 514 in this case.
- internal error messages are now supported up to 256 bytes
- error message seen during config file read are now also displayed
  to the attached tty and not only the console
- changed some error messages during init to be sent to the console
  and/or emergency log. Previously, they were only seen if the
  -d (debug) option was present on the command line.
- fixed the "2gb file issue on 32bit systems". If a file grew to
  more than 2gb, the syslogd was aborted with "file size exceeded". 
  Now, defines have been added according to
  http://www.daimi.au.dk/~kasperd/comp.os.linux.development.faq.html#LARGEFILE
  Testing revealed that they work ;)
  HOWEVER, if your file system, glibc, kernel, whatever does not
  support files larger 2gb, you need to set a file size limit with
  the new output channel mechanism.
- updated man pages to reflect the changes

---------------------------------------------------------------------------
Version 0.8.4

- improved -d debug output (removed developer-only content)
- now compiles under FreeBSD and NetBSD (only quick testing done on NetBSD)
---------------------------------------------------------------------------
Version 0.8.3

- security model in "make install" changed
- minor doc updates
---------------------------------------------------------------------------
Version 0.8.2

- added man page for rsyslog.conf and rsyslogd
- gave up on the concept of rsyslog being a "drop in" replacement
  for syslogd. Now, the user installs rsyslogd and also needs to
  adjust his system settings to this specifically. This also lead
  to these changes:
  * changed Makefile so that install now installs rsyslogd instead
    of dealing with syslogd
  * changed the default config file name to rsyslog.conf
---------------------------------------------------------------------------
Version 0.8.1

- fixed a nasty memory leak (probably not the last one with this release)
- some enhancements to Makefile as suggested by Bennett Todd
- syslogd-internal messages (like restart) were missing the hostname
  this has been corrected
---------------------------------------------------------------------------
Version 0.8.0

Initial testing release. Based on the sysklogd package. Thanks to the
sysklogd maintainers for all their good work!
---------------------------------------------------------------------------

----------------------------------------------------------------------
The following comments were left in the syslogd source. While they provide
not too much detail, the help to date when Rainer started work on the
project (which was 2003, now even surprising for Rainer himself ;)).
 * \author Rainer Gerhards <rgerhards@adiscon.com>
 * \date 2003-10-17
 *       Some initial modifications on the sysklogd package to support
 *       liblogging. These have actually not yet been merged to the
 *       source you see currently (but they hopefully will)
 *
 * \date 2004-10-28
 *       Restarted the modifications of sysklogd. This time, we
 *       focus on a simpler approach first. The initial goal is to
 *       provide MySQL database support (so that syslogd can log
 *       to the database).
----------------------------------------------------------------------
The following comments are from the stock syslogd.c source. They provide
some insight into what happened to the source before we forked
rsyslogd. However, much of the code already has been replaced and more
is to be replaced. So over time, these comments become less valuable.
I have moved them out of the syslogd.c file to shrink it, especially
as a lot of them do no longer apply. For historical reasons and
understanding of how the daemon evolved, they are probably still
helpful.
 * Author: Eric Allman
 * extensive changes by Ralph Campbell
 * more extensive changes by Eric Allman (again)
 *
 * Steve Lord:	Fix UNIX domain socket code, added linux kernel logging
 *		change defines to
 *		SYSLOG_INET	- listen on a UDP socket
 *		SYSLOG_UNIXAF	- listen on unix domain socket
 *		SYSLOG_KERNEL	- listen to linux kernel
 *
 * Mon Feb 22 09:55:42 CST 1993:  Dr. Wettstein
 * 	Additional modifications to the source.  Changed priority scheme
 *	to increase the level of configurability.  In its stock configuration
 *	syslogd no longer logs all messages of a certain priority and above
 *	to a log file.  The * wildcard is supported to specify all priorities.
 *	Note that this is a departure from the BSD standard.
 *
 *	Syslogd will now listen to both the inetd and the unixd socket.  The
 *	strategy is to allow all local programs to direct their output to
 *	syslogd through the unixd socket while the program listens to the
 *	inetd socket to get messages forwarded from other hosts.
 *
 * Fri Mar 12 16:55:33 CST 1993:  Dr. Wettstein
 *	Thanks to Stephen Tweedie (dcs.ed.ac.uk!sct) for helpful bug-fixes
 *	and an enlightened commentary on the prioritization problem.
 *
 *	Changed the priority scheme so that the default behavior mimics the
 *	standard BSD.  In this scenario all messages of a specified priority
 *	and above are logged.
 *
 *	Add the ability to specify a wildcard (=) as the first character
 *	of the priority name.  Doing this specifies that ONLY messages with
 *	this level of priority are to be logged.  For example:
 *
 *		*.=debug			/usr/adm/debug
 *
 *	Would log only messages with a priority of debug to the /usr/adm/debug
 *	file.
 *
 *	Providing an * as the priority specifies that all messages are to be
 *	logged.  Note that this case is degenerate with specifying a priority
 *	level of debug.  The wildcard * was retained because I believe that
 *	this is more intuitive.
 *
 * Thu Jun 24 11:34:13 CDT 1993:  Dr. Wettstein
 *	Modified sources to incorporate changes in libc4.4.  Messages from
 *	syslog are now null-terminated, syslogd code now parses messages
 *	based on this termination scheme.  Linux as of libc4.4 supports the
 *	fsync system call.  Modified code to fsync after all writes to
 *	log files.
 *
 * Sat Dec 11 11:59:43 CST 1993:  Dr. Wettstein
 *	Extensive changes to the source code to allow compilation with no
 *	complaints with -Wall.
 *
 *	Reorganized the facility and priority name arrays so that they
 *	compatible with the syslog.h source found in /usr/include/syslog.h.
 *	NOTE that this should really be changed.  The reason I do not
 *	allow the use of the values defined in syslog.h is on account of
 *	the extensions made to allow the wildcard character in the
 *	priority field.  To fix this properly one should malloc an array,
 *	copy the contents of the array defined by syslog.h and then
 *	make whatever modifications that are desired.  Next round.
 *
 * Thu Jan  6 12:07:36 CST 1994:  Dr. Wettstein
 *	Added support for proper decomposition and re-assembly of
 *	fragment messages on UNIX domain sockets.  Lack of this capability
 *	was causing 'partial' messages to be output.  Since facility and
 *	priority information is encoded as a leader on the messages this
 *	was causing lines to be placed in erroneous files.
 *
 *	Also added a patch from Shane Alderton (shane@ion.apana.org.au) to
 *	correct a problem with syslogd dumping core when an attempt was made
 *	to write log messages to a logged-on user.  Thank you.
 *
 *	Many thanks to Juha Virtanen (jiivee@hut.fi) for a series of
 *	interchanges which lead to the fixing of problems with messages set
 *	to priorities of none and emerg.  Also thanks to Juha for a patch
 *	to exclude users with a class of LOGIN from receiving messages.
 *
 *	Shane Alderton provided an additional patch to fix zombies which
 *	were conceived when messages were written to multiple users.
 *
 * Mon Feb  6 09:57:10 CST 1995:  Dr. Wettstein
 *	Patch to properly reset the single priority message flag.  Thanks
 *	to Christopher Gori for spotting this bug and forwarding a patch.
 *
 * Wed Feb 22 15:38:31 CST 1995:  Dr. Wettstein
 *	Added version information to startup messages.
 *
 *	Added defines so that paths to important files are taken from
 *	the definitions in paths.h.  Hopefully this will insure that
 *	everything follows the FSSTND standards.  Thanks to Chris Metcalf
 *	for a set of patches to provide this functionality.  Also thanks
 *	Elias Levy for prompting me to get these into the sources.
 *
 * Wed Jul 26 18:57:23 MET DST 1995:  Martin Schulze
 *	Linux' gethostname only returns the hostname and not the fqdn as
 *	expected in the code. But if you call hostname with an fqdn then
 *	gethostname will return an fqdn, so we have to mention that. This
 *	has been changed.
 *
 *	The 'LocalDomain' and the hostname of a remote machine is
 *	converted to lower case, because the original caused some
 *	inconsistency, because the (at least my) nameserver did respond an
 *	fqdn containing of upper- _and_ lowercase letters while
 *	'LocalDomain' consisted only of lowercase letters and that didn't
 *	match.
 *
 * Sat Aug  5 18:59:15 MET DST 1995:  Martin Schulze
 *	Now no messages that were received from any remote host are sent
 *	out to another. At my domain this missing feature caused ugly
 *	syslog-loops, sometimes.
 *
 *	Remember that no message is sent out. I can't figure out any
 *	scenario where it might be useful to change this behavior and to
 *	send out messages to other hosts than the one from which we
 *	received the message, but I might be shortsighted. :-/
 *
 * Thu Aug 10 19:01:08 MET DST 1995:  Martin Schulze
 *	Added my pidfile.[ch] to it to perform a better handling with
 *	pidfiles. Now both, syslogd and klogd, can only be started
 *	once. They check the pidfile.
 *
 * Sun Aug 13 19:01:41 MET DST 1995:  Martin Schulze
 *	Add an addition to syslog.conf's interpretation. If a priority
 *	begins with an exclamation mark ('!') the normal interpretation
 *	of the priority is inverted: ".!*" is the same as ".none", ".!=info"
 *	don't logs the info priority, ".!crit" won't log any message with
 *	the priority crit or higher. For example:
 *
 *		mail.*;mail.!=info		/usr/adm/mail
 *
 *	Would log all messages of the facility mail except those with
 *	the priority info to /usr/adm/mail. This makes the syslogd
 *	much more flexible.
 *
 *	Defined TABLE_ALLPRI=255 and changed some occurrences.
 *
 * Sat Aug 19 21:40:13 MET DST 1995:  Martin Schulze
 *	Making the table of facilities and priorities while in debug
 *	mode more readable.
 *
 *	If debugging is turned on, printing the whole table of
 *	facilities and priorities every hexadecimal or 'X' entry is
 *	now 2 characters wide.
 *
 *	The number of the entry is prepended to each line of
 *	facilities and priorities, and F_UNUSED lines are not shown
 *	anymore.
 *
 *	Corrected some #ifdef SYSV's.
 *
 * Mon Aug 21 22:10:35 MET DST 1995:  Martin Schulze
 *	Corrected a strange behavior during parsing of configuration
 *	file. The original BSD syslogd doesn't understand spaces as
 *	separators between specifier and action. This syslogd now
 *	understands them. The old behavior caused some confusion over
 *	the Linux community.
 *
 * Thu Oct 19 00:02:07 MET 1995:  Martin Schulze
 *	The default behavior has changed for security reasons. The
 *	syslogd will not receive any remote message unless you turn
 *	reception on with the "-r" option.
 *
 *	Not defining SYSLOG_INET will result in not doing any network
 *	activity, i.e. not sending or receiving messages.  I changed
 *	this because the old idea is implemented with the "-r" option
 *	and the old thing didn't work anyway.
 *
 * Thu Oct 26 13:14:06 MET 1995:  Martin Schulze
 *	Added another logfile type F_FORW_UNKN.  The problem I ran into
 *	was a name server that runs on my machine and a forwarder of
 *	kern.crit to another host.  The hosts address can only be
 *	fetched using the nameserver.  But named is started after
 *	syslogd, so syslogd complained.
 *
 *	This logfile type will retry to get the address of the
 *	hostname ten times and then complain.  This should be enough to
 *	get the named up and running during boot sequence.
 *
 * Fri Oct 27 14:08:15 1995:  Dr. Wettstein
 *	Changed static array of logfiles to a dynamic array. This
 *	can grow during process.
 *
 * Fri Nov 10 23:08:18 1995:  Martin Schulze
 *	Inserted a new tabular sys_h_errlist that contains plain text
 *	for error codes that are returned from the net subsystem and
 *	stored in h_errno. I have also changed some wrong lookups to
 *	sys_errlist.
 *
 * Wed Nov 22 22:32:55 1995:  Martin Schulze
 *	Added the fabulous strip-domain feature that allows us to
 *	strip off (several) domain names from the fqdn and only log
 *	the simple hostname. This is useful if you're in a LAN that
 *	has a central log server and also different domains.
 *
 *	I have also also added the -l switch do define hosts as
 *	local. These will get logged with their simple hostname, too.
 *
 * Thu Nov 23 19:02:56 MET DST 1995:  Martin Schulze
 *	Added the possibility to omit fsyncing of logfiles after every
 *	write. This will give some performance back if you have
 *	programs that log in a very verbose manner (like innd or
 *	smartlist). Thanks to Stephen R. van den Berg <srb@cuci.nl>
 *	for the idea.
 *
 * Thu Jan 18 11:14:36 CST 1996:  Dr. Wettstein
 *	Added patche from beta-testers to stop compile error.  Also
 *	added removal of pid file as part of termination cleanup.
 *
 * Wed Feb 14 12:42:09 CST 1996:  Dr. Wettstein
 *	Allowed forwarding of messages received from remote hosts to
 *	be controlled by a command-line switch.  Specifying -h allows
 *	forwarding.  The default behavior is to disable forwarding of
 *	messages which were received from a remote host.
 *
 *	Parent process of syslogd does not exit until child process has
 *	finished initialization process.  This allows rc.* startup to
 *	pause until syslogd facility is up and operating.
 *
 *	Re-arranged the select code to move UNIX domain socket accepts
 *	to be processed later.  This was a contributed change which
 *	has been proposed to correct the delays sometimes encountered
 *	when syslogd starts up.
 *
 *	Minor code cleanups.
 *
 * Thu May  2 15:15:33 CDT 1996:  Dr. Wettstein
 *	Fixed bug in init function which resulted in file descripters
 *	being orphaned when syslogd process was re-initialized with SIGHUP
 *	signal.  Thanks to Edvard Tuinder
 *	(Edvard.Tuinder@praseodymium.cistron.nl) for putting me on the
 *	trail of this bug.  I am amazed that we didn't catch this one
 *	before now.
 *
 * Tue May 14 00:03:35 MET DST 1996:  Martin Schulze
 *	Corrected a mistake that causes the syslogd to stop logging at
 *	some virtual consoles under Linux. This was caused by checking
 *	the wrong error code. Thanks to Michael Nonweiler
 *	<mrn20@hermes.cam.ac.uk> for sending me a patch.
 *
 * Mon May 20 13:29:32 MET DST 1996:  Miquel van Smoorenburg <miquels@cistron.nl>
 *	Added continuation line supported and fixed a bug in
 *	the init() code.
 *
 * Tue May 28 00:58:45 MET DST 1996:  Martin Schulze
 *	Corrected behaviour of blocking pipes - i.e. the whole system
 *	hung.  Michael Nonweiler <mrn20@hermes.cam.ac.uk> has sent us
 *	a patch to correct this.  A new logfile type F_PIPE has been
 *	introduced.
 *
 * Mon Feb 3 10:12:15 MET DST 1997:  Martin Schulze
 *	Corrected behaviour of logfiles if the file can't be opened.
 *	There was a bug that causes syslogd to try to log into non
 *	existing files which ate cpu power.
 *
 * Sun Feb 9 03:22:12 MET DST 1997:  Martin Schulze
 *	Modified syslogd.c to not kill itself which confuses bash 2.0.
 *
 * Mon Feb 10 00:09:11 MET DST 1997:  Martin Schulze
 *	Improved debug code to decode the numeric facility/priority
 *	pair into textual information.
 *
 * Tue Jun 10 12:35:10 MET DST 1997:  Martin Schulze
 *	Corrected freeing of logfiles.  Thanks to Jos Vos <jos@xos.nl>
 *	for reporting the bug and sending an idea to fix the problem.
 *
 * Tue Jun 10 12:51:41 MET DST 1997:  Martin Schulze
 *	Removed sleep(10) from parent process.  This has caused a slow
 *	startup in former times - and I don't see any reason for this.
 *
 * Sun Jun 15 16:23:29 MET DST 1997: Michael Alan Dorman
 *	Some more glibc patches made by <mdorman@debian.org>.
 *
 * Thu Jan  1 16:04:52 CET 1998: Martin Schulze <joey@infodrom.north.de
 *	Applied patch from Herbert Thielen <Herbert.Thielen@lpr.e-technik.tu-muenchen.de>.
 *	This included some balance parentheses for emacs and a bug in
 *	the exclamation mark handling.
 *
 *	Fixed small bug which caused syslogd to write messages to the
 *	wrong logfile under some very rare conditions.  Thanks to
 *	Herbert Xu <herbert@gondor.apana.org.au> for fiddling this out.
 *
 * Thu Jan  8 22:46:35 CET 1998: Martin Schulze <joey@infodrom.north.de>
 *	Reworked one line of the above patch as it prevented syslogd
 *	from binding the socket with the result that no messages were
 *	forwarded to other hosts.
 *
 * Sat Jan 10 01:33:06 CET 1998: Martin Schulze <joey@infodrom.north.de>
 *	Fixed small bugs in F_FORW_UNKN meachanism.  Thanks to Torsten
 *	Neumann <torsten@londo.rhein-main.de> for pointing me to it.
 *
 * Mon Jan 12 19:50:58 CET 1998: Martin Schulze <joey@infodrom.north.de>
 *	Modified debug output concerning remote receiption.
 *
 * Mon Feb 23 23:32:35 CET 1998: Topi Miettinen <Topi.Miettinen@ml.tele.fi>
 *	Re-worked handling of Unix and UDP sockets to support closing /
 *	opening of them in order to have it open only if it is needed
 *	either for forwarding to a remote host or by receiption from
 *	the network.
 *
 * Wed Feb 25 10:54:09 CET 1998: Martin Schulze <joey@infodrom.north.de>
 *	Fixed little comparison mistake that prevented the MARK
 *	feature to work properly.
 *
 * Wed Feb 25 13:21:44 CET 1998: Martin Schulze <joey@infodrom.north.de>
 *	Corrected Topi's patch as it prevented forwarding during
 *	startup due to an unknown LogPort.
 *
 * Sat Oct 10 20:01:48 CEST 1998: Martin Schulze <joey@infodrom.north.de>
 *	Added support for TESTING define which will turn syslogd into
 *	stdio-mode used for debugging.
 *
 * Sun Oct 11 20:16:59 CEST 1998: Martin Schulze <joey@infodrom.north.de>
 *	Reworked the initialization/fork code.  Now the parent
 *	process activates a signal handler which the daughter process
 *	will raise if it is initialized.  Only after that one the
 *	parent process may exit.  Otherwise klogd might try to flush
 *	its log cache while syslogd can't receive the messages yet.
 *
 * Mon Oct 12 13:30:35 CEST 1998: Martin Schulze <joey@infodrom.north.de>
 *	Redirected some error output with regard to argument parsing to
 *	stderr.
 *
 * Mon Oct 12 14:02:51 CEST 1998: Martin Schulze <joey@infodrom.north.de>
 *	Applied patch provided vom Topi Miettinen with regard to the
 *	people from OpenBSD.  This provides the additional '-a'
 *	argument used for specifying additional UNIX domain sockets to
 *	listen to.  This is been used with chroot()'ed named's for
 *	example.  See for http://www.psionic.com/papers/dns.html
 *
 * Mon Oct 12 18:29:44 CEST 1998: Martin Schulze <joey@infodrom.north.de>
 *	Added `ftp' facility which was introduced in glibc version 2.
 *	It's #ifdef'ed so won't harm with older libraries.
 *
 * Mon Oct 12 19:59:21 MET DST 1998: Martin Schulze <joey@infodrom.north.de>
 *	Code cleanups with regard to bsd -> posix transition and
 *	stronger security (buffer length checking).  Thanks to Topi
 *	Miettinen <tom@medialab.sonera.net>
 *	. index() --> strchr()
 *	. sprintf() --> snprintf()
 *	. bcopy() --> memcpy()
 *	. bzero() --> memset()
 *	. UNAMESZ --> UT_NAMESIZE
 *	. sys_errlist --> strerror()
 *
 * Mon Oct 12 20:22:59 CEST 1998: Martin Schulze <joey@infodrom.north.de>
 *	Added support for setutent()/getutent()/endutend() instead of
 *	binary reading the UTMP file.  This is the the most portable
 *	way.  This allows /var/run/utmp format to change, even to a
 *	real database or utmp daemon. Also if utmp file locking is
 *	implemented in libc, syslog will use it immediately.  Thanks
 *	to Topi Miettinen <tom@medialab.sonera.net>.
 *
 * Mon Oct 12 20:49:18 MET DST 1998: Martin Schulze <joey@infodrom.north.de>
 *	Avoid logging of SIGCHLD when syslogd is in the process of
 *	exiting and closing its files.  Again thanks to Topi.
 *
 * Mon Oct 12 22:18:34 CEST 1998: Martin Schulze <joey@infodrom.north.de>
 *	Modified printline() to support 8bit characters - such as
 *	russion letters.  Thanks to Vladas Lapinskas <lapinskas@mail.iae.lt>.
 *
 * Sat Nov 14 02:29:37 CET 1998: Martin Schulze <joey@infodrom.north.de>
 *	``-m 0'' now turns of MARK logging entirely.
 *
 * Tue Jan 19 01:04:18 MET 1999: Martin Schulze <joey@infodrom.north.de>
 *	Finally fixed an error with `-a' processing, thanks to Topi
 *	Miettinen <tom@medialab.sonera.net>.
 *
 * Sun May 23 10:08:53 CEST 1999: Martin Schulze <joey@infodrom.north.de>
 *	Removed superflous call to utmpname().  The path to the utmp
 *	file is defined in the used libc and should not be hardcoded
 *	into the syslogd binary referring the system it was compiled on.
 *
 * Sun Sep 17 20:45:33 CEST 2000: Martin Schulze <joey@infodrom.ffis.de>
 *	Fixed some bugs in printline() code that did not escape
 *	control characters '\177' through '\237' and contained a
 *	single-byte buffer overflow.  Thanks to Solar Designer
 *	<solar@false.com>.
 *
 * Sun Sep 17 21:26:16 CEST 2000: Martin Schulze <joey@infodrom.ffis.de>
 *	Don't close open sockets upon reload.  Thanks to Bill
 *	Nottingham.
 *
 * Mon Sep 18 09:10:47 CEST 2000: Martin Schulze <joey@infodrom.ffis.de>
 *	Fixed bug in printchopped() that caused syslogd to emit
 *	kern.emerg messages when splitting long lines.  Thanks to
 *	Daniel Jacobowitz <dan@debian.org> for the fix.
 *
 * Mon Sep 18 15:33:26 CEST 2000: Martin Schulze <joey@infodrom.ffis.de>
 *	Removed unixm/unix domain sockets and switch to Datagram Unix
 *	Sockets.  This should remove one possibility to play DoS with
 *	syslogd.  Thanks to Olaf Kirch <okir@caldera.de> for the patch.
 *
 * Sun Mar 11 20:23:44 CET 2001: Martin Schulze <joey@infodrom.ffis.de>
 *	Don't return a closed fd if `-a' is called with a wrong path.
 *	Thanks to Bill Nottingham <notting@redhat.com> for providing
 *	a patch.<|MERGE_RESOLUTION|>--- conflicted
+++ resolved
@@ -1,12 +1,11 @@
 ---------------------------------------------------------------------------
-<<<<<<< HEAD
 Version 8.3.0 [v8-stable] 2014-04-??
 - new $jsonmesg property with JSON representation of whole message object
   closes: https://github.com/rsyslog/rsyslog/issues/19
 - improved error message for invalid field extraction in string template
   see also:
   http://kb.monitorware.com/problem-with-field-based-extraction-t12299.html
-=======
+---------------------------------------------------------------------------
 Version 8.2.1 [v8-stable] 2014-04-??
 - doc is no longer shipped as part of the rsyslog tarball
   Instead, the rsyslog-doc project creates its own tarball. This is the
@@ -15,7 +14,6 @@
   maintainers. This move also has the advantage of de-coupling the
   release cycles of both projects a bit (which turned out to be a bit
   problematic in practice).
->>>>>>> 5e26d7d5
 ---------------------------------------------------------------------------
 Version 8.2.0 [v8-stable] 2014-04-02
 This starts a new stable branch based on 8.1.6 plus the following changes:
