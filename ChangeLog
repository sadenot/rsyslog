---------------------------------------------------------------------------
<<<<<<< HEAD
Version 6.3.2  [DEVEL] (rgerhards), 2011-06-07
- bugfix: memory leak in imtcp & subsystems under some circumstances
  This leak is tied to error conditions which lead to incorrect cleanup
  of some data structures.
---------------------------------------------------------------------------
Version 6.3.1  [DEVEL] (rgerhards), 2011-06-07
- added a first implementation of a DNS name cache
  this still has a couple of weaknesses, like no expiration of entries,
  suboptimal algorithms -- but it should perform much better than
  what we had previously. Implementation will be improved based on
  feedback during the next couple of releases
---------------------------------------------------------------------------
Version 6.3.0  [DEVEL] (rgerhards), 2011-06-01
- introduced new config system
  http://blog.gerhards.net/2011/06/new-rsyslog-config-system-materializes.html
=======
Version 6.1.9  [BETA] (rgerhards), 2011-06-14
- bugfix: problems in failover action handling
  closes: http://bugzilla.adiscon.com/show_bug.cgi?id=270
  closes: http://bugzilla.adiscon.com/show_bug.cgi?id=254
- bugfix: mutex was invalidly left unlocked during action processing
  At least one case where this can occur is during thread shutdown, which
  may be initiated by lower activity. In most cases, this is quite
  unlikely to happen. However, if it does, data structures may be 
  corrupted which could lead to fatal failure and segfault. I detected
  this via a testbench test, not a user report. But I assume that some
  users may have had unreproducable aborts that were cause by this bug.
- bugfix/improvement:$WorkDirectory now gracefully handles trailing slashes
---------------------------------------------------------------------------
Version 6.1.9  [BETA] (rgerhards), 2011-06-14
- bugfix: memory leak in imtcp & subsystems under some circumstances
  This leak is tied to error conditions which lead to incorrect cleanup
  of some data structures. [backport from v6.3]
- bugfix: $ActionFileDefaultTemplate did not work
  closes: http://bugzilla.adiscon.com/show_bug.cgi?id=262
>>>>>>> b71ef4ab
---------------------------------------------------------------------------
Version 6.1.8  [BETA] (rgerhards), 2011-05-20
- official new beta version (note that in a sense 6.1.7 was already beta,
  so we may release the first stable v6 earlier than usual)
- new module mmsnmptrapd, a sample message modification module
- import of minor bug fixes from v4 & v5
---------------------------------------------------------------------------
Version 6.1.7  [DEVEL] (rgerhards), 2011-04-15
- added log classification capabilities (via mmnormalize & tags)
- speeded up tcp forwarding by reducing number of API calls
  this especially speeds up TLS processing
- somewhat improved documentation index
- bugfix: enhanced imudp config processing code disabled due to wrong
  merge (affected UDP realtime capabilities)
- bugfix (kind of): memory leak with tcp reception epoll handler
  This was an extremely unlikely leak and, if it happend, quite small.
  Still it is better to handle this border case.
- bugfix: IPv6-address could not be specified in omrelp
  this was due to improper parsing of ":"
  closes: http://bugzilla.adiscon.com/show_bug.cgi?id=250
- bugfix: do not open files with full privileges, if privs will be dropped
  This make the privilege drop code more bulletproof, but breaks Ubuntu's
  work-around for log files created by external programs with the wrong
  user and/or group. Note that it was long said that this "functionality"
  would break once we go for serious privilege drop code, so hopefully
  nobody still depends on it (and, if so, they lost...).
- bugfix: pipes not opened in full priv mode when privs are to be dropped
---------------------------------------------------------------------------
Version 6.1.6  [DEVEL] (rgerhards), 2011-03-14
- enhanced omhdfs to support batching mode. This permits to increase
  performance, as we now call the HDFS API with much larger message
  sizes and far more infrequently
- improved testbench
  among others, life tests for ommysql (against a test database) have
  been added, valgrind-based testing enhanced, ...
- bugfix: minor memory leak in omlibdbi (< 1k per instance and run)
- bugfix: (regression) omhdfs did no longer compile
- bugfix: omlibdbi did not use password from rsyslog.con
  closes: http://bugzilla.adiscon.com/show_bug.cgi?id=203
- systemd support somewhat improved (can now take over existing log sockt)
- bugfix: discard action did not work under some circumstances
  fixes: http://bugzilla.adiscon.com/show_bug.cgi?id=217
- bugfix: file descriptor leak in gnutls netstream driver
  fixes: http://bugzilla.adiscon.com/show_bug.cgi?id=222
- fixed compile problem in imtemplate
  fixes: http://bugzilla.adiscon.com/show_bug.cgi?id=235
---------------------------------------------------------------------------
Version 6.1.5  [DEVEL] (rgerhards), 2011-03-04
- improved testbench
- enhanced imtcp to use a pool of worker threads to process incoming
  messages. This enables higher processing rates, especially in the TLS
  case (where more CPU is needed for the crypto functions)
- added support for TLS (in anon mode) to tcpflood
- improved TLS error reporting
- improved TLS startup (Diffie-Hellman bits do not need to be generated,
  as we do not support full anon key exchange -- we always need certs)
- bugfix: fixed a memory leak and potential abort condition
  this could happen if multiple rulesets were used and some output batches
  contained messages belonging to more than one ruleset.
  fixes: http://bugzilla.adiscon.com/show_bug.cgi?id=226
  fixes: http://bugzilla.adiscon.com/show_bug.cgi?id=218
- bugfix: memory leak when $RepeatedMsgReduction on was used
  bug tracker: http://bugzilla.adiscon.com/show_bug.cgi?id=225
- bugfix: potential abort condition when $RepeatedMsgReduction set to on
  as well as potentially in a number of other places where MsgDup() was
  used. This only happened when the imudp input module was used and it
  depended on name resolution not yet had taken place. In other words,
  this was a strange problem that could lead to hard to diagnose 
  instability. So if you experience instability, chances are good that
  this fix will help.
---------------------------------------------------------------------------
Version 6.1.4  [DEVEL] (rgerhards), 2011-02-18
- bugfix/omhdfs: directive $OMHDFSFileName rendered unusable 
  due to a search and replace-induced bug ;)
- bugfix: minor race condition in action.c - considered cosmetic
  This is considered cosmetic as multiple threads tried to write exactly
  the same value into the same memory location without sync. The method
  has been changed so this can no longer happen.
- added pmsnare parser module (written by David Lang)
- enhanced imfile to support non-cancel input termination
- improved systemd socket activation thanks to Marius Tomaschweski
- improved error reporting for $WorkDirectory
  non-existance and other detectable problems are now reported,
  and the work directory is NOT set in this case
- bugfix: pmsnare causded abort under some conditions
- bugfix: abort if imfile reads file line of more than 64KiB
  Thanks to Peter Eisentraut for reporting and analysing this problem.
  bug tracker: http://bugzilla.adiscon.com/show_bug.cgi?id=221
- bugfix: queue engine did not properly slow down inputs in FULL_DELAY mode
  when in disk-assisted mode. This especially affected imfile, which
  created unnecessarily queue files if a large set of input file data was
  to process.
- bugfix: very long running actions could prevent shutdown under some
  circumstances. This has now been solved, at least for common
  situations.
- bugfix: fixed compile problem due to empty structs
  this occured only on some platforms/compilers. thanks to Dražen Kačar 
  for the fix
---------------------------------------------------------------------------
Version 6.1.3  [DEVEL] (rgerhards), 2011-02-01
- experimental support for monogodb added
- added $IMUDPSchedulingPolicy and $IMUDPSchedulingPriority config settings
- added $LocalHostName config directive
- improved tcpsrv performance by enabling multiple-entry epoll
  so far, we always pulled a single event from the epoll interface. 
  Now 128, what should result in performance improvement (less API
  calls) on busy systems. Most importantly affects imtcp.
- imptcp now supports non-cancel termination mode, a plus in stability
- imptcp speedup: multiple worker threads can now be used to read data
- new directive $InputIMPTcpHelperThreads added
- bugfix: fixed build problems on some platforms
  namely those that have 32bit atomic operations but not 64 bit ones
- bugfix: local hostname was pulled too-early, so that some config 
  directives (namely FQDN settings) did not have any effect
- enhanced tcpflood to support multiple sender threads
  this is required for some high-throughput scenarios (and necessary to
  run some performance tests, because otherwise the sender is too slow).
- added some new custom parsers (snare, aix, some Cisco "specialities")
  thanks to David Lang
---------------------------------------------------------------------------
Version 6.1.2  [DEVEL] (rgerhards), 2010-12-16
- added experimental support for log normalizaton (via liblognorm)
  support for normalizing log messages has been added in the form of
  mmnormalize. The core engine (property replacer, filter engine) has
  been enhanced to support properties from normalized events.
  Note: this is EXPERIMENTAL code. It is currently know that
  there are issues if the functionality is used with
  - disk-based queues
  - asynchronous action queues
  You can not use the new functionality together with these features.
  This limitation will be removed in later releases. However, we 
  preferred to release early, so that one can experiment with the new
  feature set and accepted the price that this means the full set of
  functionality is not yet available. If not used together with
  these features, log normalizing should be pretty stable.
- enhanced testing tool tcpflood
  now supports sending via UDP and the capability to run multiple
  iterations and generate statistics data records
- bugfix: potential abort when output modules with different parameter
  passing modes were used in configured output modules
---------------------------------------------------------------------------
Version 6.1.1  [DEVEL] (rgerhards), 2010-11-30
- bugfix(important): problem in TLS handling could cause rsyslog to loop
  in a tight loop, effectively disabling functionality and bearing the
  risk of unresponsiveness of the whole system.
  Bug tracker: http://bugzilla.adiscon.com/show_bug.cgi?id=194
- support for omhdfs officially added (import from 5.7.1)
- merged imuxsock improvements from 5.7.1 (see there)
- support for systemd officially added (import from 5.7.0)
- bugfix: a couple of problems that imfile had on some platforms, namely
  Ubuntu (not their fault, but occured there)
- bugfix: imfile utilizes 32 bit to track offset. Most importantly,
  this problem can not experienced on Fedora 64 bit OS (which has
  64 bit long's!)
- a number of other bugfixes from older versions imported
---------------------------------------------------------------------------
Version 6.1.0  [DEVEL] (rgerhards), 2010-08-12

*********************************** NOTE **********************************
The v6 versions of rsyslog feature a greatly redesigned config system 
which, among others, supports scoping. However, the initial version does
not contain the whole new system. Rather it will evolve. So it is
expected that interfaces, even new ones, break during the initial
6.x.y releases.
*********************************** NOTE **********************************

- added $Begin, $End and $ScriptScoping config scope statments
  (at this time for actions only).
- added imptcp, a simplified, Linux-specific and potentielly fast
  syslog plain tcp input plugin (NOT supporting TLS!)
  [ported from v4]
---------------------------------------------------------------------------
Version 5.9.0  [V5-DEVEL] (rgerhards), 2011-03-??
- bugfix: do not open files with full privileges, if privs will be dropped
  This make the privilege drop code more bulletproof, but breaks Ubuntu's
  work-around for log files created by external programs with the wrong
  user and/or group. Note that it was long said that this "functionality"
  would break once we go for serious privilege drop code, so hopefully
  nobody still depends on it (and, if so, they lost...).
- bugfix: pipes not opened in full priv mode when privs are to be dropped
- this begins a new devel branch for v5
- added support for user-level PRI provided via systemd
- added new config directive $InputTCPFlowControl to select if tcp
  received messages shall be flagged as light delayable or not.
- enhanced omhdfs to support batching mode. This permits to increase
  performance, as we now call the HDFS API with much larger message
  sizes and far more infrequently
- bugfix: failover did not work correctly if repeated msg reduction was on
  affected directive was: $ActionExecOnlyWhenPreviousIsSuspended on
  closes: http://bugzilla.adiscon.com/show_bug.cgi?id=236
---------------------------------------------------------------------------
Version 5.8.2  [V5-stable] (rgerhards), 2011-06-21
- bugfix: problems in failover action handling
  closes: http://bugzilla.adiscon.com/show_bug.cgi?id=270
  closes: http://bugzilla.adiscon.com/show_bug.cgi?id=254
- bugfix: mutex was invalidly left unlocked during action processing
  At least one case where this can occur is during thread shutdown, which
  may be initiated by lower activity. In most cases, this is quite
  unlikely to happen. However, if it does, data structures may be 
  corrupted which could lead to fatal failure and segfault. I detected
  this via a testbench test, not a user report. But I assume that some
  users may have had unreproducable aborts that were cause by this bug.
- bugfix: memory leak in imtcp & subsystems under some circumstances
  This leak is tied to error conditions which lead to incorrect cleanup
  of some data structures. [backport from v6]
- bugfix/improvement:$WorkDirectory now gracefully handles trailing slashes
---------------------------------------------------------------------------
Version 5.8.1  [V5-stable] (rgerhards), 2011-05-19
- bugfix: invalid processing in QUEUE_FULL condition
  If the the multi-submit interface was used and a QUEUE_FULL condition
  occured, the failed message was properly destructed. However, the
  rest of the input batch, if it existed, was not processed. So this
  lead to potential loss of messages and a memory leak. The potential
  loss of messages was IMHO minor, because they would have been dropped
  in most cases due to the queue remaining full, but very few lucky ones
  from the batch may have made it. Anyhow, this has now been changed so
  that the rest of the batch is properly tried to be enqueued and, if
  not possible, destructed.
- new module mmsnmptrapd, a sample message modification module
  This can be useful to reformat snmptrapd messages and also serves as
  a sample for how to write message modification modules using the
  output module interface. Note that we introduced this new 
  functionality directly into the stable release, as it does not 
  modify the core and as such cannot have any side-effects if it is
  not used (and thus the risk is solely on users requiring that
  functionality).
- bugfix: rate-limiting inside imuxsock did not work 100% correct
  reason was that a global config variable was invalidly accessed where a
  listener variable should have been used.
  Also performance-improved the case when rate limiting is turned off (this
  is a very unintrusive change, thus done directly to the stable version).
- bugfix: $myhostname not available in RainerScript (and no error message)
  closes: http://bugzilla.adiscon.com/show_bug.cgi?id=233
- bugfix: memory and file descriptor leak in stream processing
  Leaks could occur under some circumstances if the file stream handler
  errored out during the open call. Among others, this could cause very
  big memory leaks if there were a problem with unreadable disk queue
  files. In regard to the memory leak, this
  closes: http://bugzilla.adiscon.com/show_bug.cgi?id=256
- bugfix: doc for impstats had wrong config statements
  also, config statements were named a bit inconsistent, resolved that
  problem by introducing an alias and only documenting the consistent
  statements
  Thanks to Marcin for bringing up this problem.
- bugfix: IPv6-address could not be specified in omrelp
  this was due to improper parsing of ":"
  closes: http://bugzilla.adiscon.com/show_bug.cgi?id=250
- bugfix: TCP connection invalidly aborted when messages needed to be
  discarded (due to QUEUE_FULL or similar problem)
- bugfix: $LocalHostName was not honored under all circumstances
  closes: http://bugzilla.adiscon.com/show_bug.cgi?id=258
- bugfix(minor): improper template function call in syslogd.c
---------------------------------------------------------------------------
Version 5.8.0  [V5-stable] (rgerhards), 2011-04-12

This is the new v5-stable branch, importing all feature from the 5.7.x
versions. To see what has changed in regard to the previous v5-stable,
check the Changelog for 5.7.x below.

- bugfix: race condition in deferred name resolution
  closes: http://bugzilla.adiscon.com/show_bug.cgi?id=238
  Special thanks to Marcin for his persistence in helping to solve this
  bug.
- bugfix: DA queue was never shutdown once it was started
  closes: http://bugzilla.adiscon.com/show_bug.cgi?id=241
---------------------------------------------------------------------------
Version 5.7.10  [V5-BETA] (rgerhards), 2011-03-29
- bugfix: ompgsql did not work properly with ANSI SQL strings
  closes: http://bugzilla.adiscon.com/show_bug.cgi?id=229
- bugfix: rsyslog did not build with --disable-regexp configure option
  closes: http://bugzilla.adiscon.com/show_bug.cgi?id=243
- bugfix: PRI was invalid on Solaris for message from local log socket
- enhance: added $BOM system property to ease writing byte order masks
- bugfix: RFC5424 parser confused by empty structured data
  closes: http://bugzilla.adiscon.com/show_bug.cgi?id=237
- bugfix: error return from strgen caused abort, now causes action to be
  ignored (just like a failed filter)
- new sample plugin for a strgen to generate sql statement consumable
  by a database plugin
- bugfix: strgen could not be used together with database outputs
  because the sql/stdsql option could not be specified. This has been
  solved by permitting the strgen to include the opton inside its name.
  closes: http://bugzilla.adiscon.com/show_bug.cgi?id=195
---------------------------------------------------------------------------
Version 5.7.9  [V5-BETA] (rgerhards), 2011-03-16
- improved testbench
  among others, life tests for ommysql (against a test database) have
  been added, valgrind-based testing enhanced, ...
- enhance: fallback *at runtime* to epoll_create if epoll_create1 is not
  available. Thanks to Michael Biebl for analysis and patch!
- bugfix: failover did not work correctly if repeated msg reduction was on
  closes: http://bugzilla.adiscon.com/show_bug.cgi?id=236
  affected directive was: $ActionExecOnlyWhenPreviousIsSuspended on
- bugfix: minor memory leak in omlibdbi (< 1k per instance and run)
- bugfix: (regression) omhdfs did no longer compile
- bugfix: omlibdbi did not use password from rsyslog.conf
  closes: http://bugzilla.adiscon.com/show_bug.cgi?id=203
---------------------------------------------------------------------------
Version 5.7.8  [V5-BETA] (rgerhards), 2011-03-09
- systemd support somewhat improved (can now take over existing log sockt)
- bugfix: discard action did not work under some circumstances
  fixes: http://bugzilla.adiscon.com/show_bug.cgi?id=217
- bugfix: file descriptor leak in gnutls netstream driver
  fixes: http://bugzilla.adiscon.com/show_bug.cgi?id=222
---------------------------------------------------------------------------
Version 5.7.7  [V5-BETA] (rgerhards), 2011-03-02
- bugfix: potential abort condition when $RepeatedMsgReduction set to on
  as well as potentially in a number of other places where MsgDup() was
  used. This only happened when the imudp input module was used and it
  depended on name resolution not yet had taken place. In other words,
  this was a strange problem that could lead to hard to diagnose 
  instability. So if you experience instability, chances are good that
  this fix will help.
---------------------------------------------------------------------------
Version 5.7.6  [V5-BETA] (rgerhards), 2011-02-25
- bugfix: fixed a memory leak and potential abort condition
  this could happen if multiple rulesets were used and some output batches
  contained messages belonging to more than one ruleset.
  fixes: http://bugzilla.adiscon.com/show_bug.cgi?id=226
  fixes: http://bugzilla.adiscon.com/show_bug.cgi?id=218
- bugfix: memory leak when $RepeatedMsgReduction on was used
  bug tracker: http://bugzilla.adiscon.com/show_bug.cgi?id=225
---------------------------------------------------------------------------
Version 5.7.5  [V5-BETA] (rgerhards), 2011-02-23
- enhance: imfile did not yet support multiple rulesets, now added
  we do this directly in the beta because a) it does not affect existing
  functionality and b) one may argue that this missing functionality is
  close to a bug.
- improved testbench, added tests for imuxsock
- bugfix: imuxsock did no longer sanitize received messages
  This was a regression from the imuxsock partial rewrite. Happened
  because the message is no longer run through the standard parsers. 
  bug tracker: http://bugzilla.adiscon.com/show_bug.cgi?id=224
- bugfix: minor race condition in action.c - considered cosmetic
  This is considered cosmetic as multiple threads tried to write exactly
  the same value into the same memory location without sync. The method
  has been changed so this can no longer happen.
---------------------------------------------------------------------------
Version 5.7.4  [V5-BETA] (rgerhards), 2011-02-17
- added pmsnare parser module (written by David Lang)
- enhanced imfile to support non-cancel input termination
- improved systemd socket activation thanks to Marius Tomaschweski
- improved error reporting for $WorkDirectory
  non-existance and other detectable problems are now reported,
  and the work directory is NOT set in this case
- bugfix: pmsnare causded abort under some conditions
- bugfix: abort if imfile reads file line of more than 64KiB
  Thanks to Peter Eisentraut for reporting and analysing this problem.
  bug tracker: http://bugzilla.adiscon.com/show_bug.cgi?id=221
- bugfix: queue engine did not properly slow down inputs in FULL_DELAY mode
  when in disk-assisted mode. This especially affected imfile, which
  created unnecessarily queue files if a large set of input file data was
  to process.
- bugfix: very long running actions could prevent shutdown under some
  circumstances. This has now been solved, at least for common
  situations.
- bugfix: fixed compile problem due to empty structs
  this occured only on some platforms/compilers. thanks to Dražen Kačar 
  for the fix
---------------------------------------------------------------------------
Version 5.7.3  [V5-BETA] (rgerhards), 2011-02-07
- added support for processing multi-line messages in imfile
- added $IMUDPSchedulingPolicy and $IMUDPSchedulingPriority config settings
- added $LocalHostName config directive
- bugfix: fixed build problems on some platforms
  namely those that have 32bit atomic operations but not 64 bit ones
- bugfix: local hostname was pulled too-early, so that some config 
  directives (namely FQDN settings) did not have any effect
- bugfix: imfile did duplicate messages under some circumstances
- added $OMMySQLConfigFile config directive
- added $OMMySQLConfigSection config directive
---------------------------------------------------------------------------
Version 5.7.2  [V5-DEVEL] (rgerhards), 2010-11-26
- bugfix(important): problem in TLS handling could cause rsyslog to loop
  in a tight loop, effectively disabling functionality and bearing the
  risk of unresponsiveness of the whole system.
  Bug tracker: http://bugzilla.adiscon.com/show_bug.cgi?id=194
- bugfix: imfile state file was not written when relative file name
  for it was specified
- bugfix: compile failed on systems without epoll_create1()
  Thanks to David Hill for providing a fix.
- bugfix: atomic increment for msg object may not work correct on all
  platforms. Thanks to Chris Metcalf for the patch
- bugfix: replacements for atomic operations for non-int sized types had
  problems. At least one instance of that problem could potentially lead
  to abort (inside omfile).
---------------------------------------------------------------------------
Version 5.7.1  [V5-DEVEL] (rgerhards), 2010-10-05
- support for Hadoop's HDFS added (via omhdfs)
- imuxsock now optionally use SCM_CREDENTIALS to pull the pid from the log
  socket itself
  (thanks to Lennart Poettering for the suggesting this feature)
- imuxsock now optionally uses per-process input rate limiting, guarding the
  user against processes spamming the system log
  (thanks to Lennart Poettering for suggesting this feature)
- added new config statements
  * $InputUnixListenSocketUsePIDFromSystem 
  * $SystemLogUsePIDFromSystem 
  * $SystemLogRateLimitInterval
  * $SystemLogRateLimitBurst
  * $SystemLogRateLimitSeverity
  * $IMUxSockRateLimitInterval
  * $IMUxSockRateLimitBurst
  * $IMUxSockRateLimitSeverity
- imuxsock now supports up to 50 different sockets for input
- some code cleanup in imuxsock (consider this a release a major
  modification, especially if problems show up)
- bugfix: /dev/log was unlinked even when passed in from systemd
  in which case it should be preserved as systemd owns it
---------------------------------------------------------------------------
Version 5.7.0  [V5-DEVEL] (rgerhards), 2010-09-16
- added module impstat to emit periodic statistics on rsyslog counters
- support for systemd officially added
  * acquire /dev/log socket optionally from systemd
    thanks to Lennart Poettering for this patch
  * sd-systemd API added as part of rsyslog runtime library
---------------------------------------------------------------------------
Version 5.6.5  [V5-STABLE] (rgerhards), 2011-03-22
- bugfix: failover did not work correctly if repeated msg reduction was on
  affected directive was: $ActionExecOnlyWhenPreviousIsSuspended on
  closes: http://bugzilla.adiscon.com/show_bug.cgi?id=236
- bugfix: omlibdbi did not use password from rsyslog.con
  closes: http://bugzilla.adiscon.com/show_bug.cgi?id=203
- bugfix(kind of): tell users that config graph can currently not be
  generated
  closes: http://bugzilla.adiscon.com/show_bug.cgi?id=232
- bugfix: discard action did not work under some circumstances
  fixes: http://bugzilla.adiscon.com/show_bug.cgi?id=217
  (backport from 5.7.8)
---------------------------------------------------------------------------
Version 5.6.4  [V5-STABLE] (rgerhards), 2011-03-03
- bugfix: potential abort condition when $RepeatedMsgReduction set to on
  as well as potentially in a number of other places where MsgDup() was
  used. This only happened when the imudp input module was used and it
  depended on name resolution not yet had taken place. In other words,
  this was a strange problem that could lead to hard to diagnose 
  instability. So if you experience instability, chances are good that
  this fix will help.
- bugfix: fixed a memory leak and potential abort condition
  this could happen if multiple rulesets were used and some output batches
  contained messages belonging to more than one ruleset.
  fixes: http://bugzilla.adiscon.com/show_bug.cgi?id=226
  fixes: http://bugzilla.adiscon.com/show_bug.cgi?id=218
- bugfix: memory leak when $RepeatedMsgReduction on was used
  bug tracker: http://bugzilla.adiscon.com/show_bug.cgi?id=225
---------------------------------------------------------------------------
Version 5.6.3  [V5-STABLE] (rgerhards), 2011-01-26
- bugfix: action processor released memory too early, resulting in
  potential issue in retry cases (but very unlikely due to another
  bug, which I also fixed -- only after the fix this problem here
  became actually visible).
- bugfix: batch processing flagged invalid message as "bad" under some
  circumstances
- bugfix: unitialized variable could cause issues under extreme conditions
  plus some minor nits. This was found after a clang static code analyzer
  analysis (great tool, and special thanks to Marcin for telling me about
  it!)
- bugfix: batches which had actions in error were not properly retried in
  all cases
- bugfix: imfile did duplicate messages under some circumstances
- bugfix: testbench was not activated if no Java was present on system
  ... what actually was a left-over. Java is no longer required.
---------------------------------------------------------------------------
Version 5.6.2  [V5-STABLE] (rgerhards), 2010-11-30
- bugfix: compile failed on systems without epoll_create1()
  Thanks to David Hill for providing a fix.
- bugfix: atomic increment for msg object may not work correct on all
  platforms. Thanks to Chris Metcalf for the patch
- bugfix: replacements for atomic operations for non-int sized types had
  problems. At least one instance of that problem could potentially lead
  to abort (inside omfile).
- added the $InputFilePersistStateInterval config directive to imfile
- changed imfile so that the state file is never deleted (makes imfile
  more robust in regard to fatal failures)
---------------------------------------------------------------------------
Version 5.6.1  [V5-STABLE] (rgerhards), 2010-11-24
- bugfix(important): problem in TLS handling could cause rsyslog to loop
  in a tight loop, effectively disabling functionality and bearing the
  risk of unresponsiveness of the whole system.
  Bug tracker: http://bugzilla.adiscon.com/show_bug.cgi?id=194
- permitted imptcp to work on systems which support epoll(), but not
  epoll_create().
  Bug: http://bugzilla.adiscon.com/show_bug.cgi?id=204
  Thanks to Nicholas Brink for reporting this problem.
- bugfix: testbench failed if imptcp was not enabled
- bugfix: segfault when an *empty* template was used
  Bug: http://bugzilla.adiscon.com/show_bug.cgi?id=206
  Thanks to David Hill for alerting us.
- bugfix: compile failed with --enable-unlimited-select
  thanks varmojfekoj for the patch
---------------------------------------------------------------------------
Version 5.6.0  [V5-STABLE] (rgerhards), 2010-10-19

This release brings all changes and enhancements of the 5.5.x series
to the v5-stable branch.

- bugfix: a couple of problems that imfile had on some platforms, namely
  Ubuntu (not their fault, but occured there)
- bugfix: imfile utilizes 32 bit to track offset. Most importantly,
  this problem can not experienced on Fedora 64 bit OS (which has
  64 bit long's!)
---------------------------------------------------------------------------
Version 5.5.7  [V5-BETA] (rgerhards), 2010-08-09
- changed omudpspoof default spoof address to simplify typical use case
  thanks to David Lang for suggesting this
- doc bugfix: pmlastmsg doc samples had errors
- bugfix[minor]: pmrfc3164sd had invalid name (resided in rsyslog name 
  space, what should not be the case for a contributed module)
- added omuxsock, which permits to write message to local Unix sockets
  this is the counterpart to imuxsock, enabling fast local forwarding
---------------------------------------------------------------------------
Version 5.5.6  [DEVEL] (rgerhards), 2010-07-21
- added parser modules
  * pmlastmsg, which supports the notoriously malformed "last message
    repeated n times" messages from some syslogd's (namely sysklogd)
  * pmrfc3164sd (contributed), supports RFC5424 structured data in 
    RFC3164 messages [untested]
- added new module type "string generator", used to speed up output
  processing. Expected speedup for (typical) rsyslog processing is
  roughly 5 to 6 percent compared to using string-based templates.
  They may also be used to do more complex formatting with custom
  C code, what provided greater flexibility and probably far higher
  speed, for example if using multiple regular expressions within a 
  template.
- added 4 string generators for
  * RSYSLOG_FileFormat
  * RSYSLOG_TraditionalFileFormat
  * RSYSLOG_ForwardFormat
  * RSYSLOG_TraditionalForwardFormat
- bugfix: mutexes used to simulate atomic instructions were not destructed
- bugfix: regression caused more locking action in msg.c than necessary
- bugfix: "$ActionExecOnlyWhenPreviousIsSuspended on" was broken
- bugfix: segfault on HUP when "HUPIsRestart" was set to "on"
  thanks varmojfekoj for the patch
- bugfix: default for $OMFileFlushOnTXEnd was wrong ("off").
  This, in default mode, caused buffered writing to be used, what
  means that it looked like no output were written or partial
  lines. Thanks to Michael Biebl for pointing out this bug.
- bugfix: programname filter in ! configuration can not be reset
  Thanks to Kiss Gabor for the patch.
---------------------------------------------------------------------------
Version 5.5.5  [DEVEL] (rgerhards), 2010-05-20
- added new cancel-reduced action thread termination method
  We now manage to cancel threads that block inside a retry loop to
  terminate without the need to cancel the thread. Avoiding cancellation
  helps keep the system complexity minimal and thus provides for better
  stability. This also solves some issues with improper shutdown when
  inside an action retry loop.
---------------------------------------------------------------------------
Version 5.5.4  [DEVEL] (rgerhards), 2010-05-03
- This version offers full support for Solaris on Intel and Sparc
- bugfix: problems with atomic operations emulation
  replaced atomic operation emulation with new code. The previous code
  seemed to have some issue and also limited concurrency severely. The
  whole atomic operation emulation has been rewritten.
- bugfix: netstream ptcp support class was not correctly build on systems
  without epoll() support
- bugfix: segfault on Solaris/Sparc
---------------------------------------------------------------------------
Version 5.5.3  [DEVEL] (rgerhards), 2010-04-09
- added basic but functional support for Solaris
- imported many bugfixes from 3.6.2/4.6.1 (see ChangeLog below!)
- added new property replacer option "date-rfc3164-buggyday" primarily
  to ease migration from syslog-ng. See property replacer doc for
  details.
- added capability to turn off standard LF delimiter in TCP server
  via new directive "$InputTCPServerDisableLFDelimiter on"
- bugfix: failed to compile on systems without epoll support
- bugfix: comment char ('#') in literal terminated script parsing
  and thus could not be used.
  but tracker: http://bugzilla.adiscon.com/show_bug.cgi?id=119
  [merged in from v3.22.2]
- imported patches from 4.6.0:
  * improved testbench to contain samples for totally malformed messages
    which miss parts of the message content
  * bugfix: some malformed messages could lead to a missing LF inside files
    or some other missing parts of the template content.
  * bugfix: if a message ended immediately with a hostname, the hostname
    was mistakenly interpreted as TAG, and localhost be used as hostname
---------------------------------------------------------------------------
Version 5.5.2  [DEVEL] (rgerhards), 2010-02-05
- applied patches that make rsyslog compile under Apple OS X.
  Thanks to trey for providing these.
- replaced data type "bool" by "sbool" because this created some
  portability issues.
- added $Escape8BitCharactersOnReceive directive
  Thanks to David Lang for suggesting it.
- worked around an issue where omfile failed to compile on 32 bit platforms
  under some circumstances (this smells like a gcc problem, but a simple
  solution was available). Thanks to Kenneth Marshall for some advice.
- extended testbench
---------------------------------------------------------------------------
Version 5.5.1  [DEVEL] (rgerhards), 2009-11-27
- introduced the ablity for netstream drivers to utilize an epoll interface
  This offers increased performance and removes the select() FDSET size
  limit from imtcp. Note that we fall back to select() if there is no
  epoll netstream drivers. So far, an epoll driver has only been
  implemented for plain tcp syslog, the rest will follow once the code
  proves well in practice AND there is demand.
- re-implemented $EscapeControlCharacterTab config directive
  Based on Jonathan Bond-Caron's patch for v4. This now also includes some
  automatted tests.
- bugfix: enabling GSSServer crashes rsyslog startup
  Thanks to Tomas Kubina for the patch [imgssapi]
- bugfix (kind of): check if TCP connection is still alive if using TLS
  Thanks to Jonathan Bond-Caron for the patch.
---------------------------------------------------------------------------
Version 5.5.0  [DEVEL] (rgerhards), 2009-11-18
- moved DNS resolution code out of imudp and into the backend processing
  Most importantly, DNS resolution now never happens if the resolved name
  is not required. Note that this applies to imudp - for the other inputs,
  DNS resolution almost comes for free, so we do not do it there. However,
  the new method has been implemented in a generic way and as such may 
  also be used by other modules in the future.
- added option to use unlimited-size select() calls
  Thanks to varmjofekoj for the patch
  This is not done in imudp, as it natively supports epoll().
- doc: improved description of what loadable modules can do
---------------------------------------------------------------------------
Version 5.4.2  [v5-stable] (rgerhards), 2010-03-??
- bugfix(kind of): output plugin retry behaviour could cause engine to loop
  The rsyslog engine did not guard itself against output modules that do
  not properly convey back the tryResume() behaviour. This then leads to
  what looks like an endless loop. I consider this to be a bug of the 
  engine not only because it should be hardened against plugin misbehaviour,
  but also because plugins may not be totally able to avoid this situation
  (depending on the type of and processing done by the plugin).
- bugfix: testbench failed when not executed in UTC+1 timezone
  accidently, the time zone information was kept inside some
  to-be-checked-for responses
- temporary bugfix replaced by permanent one for
  message-induced off-by-one error (potential segfault) (see 4.6.2)
  The analysis has been completed and a better fix been crafted and 
  integrated.
- bugfix(minor): status variable was uninitialized
  However, this would have caused harm only if NO parser modules at
  all were loaded, which would lead to a defunctional configuration
  at all. And, even more important, this is impossible as two parser
  modules are built-in and thus can not be "not loaded", so we always
  have a minimum of two.
---------------------------------------------------------------------------
Version 5.4.1  [v5-stable] (rgerhards), 2010-03-??
- added new property replacer option "date-rfc3164-buggyday" primarily
  to ease migration from syslog-ng. See property replacer doc for
  details. [backport from 5.5.3 because urgently needed by some]
- imported all bugfixes vom 4.6.2 (see below)
---------------------------------------------------------------------------
Version 5.4.0  [v5-stable] (rgerhards), 2010-03-08
***************************************************************************
* This is a new stable v5 version. It contains all fixes and enhancements *
* made during the 5.3.x phase as well as those listed below.              *
* Note that the 5.2.x series was quite buggy and as such all users are    *
* strongly advised to upgrade to 5.4.0.                                   *
***************************************************************************
- bugfix: omruleset failed to work in many cases
  bug tracker: http://bugzilla.adiscon.com/show_bug.cgi?id=179
  Thanks to Ryan B. Lynch for reporting this issue.
- bugfix: comment char ('#') in literal terminated script parsing
  and thus could not be used.
  but tracker: http://bugzilla.adiscon.com/show_bug.cgi?id=119
  [merged in from v3.22.2]
---------------------------------------------------------------------------
Version 5.3.7  [BETA] (rgerhards), 2010-01-27
- bugfix: queues in direct mode could case a segfault, especially if an
  action failed for action queues. The issue was an invalid increment of
  a stack-based pointer which lead to destruction of the stack frame and
  thus a segfault on function return.
  Thanks to Michael Biebl for alerting us on this problem.
- bugfix: hostname accidently set to IP address for some message sources,
  for example imudp. Thanks to Anton for reporting this bug. [imported v4]
- bugfix: ompgsql had problems with transaction support, what actually 
  rendered it unsuable. Thanks to forum user "horhe" for alerting me
  on this bug and helping to debug/fix it! [imported from 5.3.6]
- bugfix: $CreateDirs variable not properly initialized, default thus
  was random (but most often "on") [imported from v3]
- bugfix: potential segfaults during queue shutdown
  (bugs require certain non-standard settings to appear)
  Thanks to varmojfekoj for the patch [imported from 4.5.8]
  [backport from 5.5.2]
- bugfix: wrong memory assignment for a config variable (probably
  without causing any harm) [backport from 5.2.2]
- bugfix: rsyslog hangs when writing to a named pipe which nobody was
  reading. Thanks to Michael Biebl for reporting this bug.
  Bugzilla entry: http://bugzilla.adiscon.com/show_bug.cgi?id=169
  [imported from 4.5.8]
---------------------------------------------------------------------------
Version 5.3.6  [BETA] (rgerhards), 2010-01-13
- bugfix: ompgsql did not properly check the server connection in
  tryResume(), which could lead to rsyslog running in a thight loop
- bugfix: suspension during beginTransaction() was not properly handled
  by rsyslog core
- bugfix: omfile output was only written when buffer was full, not at
  end of transaction
- bugfix: commit transaction was not properly conveyed to message layer,
  potentially resulting in non-message destruction and thus hangs
- bugfix: enabling GSSServer crashes rsyslog startup
  Thanks to Tomas Kubina for the patch [imgssapi]
- bugfix (kind of): check if TCP connection is still alive if using TLS
  Thanks to Jonathan Bond-Caron for the patch.
- bugfix: $CreateDirs variable not properly initialized, default thus
  was random (but most often "on") [imported from v3]
- bugfix: ompgsql had problems with transaction support, what actually 
  rendered it unsuable. Thanks to forum user "horhe" for alerting me
  on this bug and helping to debug/fix it!
- bugfix: memory leak when sending messages in zip-compressed format
  Thanks to Naoya Nakazawa for analyzing this issue and providing a patch.
- worked around an issue where omfile failed to compile on 32 bit platforms
  under some circumstances (this smells like a gcc problem, but a simple
  solution was available). Thanks to Kenneth Marshall for some advice.
  [backported from 5.5.x branch]
---------------------------------------------------------------------------
Version 5.3.5  [BETA] (rgerhards), 2009-11-13
- some light performance enhancement by replacing time() call with much
  faster (at least under linux) gettimeofday() calls.
- some improvement of omfile performance with dynafiles
  saved costly time() calls by employing a logical clock, which is 
  sufficient for the use case
- bugfix: omudpspoof miscalculated source and destination ports
  while this was probably not noticed for source ports, it resulted in
  almost all destination ports being wrong, except for the default port
  of 514, which by virtue of its binary representation was calculated 
  correct (and probably thus the bug not earlier detected).
- bugfixes imported from earlier releases
  * bugfix: named pipes did no longer work (they always got an open error)
    this was a regression from the omfile rewrite in 4.5.0
  * bugfix(testbench): sequence check was not always performed correctly,
    that could result in tests reporting success when they actually failed
- improved testbench: added tests for UDP forwarding and omudpspoof
- doc bugfix: omudpspoof had wrong config command names ("om" missing)
- bugfix [imported from 4.4.3]: $ActionExecOnlyOnceEveryInterval did
  not work.
- [inport v4] improved testbench, contains now tcp and gzip test cases
- [import v4] added a so-called "On Demand Debug" mode, in which debug
  output can be generated only after the process has started, but not right
  from the beginning. This is assumed to be useful for hard-to-find bugs.
  Also improved the doc on the debug system.
- bugfix: segfault on startup when -q or -Q option was given
  [imported from v3-stable]
---------------------------------------------------------------------------
Version 5.3.4  [DEVEL] (rgerhards), 2009-11-04
- added the ability to create custom message parsers
- added $RulesetParser config directive that permits to bind specific
  parsers to specific rulesets
- added omruleset output module, which provides great flexibility in 
  action processing. THIS IS A VERY IMPORTANT ADDITION, see its doc
  for why.
- added the capability to have ruleset-specific main message queues
  This offers considerable additional flexibility AND superior performance
  (in cases where multiple inputs now can avoid lock contention)
- bugfix: correct default for escape ('#') character restored
  This was accidently changed to '\\', thanks to David Lang for reporting
- bugfix(testbench): testcase did not properly wait for rsyslogd shutdown
  thus some unpredictable behavior and a false negative test result
  could occur.
---------------------------------------------------------------------------
Version 5.3.3  [DEVEL] (rgerhards), 2009-10-27
- simplified and thus speeded up the queue engine, also fixed some
  potential race conditions (in very unusual shutdown conditions)
  along the way. The threading model has seriously changes, so there may
  be some regressions.
- enhanced test environment (inlcuding testbench): support for enhancing
  probability of memory addressing failure by using non-NULL default
  value for malloced memory (optional, only if requested by configure
  option). This helps to track down some otherwise undetected issues
  within the testbench.
- bugfix: potential abort if inputname property was not set 
  primarily a problem of imdiag
- bugfix: message processing states were not set correctly in all cases
  however, this had no negative effect, as the message processing state
  was not evaluated when a batch was deleted, and that was the only case
  where the state could be wrong.
---------------------------------------------------------------------------
Version 5.3.2  [DEVEL] (rgerhards), 2009-10-21
- enhanced omfile to support transactional interface. This will increase
  performance in many cases.
- added multi-ruleset support to imudp
- re-enabled input thread termination handling that does avoid thread
  cancellation where possible. This provides a more reliable mode of
  rsyslogd termination (canceling threads my result in not properly
  freed resouces and potential later hangs, even though we perform
  proper cancel handling in our code). This is part of an effort to
  reduce thread cancellation as much as possible in rsyslog.
  NOTE: the code previously written code for this functionality had a
  subtle race condition. The new code solves that.
- enhanced immark to support non-cancel input module termination
- improved imudp so that epoll can be used in more environments,
  fixed potential compile time problem if EPOLL_CLOEXEC is not available.
- some cleanup/slight improvement:
  * changed imuxsock to no longer use deprecated submitAndParseMsg() IF
  * changed submitAndParseMsg() interface to be a wrapper around the new
    way of message creation/submission. This enables older plugins to be
    used together with the new interface. The removal also enables us to
    drop a lot of duplicate code, reducing complexity and increasing
    maintainability.
- bugfix: segfault when starting up with an invalid .qi file for a disk queue
  Failed for both pure disk as well as DA queues. Now, we emit an error
  message and disable disk queueing facility.
- bugfix: potential segfault on messages with empty MSG part. This was a
  recently introduced regression.
- bugfix: debug string larger than 1K were improperly displayed. Max size
  is now 32K, and if a string is even longer it is meaningfully truncated.
---------------------------------------------------------------------------
Version 5.3.1  [DEVEL] (rgerhards), 2009-10-05
- added $AbortOnUncleanConfig directive - permits to prevent startup when
  there are problems with the configuration file. See it's doc for
  details.
- included some important fixes from v4-stable:
  * bugfix: invalid handling of zero-sized messages
  * bugfix: zero-sized UDP messages are no longer processed
  * bugfix: random data could be appended to message
  * bugfix: reverse lookup reduction logic in imudp do DNS queries too often
- bugfixes imported from 4.5.4:
  * bugfix: potential segfault in stream writer on destruction
  * bugfix: potential race in object loader (obj.c) during use/release
  * bugfixes: potential problems in out file zip writer
---------------------------------------------------------------------------
Version 5.3.0  [DEVEL] (rgerhards), 2009-09-14
- begun to add simple GUI programs to gain insight into running rsyslogd
  instances and help setup and troubleshooting (active via the
  --enable-gui ./configure switch)
- changed imudp to utilize epoll(), where available. This shall provide
  slightly better performance (just slightly because we called select()
  rather infrequently on a busy system)
---------------------------------------------------------------------------
Version 5.2.2  [v5-stable] (rgerhards), 2009-11-??
- bugfix: enabling GSSServer crashes rsyslog startup
  Thanks to Tomas Kubina for the patch [imgssapi]
---------------------------------------------------------------------------
Version 5.2.1  [v5-stable] (rgerhards), 2009-11-02
- bugfix [imported from 4.4.3]: $ActionExecOnlyOnceEveryInterval did
  not work.
- bugfix: segfault on startup when -q or -Q option was given
  [imported from v3-stable]
---------------------------------------------------------------------------
Version 5.2.0  [v5-stable] (rgerhards), 2009-11-02
This is a re-release of version 5.1.6 as stable after we did not get any bug 
reports during the whole beta phase. Still, this first v5-stable may not be 
as stable as one hopes for, I am not sure if we did not get bug reports
just because nobody tried it. Anyhow, we need to go forward and so we
have the initial v5-stable.
---------------------------------------------------------------------------
Version 5.1.6  [v5-beta] (rgerhards), 2009-10-15
- feature imports from v4.5.6
- bugfix: potential race condition when queue worker threads were
  terminated
- bugfix: solved potential (temporary) stall of messages when the queue was
  almost empty and few new data added (caused testbench to sometimes hang!)
- fixed some race condition in testbench
- added more elaborate diagnostics to parts of the testbench
- bugfixes imported from 4.5.4:
  * bugfix: potential segfault in stream writer on destruction
  * bugfix: potential race in object loader (obj.c) during use/release
  * bugfixes: potential problems in out file zip writer
- included some important fixes from 4.4.2:
  * bugfix: invalid handling of zero-sized messages
  * bugfix: zero-sized UDP messages are no longer processed
  * bugfix: random data could be appended to message
  * bugfix: reverse lookup reduction logic in imudp do DNS queries too often
---------------------------------------------------------------------------
Version 5.1.5  [v5-beta] (rgerhards), 2009-09-11
- added new config option $ActionWriteAllMarkMessages
  this option permites to process mark messages under all circumstances,
  even if an action was recently called. This can be useful to use mark
  messages as a kind of heartbeat.
- added new config option $InputUnixListenSocketCreatePath
  to permit the auto-creation of pathes to additional log sockets. This
  turns out to be useful if they reside on temporary file systems and
  rsyslogd starts up before the daemons that create these sockets
  (rsyslogd always creates the socket itself if it does not exist).
- added $LogRSyslogStatusMessages configuration directive
  permitting to turn off rsyslog start/stop/HUP messages. See Debian
  ticket http://bugs.debian.org/cgi-bin/bugreport.cgi?bug=463793
- bugfix: hostnames with dashes in them were incorrectly treated as
  malformed, thus causing them to be treated as TAG (this was a regression
  introduced from the "rfc3164 strict" change in 4.5.0). Testbench has been
  updated to include a smaple message with a hostname containing a dash.
- bugfix: strings improperly reused, resulting in some message properties
  be populated with strings from previous messages. This was caused by
  an improper predicate check.
- added new config directive $omfileForceChown [import from 4.7.0]
---------------------------------------------------------------------------
Version 5.1.4  [DEVEL] (rgerhards), 2009-08-20
- legacy syslog parser changed so that it now accepts date stamps in
  wrong case. Some devices seem to create them and I do not see any harm
  in supporting that.
- added $InputTCPMaxListeners directive - permits to specify how many 
  TCP servers shall be possible (default is 20).
- bugfix: memory leak with some input modules. Those inputs that
  use parseAndSubmitMsg() leak two small memory blocks with every message.
  Typically, those process only relatively few messages, so the issue 
  does most probably not have any effect in practice.
- bugfix: if tcp listen port could not be created, no error message was
  emitted
- bugfix: discard action did not work (did not discard messages)
- bugfix: discard action caused segfault
- bugfix: potential segfault in output file writer (omfile)
  In async write mode, we use modular arithmetic to index the output
  buffer array. However, the counter variables accidently were signed,
  thus resulting in negative indizes after integer overflow. That in turn
  could lead to segfaults, but was depending on the memory layout of 
  the instance in question (which in turn depended on a number of
  variables, like compile settings but also configuration). The counters
  are now unsigned (as they always should have been) and so the dangling
  mis-indexing does no longer happen. This bug potentially affected all
  installations, even if only some may actually have seen a segfault.
---------------------------------------------------------------------------
Version 5.1.3  [DEVEL] (rgerhards), 2009-07-28
- architecture change: queue now always has at least one worker thread
  if not running in direct mode. Previous versions could run without 
  any active workers. This simplifies the code at a very small expense.
  See v5 compatibility note document for more in-depth discussion.
- enhance: UDP spoofing supported via new output module omudpspoof
  See the omudpspoof documentation for details and samples
- bugfix: message could be truncated after TAG, often when forwarding
  This was a result of an internal processing error if maximum field
  sizes had been specified in the property replacer.
- bugfix: minor static memory leak while reading configuration
  did NOT leak based on message volume
- internal: added ability to terminate input modules not via pthread_cancel
  but an alternate approach via pthread_kill. This is somewhat safer as we
  do not need to think about the cancel-safeness of all libraries we use.
  However, not all inputs can easily supported, so this now is a feature
  that can be requested by the input module (the most important ones
  request it).
---------------------------------------------------------------------------
Version 5.1.2  [DEVEL] (rgerhards), 2009-07-08
- bugfix: properties inputname, fromhost, fromhost-ip, msg were lost when
  working with disk queues
- some performance enhancements
- bugfix: abort condition when RecvFrom was not set and message reduction
  was on. Happend e.g. with imuxsock.
- added $klogConsoleLogLevel directive which permits to set a new
  console log level while rsyslog is active
- some internal code cleanup
---------------------------------------------------------------------------
Version 5.1.1  [DEVEL] (rgerhards), 2009-07-03
- bugfix: huge memory leak in queue engine (made rsyslogd unusable in
  production). Occured if at least one queue was in direct mode 
  (the default for action queues)
- imported many performance optimizations from v4-devel (4.5.0)
- bugfix: subtle (and usually irrelevant) issue in timout processing
  timeout could be one second too early if nanoseconds wrapped
- set a more sensible timeout for shutdow, now 1.5 seconds to complete
  processing (this also removes those cases where the shutdown message
  was not written because the termination happened before it)
---------------------------------------------------------------------------
Version 5.1.0  [DEVEL] (rgerhards), 2009-05-29

*********************************** NOTE **********************************
The v5 versions of rsyslog feature a greatly redesigned queue engine. The
major theme for the v5 release is twofold:

a) greatly improved performance
b) enable audit-grade processing

Here, audit-grade processing means that rsyslog, if used together with
audit-grade transports and configured correctly, will never lose messages
that already have been acknowledged, not even in fatal failure cases like
sudden loss of power.

Note that large parts of rsyslog's important core components have been
restructured to support these design goals. As such, early versions of
the engine will probably be less stable than the v3/v4 engine.

Also note that the initial versions do not cover all and everything. As
usual, the code will evolve toward the final goal as version numbers
increase.
*********************************** NOTE **********************************

- redesigned queue engine so that it supports ultra-reliable operations
  This resulted in a rewrite of large parts. The new capability can be
  used to build audit-grade systems on the basis of rsyslog.
- added $MainMsgQueueDequeueBatchSize and $ActionQueueDequeueBatchSize 
  configuration directives
- implemented a new transactional output module interface which provides
  superior performance (for databases potentially far superior performance)
- increased ompgsql performance by adapting to new transactional
  output module interface
---------------------------------------------------------------------------
Version 4.7.3  [v4-devel] (rgerhards), 2010-11-25
- added omuxsock, which permits to write message to local Unix sockets
  this is the counterpart to imuxsock, enabling fast local forwarding
- added imptcp, a simplified, Linux-specific and potentielly fast
  syslog plain tcp input plugin (NOT supporting TLS!)
- bugfix: a couple of problems that imfile had on some platforms, namely
  Ubuntu (not their fault, but occured there)
- bugfix: imfile utilizes 32 bit to track offset. Most importantly,
  this problem can not experienced on Fedora 64 bit OS (which has
  64 bit long's!)
- added the $InputFilePersistStateInterval config directive to imfile
- changed imfile so that the state file is never deleted (makes imfile
  more robust in regard to fatal failures)
---------------------------------------------------------------------------
Version 4.7.2  [v4-devel] (rgerhards), 2010-05-03
- bugfix: problems with atomic operations emulaton
  replaced atomic operation emulation with new code. The previous code
  seemed to have some issue and also limited concurrency severely. The
  whole atomic operation emulation has been rewritten.
- added new $Sleep directive to hold processing for a couple of seconds
  during startup
- bugfix: programname filter in ! configuration can not be reset
  Thanks to Kiss Gabor for the patch.
---------------------------------------------------------------------------
Version 4.7.1  [v4-devel] (rgerhards), 2010-04-22
- Solaris support much improved -- was not truely usable in 4.7.0
  Solaris is no longer supported in imklog, but rather there is a new
  plugin imsolaris, which is used to pull local log sources on a Solaris
  machine.
- testbench improvement: Java is no longer needed for testing tool creation
---------------------------------------------------------------------------
Version 4.7.0  [v4-devel] (rgerhards), 2010-04-14
- new: support for Solaris added (but not yet the Solaris door API)
- added function getenv() to RainerScript
- added new config option $InputUnixListenSocketCreatePath
  to permit the auto-creation of pathes to additional log sockets. This
  turns out to be useful if they reside on temporary file systems and
  rsyslogd starts up before the daemons that create these sockets
  (rsyslogd always creates the socket itself if it does not exist).
- added $LogRSyslogStatusMessages configuration directive
  permitting to turn off rsyslog start/stop/HUP messages. See Debian
  ticket http://bugs.debian.org/cgi-bin/bugreport.cgi?bug=463793
- added new config directive $omfileForceChown to (try to) fix some broken
  system configs.
  See ticket for details: http://bugzilla.adiscon.com/show_bug.cgi?id=150
- added $EscapeControlCharacterTab config directive
  Thanks to Jonathan Bond-Caron for the patch.
- added option to use unlimited-size select() calls
  Thanks to varmjofekoj for the patch
- debugondemand mode caused backgrounding to fail - close to a bug, but I'd
  consider the ability to background in this mode a new feature...
- bugfix (kind of): check if TCP connection is still alive if using TLS
  Thanks to Jonathan Bond-Caron for the patch.
- imported changes from 4.5.7 and below
- bugfix: potential segfault when -p command line option was used
  Thanks for varmojfekoj for pointing me at this bug.
- imported changes from 4.5.6 and below
---------------------------------------------------------------------------
Version 4.6.6  [v4-stable] (rgerhards), 2010-11-??
- bugfix: memory leak in imtcp & subsystems under some circumstances
  This leak is tied to error conditions which lead to incorrect cleanup
  of some data structures. [backport from v6, limited testing under v4]
- bugfix: invalid processing in QUEUE_FULL condition
  If the the multi-submit interface was used and a QUEUE_FULL condition
  occured, the failed message was properly destructed. However, the
  rest of the input batch, if it existed, was not processed. So this
  lead to potential loss of messages and a memory leak. The potential
  loss of messages was IMHO minor, because they would have been dropped
  in most cases due to the queue remaining full, but very few lucky ones
  from the batch may have made it. Anyhow, this has now been changed so
  that the rest of the batch is properly tried to be enqueued and, if
  not possible, destructed.
- bugfix: invalid storage type for config variables
- bugfix: stream driver mode was not correctly set on tcp ouput on big
  endian systems.
  thanks varmojfekoj for the patch
- bugfix: IPv6-address could not be specified in omrelp
  this was due to improper parsing of ":"
  closes: http://bugzilla.adiscon.com/show_bug.cgi?id=250
- bugfix: memory and file descriptor leak in stream processing
  Leaks could occur under some circumstances if the file stream handler
  errored out during the open call. Among others, this could cause very
  big memory leaks if there were a problem with unreadable disk queue
  files. In regard to the memory leak, this
  closes: http://bugzilla.adiscon.com/show_bug.cgi?id=256
- bugfix: imfile potentially duplicates lines
  This can happen when 0 bytes are read from the input file, and some
  writer appends data to the file BEFORE we check if a rollover happens.
  The check for rollover uses the inode and size as a criterion. So far,
  we checked for equality of sizes, which is not given in this scenario,
  but that does not indicate a rollover. From the source code comments:
     Note that when we check the size, we MUST NOT check for equality.
     The reason is that the file may have been written right after we
     did try to read (so the file size has increased). That is NOT in
     indicator of a rollover (this is an actual bug scenario we 
     experienced). So we need to check if the new size is smaller than
     what we already have seen!
  Also, under some circumstances an invalid truncation was detected. This
  code has now been removed, a file change (and thus resent) is only
  detected if the inode number changes.
- bugfix: a couple of problems that imfile had on some platforms, namely
  Ubuntu (not their fault, but occured there)
- bugfix: imfile utilizes 32 bit to track offset. Most importantly,
  this problem can not experienced on Fedora 64 bit OS (which has
  64 bit long's!)
- bugfix: abort if imfile reads file line of more than 64KiB
  Thanks to Peter Eisentraut for reporting and analysing this problem.
  bug tracker: http://bugzilla.adiscon.com/show_bug.cgi?id=221
- bugfix: omlibdbi did not use password from rsyslog.con
  closes: http://bugzilla.adiscon.com/show_bug.cgi?id=203
- bugfix: TCP connection invalidly aborted when messages needed to be
  discarded (due to QUEUE_FULL or similar problem)
- bugfix: a slightly more informative error message when a TCP
  connections is aborted
- bugfix: timestamp was incorrectly calculated for timezones with minute
  offset
  closes: http://bugzilla.adiscon.com/show_bug.cgi?id=271
- some improvements thanks to clang's static code analyzer
  o overall cleanup (mostly unnecessary writes and otherwise unused stuff)
  o bugfix: fixed a very remote problem in msg.c which could occur when
    running under extremely low memory conditions
---------------------------------------------------------------------------
Version 4.6.5  [v4-stable] (rgerhards), 2010-11-24
- bugfix(important): problem in TLS handling could cause rsyslog to loop
  in a tight loop, effectively disabling functionality and bearing the
  risk of unresponsiveness of the whole system.
  Bug tracker: http://bugzilla.adiscon.com/show_bug.cgi?id=194
---------------------------------------------------------------------------
Version 4.6.4  [v4-stable] (rgerhards), 2010-08-05
- bugfix: zero-sized (empty) messages were processed by imtcp
  they are now dropped as they always should have been
- bugfix: programname filter in ! configuration can not be reset
  Thanks to Kiss Gabor for the patch.
---------------------------------------------------------------------------
Version 4.6.3  [v4-stable] (rgerhards), 2010-07-07
- improvded testbench
  - added test with truly random data received via syslog to test
    robustness
  - added new configure option that permits to disable and enable an
    extended testbench
- bugfix: segfault on HUP when "HUPIsRestart" was set to "on"
  thanks varmojfekoj for the patch
- bugfix: default for $OMFileFlushOnTXEnd was wrong ("off").
  This, in default mode, caused buffered writing to be used, what
  means that it looked like no output were written or partial
  lines. Thanks to Michael Biebl for pointing out this bug.
- bugfix: testbench failed when not executed in UTC+1 timezone
  accidently, the time zone information was kept inside some
  to-be-checked-for responses
- temporary bugfix replaced by permanent one for
  message-induced off-by-one error (potential segfault) (see 4.6.2)
  The analysis has been completed and a better fix been crafted and 
  integrated.
- bugfix: the T/P/E config size specifiers did not work properly under
  all 32-bit platforms
- bugfix: local unix system log socket was deleted even when it was
  not configured
- some doc fixes; incorrect config samples could cause confusion
  thanks to Anthony Edwards for pointing the problems out
---------------------------------------------------------------------------
Version 4.6.2  [v4-stable] (rgerhards), 2010-03-26
- new feature: "." action type added to support writing files to relative
  pathes (this is primarily meant as a debug aid)
- added replacements for atomic instructions on systems that do not
  support them. [backport of Stefen Sledz' patch for v5)
- new feature: $OMFileAsyncWriting directive added
  it permits to specifiy if asynchronous writing should be done or not
- bugfix(temporary): message-induced off-by-one error (potential segfault)
  Some types of malformed messages could trigger an off-by-one error
  (for example, \0 or \n as the last character, and generally control
  character escaption is questionable). This is due to not strictly
  following a the \0 or string counted string paradigm (during the last
  optimization on the cstring class). As a temporary fix, we have 
  introduced a proper recalculation of the size. However, a final
  patch is expected in the future. See bug tracker for further details
  and when the final patch will be available:
  http://bugzilla.adiscon.com/show_bug.cgi?id=184
  Note that the current patch is considered sufficient to solve the
  situation, but it requires a bit more runtime than desirable.
- bugfix: potential segfault in dynafile cache
  This bug was triggered by an open failure. The the cache was full and
  a new entry needed to be placed inside it, a victim for eviction was
  selected. That victim was freed, then the open of the new file tried. If
  the open failed, the victim entry was still freed, and the function
  exited. However, on next invocation and cache search, the victim entry
  was used as if it were populated, most probably resulting in a segfault.
- bugfix: race condition during directory creation
  If multiple files try to create a directory at (almost) the same time,
  some of them may fail. This is a data race and also exists with other
  processes that may create the same directory. We do now check for this
  condition and gracefully handle it.
- bugfix: potential re-use of free()ed file stream object in omfile
  when dynaCache is enabled, the cache is full, a new entry needs to
  be allocated, thus the LRU discarded, then a new entry is opend and that
  fails. In that case, it looks like the discarded stream may be reused
  improperly (based on code analysis, test case and confirmation pending)
- added new property replacer option "date-rfc3164-buggyday" primarily
  to ease migration from syslog-ng. See property replacer doc for
  details. [backport from 5.5.3 because urgently needed by some]
- improved testbench
- bugfix: invalid buffer write in (file) stream class
  currently being accessed buffer could be overwritten with new data.
  While this probably did not cause access violations, it could case loss
  and/or duplication of some data (definitely a race with no deterministic
  outcome)
- bugfix: potential hang condition during filestream close
  predicate was not properly checked when waiting for the background file
  writer
- bugfix: improper synchronization when "$OMFileFlushOnTXEnd on" was used
  Internal data structures were not properly protected due to missing
  mutex calls.
- bugfix: potential data loss during file stream shutdown
- bugfix: potential problems during file stream shutdown
  The shutdown/close sequence was not clean, what potentially (but
  unlikely) could lead to some issues. We have not been able to describe
  any fatal cases, but there was some bug potential. Sequence has now
  been straighted out.
- bugfix: potential problem (loop, abort) when file write error occured
  When a write error occured in stream.c, variable iWritten had the error
  code but this was handled as if it were the actual number of bytes
  written. That was used in pointer arithmetic later on, and thus could
  lead to all sorts of problems. However, this could only happen if the
  error was EINTR or the file in question was a tty. All other cases were
  handled properly. Now, iWritten is reset to zero in such cases, resulting
  in proper retries.
- bugfix: $omfileFlushOnTXEnd was turned on when set to off and vice
  versa due to an invalid check
- bugfix: recent patch to fix small memory leak could cause invalid free.
  This could only happen during config file parsing.
- bugfix(minor): handling of extremely large strings in dbgprintf() fixed
  Previously, it could lead to garbagge output and, in extreme cases, also
  to segfaults. Note: this was a problem only when debug output was 
  actually enabled, so it caused no problem in production use.
- bugfix(minor): BSD_SO_COMPAT query function had some global vars not
  properly initialized. However, in practice the loader initializes them 
  with zero, the desired value, so there were no actual issue in almost 
  all cases.
---------------------------------------------------------------------------
Version 4.6.1  [v4-stable] (rgerhards), 2010-03-04
- re-enabled old pipe output (using new module ompipe, built-in) after
  some problems with pipes (and especially in regard to xconsole) were
  discovered. Thanks to Michael Biebl for reporting the issues.
- bugfix: potential problems with large file support could cause segfault
  ... and other weird problems. This seemed to affect 32bit-platforms
  only, but I can not totally outrule there were issues on other
  platforms as well. The previous code could cause system data types
  to be defined inconsistently, and that could lead to various 
  troubles. Special thanks go to the Mandriva team for identifying
  an initial problem, help discussing it and ultimately a fix they
  contributed.
- bugfix: fixed problem that caused compilation on FreeBSD 9.0 to fail.
  bugtracker: http://bugzilla.adiscon.com/show_bug.cgi?id=181
  Thanks to Christiano for reporting.
- bugfix: potential segfault in omfile when a dynafile open failed
  In that case, a partial cache entry was written, and some internal
  pointers (iCurrElt) not correctly updated. In the next iteration, that
  could lead to a segfault, especially if iCurrElt then points to the
  then-partial record. Not very likely, but could happen in practice.
- bugfix (theoretical): potential segfault in omfile under low memory
  condition. This is only a theoretical bug, because it would only 
  happen when strdup() fails to allocate memory - which is highly 
  unlikely and will probably lead to all other sorts of errors.
- bugfix: comment char ('#') in literal terminated script parsing
  and thus could not be used.
  but tracker: http://bugzilla.adiscon.com/show_bug.cgi?id=119
  [merged in from v3.22.2]
---------------------------------------------------------------------------
Version 4.6.0  [v4-stable] (rgerhards), 2010-02-24
***************************************************************************
* This is a new stable v4 version. It contains all fixes and enhancements *
* made during the 4.5.x phase as well as those listed below.              *
* Note: this version is scheduled to conclude the v4 development process. *
*       Do not expect any more new developments in v4. The focus is now   *
*       on v5 (what also means we have a single devel branch again).      *
*       ("development" means new feature development, bug fixes are of    *
*       course provided for v4-stable)                                    *
***************************************************************************
- improved testbench to contain samples for totally malformed messages
  which miss parts of the message content
- bugfix: some malformed messages could lead to a missing LF inside files
  or some other missing parts of the template content.
- bugfix: if a message ended immediately with a hostname, the hostname
  was mistakenly interpreted as TAG, and localhost be used as hostname
- bugfix: message without MSG part could case a segfault
  [backported from v5 commit 98d1ed504ec001728955a5bcd7916f64cd85f39f]
  This actually was a "recent" regression, but I did not realize that it
  was introduced by the performance optimization in v4-devel. Shame on
  me for having two devel versions at the same time...
---------------------------------------------------------------------------
Version 4.5.8  [v4-beta] (rgerhards), 2010-02-10
- enhanced doc for using PostgreSQL
  Thanks to Marc Schiffbauer for the new/updated doc
- bugfix: property replacer returned invalid parameters under some (unusual)
  conditions. In extreme cases, this could lead to garbled logs and/or
  a system failure.
- bugfix: invalid length returned (often) when using regular expressions
  inside the property replacer
- bugfix: submatch regex in property replacer did not honor "return 0 on
  no match" config case
- bugfix: imuxsock incorrectly stated inputname "imudp"
  Thanks to Ryan Lynch for reporting this.
- (slightly) enhanced support for FreeBSD by setting _PATH_MODDIR to
  the correct value on FreeBSD.
  Thanks to Cristiano for the patch.
- bugfix: -d did not enable display of debug messages
  regression from introduction of "debug on demand" mode
  Thanks to Michael Biebl for reporting this bug
- bugfix: blanks inside file names did not terminate file name parsing.
  This could reslult in the whole rest of a line (including comments)
  to be treated as file name in "write to file" actions.
  Thanks to Jack for reporting this issue.
- bugfix: rsyslog hang when writing to a named pipe which nobody was
  reading. Thanks to Michael Biebl for reporting this bug.
  Bugzilla entry: http://bugzilla.adiscon.com/show_bug.cgi?id=169
- bugfix: potential segfaults during queue shutdown
  (bugs require certain non-standard settings to appear)
  Thanks to varmojfekoj for the patch
---------------------------------------------------------------------------
Version 4.5.7  [v4-beta] (rgerhards), 2009-11-18
- added a so-called "On Demand Debug" mode, in which debug output can
  be generated only after the process has started, but not right from
  the beginning. This is assumed to be useful for hard-to-find bugs.
  Also improved the doc on the debug system.
- bugfix (kind of): check if TCP connection is still alive if using TLS
  Thanks to Jonathan Bond-Caron for the patch.
- bugfix: hostname accidently set to IP address for some message sources,
  for example imudp. Thanks to Anton for reporting this bug.
- bugfix [imported from 4.4.3]: $ActionExecOnlyOnceEveryInterval did
  not work.
---------------------------------------------------------------------------
Version 4.5.6  [v4-beta] (rgerhards), 2009-11-05
- bugfix: named pipes did no longer work (they always got an open error)
  this was a regression from the omfile rewrite in 4.5.0
- bugfix(minor): diag function returned wrong queue memeber count
  for the main queue if an active DA queue existed. This had no relevance
  to real deployments (assuming they are not running the debug/diagnostic
  module...), but sometimes caused grief and false alerts in the 
  testbench.
- included some important fixes from v4-stable:
  * bugfix: invalid handling of zero-sized messages
  * bugfix: zero-sized UDP messages are no longer processed
  * bugfix: random data could be appended to message
  * bugfix: reverse lookup reduction logic in imudp do DNS queries too often
- bugfix(testbench): testcase did not properly wait for rsyslod shutdown
  thus some unpredictable behavior and a false negative test result
  could occur. [BACKPORTED from v5]
- bugfix(testbench): sequence check was not always performed correctly,
  that could result in tests reporting success when they actually failed
---------------------------------------------------------------------------
Version 4.5.5  [v4-beta] (rgerhards), 2009-10-21
- added $InputTCPServerNotifyOnConnectionClose config directive
  see doc for details
- bugfix: debug string larger than 1K were improperly displayed. Max size
  is now 32K
- bugfix: invalid storage class selected for some size config parameters.
  This resulted in wrong values. The most prominent victim was the
  directory creation mode, which was set to zero in some cases. For 
  details, see related blog post:
  http://blog.gerhards.net/2009/10/another-note-on-hard-to-find-bugs.html
---------------------------------------------------------------------------
Version 4.5.4  [v4-beta] (rgerhards), 2009-09-29
- bugfix: potential segfault in stream writer on destruction
  Most severely affected omfile. The problem was that some buffers were
  freed before the asynchronous writer thread was shut down. So the
  writer thread accessed invalid data, which may even already be
  overwritten. Symptoms (with omfile) were segfaults, grabled data
  and files with random names placed around the file system (most
  prominently into the root directory). Special thanks to Aaron for
  helping to track this down.
- bugfix: potential race in object loader (obj.c) during use/release
  of object interface
- bugfixes: potential problems in out file zip writer. Problems could
  lead to abort and/or memory leak. The module is now hardened in a very
  conservative way, which is sub-optimal from a performance point of view.
  This should be improved if it has proven reliable in practice.
---------------------------------------------------------------------------
Version 4.5.3  [v4-beta] (rgerhards), 2009-09-17
- bugfix: repeated messages were incorrectly processed
  this could lead to loss of the repeated message content. As a side-
  effect, it could probably also be possible that some segfault occurs
  (quite unlikely). The root cause was that some counters introduced
  during the malloc optimizations were not properly duplicated in
  MsgDup(). Note that repeated message processing is not enabled
  by default.
- bugfix: message sanitation had some issues:
  - control character DEL was not properly escaped
  - NUL and LF characters were not properly stripped if no control
    character replacement was to be done
  - NUL characters in the message body were silently dropped (this was
    a regeression introduced by some of the recent optimizations)
- bugfix: strings improperly reused, resulting in some message properties
  be populated with strings from previous messages. This was caused by
  an improper predicate check. [backported from v5]
- fixed some minor portability issues
- bugfix: reverse lookup reduction logic in imudp do DNS queries too often
  [imported from 4.4.2]
---------------------------------------------------------------------------
Version 4.5.2  [v4-beta] (rgerhards), 2009-08-21
- legacy syslog parser changed so that it now accepts date stamps in
  wrong case. Some devices seem to create them and I do not see any harm
  in supporting that.
- added $InputTCPMaxListeners directive - permits to specify how many 
  TCP servers shall be possible (default is 20).
- bugfix: memory leak with some input modules. Those inputs that
  use parseAndSubmitMsg() leak two small memory blocks with every message.
  Typically, those process only relatively few messages, so the issue 
  does most probably not have any effect in practice.
- bugfix: if tcp listen port could not be created, no error message was
  emitted
- bugfix: potential segfault in output file writer (omfile)
  In async write mode, we use modular arithmetic to index the output
  buffer array. However, the counter variables accidently were signed,
  thus resulting in negative indizes after integer overflow. That in turn
  could lead to segfaults, but was depending on the memory layout of 
  the instance in question (which in turn depended on a number of
  variables, like compile settings but also configuration). The counters
  are now unsigned (as they always should have been) and so the dangling
  mis-indexing does no longer happen. This bug potentially affected all
  installations, even if only some may actually have seen a segfault.
- bugfix: hostnames with dashes in them were incorrectly treated as
  malformed, thus causing them to be treated as TAG (this was a regression
  introduced from the "rfc3164 strict" change in 4.5.0).
---------------------------------------------------------------------------
Version 4.5.1  [DEVEL] (rgerhards), 2009-07-15
- CONFIG CHANGE: $HUPisRestart default is now "off". We are doing this
  to support removal of restart-type HUP in v5.
- bugfix: fromhost-ip was sometimes truncated
- bugfix: potential segfault when zip-compressed syslog records were
  received (double free)
- bugfix: properties inputname, fromhost, fromhost-ip, msg were lost when
  working with disk queues
- performance enhancement: much faster, up to twice as fast (depending
  on configuration)
- bugfix: abort condition when RecvFrom was not set and message reduction
  was on. Happend e.g. with imuxsock.
- added $klogConsoleLogLevel directive which permits to set a new
  console log level while rsyslog is active
- bugfix: message could be truncated after TAG, often when forwarding
  This was a result of an internal processing error if maximum field
  sizes had been specified in the property replacer.
- added ability for the TCP output action to "rebind" its send socket after
  sending n messages (actually, it re-opens the connection, the name is 
  used because this is a concept very similiar to $ActionUDPRebindInterval).
  New config directive $ActionSendTCPRebindInterval added for the purpose.
  By default, rebinding is disabled. This is considered useful for load
  balancers.
- testbench improvements
---------------------------------------------------------------------------
Version 4.5.0  [DEVEL] (rgerhards), 2009-07-02
- activation order of inputs changed, they are now activated only after
  privileges are dropped. Thanks to Michael Terry for the patch.
- greatly improved performance
- greatly reduced memory requirements of msg object
  to around half of the previous demand. This means that more messages can
  be stored in core! Due to fewer cache misses, this also means some
  performance improvement.
- improved config error messages: now contain a copy of the config line
  that (most likely) caused the error
- reduced max value for $DynaFileCacheSize to 1,000 (the former maximum
  of 10,000 really made no sense, even 1,000 is very high, but we like
  to keep the user in control ;)).
- added capability to fsync() queue disk files for enhanced reliability
  (also add's speed, because you do no longer need to run the whole file
  system in sync mode)
- more strict parsing of the hostname in rfc3164 mode, hopefully
  removes false positives (but may cause some trouble with hostname
  parsing). For details, see this bug tracker:
  http://bugzilla.adiscon.com/show_bug.cgi?id=126
- omfile rewrite to natively support zip files (includes large extension
  of the stream class)
- added configuration commands (see doc for explanations)
  * $OMFileZipLevel
  * $OMFileIOBufferSize
  * $OMFileFlushOnTXEnd
  * $MainMsgQueueSyncQueueFiles
  * $ActionQueueSyncQueueFiles
- done some memory accesses explicitely atomic
- bugfix: subtle (and usually irrelevant) issue in timout processing
  timeout could be one second too early if nanoseconds wrapped
- set a more sensible timeout for shutdow, now 1.5 seconds to complete
  processing (this also removes those cases where the shutdown message
  was not written because the termination happened before it)
- internal bugfix: object pointer was only reset to NULL when an object
  was actually destructed. This most likely had no effect to existing code,
  but it may also have caused trouble in remote cases. Similarly, the fix
  may also cause trouble...
- bugfix: missing initialization during timestamp creation
  This could lead to timestamps written in the wrong format, but not to
  an abort
---------------------------------------------------------------------------
Version 4.4.3  [v4-stable] (rgerhards), 2009-10-??
- bugfix: several smaller bugs resolved after flexelint review
  Thanks to varmojfekoj for the patch.
- bugfix: $ActionExecOnlyOnceEveryInterval did not work.
  This was a regression from the time() optimizations done in v4.
  Bug tracker: http://bugzilla.adiscon.com/show_bug.cgi?id=143
  Thanks to Klaus Tachtler for reporting this bug.
- bugfix: potential segfault on queue shutdown
  Thanks to varmojfekoj for the patch.
- bugfix: potential hang condition on queue shutdown
  [imported from v3-stable]
- bugfix: segfault on startup when -q or -Q option was given
  [imported from v3-stable]
---------------------------------------------------------------------------
Version 4.4.2  [v4-stable] (rgerhards), 2009-10-09
- bugfix: invalid handling of zero-sized messages, could lead to mis-
  addressing and potential memory corruption/segfault
- bugfix: zero-sized UDP messages are no longer processed
  until now, they were forwarded to processing, but this makes no sense
  Also, it looks like the system seems to provide a zero return code
  on a UDP recvfrom() from time to time for some internal reasons. These
  "receives" are now silently ignored.
- bugfix: random data could be appended to message, possibly causing
  segfaults
- bugfix: reverse lookup reduction logic in imudp do DNS queries too often
  A comparison was done between the current and the former source address.
  However, this was done on the full sockaddr_storage structure and not
  on the host address only. This has now been changed for IPv4 and IPv6.
  The end result of this bug could be a higher UDP message loss rate than
  necessary (note that UDP message loss can not totally be avoided due
  to the UDP spec)
---------------------------------------------------------------------------
Version 4.4.1  [v4-stable] (rgerhards), 2009-09-02
- features requiring Java are automatically disabled if Java is not
  present (thanks to Michael Biebl for his help!)
- bugfix: invalid double-quoted PRI, among others in outgoing messages
  This causes grief with all receivers.
  Bug tracker: http://bugzilla.adiscon.com/show_bug.cgi?id=147
- bugfix: Java testing tools were required, even if testbench was disabled
  This resulted in build errors if no Java was present on the build system,
  even though none of the selected option actually required Java.
  (I forgot to backport a similar fix to newer releases).
- bugfix (backport): omfwd segfault
  Note that the orginal (higher version) patch states this happens only
  when debugging mode is turned on. That statement is wrong: if debug
  mode is turned off, the message is not being emitted, but the division
  by zero in the actual parameters still happens.
---------------------------------------------------------------------------
Version 4.4.0  [v4-stable] (rgerhards), 2009-08-21
- bugfix: stderr/stdout were not closed to be able to emit error messages,
  but this caused ssh sessions to hang. Now we close them after the 
  initial initialization. See forum thread:
  http://kb.monitorware.com/controlling-terminal-issues-t9875.html
- bugfix: sending syslog messages with zip compression did not work
---------------------------------------------------------------------------
Version 4.3.2  [v4-beta] (rgerhards), 2009-06-24
- removed long-obsoleted property UxTradMsg
- added a generic network stream server (in addition to rather specific
  syslog tcp server)
- added ability for the UDP output action to rebind its send socket after
  sending n messages. New config directive $ActionSendUDPRebindInterval
  added for the purpose. By default, rebinding is disabled. This is 
  considered useful for load balancers.
- bugfix: imdiag/imtcp had a race condition
- improved testbench (now much better code design and reuse)
- added config switch --enable-testbench=no to turn off testbench
---------------------------------------------------------------------------
Version 4.3.1  [DEVEL] (rgerhards), 2009-05-25
- added capability to run multiple tcp listeners (on different ports)
- performance enhancement: imtcp calls parser no longer on input thread
  but rather inside on of the potentially many main msg queue worker
  threads (an enhancement scheduled for all input plugins where this is
  possible)
- added $GenerateConfigGraph configuration command which can be used
  to generate nice-looking (and very informative) rsyslog configuration
  graphs.
- added $ActionName configuration directive (currently only used for
  graph generation, but may find other uses)
- improved doc
  * added (hopefully) easier to grasp queue explanation
- improved testbench
  * added tests for queue disk-only mode (checks disk queue logic)
- bugfix: light and full delay watermarks had invalid values, badly
  affecting performance for delayable inputs
- build system improvements - thanks to Michael Biebl
- added new testing module imdiag, which enables to talk to the 
  rsyslog core at runtime. The current implementation is only a 
  beginning, but can be expanded over time
---------------------------------------------------------------------------
Version 4.3.0  [DEVEL] (rgerhards), 2009-04-17
- new feature: new output plugin omprog, which permits to start program
  and feed it (via its stdin) with syslog messages. If the program
  terminates, it is restarted.
- improved internal handling of RainerScript functions, building the
  necessary plumbing to support more functions with decent runtime
  performance. This is also necessary towards the long-term goal
  of loadable library modules.
- added new RainerScript function "tolower"
- improved testbench
  * added tests for tcp-based reception
  * added tcp-load test (1000 connections, 20,000 messages)
- added $MaxOpenFiles configuration directive
- bugfix: solved potential memory leak in msg processing, could manifest
  itself in imtcp
- bugfix: ompgsql did not detect problems in sql command execution
  this could cause loss of messages. The handling was correct if the
  connection broke, but not if there was a problem with statement
  execution. The most probable case for such a case would be invalid
  sql inside the template, and this is now much easier to diagnose.
---------------------------------------------------------------------------
Version 4.2.0  [v4-stable] (rgerhards), 2009-06-23
- bugfix: light and full delay watermarks had invalid values, badly
  affecting performance for delayable inputs
- imported all patches from 3.22.1 as of today (see below)
- bugfix: compile problems in im3195
---------------------------------------------------------------------------
Version 4.1.7  [BETA] (rgerhards), 2009-04-22
- bugfix: $InputTCPMaxSessions config directive was accepted, but not
  honored. This resulted in a fixed upper limit of 200 connections.
- bugfix: the default for $DirCreateMode was 0644, and as such wrong.
  It has now been changed to 0700. For some background, please see
  http://lists.adiscon.net/pipermail/rsyslog/2009-April/001986.html
- bugfix: ompgsql did not detect problems in sql command execution
  this could cause loss of messages. The handling was correct if the
  connection broke, but not if there was a problem with statement
  execution. The most probable case for such a case would be invalid
  sql inside the template, and this is now much easier to diagnose.
---------------------------------------------------------------------------
Version 4.1.6  [DEVEL] (rgerhards), 2009-04-07
- added new "csv" property replacer options to enable simple creation
  of CSV-formatted outputs (format from RFC4180 is used)
- implemented function support in RainerScript. That means the engine
  parses and compile functions, as well as executes a few build-in
  ones. Dynamic loading and registration of functions is not yet
  supported - but we now have a good foundation to do that later on.
- implemented the strlen() RainerScript function
- added a template output module
- added -T rsyslogd command line option, enables to specify a directory
  where to chroot() into on startup. This is NOT a security feature but
  introduced to support testing. Thus, -T does not make sure chroot()
  is used in a secure way. (may be removed later)
- added omstdout module for testing purposes. Spits out all messages to
  stdout - no config option, no other features
- added a parser testing suite (still needs to be extended, but a good
  start)
- modified $ModLoad statement so that for modules whom's name starts with
  a dot, no path is prepended (this enables relative-pathes and should
  not break any valid current config)
- fixed a bug that caused action retries not to work correctly
  situation was only cleared by a restart
- bugfix: closed dynafile was potentially never written until another
  dynafile name was generated - potential loss of messages
- improved omfile so that it properly suspends itself if there is an
  i/o or file name generation error. This enables it to be used with
  the full high availability features of rsyslog's engine
- bugfix: fixed some segaults on Solaris, where vsprintf() does not
  check for NULL pointers
- improved performance of regexp-based filters
  Thanks to Arnaud Cornet for providing the idea and initial patch.
- added a new way how output plugins may be passed parameters. This is
  more effcient for some outputs. They new can receive fields not only
  as a single string but rather in an array where each string is seperated.
- added (some) developer documentation for output plugin interface
- bugfix: potential abort with DA queue after high watermark is reached
  There exists a race condition that can lead to a segfault. Thanks
  go to vbernetr, who performed the analysis and provided patch, which
  I only tweaked a very little bit.
- bugfix: imtcp did incorrectly parse hostname/tag
  Thanks to Luis Fernando Muñoz Mejías for the patch.
---------------------------------------------------------------------------
Version 4.1.5  [DEVEL] (rgerhards), 2009-03-11
- bugfix: parser did not correctly parse fields in UDP-received messages
- added ERE support in filter conditions
  new comparison operation "ereregex"
- added new config directive $RepeatedMsgContainsOriginalMsg so that the
  "last message repeated n times" messages, if generated, may
  have an alternate format that contains the message that is being repeated
---------------------------------------------------------------------------
Version 4.1.4  [DEVEL] (rgerhards), 2009-01-29
- bugfix: inconsistent use of mutex/atomic operations could cause segfault
  details are too many, for full analysis see blog post at:
  http://blog.gerhards.net/2009/01/rsyslog-data-race-analysis.html
- bugfix: unitialized mutex was used in msg.c:getPRI
  This was subtle, because getPRI is called as part of the debugging code
  (always executed) in syslogd.c:logmsg.
- bufgix: $PreserveFQDN was not properly handled for locally emitted
  messages
---------------------------------------------------------------------------
Version 4.1.3  [DEVEL] (rgerhards), 2008-12-17
- added $InputTCPServerAddtlFrameDelimiter config directive, which
  enables to specify an additional, non-standard message delimiter
  for processing plain tcp syslog. This is primarily a fix for the invalid
  framing used in Juniper's NetScreen products. Credit to forum user
  Arv for suggesting this solution.
- added $InputTCPServerInputName property, which enables a name to be
  specified that will be available during message processing in the
  inputname property. This is considered useful for logic that treats
  messages differently depending on which input received them.
- added $PreserveFQDN config file directive
  Enables to use FQDNs in sender names where the legacy default
  would have stripped the domain part.
  Thanks to BlinkMind, Inc. http://www.blinkmind.com for sponsoring this
  development.
- bugfix: imudp went into an endless loop under some circumstances
  (but could also leave it under some other circumstances...)
  Thanks to David Lang and speedfox for reporting this issue.
---------------------------------------------------------------------------
Version 4.1.2  [DEVEL] (rgerhards), 2008-12-04
- bugfix: code did not compile without zlib
- security bugfix: $AllowedSender was not honored, all senders were
  permitted instead (see http://www.rsyslog.com/Article322.phtml)
- security fix: imudp emitted a message when a non-permitted sender
  tried to send a message to it. This behaviour is operator-configurable.
  If enabled, a message was emitted each time. That way an attacker could
  effectively fill the disk via this facility. The message is now
  emitted only once in a minute (this currently is a hard-coded limit,
  if someone comes up with a good reason to make it configurable, we
  will probably do that).
- doc bugfix: typo in v3 compatibility document directive syntax
  thanks to Andrej for reporting
- imported other changes from 3.21.8 and 3.20.1 (see there)
---------------------------------------------------------------------------
Version 4.1.1  [DEVEL] (rgerhards), 2008-11-26
- added $PrivDropToGroup, $PrivDropToUser, $PrivDropToGroupID,
  $PrivDropToUserID config directives to enable dropping privileges.
  This is an effort to provide a security enhancement. For the limits of this
  approach, see http://wiki.rsyslog.com/index.php/Security
- re-enabled imklog to compile on FreeBSD (brought in from beta)
---------------------------------------------------------------------------
Version 4.1.0  [DEVEL] (rgerhards), 2008-11-18

********************************* WARNING *********************************
This version has a slightly different on-disk format for message entries.
As a consequence, old queue files being read by this version may have
an invalid output timestamp, which could result to some malfunction inside
the output driver. It is recommended to drain queues with the previous
version before switching to this one.
********************************* WARNING *********************************

- greatly enhanced performance when compared to v3.
- added configuration directive "HUPisRestart" which enables to configure
  HUP to be either a full restart or "just" a leightweight way to
  close open files.
- enhanced legacy syslog parser to detect year if part of the timestamp
  the format is based on what Cisco devices seem to emit.
- added a setting "$OptimizeForUniprocessor" to enable users to turn off
  pthread_yield calls which are counter-productive on multiprocessor 
  machines (but have been shown to be useful on uniprocessors)
- reordered imudp processing. Message parsing is now done as part of main
  message queue worker processing (was part of the input thread)
  This should also improve performance, as potentially more work is
  done in parallel.
- bugfix: compressed syslog messages could be slightly mis-uncompressed
  if the last byte of the compressed record was a NUL
- added $UDPServerTimeRequery option which enables to work with
  less acurate timestamps in favor of performance. This enables querying
  of the time only every n-th time if imudp is running in the tight
  receive loop (aka receiving messsages at a high rate)
- doc bugfix: queue doc had wrong parameter name for setting controlling
  worker thread shutdown period
- restructured rsyslog.conf documentation
- bugfix: memory leak in ompgsql
  Thanks to Ken for providing the patch
---------------------------------------------------------------------------
Version 3.22.4 [v3-stable] (rgerhards), 2010-??-??
- bugfix: timestamp was incorrectly calculated for timezones with minute
  offset
  closes: http://bugzilla.adiscon.com/show_bug.cgi?id=271
- improved some code based on clang static analyzer results
---------------------------------------------------------------------------
Version 3.22.3 [v3-stable] (rgerhards), 2010-11-24
- bugfix(important): problem in TLS handling could cause rsyslog to loop
  in a tight loop, effectively disabling functionality and bearing the
  risk of unresponsiveness of the whole system.
  Bug tracker: http://bugzilla.adiscon.com/show_bug.cgi?id=194
---------------------------------------------------------------------------
Version 3.22.2 [v3-stable] (rgerhards), 2010-08-05
- bugfix: comment char ('#') in literal terminated script parsing
  and thus could not be used.
  but tracker: http://bugzilla.adiscon.com/show_bug.cgi?id=119
- enhance: imrelp now also provides remote peer's IP address 
  [if librelp != 1.0.0 is used]
- bugfix: sending syslog messages with zip compression did not work
- bugfix: potential hang condition on queue shutdown
- bugfix: segfault on startup when -q or -Q option was given
  bug tracker: http://bugzilla.adiscon.com/show_bug.cgi?id=157
  Thanks to Jonas Nogueira for reporting this bug.
- clarified use of $ActionsSendStreamDriver[AuthMode/PermittedPeers]
  in doc set (require TLS drivers)
- bugfix: $CreateDirs variable not properly initialized, default thus
  was random (but most often "on")
- bugfix: potential segfault when -p command line option was used
  thanks to varmojfekoj for pointing me at this bug
- bugfix: programname filter in ! configuration can not be reset
  Thanks to Kiss Gabor for the patch.
---------------------------------------------------------------------------
Version 3.22.1 [v3-stable] (rgerhards), 2009-07-02
- bugfix: invalid error message issued if $inlcudeConfig was on an empty
  set of files (e.g. *.conf, where none such files existed)
  thanks to Michael Biebl for reporting this bug
- bugfix: when run in foreground (but not in debug mode), a 
  debug message ("DoDie called") was emitted at shutdown. Removed.
  thanks to Michael Biebl for reporting this bug
- bugfix: some garbagge was emitted to stderr on shutdown. This
  garbage consisted of file names, which were written during 
  startup (key point: not a pointer error)
  thanks to Michael Biebl for reporting this bug
- bugfix: startup and shutdown message were emitted to stdout
  thanks to Michael Biebl for reporting this bug
- bugfix: error messages were not emitted to stderr in forked mode
  (stderr and stdo are now kept open across forks)
- bugfix: internal messages were emitted to whatever file had fd2 when
  rsyslogd ran in forked mode (as usual!)
  Thanks to varmojfekoj for the patch
- small enhancement: config validation run now exits with code 1 if an
  error is detected. This change is considered important but small enough
  to apply it directly to the stable version. [But it is a border case,
  the change requires more code than I had hoped. Thus I have NOT tried
  to actually catch all cases, this is left for the current devel
  releases, if necessary]
- bugfix: light and full delay watermarks had invalid values, badly
  affecting performance for delayable inputs
- bugfix: potential segfault issue when multiple $UDPServerRun directives
  are specified. Thanks to Michael Biebl for helping to debug this one.
- relaxed GnuTLS version requirement to 1.4.0 after confirmation from the
  field that this version is sufficient
- bugfix: parser did not properly handle empty structured data
- bugfix: invalid mutex release in msg.c (detected under thread debugger,
  seems not to have any impact on actual deployments)
---------------------------------------------------------------------------
Version 3.22.0 [v3-stable] (rgerhards), 2009-04-21
This is the first stable release that includes the full functionality
of the 3.21.x version tree.
- bugfix: $InputTCPMaxSessions config directive was accepted, but not
  honored. This resulted in a fixed upper limit of 200 connections.
- bugfix: the default for $DirCreateMode was 0644, and as such wrong.
  It has now been changed to 0700. For some background, please see
  http://lists.adiscon.net/pipermail/rsyslog/2009-April/001986.html
- bugfix: ompgsql did not detect problems in sql command execution
  this could cause loss of messages. The handling was correct if the
  connection broke, but not if there was a problem with statement
  execution. The most probable case for such a case would be invalid
  sql inside the template, and this is now much easier to diagnose.
---------------------------------------------------------------------------
Version 3.21.11 [BETA] (rgerhards), 2009-04-03
- build system improvements contributed by Michael Biebl - thx!
- all patches from 3.20.5 incorporated (see it's ChangeLog entry)
---------------------------------------------------------------------------
Version 3.21.10 [BETA] (rgerhards), 2009-02-02
- bugfix: inconsistent use of mutex/atomic operations could cause segfault
  details are too many, for full analysis see blog post at:
  http://blog.gerhards.net/2009/01/rsyslog-data-race-analysis.html
- the string "Do Die" was accidently emited upon exit in non-debug mode
  This has now been corrected. Thanks to varmojfekoj for the patch.
- some legacy options were not correctly processed.
  Thanks to varmojfekoj for the patch.
- doc bugfix: v3-compatiblity document had typo in config directive
  thanks to Andrej for reporting this
---------------------------------------------------------------------------
Version 3.21.9 [BETA] (rgerhards), 2008-12-04
- re-release of 3.21.8 with an additional fix, that could also lead
  to DoS; 3.21.8 has been removed from the official download archives
- security fix: imudp emitted a message when a non-permitted sender
  tried to send a message to it. This behaviour is operator-configurable.
  If enabled, a message was emitted each time. That way an attacker could
  effectively fill the disk via this facility. The message is now
  emitted only once in a minute (this currently is a hard-coded limit,
  if someone comes up with a good reason to make it configurable, we
  will probably do that).
---------------------------------------------------------------------------
Version 3.21.8  [BETA] (rgerhards), 2008-12-04
- bugfix: imklog did not compile on FreeBSD
- security bugfix: $AllowedSender was not honored, all senders were
  permitted instead (see http://www.rsyslog.com/Article322.phtml)
- merged in all other changes from 3.20.1 (see there)
---------------------------------------------------------------------------
Version 3.21.7  [BETA] (rgerhards), 2008-11-11
- this is the new beta branch, based on the former 3.21.6 devel
- new functionality: ZERO property replacer nomatch option (from v3-stable)
---------------------------------------------------------------------------
Version 3.21.6  [DEVEL] (rgerhards), 2008-10-22
- consolidated time calls during msg object creation, improves performance
  and consistency
- bugfix: solved a segfault condition
- bugfix: subsecond time properties generated by imfile, imklog and
  internal messages could be slightly inconsistent
- bugfix: (potentially big) memory leak on HUP if queues could not be
  drained before timeout - thanks to David Lang for pointing this out
- added capability to support multiple module search pathes. Thank
  to Marius Tomaschewski for providing the patch.
- bugfix: im3195 did no longer compile
- improved "make distcheck" by ensuring everything relevant is recompiled
---------------------------------------------------------------------------
Version 3.21.5  [DEVEL] (rgerhards), 2008-09-30
- performance optimization: unnecessary time() calls during message
  parsing removed - thanks to David Lang for his excellent performance
  analysis
- added new capability to property replacer: multiple immediately
  successive field delimiters are treated as a single one.
  Thanks to Zhuang Yuyao for the patch.
- added message property "inputname", which contains the name of the
  input (module) that generated it. Presence is depending on suport in
  each input module (else it is blank).
- added system property "$myhostname", which contains the name of the
  local host as it knows itself.
- imported a number of fixes and enhancements from the stable and
  devel branches, including a fix to a potential segfault on HUP
  when using UDP listners
- re-enabled gcc builtin atomic operations and added a proper
  ./configure check
- bugfix: potential race condition when adding messages to queue
  There was a wrong order of mutex lock operations. It is hard to
  believe that really caused problems, but in theory it could and with
  threading we often see that theory becomes practice if something is only
  used long enough on a fast enough machine with enough CPUs ;)
- cleaned up internal debug system code and made it behave better
  in regard to multi-threading
---------------------------------------------------------------------------
Version 3.21.4  [DEVEL] (rgerhards), 2008-09-04
- removed compile time fixed message size limit (was 2K), limit can now
  be set via $MaxMessageSize global config directive (finally gotten rid
  of MAXLINE ;))
- enhanced doc for $ActionExecOnlyEveryNthTimeTimeout
- integrated a number of patches from 3.18.4, namely
  - bugfix: order-of magnitude issue with base-10 size definitions
    in config file parser. Could lead to invalid sizes, constraints
    etc for e.g. queue files and any other object whose size was specified
    in base-10 entities. Did not apply to binary entities. Thanks to
    RB for finding this bug and providing a patch.
  - bugfix: action was not called when system time was set backwards
    (until the previous time was reached again). There are still some
    side-effects when time is rolled back (A time rollback is really a bad
    thing to do, ideally the OS should issue pseudo time (like NetWare did)
    when the user tries to roll back time). Thanks to varmojfekoj for this
    patch.
  - doc bugfix: rsyslog.conf man page improved and minor nit fixed
    thanks to Lukas Kuklinek for the patch.
---------------------------------------------------------------------------
Version 3.21.3  [DEVEL] (rgerhards), 2008-08-13
- added ability to specify flow control mode for imuxsock
- added ability to execute actions only after the n-th call of the action
  This also lead to the addition of two new config directives:
  $ActionExecOnlyEveryNthTime and $ActionExecOnlyEveryNthTimeTimeout
  This feature is useful, for example, for alerting: it permits you to
  send an alert only after at least n occurences of a specific message
  have been seen by rsyslogd. This protectes against false positives
  due to waiting for additional confirmation.
- bugfix: IPv6 addresses could not be specified in forwarding actions
  New syntax @[addr]:port introduced to enable that. Root problem was IPv6
  addresses contain colons.
- somewhat enhanced debugging messages
- imported from 3.18.3:
  - enhanced ommysql to support custom port to connect to server
    Port can be set via new $ActionOmmysqlServerPort config directive
    Note: this was a very minor change and thus deemed appropriate to be
    done in the stable release.
  - bugfix: misspelled config directive, previously was
    $MainMsgQueueWorkeTimeoutrThreadShutdown, is now
    $MainMsgQueueWorkerTimeoutThreadShutdown. Note that the misspelled
    directive is not preserved - if the misspelled directive was used
    (which I consider highly unlikely), the config file must be changed.
    Thanks to lperr for reporting the bug.
---------------------------------------------------------------------------
Version 3.21.2  [DEVEL] (rgerhards), 2008-08-04
- added $InputUnixListenSocketHostName config directive, which permits to
  override the hostname being used on a local unix socket. This is useful
  for differentiating "hosts" running in several jails. Feature was
  suggested by David Darville, thanks for the suggestion.
- enhanced ommail to support multiple email recipients. This is done by
  specifying $ActionMailTo multiple times. Note that this introduces a
  small incompatibility to previous config file syntax: the recipient
  list is now reset for each action (we honestly believe that will
  not cause any problem - apologies if it does).
- enhanced troubleshooting documentation
---------------------------------------------------------------------------
Version 3.21.1  [DEVEL] (rgerhards), 2008-07-30
- bugfix: no error was reported if the target of a $IncludeConfig
  could not be accessed.
- added testbed for common config errors
- added doc for -u option to rsyslogd man page
- enhanced config file checking - no active actions are detected
- added -N rsyslogd command line option for a config validation run
  (which does not execute actual syslogd code and does not interfere
  with a running instance)
- somewhat improved emergency configuration. It is now also selected
  if the config contains no active actions
- rsyslogd error messages are now reported to stderr by default. can be
  turned off by the new "$ErrorMessagesToStderr off" directive
 Thanks to HKS for suggesting the new features.
---------------------------------------------------------------------------
Version 3.21.0  [DEVEL] (rgerhards), 2008-07-18
- starts a new devel branch
- added a generic test driver for RainerScript plus some test cases
  to the testbench
- added a small diagnostic tool to obtain result of gethostname() API
- imported all changes from 3.18.1 until today (some quite important,
  see below)
---------------------------------------------------------------------------
Version 3.20.6 [v3-stable] (rgerhards), 2009-04-16
- this is the last v3-stable for the 3.20.x series
- bugfix: $InputTCPMaxSessions config directive was accepted, but not
  honored. This resulted in a fixed upper limit of 200 connections.
- bugfix: the default for $DirCreateMode was 0644, and as such wrong.
  It has now been changed to 0700. For some background, please see
  http://lists.adiscon.net/pipermail/rsyslog/2009-April/001986.html
---------------------------------------------------------------------------
Version 3.20.5 [v3-stable] (rgerhards), 2009-04-02
- bugfix: potential abort with DA queue after high watermark is reached
  There exists a race condition that can lead to a segfault. Thanks
  go to vbernetr, who performed the analysis and provided patch, which
  I only tweaked a very little bit.
- fixed bugs in RainerScript:
  o when converting a number and a string to a common type, both were 
    actually converted to the other variable's type.
  o the value of rsCStrConvertToNumber() was miscalculated.
  Thanks to varmojfekoj for the patch
- fixed a bug in configure.ac which resulted in problems with
  environment detection - thanks to Michael Biebl for the patch
- fixed a potential segfault problem in gssapi code
  thanks to varmojfekoj for the patch
- doc enhance: provide standard template for MySQL module and instructions
  on how to modify schema
---------------------------------------------------------------------------
Version 3.20.4 [v3-stable] (rgerhards), 2009-02-09
- bugfix: inconsistent use of mutex/atomic operations could cause segfault
  details are too many, for full analysis see blog post at:
  http://blog.gerhards.net/2009/01/rsyslog-data-race-analysis.html
- bugfix: invalid ./configure settings for RFC3195
  thanks to Michael Biebl for the patch
- bugfix: invalid mutex access in msg.c
- doc bugfix: dist tarball missed 2 files, had one extra file that no
  longer belongs into it. Thanks to Michael Biebl for pointing this out.
---------------------------------------------------------------------------
Version 3.20.3 [v3-stable] (rgerhards), 2009-01-19
- doc bugfix: v3-compatiblity document had typo in config directive
  thanks to Andrej for reporting this
- fixed a potential segfault condition with $AllowedSender directive
  On HUP, the root pointers were not properly cleaned up. Thanks to
  Michael Biebel, olgoat, and Juha Koho for reporting and analyzing
  the bug.
---------------------------------------------------------------------------
Version 3.20.2 [v3-stable] (rgerhards), 2008-12-04
- re-release of 3.20.1 with an additional fix, that could also lead
  to DoS; 3.20.1 has been removed from the official download archives
- security fix: imudp emitted a message when a non-permitted sender
  tried to send a message to it. This behaviour is operator-configurable.
  If enabled, a message was emitted each time. That way an attacker could
  effectively fill the disk via this facility. The message is now
  emitted only once in a minute (this currently is a hard-coded limit,
  if someone comes up with a good reason to make it configurable, we
  will probably do that).
---------------------------------------------------------------------------
Version 3.20.1 [v3-stable] (rgerhards), 2008-12-04
- security bugfix: $AllowedSender was not honored, all senders were
  permitted instead
- enhance: regex nomatch option "ZERO" has been added
  This allows to return the string 0 if a regular expression is
  not found. This is probably useful for storing numerical values into
  database columns.
- bugfix: memory leak in gtls netstream driver fixed
  memory was lost each time a TLS session was torn down. This could 
  result in a considerable memory leak if it happened quite frequently
  (potential system crash condition)
- doc update: documented how to specify multiple property replacer
  options + link to new online regex generator tool added
- minor bufgfix: very small memory leak in gtls netstream driver
  around a handful of bytes (< 20) for each HUP
- improved debug output for regular expressions inside property replacer
  RE's seem to be a big trouble spot and I would like to have more
  information inside the debug log. So I decided to add some additional
  debug strings permanently.
---------------------------------------------------------------------------
Version 3.20.0 [v3-stable] (rgerhards), 2008-11-05
- this is the inital release of the 3.19.x branch as a stable release
- bugfix: double-free in pctp netstream driver. Thank to varmojfeko
  for the patch
---------------------------------------------------------------------------
Version 3.19.12 [BETA] (rgerhards), 2008-10-16
- bugfix: subseconds where not correctly extracted from a timestamp
  if that timestamp did not contain any subsecond information (the
  resulting string was garbagge but should have been "0", what it
  now is).
- increased maximum size of a configuration statement to 4K (was 1K)
- imported all fixes from the stable branch (quite a lot)
- bugfix: (potentially big) memory leak on HUP if queues could not be
  drained before timeout - thanks to David Lang for pointing this out
---------------------------------------------------------------------------
Version 3.19.11 [BETA] (rgerhards), 2008-08-25
This is a refresh of the beta. No beta-specific fixes have been added.
- included fixes from v3-stable (most importantly 3.18.3)
---------------------------------------------------------------------------
Version 3.19.10 [BETA] (rgerhards), 2008-07-15
- start of a new beta branch based on former 3.19 devel branch
- bugfix: bad memory leak in disk-based queue modes
- bugfix: UDP syslog forwarding did not work on all platforms
  the ai_socktype was incorrectly set to 1. On some platforms, this
  lead to failing name resolution (e.g. FreeBSD 7). Thanks to HKS for
  reporting the bug.
- bugfix: priority was incorrectly calculated on FreeBSD 7,
  because the LOG_MAKEPRI() C macro has a different meaning there (it
  is just a simple addition of faciltity and severity). I have changed
  this to use own, consistent, code for PRI calculation. Thank to HKS
  for reporting this bug.
- bugfix (cosmetical): authorization was not checked when gtls handshake
  completed immediately. While this sounds scary, the situation can not
  happen in practice. We use non-blocking IO only for server-based gtls
  session setup. As TLS requires the exchange of multiple frames before
  the handshake completes, it simply is impossible to do this in one
  step. However, it is useful to have the code path correct even for 
  this case - otherwise, we may run into problems if the code is changed
  some time later (e.g. to use blocking sockets). Thanks to varmojfekoj
  for providing the patch.
- important queue bugfix from 3.18.1 imported (see below)
- cleanup of some debug messages
---------------------------------------------------------------------------
Version 3.19.9 (rgerhards), 2008-07-07
- added tutorial for creating a TLS-secured syslog infrastructure
- rewritten omusrmsg to no longer fork() a new process for sending messages
  this caused some problems with the threading model, e.g. zombies. Also,
  it was far less optimal than it is now.
- bugfix: machine certificate was required for client even in TLS anon mode
  Reference: http://bugzilla.adiscon.com/show_bug.cgi?id=85
  The fix also slightly improves performance by not storing certificates in
  client sessions when there is no need to do so.
- bugfix: RainerScript syntax error was not always detected
---------------------------------------------------------------------------
Version 3.19.8 (rgerhards), 2008-07-01
- bugfix: gtls module did not correctly handle EGAIN (and similar) recv()
  states. This has been fixed by introducing a new abstraction layer inside
  gtls.
- added (internal) error codes to error messages; added redirector to
  web description of error codes
  closes bug http://bugzilla.adiscon.com/show_bug.cgi?id=20
- disabled compile warnings caused by third-party libraries
- reduced number of compile warnings in gcc's -pedantic mode
- some minor documentation improvements
- included all fixes from beta 3.17.5
---------------------------------------------------------------------------
Version 3.19.7 (rgerhards), 2008-06-11
- added new property replacer option "date-subseconds" that enables
  to query just the subsecond part of a high-precision timestamp
- somewhat improved plain tcp syslog reliability by doing a connection
  check before sending. Credits to Martin Schuette for providing the
  idea. Details are available at
  http://blog.gerhards.net/2008/06/reliable-plain-tcp-syslog-once-again.html
- made rsyslog tickless in the (usual and default) case that repeated
  message reduction is turned off. More info:
  http://blog.gerhards.net/2008/06/coding-to-save-environment.html
- some build system cleanup, thanks to Michael Biebl
- bugfix: compile under (Free)BSD failed due to some invalid library
  definitions - this is fixed now. Thanks to Michael Biebl for the patch.
---------------------------------------------------------------------------
Version 3.19.6 (rgerhards), 2008-06-06
- enhanced property replacer to support multiple regex matches
- bugfix: part of permittedPeer structure was not correctly initialized
  thanks to varmojfekoj for spotting this
- bugfix: off-by-one bug during certificate check
- bugfix: removed some memory leaks in TLS code
---------------------------------------------------------------------------
Version 3.19.5 (rgerhards), 2008-05-30
- enabled Posix ERE expressions inside the property replacer
  (previously BRE was permitted only)
- provided ability to specify that a regular expression submatch shall
  be used inside the property replacer
- implemented in property replacer: if a regular expression does not match,
  it can now either return "**NO MATCH** (default, as before), a blank
  property or the full original property text
- enhanced property replacer to support multiple regex matches
---------------------------------------------------------------------------
Version 3.19.4 (rgerhards), 2008-05-27
- implemented x509/certvalid gtls auth mode
- implemented x509/name gtls auth mode (including wildcards)
- changed fingerprint gtls auth mode to new format fingerprint
- protected gtls error string function by a mutex. Without it, we
  could have a race condition in extreme cases. This was very remote,
  but now can no longer happen.
- changed config directive name to reflect different use
  $ActionSendStreamDriverCertFingerprint is now
  $ActionSendStreamDriverPermittedPeer and can be used both for
  fingerprint and name authentication (similar to the input side)
- bugfix: sender information (fromhost et al) was missing in imudp
  thanks to sandiso for reporting this bug
- this release fully inplements IETF's syslog-transport-tls-12 plus
  the latest text changes Joe Salowey provided via email. Not included
  is ipAddress subjectAltName authentication, which I think will be
  dropped from the draft. I don't think there is any real need for it.
This release also includes all bug fix up to today from the beta
and stable branches. Most importantly, this means the bugfix for
100% CPU utilization by imklog.
---------------------------------------------------------------------------
Version 3.19.3 (rgerhards), 2008-05-21
- added ability to authenticate the server against its certificate
  fingerprint
- added ability for client to provide its fingerprint
- added ability for server to obtain client cert's fingerprint
- bugfix: small mem leak in omfwd on exit (strmdriver name was not freed)
- bugfix: $ActionSendStreamDriver had no effect
- bugfix: default syslog port was no longer used if none was
  configured. Thanks to varmojfekoj for the patch
- bugfix: missing linker options caused build to fail on some
  systems. Thanks to Tiziano Mueller for the patch.
---------------------------------------------------------------------------
Version 3.19.2 (rgerhards), 2008-05-16
- bugfix: TCP input modules did incorrectly set fromhost property
  (always blank)
- bugfix: imklog did not set fromhost property
- added "fromhost-ip" property
  Note that adding this property changes the on-disk format for messages.
  However, that should not have any bad effect on existing spool files.
  But you will run into trouble if you create a spool file with this
  version and then try to process it with an older one (after a downgrade).
  Don't do that ;)
- added "RSYSLOG_DebugFormat" canned template
- bugfix: hostname and fromhost were swapped when a persisted message
  (in queued mode) was read in
- bugfix: lmtcpclt, lmtcpsrv and lmgssutil did all link to the static
  runtime library, resulting in a large size increase (and potential
  "interesting" effects). Thanks to Michael Biebel for reporting the size
  issue.
- bugfix: TLS server went into an endless loop in some situations.
  Thanks to Michael Biebl for reporting the problem.
- fixed potential segfault due to invalid call to cfsysline
  thanks to varmojfekoj for the patch
---------------------------------------------------------------------------
Version 3.19.1 (rgerhards), 2008-05-07
- configure help for --enable-gnutls wrong - said default is "yes" but
  default actually is "no" - thanks to darix for pointing this out
- file dirty.h was missing - thanks to darix for pointing this out
- bugfix: man files were not properly distributed - thanks to
  darix for reporting and to Michael Biebl for help with the fix
- some minor cleanup
---------------------------------------------------------------------------
Version 3.19.0 (rgerhards), 2008-05-06
- begins new devel branch version
- implemented TLS for plain tcp syslog (this is also the world's first
  implementation of IETF's upcoming syslog-transport-tls draft)
- partly rewritten and improved omfwd among others, now loads TCP
  code only if this is actually necessary
- split of a "runtime library" for rsyslog - this is not yet a clean
  model, because some modularization is still outstanding. In theory,
  this shall enable other utilities but rsyslogd to use the same
  runtime
- implemented im3195, the RFC3195 input as a plugin
- changed directory structure, files are now better organized
- a lot of cleanup in regard to modularization
- -c option no longer must be the first option - thanks to varmjofekoj
  for the patch
---------------------------------------------------------------------------
Version 3.18.7 (rgerhards), 2008-12-??
- bugfix: the default for $DirCreateMode was 0644, and as such wrong.
  It has now been changed to 0700. For some background, please see
  http://lists.adiscon.net/pipermail/rsyslog/2009-April/001986.html
- fixed a potential segfault condition with $AllowedSender directive
  On HUP, the root pointers were not properly cleaned up. Thanks to
  Michael Biebel, olgoat, and Juha Koho for reporting and analyzing
  the bug.
- some legacy options were not correctly processed.
  Thanks to varmojfekoj for the patch.
- doc bugfix: some spelling errors in man pages corrected. Thanks to
  Geoff Simmons for the patch.
---------------------------------------------------------------------------
Version 3.18.6 (rgerhards), 2008-12-08
- security bugfix: $AllowedSender was not honored, all senders were
  permitted instead (see http://www.rsyslog.com/Article322.phtml)
  (backport from v3-stable, v3.20.9)
- minor bugfix: dual close() call on tcp session closure
---------------------------------------------------------------------------
Version 3.18.5 (rgerhards), 2008-10-09
- bugfix: imudp input module could cause segfault on HUP
  It did not properly de-init a variable acting as a linked list head.
  That resulted in trying to access freed memory blocks after the HUP.
- bugfix:  rsyslogd could hang on HUP
  because getnameinfo() is not cancel-safe, but was not guarded against
  being cancelled. pthread_cancel() is routinely being called during
  HUP processing.
- bugfix[minor]: if queue size reached light_delay mark, enqueuing
  could potentially be blocked for a longer period of time, which
  was not the behaviour desired.
- doc bugfix: $ActionExecOnlyWhenPreviousIsSuspended was still misspelled
  as $...OnlyIfPrev... in some parts of the documentation. Thanks to 
  Lorenzo M. Catucci for reporting this bug.
- added doc on malformed messages, cause and how to work-around, to the
  doc set
- added doc on how to build from source repository
---------------------------------------------------------------------------
Version 3.18.4 (rgerhards), 2008-09-18
- bugfix: order-of magnitude issue with base-10 size definitions
  in config file parser. Could lead to invalid sizes, constraints
  etc for e.g. queue files and any other object whose size was specified
  in base-10 entities. Did not apply to binary entities. Thanks to
  RB for finding this bug and providing a patch.
- bugfix: action was not called when system time was set backwards
  (until the previous time was reached again). There are still some
  side-effects when time is rolled back (A time rollback is really a bad
  thing to do, ideally the OS should issue pseudo time (like NetWare did)
  when the user tries to roll back time). Thanks to varmojfekoj for this
  patch.
- doc bugfix: rsyslog.conf man page improved and minor nit fixed
  thanks to Lukas Kuklinek for the patch.
- bugfix: error code -2025 was used for two different errors. queue full
  is now -2074 and -2025 is unique again. (did cause no real problem
  except for troubleshooting)
- bugfix: default discard severity was incorrectly set to 4, which lead
  to discard-on-queue-full to be enabled by default. That could cause
  message loss where non was expected.  The default has now been changed
  to the correct value of 8, which disables the functionality. This
  problem applied both to the main message queue and the action queues.
  Thanks to Raoul Bhatia for pointing out this problem.
- bugfix: option value for legacy -a option could not be specified,
  resulting in strange operations. Thanks to Marius Tomaschewski
  for the patch.
- bugfix: colon after date should be ignored, but was not. This has
  now been corrected. Required change to the internal ParseTIMESTAMP3164()
  interface.
---------------------------------------------------------------------------
Version 3.18.3 (rgerhards), 2008-08-18
- bugfix: imfile could cause a segfault upon rsyslogd HUP and termination
  Thanks to lperr for an excellent bug report that helped detect this
  problem.
- enhanced ommysql to support custom port to connect to server
  Port can be set via new $ActionOmmysqlServerPort config directive
  Note: this was a very minor change and thus deemed appropriate to be
  done in the stable release.
- bugfix: misspelled config directive, previously was
  $MainMsgQueueWorkeTimeoutrThreadShutdown, is now
  $MainMsgQueueWorkerTimeoutThreadShutdown. Note that the misspelled
  directive is not preserved - if the misspelled directive was used
  (which I consider highly unlikely), the config file must be changed.
  Thanks to lperr for reporting the bug.
- disabled flow control for imuxsock, as it could cause system hangs
  under some circumstances. The devel (3.21.3 and above) will
  re-enable it and provide enhanced configurability to overcome the
  problems if they occur.
---------------------------------------------------------------------------
Version 3.18.2 (rgerhards), 2008-08-08
- merged in IPv6 forwarding address bugfix from v2-stable
---------------------------------------------------------------------------
Version 3.18.1 (rgerhards), 2008-07-21
- bugfix: potential segfault in creating message mutex in non-direct queue
  mode. rsyslogd segfaults on freeeBSD 7.0 (an potentially other platforms)
  if an action queue is running in any other mode than non-direct. The
  same problem can potentially be triggered by some main message queue
  settings. In any case, it will manifest during rsylog's startup. It is
  unlikely to happen after a successful startup (the only window of
  exposure may be a relatively seldom executed action running in queued
  mode). This has been corrected. Thank to HKS for point out the problem.
- bugfix: priority was incorrectly calculated on FreeBSD 7,
  because the LOG_MAKEPRI() C macro has a different meaning there (it
  is just a simple addition of faciltity and severity). I have changed
  this to use own, consistent, code for PRI calculation. [Backport from
  3.19.10]
- bugfix: remove PRI part from kernel message if it is present
  Thanks to Michael Biebl for reporting this bug
- bugfix: mark messages were not correctly written to text log files
  the markmessageinterval was not correctly propagated to all places
  where it was needed. This resulted in rsyslog using the default
  (20 minutes) in some code pathes, what looked to the user like mark
  messages were never written.
- added a new property replacer option "sp-if-no-1st-sp" to cover
  a problem with RFC 3164 based interpreation of tag separation. While
  it is a generic approach, it fixes a format problem introduced in
  3.18.0, where kernel messages no longer had a space after the tag.
  This is done by a modifcation of the default templates.
  Please note that this may affect some messages where there intentionally
  is no space between the tag and the first character of the message
  content. If so, this needs to be worked around via a specific
  template. However, we consider this scenario to be quite remote and,
  even if it exists, it is not expected that it will actually cause
  problems with log parsers (instead, we assume the new default template
  behaviour may fix previous problems with log parsers due to the 
  missing space).
- bugfix: imklog module was not correctly compiled for GNU/kFreeBSD.
  Thanks to Petr Salinger for the patch
- doc bugfix: property replacer options secpath-replace and
  secpath-drop were not documented
- doc bugfix: fixed some typos in rsyslog.conf man page
- fixed typo in source comment  - thanks to Rio Fujita
- some general cleanup (thanks to Michael Biebl)
---------------------------------------------------------------------------
Version 3.18.0 (rgerhards), 2008-07-11
- begun a new v3-stable based on former 3.17.4 beta plus patches to
  previous v3-stable
- bugfix in RainerScript: syntax error was not always detected
---------------------------------------------------------------------------
Version 3.17.5 (rgerhards), 2008-06-27
- added doc: howto set up a reliable connection to remote server via
  queued mode (and plain tcp protocol)
- bugfix: comments after actions were not properly treated. For some
  actions (e.g. forwarding), this could also lead to invalid configuration
---------------------------------------------------------------------------
Version 3.17.4 (rgerhards), 2008-06-16
- changed default for $KlogSymbolLookup to "off". The directive is
  also scheduled for removal in a later version. This was necessary
  because on kernels >= 2.6, the kernel does the symbol lookup itself. The
  imklog lookup logic then breaks the log message and makes it unusable.
---------------------------------------------------------------------------
Version 3.17.3 (rgerhards), 2008-05-28
- bugfix: imklog went into an endless loop if a PRI value was inside
  a kernel log message (unusual case under Linux, frequent under BSD)
---------------------------------------------------------------------------
Version 3.17.2 (rgerhards), 2008-05-04
- this version is the new beta, based on 3.17.1 devel feature set
- merged in imklog bug fix from v3-stable (3.16.1)
---------------------------------------------------------------------------
Version 3.17.1 (rgerhards), 2008-04-15
- removed dependency on MAXHOSTNAMELEN as much as it made sense.
  GNU/Hurd does not define it (because it has no limit), and we have taken
  care for cases where it is undefined now. However, some very few places
  remain where IMHO it currently is not worth fixing the code. If it is
  not defined, we have used a generous value of 1K, which is above IETF
  RFC's on hostname length at all. The memory consumption is no issue, as
  there are only a handful of this buffers allocated *per run* -- that's
  also the main reason why we consider it not worth to be fixed any further.
- enhanced legacy syslog parser to handle slightly malformed messages
  (with a space in front of the timestamp) - at least HP procurve is
  known to do that and I won't outrule that others also do it. The 
  change looks quite unintrusive and so we added it to the parser.
- implemented klogd functionality for BSD
- implemented high precision timestamps for the kernel log. Thanks to
  Michael Biebl for pointing out that the kernel log did not have them.
- provided ability to discard non-kernel messages if they are present
  in the kernel log (seems to happen on BSD)
- implemented $KLogInternalMsgFacility config directive
- implemented $KLogPermitNonKernelFacility config directive
Plus a number of bugfixes that were applied to v3-stable and beta
branches (not mentioned here in detail).
---------------------------------------------------------------------------
Version 3.17.0 (rgerhards), 2008-04-08
- added native ability to send mail messages
- removed no longer needed file relptuil.c/.h
- added $ActionExecOnlyOnceEveryInterval config directive
- bugfix: memory leaks in script engine
- bugfix: zero-length strings were not supported in object
  deserializer
- properties are now case-insensitive everywhere (script, filters,
  templates)
- added the capability to specify a processing (actually dequeue)
  timeframe with queues - so things can be configured to be done
  at off-peak hours
- We have removed the 32 character size limit (from RFC3164) on the
  tag. This had bad effects on existing envrionments, as sysklogd didn't
  obey it either (probably another bug in RFC3164...). We now receive
  the full size, but will modify the outputs so that only 32 characters
  max are used by default. If you need large tags in the output, you need
  to provide custom templates.
- changed command line processing. -v, -M, -c options are now parsed
  and processed before all other options. Inter-option dependencies
  have been relieved. Among others, permits to specify intial module
  load path via -M only (not the environment) which makes it much
  easier to work with non-standard module library locations. Thanks
  to varmojfekoj for suggesting this change. Matches bugzilla bug 55.
- bugfix: some messages were emited without hostname
Plus a number of bugfixes that were applied to v3-stable and beta
branches (not mentioned here in detail).
---------------------------------------------------------------------------
Version 3.16.3 (rgerhards), 2008-07-11
- updated information on rsyslog packages
- bugfix: memory leak in disk-based queue modes
---------------------------------------------------------------------------
Version 3.16.2 (rgerhards), 2008-06-25
- fixed potential segfault due to invalid call to cfsysline
  thanks to varmojfekoj for the patch
- bugfix: some whitespaces where incorrectly not ignored when parsing
  the config file. This is now corrected. Thanks to Michael Biebl for
  pointing out the problem.
---------------------------------------------------------------------------
Version 3.16.1 (rgerhards), 2008-05-02
- fixed a bug in imklog which lead to startup problems (including
  segfault) on some platforms under some circumsances. Thanks to
  Vieri for reporting this bug and helping to troubleshoot it.
---------------------------------------------------------------------------
Version 3.16.0 (rgerhards), 2008-04-24
- new v3-stable (3.16.x) based on beta 3.15.x (RELP support)
- bugfix: omsnmp had a too-small sized buffer for hostname+port. This
  could not lead to a segfault, as snprintf() was used, but could cause
  some trouble with extensively long hostnames.
- applied patch from Tiziano Müller to remove some compiler warnings
- added gssapi overview/howto thanks to Peter Vrabec
- changed some files to grant LGPLv3 extended persmissions on top of GPLv3
  this also is the first sign of something that will evolve into a
  well-defined "rsyslog runtime library"
---------------------------------------------------------------------------
Version 3.15.1 (rgerhards), 2008-04-11
- bugfix: some messages were emited without hostname
- disabled atomic operations for the time being because they introduce some
  cross-platform trouble - need to see how to fix this in the best 
  possible way
- bugfix: zero-length strings were not supported in object
  deserializer
- added librelp check via PKG_CHECK thanks to Michael Biebl's patch
- file relputil.c deleted, is not actually needed
- added more meaningful error messages to rsyslogd (when some errors
  happens during startup)
- bugfix: memory leaks in script engine
- bugfix: $hostname and $fromhost in RainerScript did not work
This release also includes all changes applied to the stable versions
up to today.
---------------------------------------------------------------------------
Version 3.15.0 (rgerhards), 2008-04-01
- major new feature: imrelp/omrelp support reliable delivery of syslog
  messages via the RELP protocol and librelp (http://www.librelp.com).
  Plain tcp syslog, so far the best reliability solution, can lose
  messages when something goes wrong or a peer goes down. With RELP,
  this can no longer happen. See imrelp.html for more details.
- bugfix: rsyslogd was no longer build by default; man pages are 
  only installed if corresponding option is selected. Thanks to
  Michael Biebl for pointing these problems out.
---------------------------------------------------------------------------
Version 3.14.2 (rgerhards), 2008-04-09
- bugfix: segfault with expression-based filters
- bugfix: omsnmp did not deref errmsg object on exit (no bad effects caused)
- some cleanup
- bugfix: imklog did not work well with kernel 2.6+. Thanks to Peter
  Vrabec for patching it based on the development in sysklogd - and thanks
  to the sysklogd project for upgrading klogd to support the new
  functionality
- some cleanup in imklog
- bugfix: potential segfault in imklog when kernel is compiled without
  /proc/kallsyms and the file System.map is missing. Thanks to
  Andrea Morandi for pointing it out and suggesting a fix.
- bugfixes, credits to varmojfekoj:
  * reset errno before printing a warning message
  * misspelled directive name in code processing legacy options
- bugfix: some legacy options not correctly interpreted - thanks to
  varmojfekoj for the patch
- improved detection of modules being loaded more than once
  thanks to varmojfekoj for the patch
---------------------------------------------------------------------------
Version 3.14.1 (rgerhards), 2008-04-04
- bugfix: some messages were emited without hostname
- bugfix: rsyslogd was no longer build by default; man pages are 
  only installed if corresponding option is selected. Thanks to
  Michael Biebl for pointing these problems out.
- bugfix: zero-length strings were not supported in object
  deserializer
- disabled atomic operations for this stable build as it caused
  platform problems
- bugfix: memory leaks in script engine
- bugfix: $hostname and $fromhost in RainerScript did not work
- bugfix: some memory leak when queue is runing in disk mode
- man pages improved thanks to varmofekoj and Peter Vrabec
- We have removed the 32 character size limit (from RFC3164) on the
  tag. This had bad effects on existing envrionments, as sysklogd didn't
  obey it either (probably another bug in RFC3164...). We now receive
  the full size, but will modify the outputs so that only 32 characters
  max are used by default. If you need large tags in the output, you need
  to provide custom templates.
- bugfix: some memory leak when queue is runing in disk mode
---------------------------------------------------------------------------
Version 3.14.0 (rgerhards), 2008-04-02
An interim version was accidently released to the web. It was named 3.14.0.
To avoid confusion, we have not assigned this version number to any
official release. If you happen to use 3.14.0, please update to 3.14.1.
---------------------------------------------------------------------------
Version 3.13.0-dev0 (rgerhards), 2008-03-31
- bugfix: accidently set debug option in 3.12.5 reset to production
  This option prevented dlclose() to be called. It had no real bad effects,
  as the modules were otherwise correctly deinitialized and dlopen()
  supports multiple opens of the same module without any memory footprint.
- removed --enable-mudflap, added --enable-valgrind ./configure setting
- bugfix: tcp receiver could segfault due to uninitialized variable
- docfix: queue doc had a wrong directive name that prevented max worker
  threads to be correctly set
- worked a bit on atomic memory operations to support problem-free
  threading (only at non-intrusive places)
- added a --enable/disable-rsyslogd configure option so that
  source-based packaging systems can build plugins without the need
  to compile rsyslogd
- some cleanup
- test of potential new version number scheme
---------------------------------------------------------------------------
Version 3.12.5 (rgerhards), 2008-03-28
- changed default for "last message repeated n times", which is now
  off by default
- implemented backward compatibility commandline option parsing
- automatically generated compatibility config lines are now also
  logged so that a user can diagnose problems with them
- added compatibility mode for -a, -o and -p options
- compatibility mode processing finished
- changed default file output format to include high-precision timestamps
- added a buid-in template for previous syslogd file format
- added new $ActionFileDefaultTemplate directive
- added support for high-precision timestamps when receiving legacy
  syslog messages
- added new $ActionForwardDefaultTemplate directive
- added new $ActionGSSForwardDefaultTemplate directive
- added build-in templates for easier configuration
- bugfix: fixed small memory leak in tcpclt.c
- bugfix: fixed small memory leak in template regular expressions
- bugfix: regular expressions inside property replacer did not work
  properly
- bugfix: QHOUR and HHOUR properties were wrongly calculated
- bugfix: fixed memory leaks in stream class and imfile
- bugfix: $ModDir did invalid bounds checking, potential overlow in
  dbgprintf() - thanks to varmojfekoj for the patch
- bugfix: -t and -g legacy options max number of sessions had a wrong
  and much too high value
---------------------------------------------------------------------------
Version 3.12.4 (rgerhards), 2008-03-25
- Greatly enhanced rsyslogd's file write performance by disabling
  file syncing capability of output modules by default. This
  feature is usually not required, not useful and an extreme performance
  hit (both to rsyslogd as well as the system at large). Unfortunately,
  most users enable it by default, because it was most intuitive to enable
  it in plain old sysklogd syslog.conf format. There is now the
  $ActionFileEnableSync config setting which must be enabled in order to
  support syncing. By default it is off. So even if the old-format config
  lines request syncing, it is not done unless explicitely enabled. I am
  sure this is a very useful change and not a risk at all. I need to think
  if I undo it under compatibility mode, but currently this does not
  happen (I fear a lot of lazy users will run rsyslogd in compatibility
  mode, again bringing up this performance problem...).
- added flow control options to other input sources
- added $HHOUR and $QHOUR system properties - can be used for half- and
  quarter-hour logfile rotation
- changed queue's discard severities default value to 8 (do not discard)
  to prevent unintentional message loss
- removed a no-longer needed callback from the output module 
  interface. Results in reduced code complexity.
- bugfix/doc: removed no longer supported -h option from man page
- bugfix: imklog leaked several hundered KB on each HUP. Thanks to
  varmojfekoj for the patch
- bugfix: potential segfault on module unload. Thanks to varmojfekoj for
  the patch
- bugfix: fixed some minor memory leaks
- bugfix: fixed some slightly invalid memory accesses
- bugfix: internally generated messages had "FROMHOST" property not set
---------------------------------------------------------------------------
Version 3.12.3 (rgerhards), 2008-03-18
- added advanced flow control for congestion cases (mode depending on message
  source and its capablity to be delayed without bad side effects)
- bugfix: $ModDir should not be reset on $ResetConfig - this can cause a lot
  of confusion and there is no real good reason to do so. Also conflicts with
  the new -M option and environment setting.
- bugfix: TCP and GSSAPI framing mode variable was uninitialized, leading to
  wrong framing (caused, among others, interop problems)
- bugfix: TCP (and GSSAPI) octet-counted frame did not work correctly in all
  situations. If the header was split across two packet reads, it was invalidly
  processed, causing loss or modification of messages.
- bugfix: memory leak in imfile
- bugfix: duplicate public symbol in omfwd and omgssapi could lead to
  segfault. thanks to varmojfekoj for the patch.
- bugfix: rsyslogd aborted on sigup - thanks to varmojfekoj for the patch
- some more internal cleanup ;)
- begun relp modules, but these are not functional yet
- Greatly enhanced rsyslogd's file write performance by disabling
  file syncing capability of output modules by default. This
  feature is usually not required, not useful and an extreme performance
  hit (both to rsyslogd as well as the system at large). Unfortunately,
  most users enable it by default, because it was most intuitive to enable
  it in plain old sysklogd syslog.conf format. There is now a new config
  setting which must be enabled in order to support syncing. By default it
  is off. So even if the old-format config lines request syncing, it is
  not done unless explicitely enabled. I am sure this is a very useful
  change and not a risk at all. I need to think if I undo it under
  compatibility mode, but currently this does not happen (I fear a lot of
  lazy users will run rsyslogd in compatibility mode, again bringing up
  this performance problem...).
---------------------------------------------------------------------------
Version 3.12.2 (rgerhards), 2008-03-13
- added RSYSLOGD_MODDIR environment variable
- added -M rsyslogd option (allows to specify module directory location)
- converted net.c into a loadable library plugin
- bugfix: debug module now survives unload of loadable module when
  printing out function call data
- bugfix: not properly initialized data could cause several segfaults if
  there were errors in the config file - thanks to varmojfekoj for the patch
- bugfix: rsyslogd segfaulted when imfile read an empty line - thanks
  to Johnny Tan for an excellent bug report
- implemented dynamic module unload capability (not visible to end user)
- some more internal cleanup
- bugfix: imgssapi segfaulted under some conditions; this fix is actually
  not just a fix but a change in the object model. Thanks to varmojfekoj
  for providing the bug report, an initial fix and lots of good discussion
  that lead to where we finally ended up.
- improved session recovery when outbound tcp connection breaks, reduces
  probability of message loss at the price of a highly unlikely potential
  (single) message duplication
---------------------------------------------------------------------------
Version 3.12.1 (rgerhards), 2008-03-06
- added library plugins, which can be automatically loaded
- bugfix: actions were not correctly retried; caused message loss
- changed module loader to automatically add ".so" suffix if not
  specified (over time, this shall also ease portability of config
  files)
- improved debugging support; debug runtime options can now be set via
  an environment variable
- bugfix: removed debugging code that I forgot to remove before releasing
  3.12.0 (does not cause harm and happened only during startup)
- added support for the MonitorWare syslog MIB to omsnmp
- internal code improvements (more code converted into classes)
- internal code reworking of the imtcp/imgssapi module
- added capability to ignore client-provided timestamp on unix sockets and
  made this mode the default; this was needed, as some programs (e.g. sshd)
  log with inconsistent timezone information, what messes up the local
  logs (which by default don't even contain time zone information). This
  seems to be consistent with what sysklogd did for the past four years.
  Alternate behaviour may be desirable if gateway-like processes send
  messages via the local log slot - in this case, it can be enabled
  via the $InputUnixListenSocketIgnoreMsgTimestamp and
  $SystemLogSocketIgnoreMsgTimestamp config directives
- added ability to compile on HP UX; verified that imudp worked on HP UX;
  however, we are still in need of people trying out rsyslogd on HP UX,
  so it can not yet be assumed it runs there
- improved session recovery when outbound tcp connection breaks, reduces
  probability of message loss at the price of a highly unlikely potential
  (single) message duplication
---------------------------------------------------------------------------
Version 3.12.0 (rgerhards), 2008-02-28
- added full expression support for filters; filters can now contain
  arbitrary complex boolean, string and arithmetic expressions
---------------------------------------------------------------------------
Version 3.11.6 (rgerhards), 2008-02-27
- bugfix: gssapi libraries were still linked to rsyslog core, what should
  no longer be necessary. Applied fix by Michael Biebl to solve this.
- enabled imgssapi to be loaded side-by-side with imtcp
- added InputGSSServerPermitPlainTCP config directive
- split imgssapi source code somewhat from imtcp
- bugfix: queue cancel cleanup handler could be called with
  invalid pointer if dequeue failed
- bugfix: rsyslogd segfaulted on second SIGHUP
  tracker: http://bugzilla.adiscon.com/show_bug.cgi?id=38
- improved stability of queue engine
- bugfix: queue disk file were not properly persisted when 
  immediately after closing an output file rsyslog was stopped
  or huped (the new output file open must NOT have happend at
  that point) - this lead to a sparse and invalid queue file
  which could cause several problems to the engine (unpredictable
  results). This situation should have happened only in very
  rare cases. tracker: http://bugzilla.adiscon.com/show_bug.cgi?id=40
- bugfix: during queue shutdown, an assert invalidly triggered when
  the primary queue's DA worker was terminated while the DA queue's
  regular worker was still executing. This could result in a segfault
  during shutdown.
  tracker: http://bugzilla.adiscon.com/show_bug.cgi?id=41
- bugfix: queue properties sizeOnDisk, bytesRead were persisted to 
  disk with wrong data type (long instead of int64) - could cause
  problems on 32 bit machines
- bugfix: queue aborted when it was shut down, DA-enabled, DA mode
  was just initiated but not fully initialized (a race condition)
- bugfix: imfile could abort under extreme stress conditions
  (when it was terminated before it could open all of its
  to be monitored files)
- applied patch from varmojfekoj to fix an issue with compatibility 
  mode and default module directories (many thanks!):
  I've also noticed a bug in the compatibility code; the problem is that 
  options are parsed before configuration file so options which need a 
  module to be loaded will currently ignore any $moddir directive. This 
  can be fixed by moving legacyOptsHook() after config file parsing. 
  (see the attached patch) This goes against the logical order of 
  processing, but the legacy options are only few and it doesn't seem to 
  be a problem.
- bugfix: object property deserializer did not handle negative numbers
---------------------------------------------------------------------------
Version 3.11.5 (rgerhards), 2008-02-25
- new imgssapi module, changed imtcp module - this enables to load/package
  GSSAPI support separately - thanks to varmojfekoj for the patch
- compatibility mode (the -c option series) is now at least partly
  completed - thanks to varmojfekoj for the patch
- documentation for imgssapi and imtcp added
- duplicate $ModLoad's for the same module are now detected and
  rejected -- thanks to varmojfekoj for the patch
---------------------------------------------------------------------------
Version 3.11.4 (rgerhards), 2008-02-21
- bugfix: debug.html was missing from release tarball - thanks to Michael
  Biebl for bringing this to my attention
- some internal cleanup on the stringbuf object calling interface
- general code cleanup and further modularization
- $MainMessageQueueDiscardSeverity can now also handle textual severities
  (previously only integers)
- bugfix: message object was not properly synchronized when the 
  main queue had a single thread and non-direct action queues were used
- some documentation improvements
---------------------------------------------------------------------------
Version 3.11.3 (rgerhards), 2008-02-18
- fixed a bug in imklog which lead to duplicate message content in
  kernel logs
- added support for better plugin handling in libdbi (we contributed
  a patch to do that, we just now need to wait for the next libdbi
  version)
- bugfix: fixed abort when invalid template was provided to an action
  bug http://bugzilla.adiscon.com/show_bug.cgi?id=4
- re-instantiated SIGUSR1 function; added SIGUSR2 to generate debug
  status output
- added some documentation on runtime-debug settings
- slightly improved man pages for novice users
---------------------------------------------------------------------------
Version 3.11.2 (rgerhards), 2008-02-15
- added the capability to monitor text files and process their content
  as syslog messages (including forwarding)
- added support for libdbi, a database abstraction layer. rsyslog now
  also supports the following databases via dbi drivers:
  * Firebird/Interbase
  * FreeTDS (access to MS SQL Server and Sybase)
  * SQLite/SQLite3
  * Ingres (experimental)
  * mSQL (experimental)
  * Oracle (experimental)
  Additional drivers may be provided by the libdbi-drivers project, which
  can be used by rsyslog as soon as they become available.
- removed some left-over unnecessary dbgprintf's (cluttered screen,
  cosmetic)
- doc bugfix: html documentation for omsnmp was missing
---------------------------------------------------------------------------
Version 3.11.1 (rgerhards), 2008-02-12
- SNMP trap sender added thanks to Andre Lorbach (omsnmp)
- added input-plugin interface specification in form of a (copy) template
  input module
- applied documentation fix by Michael Biebl -- many thanks!
- bugfix: immark did not have MARK flags set...
- added x-info field to rsyslogd startup/shutdown message. Hopefully
  points users to right location for further info (many don't even know
  they run rsyslog ;))
- bugfix: trailing ":" of tag was lost while parsing legacy syslog messages
  without timestamp - thanks to Anders Blomdell for providing a patch!
- fixed a bug in stringbuf.c related to STRINGBUF_TRIM_ALLOCSIZE, which
  wasn't supposed to be used with rsyslog. Put a warning message up that
  tells this feature is not tested and probably not worth the effort.
  Thanks to Anders Blomdell fro bringing this to our attention
- somewhat improved performance of string buffers
- fixed bug that caused invalid treatment of tabs (HT) in rsyslog.conf
- bugfix: setting for $EscapeCopntrolCharactersOnReceive was not 
  properly initialized
- clarified usage of space-cc property replacer option
- improved abort diagnostic handler
- some initial effort for malloc/free runtime debugging support
- bugfix: using dynafile actions caused rsyslogd abort
- fixed minor man errors thanks to Michael Biebl
---------------------------------------------------------------------------
Version 3.11.0 (rgerhards), 2008-01-31
- implemented queued actions
- implemented simple rate limiting for actions
- implemented deliberate discarding of lower priority messages over higher
  priority ones when a queue runs out of space
- implemented disk quotas for disk queues
- implemented the $ActionResumeRetryCount config directive
- added $ActionQueueFilename config directive
- added $ActionQueueSize config directive
- added $ActionQueueHighWaterMark config directive
- added $ActionQueueLowWaterMark config directive
- added $ActionQueueDiscardMark config directive
- added $ActionQueueDiscardSeverity config directive
- added $ActionQueueCheckpointInterval config directive
- added $ActionQueueType config directive
- added $ActionQueueWorkerThreads config directive
- added $ActionQueueTimeoutshutdown config directive
- added $ActionQueueTimeoutActionCompletion config directive
- added $ActionQueueTimeoutenQueue config directive
- added $ActionQueueTimeoutworkerThreadShutdown config directive
- added $ActionQueueWorkerThreadMinimumMessages config directive
- added $ActionQueueMaxFileSize config directive
- added $ActionQueueSaveonShutdown config directive
- addded $ActionQueueDequeueSlowdown config directive
- addded $MainMsgQueueDequeueSlowdown config directive
- bugfix: added forgotten docs to package
- improved debugging support
- fixed a bug that caused $MainMsgQueueCheckpointInterval to work incorrectly
- when a long-running action needs to be cancelled on shutdown, the message
  that was processed by it is now preserved. This finishes support for
  guaranteed delivery of messages (if the output supports it, of course)
- fixed bug in output module interface, see
  http://sourceforge.net/tracker/index.php?func=detail&aid=1881008&group_id=123448&atid=696552
- changed the ommysql output plugin so that the (lengthy) connection
  initialization now takes place in message processing. This works much
  better with the new queued action mode (fast startup)
- fixed a bug that caused a potential hang in file and fwd output module
  varmojfekoj provided the patch - many thanks!
- bugfixed stream class offset handling on 32bit platforms
---------------------------------------------------------------------------
Version 3.10.3 (rgerhards), 2008-01-28
- fixed a bug with standard template definitions (not a big deal) - thanks
  to varmojfekoj for spotting it
- run-time instrumentation added
- implemented disk-assisted queue mode, which enables on-demand disk
  spooling if the queue's in-memory queue is exhausted
- implemented a dynamic worker thread pool for processing incoming
  messages; workers are started and shut down as need arises
- implemented a run-time instrumentation debug package
- implemented the $MainMsgQueueSaveOnShutdown config directive
- implemented the $MainMsgQueueWorkerThreadMinimumMessages config directive
- implemented the $MainMsgQueueTimeoutWorkerThreadShutdown config directive
---------------------------------------------------------------------------
Version 3.10.2 (rgerhards), 2008-01-14
- added the ability to keep stop rsyslogd without the need to drain
  the main message queue. In disk queue mode, rsyslog continues to
  run from the point where it stopped. In case of a system failure, it
  continues to process messages from the last checkpoint.
- fixed a bug that caused a segfault on startup when no $WorkDir directive
  was specified in rsyslog.conf
- provided more fine-grain control over shutdown timeouts and added a
  way to specify the enqueue timeout when the main message queue is full
- implemented $MainMsgQueueCheckpointInterval config directive
- implemented $MainMsgQueueTimeoutActionCompletion config directive
- implemented $MainMsgQueueTimeoutEnqueue config directive
- implemented $MainMsgQueueTimeoutShutdown config directive
---------------------------------------------------------------------------
Version 3.10.1 (rgerhards), 2008-01-10
- implemented the "disk" queue mode. However, it currently is of very
  limited use, because it does not support persistence over rsyslogd
  runs. So when rsyslogd is stopped, the queue is drained just as with
  the in-memory queue modes. Persistent queues will be a feature of
  the next release.
- performance-optimized string class, should bring an overall improvement
- fixed a memory leak in imudp -- thanks to varmojfekoj for the patch
- fixed a race condition that could lead to a rsyslogd hang when during
  HUP or termination
- done some doc updates
- added $WorkDirectory config directive
- added $MainMsgQueueFileName config directive
- added $MainMsgQueueMaxFileSize config directive
---------------------------------------------------------------------------
Version 3.10.0 (rgerhards), 2008-01-07
- implemented input module interface and initial input modules
- enhanced threading for input modules (each on its own thread now)
- ability to bind UDP listeners to specific local interfaces/ports and
  ability to run multiple of them concurrently
- added ability to specify listen IP address for UDP syslog server
- license changed to GPLv3
- mark messages are now provided by loadble module immark
- rklogd is no longer provided. Its functionality has now been taken over
  by imklog, a loadable input module. This offers a much better integration
  into rsyslogd and makes sure that the kernel logger process is brought
  up and down at the appropriate times
- enhanced $IncludeConfig directive to support wildcard characters
  (thanks to Michael Biebl)
- all inputs are now implemented as loadable plugins
- enhanced threading model: each input module now runs on its own thread
- enhanced message queue which now supports different queueing methods
  (among others, this can be used for performance fine-tuning)
- added a large number of new configuration directives for the new
  input modules
- enhanced multi-threading utilizing a worker thread pool for the
  main message queue
- compilation without pthreads is no longer supported
- much cleaner code due to new objects and removal of single-threading
  mode
---------------------------------------------------------------------------
Version 2.0.8 V2-STABLE (rgerhards), 2008-??-??
- bugfix: ompgsql did not detect problems in sql command execution
  this could cause loss of messages. The handling was correct if the
  connection broke, but not if there was a problem with statement
  execution. The most probable case for such a case would be invalid
  sql inside the template, and this is now much easier to diagnose.
- doc bugfix: default for $DirCreateMode incorrectly stated
---------------------------------------------------------------------------
Version 2.0.7 V2-STABLE (rgerhards), 2008-04-14
- bugfix: the default for $DirCreateMode was 0644, and as such wrong.
  It has now been changed to 0700. For some background, please see
  http://lists.adiscon.net/pipermail/rsyslog/2009-April/001986.html
- bugfix: "$CreateDirs off" also disabled file creation
  Thanks to William Tisater for analyzing this bug and providing a patch.
  The actual code change is heavily based on William's patch.
- bugfix: memory leak in ompgsql
  Thanks to Ken for providing the patch
- bugfix: potential memory leak in msg.c
  This one did not surface yet and the issue was actually found due to
  a problem in v4 - but better fix it here, too
---------------------------------------------------------------------------
Version 2.0.6 V2-STABLE (rgerhards), 2008-08-07
- bugfix: memory leaks in rsyslogd, primarily in singlethread mode
  Thanks to Frederico Nunez for providing the fix
- bugfix: copy&paste error lead to dangling if - this caused a very minor
  issue with re-formatting a RFC3164 date when the message was invalidly
  formatted and had a colon immediately after the date. This was in the
  code for some years (even v1 had it) and I think it never had any
  effect at all in practice. Though, it should be fixed - but definitely
  nothing to worry about.
---------------------------------------------------------------------------
Version 2.0.6 V2-STABLE (rgerhards), 2008-08-07
- bugfix: IPv6 addresses could not be specified in forwarding actions
  New syntax @[addr]:port introduced to enable that. Root problem was IPv6
  addresses contain colons. (backport from 3.21.3)
---------------------------------------------------------------------------
Version 2.0.5 STABLE (rgerhards), 2008-05-15
- bugfix: regular expressions inside property replacer did not work
  properly
- adapted to liblogging 0.7.1+
---------------------------------------------------------------------------
Version 2.0.4 STABLE (rgerhards), 2008-03-27
- bugfix: internally generated messages had "FROMHOST" property not set
- bugfix: continue parsing if tag is oversize (discard oversize part) - thanks
  to mclaughlin77@gmail.com for the patch
- added $HHOUR and $QHOUR system properties - can be used for half- and
  quarter-hour logfile rotation
---------------------------------------------------------------------------
Version 2.0.3 STABLE (rgerhards), 2008-03-12
- bugfix: setting for $EscapeCopntrolCharactersOnReceive was not 
  properly initialized
- bugfix: resolved potential segfault condition on HUP (extremely
  unlikely to happen in practice), for details see tracker:
  http://bugzilla.adiscon.com/show_bug.cgi?id=38
- improved the man pages a bit - thanks to Michael Biebl for the patch
- bugfix: not properly initialized data could cause several segfaults if
  there were errors in the config file - thanks to varmojfekoj for the patch
---------------------------------------------------------------------------
Version 2.0.2 STABLE (rgerhards), 2008-02-12
- fixed a bug that could cause invalid string handling via strerror_r
  varmojfekoj provided the patch - many thanks!
- added x-info field to rsyslogd startup/shutdown message. Hopefully
  points users to right location for further info (many don't even know
  they run rsyslog ;))
- bugfix: suspended actions were not always properly resumed
  varmojfekoj provided the patch - many thanks!
- bugfix: errno could be changed during mark processing, leading to
  invalid error messages when processing inputs. Thank to varmojfekoj for
  pointing out this problem.
- bugfix: trailing ":" of tag was lost while parsing legacy syslog messages
  without timestamp - thanks to Anders Blomdell for providing a patch!
- bugfix (doc): misspelled config directive, invalid signal info
- applied some doc fixes from Michel Biebl and cleaned up some no longer
  needed files suggested by him
- cleaned up stringbuf.c to fix an annoyance reported by Anders Blomdell
- fixed bug that caused invalid treatment of tabs (HT) in rsyslog.conf
---------------------------------------------------------------------------
Version 2.0.1 STABLE (rgerhards), 2008-01-24
- fixed a bug in integer conversion - but this function was never called,
  so it is not really a useful bug fix ;)
- fixed a bug with standard template definitions (not a big deal) - thanks
  to varmojfekoj for spotting it
- fixed a bug that caused a potential hang in file and fwd output module
  varmojfekoj provided the patch - many thanks!
---------------------------------------------------------------------------
Version 2.0.0 STABLE (rgerhards), 2008-01-02
- re-release of 1.21.2 as STABLE with no modifications except some
  doc updates
---------------------------------------------------------------------------
Version 1.21.2 (rgerhards), 2007-12-28
- created a gss-api output module. This keeps GSS-API code and
  TCP/UDP code separated. It is also important for forward-
  compatibility with v3. Please note that this change breaks compatibility
  with config files created for 1.21.0 and 1.21.1 - this was considered
  acceptable.
- fixed an error in forwarding retry code (could lead to message corruption
  but surfaced very seldom)
- increased portability for older platforms (AI_NUMERICSERV moved)
- removed socket leak in omfwd.c
- cross-platform patch for GSS-API compile problem on some platforms
  thanks to darix for the patch!
---------------------------------------------------------------------------
Version 1.21.1 (rgerhards), 2007-12-23
- small doc fix for $IncludeConfig
- fixed a bug in llDestroy()
- bugfix: fixing memory leak when message queue is full and during
  parsing. Thanks to varmojfekoj for the patch.
- bugfix: when compiled without network support, unix sockets were
  not properply closed
- bugfix: memory leak in cfsysline.c/doGetWord() fixed
---------------------------------------------------------------------------
Version 1.21.0 (rgerhards), 2007-12-19
- GSS-API support for syslog/TCP connections was added. Thanks to
  varmojfekoj for providing the patch with this functionality
- code cleanup
- enhanced $IncludeConfig directive to support wildcard filenames
- changed some multithreading synchronization
---------------------------------------------------------------------------
Version 1.20.1 (rgerhards), 2007-12-12
- corrected a debug setting that survived release. Caused TCP connections
  to be retried unnecessarily often.
- When a hostname ACL was provided and DNS resolution for that name failed,
  ACL processing was stopped at that point. Thanks to mildew for the patch.
  Fedora Bugzilla: http://bugzilla.redhat.com/show_bug.cgi?id=395911
- fixed a potential race condition, see link for details:
  http://rgerhards.blogspot.com/2007/12/rsyslog-race-condition.html
  Note that the probability of problems from this bug was very remote
- fixed a memory leak that happend when PostgreSQL date formats were
  used
---------------------------------------------------------------------------
Version 1.20.0 (rgerhards), 2007-12-07
- an output module for postgres databases has been added. Thanks to
  sur5r for contributing this code
- unloading dynamic modules has been cleaned up, we now have a
  real implementation and not just a dummy "good enough for the time
  being".
- enhanced platform independence - thanks to Bartosz Kuzma and Michael
  Biebl for their very useful contributions
- some general code cleanup (including warnings on 64 platforms, only)
---------------------------------------------------------------------------
Version 1.19.12 (rgerhards), 2007-12-03
- cleaned up the build system (thanks to Michael Biebl for the patch)
- fixed a bug where ommysql was still not compiled with -pthread option
---------------------------------------------------------------------------
Version 1.19.11 (rgerhards), 2007-11-29
- applied -pthread option to build when building for multi-threading mode
  hopefully solves an issue with segfaulting
---------------------------------------------------------------------------
Version 1.19.10 (rgerhards), 2007-10-19
- introdcued the new ":modulename:" syntax for calling module actions
  in selector lines; modified ommysql to support it. This is primarily
  an aid for further modules and a prequisite to actually allow third
  party modules to be created.
- minor fix in slackware startup script, "-r 0" is now "-r0"
- updated rsyslogd doc set man page; now in html format
- undid creation of a separate thread for the main loop -- this did not
  turn out to be needed or useful, so reduce complexity once again.
- added doc fixes provided by Michael Biebl - thanks
---------------------------------------------------------------------------
Version 1.19.9 (rgerhards), 2007-10-12
- now packaging system which again contains all components in a single
  tarball
- modularized main() a bit more, resulting in less complex code
- experimentally added an additional thread - will see if that affects
  the segfault bug we experience on some platforms. Note that this change
  is scheduled to be removed again later.
---------------------------------------------------------------------------
Version 1.19.8 (rgerhards), 2007-09-27
- improved repeated message processing
- applied patch provided by varmojfekoj to support building ommysql
  in its own way (now also resides in a plugin subdirectory);
  ommysql is now a separate package
- fixed a bug in cvthname() that lead to message loss if part
  of the source hostname would have been dropped
- created some support for distributing ommysql together with the
  main rsyslog package. I need to re-think it in the future, but
  for the time being the current mode is best. I now simply include
  one additional tarball for ommysql inside the main distribution.
  I look forward to user feedback on how this should be done best. In the
  long term, a separate project should be spawend for ommysql, but I'd
  like to do that only after the plugin interface is fully stable (what
  it is not yet).
---------------------------------------------------------------------------
Version 1.19.7 (rgerhards), 2007-09-25
- added code to handle situations where senders send us messages ending with
  a NUL character. It is now simply removed. This also caused trailing LF
  reduction to fail, when it was followed by such a NUL. This is now also
  handled.
- replaced some non-thread-safe function calls by their thread-safe
  counterparts
- fixed a minor memory leak that occured when the %APPNAME% property was
  used (I think nobody used that in practice)
- fixed a bug that caused signal handlers in cvthname() not to be restored when
  a malicious pointer record was detected and processing of the message been
  stopped for that reason (this should be really rare and can not be related
  to the segfault bug we are hunting).
- fixed a bug in cvthname that lead to passing a wrong parameter - in
  practice, this had no impact.
- general code cleanup (e.g. compiler warnings, comments)
---------------------------------------------------------------------------
Version 1.19.6 (rgerhards), 2007-09-11
- applied patch by varmojfekoj to change signal handling to the new
  sigaction API set (replacing the depreciated signal() calls and its
  friends.
- fixed a bug that in --enable-debug mode caused an assertion when the
  discard action was used
- cleaned up compiler warnings
- applied patch by varmojfekoj to FIX a bug that could cause 
  segfaults if empty properties were processed using modifying
  options (e.g. space-cc, drop-cc)
- fixed man bug: rsyslogd supports -l option
---------------------------------------------------------------------------
Version 1.19.5 (rgerhards), 2007-09-07
- changed part of the CStr interface so that better error tracking
  is provided and the calling sequence is more intuitive (there were
  invalid calls based on a too-weired interface)
- (hopefully) fixed some remaining bugs rooted in wrong use of 
  the CStr class. These could lead to program abort.
- applied patch by varmojfekoj two fix two potential segfault situations
- added $ModDir config directive
- modified $ModLoad so that an absolute path may be specified as
  module name (e.g. /rsyslog/ommysql.so)
---------------------------------------------------------------------------
Version 1.19.4 (rgerhards/varmojfekoj), 2007-09-04
- fixed a number of small memory leaks - thanks varmojfekoj for patching
- fixed an issue with CString class that could lead to rsyslog abort
  in tplToString() - thanks varmojfekoj for patching
- added a man-version of the config file documenation - thanks to Michel
  Samia for providing the man file
- fixed bug: a template like this causes an infinite loop:
  $template opts,"%programname:::a,b%"
  thanks varmojfekoj for the patch
- fixed bug: case changing options crash freeing the string pointer
  because they modify it: $template opts2,"%programname::1:lowercase%"
  thanks varmojfekoj for the patch
---------------------------------------------------------------------------
Version 1.19.3 (mmeckelein/varmojfekoj), 2007-08-31
- small mem leak fixed (after calling parseSelectorAct) - Thx varmojkekoj
- documentation section "Regular File" und "Blocks" updated
- solved an issue with dynamic file generation - Once again many thanks
  to varmojfekoj
- the negative selector for program name filter (Blocks) does not work as
  expected - Thanks varmojfekoj for patching
- added forwarding information to sysklogd (requires special template)
  to config doc
---------------------------------------------------------------------------
Version 1.19.2 (mmeckelein/varmojfekoj), 2007-08-28
- a specifically formed message caused a segfault - Many thanks varmojfekoj
  for providing a patch
- a typo and a weird condition are fixed in msg.c - Thanks again
  varmojfekoj 
- on file creation the file was always owned by root:root. This is fixed
  now - Thanks ypsa for solving this issue
---------------------------------------------------------------------------
Version 1.19.1 (mmeckelein), 2007-08-22
- a bug that caused a high load when a TCP/UDP connection was closed is 
  fixed now - Thanks mildew for solving this issue
- fixed a bug which caused a segfault on reinit - Thx varmojfekoj for the
  patch
- changed the hardcoded module path "/lib/rsyslog" to $(pkglibdir) in order
  to avoid trouble e.g. on 64 bit platforms (/lib64) - many thanks Peter
  Vrabec and darix, both provided a patch for solving this issue
- enhanced the unloading of modules - thanks again varmojfekoj
- applied a patch from varmojfekoj which fixes various little things in
  MySQL output module
---------------------------------------------------------------------------
Version 1.19.0 (varmojfekoj/rgerhards), 2007-08-16
- integrated patch from varmojfekoj to make the mysql module a loadable one
  many thanks for the patch, MUCH appreciated
---------------------------------------------------------------------------
Version 1.18.2 (rgerhards), 2007-08-13
- fixed a bug in outchannel code that caused templates to be incorrectly
  parsed
- fixed a bug in ommysql that caused a wrong ";template" missing message
- added some code for unloading modules; not yet fully complete (and we do
  not yet have loadable modules, so this is no problem)
- removed debian subdirectory by request of a debian packager (this is a special
  subdir for debian and there is also no point in maintaining it when there
  is a debian package available - so I gladly did this) in some cases
- improved overall doc quality (some pages were quite old) and linked to
  more of the online resources.
- improved /contrib/delete_mysql script by adding a host option and some
  other minor modifications
---------------------------------------------------------------------------
Version 1.18.1 (rgerhards), 2007-08-08
- applied a patch from varmojfekoj which solved a potential segfault
  of rsyslogd on HUP
- applied patch from Michel Samia to fix compilation when the pthreads
  feature is disabled
- some code cleanup (moved action object to its own file set)
- add config directive $MainMsgQueueSize, which now allows to configure the
  queue size dynamically
- all compile-time settings are now shown in rsyslogd -v, not just the
  active ones
- enhanced performance a little bit more
- added config file directive $ActionResumeInterval
- fixed a bug that prevented compilation under debian sid
- added a contrib directory for user-contributed useful things
---------------------------------------------------------------------------
Version 1.18.0 (rgerhards), 2007-08-03
- rsyslog now supports fallback actions when an action did not work. This
  is a great feature e.g. for backup database servers or backup syslog
  servers
- modified rklogd to only change the console log level if -c is specified
- added feature to use multiple actions inside a single selector
- implemented $ActionExecOnlyWhenPreviousIsSuspended config directive
- error messages during startup are now spit out to the configured log
  destinations
---------------------------------------------------------------------------
Version 1.17.6 (rgerhards), 2007-08-01
- continued to work on output module modularization - basic stage of
  this work is now FINISHED
- fixed bug in OMSRcreate() - always returned SR_RET_OK
- fixed a bug that caused ommysql to always complain about missing
  templates
- fixed a mem leak in OMSRdestruct - freeing the object itself was
  forgotten - thanks to varmojfekoj for the patch
- fixed a memory leak in syslogd/init() that happend when the config
  file could not be read - thanks to varmojfekoj for the patch
- fixed insufficient memory allocation in addAction() and its helpers.
  The initial fix and idea was developed by mildew, I fine-tuned
  it a bit. Thanks a lot for the fix, I'd probably had pulled out my
  hair to find the bug...
- added output of config file line number when a parsing error occured
- fixed bug in objomsr.c that caused program to abort in debug mode with
  an invalid assertion (in some cases)
- fixed a typo that caused the default template for MySQL to be wrong.
  thanks to mildew for catching this.
- added configuration file command $DebugPrintModuleList and
  $DebugPrintCfSysLineHandlerList
- fixed an invalid value for the MARK timer - unfortunately, there was
  a testing aid left in place. This resulted in quite frequent MARK messages
- added $IncludeConfig config directive
- applied a patch from mildew to prevent rsyslogd from freezing under heavy
  load. This could happen when the queue was full. Now, we drop messages
  but rsyslogd remains active.
---------------------------------------------------------------------------
Version 1.17.5 (rgerhards), 2007-07-30
- continued to work on output module modularization
- fixed a missing file bug - thanks to Andrea Montanari for reporting
  this problem
- fixed a problem with shutting down the worker thread and freeing the
  selector_t list - this caused messages to be lost, because the
  message queue was not properly drained before the selectors got
  destroyed.
---------------------------------------------------------------------------
Version 1.17.4 (rgerhards), 2007-07-27
- continued to work on output module modularization
- fixed a situation where rsyslogd could create zombie processes
  thanks to mildew for the patch
- applied patch from Michel Samia to fix compilation when NOT
  compiled for pthreads
---------------------------------------------------------------------------
Version 1.17.3 (rgerhards), 2007-07-25
- continued working on output module modularization
- fixed a bug that caused rsyslogd to segfault on exit (and
  probably also on HUP), when there was an unsent message in a selector
  that required forwarding and the dns lookup failed for that selector
  (yes, it was pretty unlikely to happen;))
  thanks to varmojfekoj <varmojfekoj@gmail.com> for the patch
- fixed a memory leak in config file parsing and die()
  thanks to varmojfekoj <varmojfekoj@gmail.com> for the patch
- rsyslogd now checks on startup if it is capable to performa any work
  at all. If it cant, it complains and terminates
  thanks to Michel Samia for providing the patch!
- fixed a small memory leak when HUPing syslogd. The allowed sender
  list now gets freed. thanks to mildew for the patch.
- changed the way error messages in early startup are logged. They
  now do no longer use the syslogd code directly but are rather
  send to stderr.
---------------------------------------------------------------------------
Version 1.17.2 (rgerhards), 2007-07-23
- made the port part of the -r option optional. Needed for backward
  compatibility with sysklogd
- replaced system() calls with something more reasonable. Please note that
  this might break compatibility with some existing configuration files.
  We accept this in favour of the gained security.
- removed a memory leak that could occur if timegenerated was used in
  RFC 3164 format in templates
- did some preparation in msg.c for advanced multithreading - placed the
  hooks, but not yet any active code
- worked further on modularization
- added $ModLoad MySQL (dummy) config directive
- added DropTrailingLFOnReception config directive
---------------------------------------------------------------------------
Version 1.17.1 (rgerhards), 2007-07-20
- fixed a bug that caused make install to install rsyslogd and rklogd under
  the wrong names
- fixed bug that caused $AllowedSenders to handle IPv6 scopes incorrectly;
  also fixed but that could grabble $AllowedSender wildcards. Thanks to
  mildew@gmail.com for the patch
- minor code cleanup - thanks to Peter Vrabec for the patch
- fixed minimal memory leak on HUP (caused by templates)
  thanks to varmojfekoj <varmojfekoj@gmail.com> for the patch
- fixed another memory leak on HUPing and on exiting rsyslogd
  again thanks to varmojfekoj <varmojfekoj@gmail.com> for the patch
- code cleanup (removed compiler warnings)
- fixed portability bug in configure.ac - thanks to Bartosz Kuźma for patch
- moved msg object into its own file set
- added the capability to continue trying to write log files when the
  file system is full. Functionality based on patch by Martin Schulze
  to sysklogd package.
---------------------------------------------------------------------------
Version 1.17.0 (RGer), 2007-07-17
- added $RepeatedLineReduction config parameter
- added $EscapeControlCharactersOnReceive config parameter
- added $ControlCharacterEscapePrefix config parameter
- added $DirCreateMode config parameter
- added $CreateDirs config parameter
- added $DebugPrintTemplateList config parameter
- added $ResetConfigVariables config parameter
- added $FileOwner config parameter
- added $FileGroup config parameter
- added $DirOwner config parameter
- added $DirGroup config parameter
- added $FailOnChownFailure config parameter
- added regular expression support to the filter engine
  thanks to Michel Samia for providing the patch!
- enhanced $AllowedSender functionality. Credits to mildew@gmail.com for
  the patch doing that
  - added IPv6 support
  - allowed DNS hostnames
  - allowed DNS wildcard names
- added new option $DropMsgsWithMaliciousDnsPTRRecords
- added autoconf so that rfc3195d, rsyslogd and klogd are stored to /sbin
- added capability to auto-create directories with dynaFiles
---------------------------------------------------------------------------
Version 1.16.0 (RGer/Peter Vrabec), 2007-07-13 - The Friday, 13th Release ;)
- build system switched to autotools
- removed SYSV preprocessor macro use, replaced with autotools equivalents
- fixed a bug that caused rsyslogd to segfault when TCP listening was
  disabled and it terminated
- added new properties "syslogfacility-text" and "syslogseverity-text"
  thanks to varmojfekoj <varmojfekoj@gmail.com> for the patch
- added the -x option to disable hostname dns reslution
  thanks to varmojfekoj <varmojfekoj@gmail.com> for the patch
- begun to better modularize syslogd.c - this is an ongoing project; moved
  type definitions to a separate file
- removed some now-unused fields from struct filed
- move file size limit fields in struct field to the "right spot" (the file
  writing part of the union - f_un.f_file)
- subdirectories linux and solaris are no longer part of the distribution
  package. This is not because we cease support for them, but there are no
  longer any files in them after the move to autotools
---------------------------------------------------------------------------
Version 1.15.1 (RGer), 2007-07-10
- fixed a bug that caused a dynaFile selector to stall when there was
  an open error with one file 
- improved template processing for dynaFiles; templates are now only
  looked up during initialization - speeds up processing
- optimized memory layout in struct filed when compiled with MySQL
  support
- fixed a bug that caused compilation without SYSLOG_INET to fail
- re-enabled the "last message repeated n times" feature. This
  feature was not taken care of while rsyslogd evolved from sysklogd
  and it was more or less defunct. Now it is fully functional again.
- added system properties: $NOW, $YEAR, $MONTH, $DAY, $HOUR, $MINUTE
- fixed a bug in iovAsString() that caused a memory leak under stress
  conditions (most probably memory shortage). This was unlikely to
  ever happen, but it doesn't hurt doing it right
- cosmetic: defined type "uchar", change all unsigned chars to uchar
---------------------------------------------------------------------------
Version 1.15.0 (RGer), 2007-07-05
- added ability to dynamically generate file names based on templates
  and thus properties. This was a much-requested feature. It makes
  life easy when it e.g. comes to splitting files based on the sender
  address.
- added $umask and $FileCreateMode config file directives
- applied a patch from Bartosz Kuzma to compile cleanly under NetBSD
- checks for extra (unexpected) characters in system config file lines
  have been added
- added IPv6 documentation - was accidently missing from CVS
- begun to change char to unsigned char
---------------------------------------------------------------------------
Version 1.14.2 (RGer), 2007-07-03
** this release fixes all known nits with IPv6 **
- restored capability to do /etc/service lookup for "syslog"
  service when -r 0 was given
- documented IPv6 handling of syslog messages
- integrate patch from Bartosz Kuźma to make rsyslog compile under
  Solaris again (the patch replaced a strndup() call, which is not
  available under Solaris
- improved debug logging when waiting on select
- updated rsyslogd man page with new options (-46A)
---------------------------------------------------------------------------
Version 1.14.1 (RGer/Peter Vrabec), 2007-06-29
- added Peter Vrabec's patch for IPv6 TCP
- prefixed all messages send to stderr in rsyslogd with "rsyslogd: "
---------------------------------------------------------------------------
Version 1.14.0 (RGer/Peter Vrabec), 2007-06-28
- Peter Vrabec provided IPv6 for rsyslog, so we are now IPv6 enabled
  IPv6 Support is currently for UDP only, TCP is to come soon.
  AllowedSender configuration does not yet work for IPv6.
- fixed code in iovCreate() that broke C's strict aliasing rules 
- fixed some char/unsigned char differences that forced the compiler
  to spit out warning messages
- updated the Red Hat init script to fix a known issue (thanks to
  Peter Vrabec)
---------------------------------------------------------------------------
Version 1.13.5 (RGer), 2007-06-22
- made the TCP session limit configurable via command line switch
  now -t <port>,<max sessions>
- added man page for rklogd(8) (basically a copy from klogd, but now
  there is one...)
- fixed a bug that caused internal messages (e.g. rsyslogd startup) to
  appear without a tag.
- removed a minor memory leak that occurred when TAG processing requalified
  a HOSTNAME to be a TAG (and a TAG already was set).
- removed potential small memory leaks in MsgSet***() functions. There
  would be a leak if a property was re-set, something that happened
  extremely seldom.
---------------------------------------------------------------------------
Version 1.13.4 (RGer), 2007-06-18
- added a new property "PRI-text", which holds the PRI field in
  textual form (e.g. "syslog.info")
- added alias "syslogseverity" for "syslogpriority", which is a
  misleading property name that needs to stay for historical
  reasons (and backward-compatility)
- added doc on how to record PRI value in log file
- enhanced signal handling in klogd, including removal of an unsafe
  call to the logging system during signal handling
---------------------------------------------------------------------------
Version 1.13.3 (RGer), 2007-06-15
- create a version of syslog.c from scratch. This is now
  - highly optimized for rsyslog
  - removes an incompatible license problem as the original
    version had a BSD license with advertising clause
  - fixed in the regard that rklogd will continue to work when
    rsysogd has been restarted (the original version, as well
    as sysklogd, will remain silent then)
  - solved an issue with an extra NUL char at message end that the
    original version had
- applied some changes to klogd to care for the new interface
- fixed a bug in syslogd.c which prevented compiling under debian
---------------------------------------------------------------------------
Version 1.13.2 (RGer), 2007-06-13
- lib order in makefile patched to facilitate static linking - thanks
  to Bennett Todd for providing the patch
- Integrated a patch from Peter Vrabec (pvrabec@redheat.com):
  - added klogd under the name of rklogd (remove dependency on
    original sysklogd package
  - createDB.sql now in UTF
  - added additional config files for use on Red Hat
---------------------------------------------------------------------------
Version 1.13.1 (RGer), 2007-02-05
- changed the listen backlog limit to a more reasonable value based on
  the maximum number of TCP connections configurd (10% + 5) - thanks to Guy
  Standen for the hint (actually, the limit was 5 and that was a 
  left-over from early testing).
- fixed a bug in makefile which caused DB-support to be disabled when
  NETZIP support was enabled
- added the -e option to allow transmission of every message to remote
  hosts (effectively turns off duplicate message suppression)
- (somewhat) improved memory consumption when compiled with MySQL support
- looks like we fixed an incompatibility with MySQL 5.x and above software
  At least in one case, the remote server name was destroyed, leading to 
  a connection failure. The new, improved code does not have this issue and
  so we see this as solved (the new code is generally somewhat better, so
  there is a good chance we fixed this incompatibility).
---------------------------------------------------------------------------
Version 1.13.0 (RGer), 2006-12-19
- added '$' as ToPos proptery replacer specifier - means "up to the
  end of the string"
- property replacer option "escape-cc", "drop-cc" and "space-cc"  added
- changed the handling of \0 characters inside syslog messages. We now
  consistently escape them to "#000". This is somewhat recommended in
  the draft-ietf-syslog-protocol-19 draft. While the real recomendation
  is to not escape any characters at all, we can not do this without
  considerable modification of the code. So we escape it to "#000", which
  is consistent with a sample found in the Internet-draft.
- removed message glue logic (see printchopped() comment for details)
  Also caused removal of parts table and thus some improvements in
  memory usage.
- changed the default MAXLINE to 2048 to take care of recent syslog
  standardization efforts (can easily be changed in syslogd.c)
- added support for byte-counted TCP syslog messages (much like
  syslog-transport-tls-05 Internet Draft). This was necessary to
  support compression over TCP.
- added support for receiving compressed syslog messages
- added support for sending compressed syslog messages
- fixed a bug where the last message in a syslog/tcp stream was
  lost if it was not properly terminated by a LF character
---------------------------------------------------------------------------
Version 1.12.3 (RGer), 2006-10-04
- implemented some changes to support Solaris (but support is not
  yet complete)
- commented out (via #if 0) some methods that are currently not being use
  but should be kept for further us
- added (interim) -u 1 option to turn off hostname and tag parsing
- done some modifications to better support Fedora
- made the field delimiter inside property replace configurable via
  template
- fixed a bug in property replacer: if fields were used, the delimitor
  became part of the field. Up until now, this was barely noticable as 
  the delimiter as TAB only and thus invisible to a human. With other
  delimiters available now, it quickly showed up. This bug fix might cause
  some grief to existing installations if they used the extra TAB for
  whatever reasons - sorry folks... Anyhow, a solution is easy: just add
  a TAB character contstant into your template. Thus, there has no attempt
  been made to do this in a backwards-compatible way.
---------------------------------------------------------------------------
Version 1.12.2 (RGer), 2006-02-15
- fixed a bug in the RFC 3339 date formatter. An extra space was added
  after the actual timestamp
- added support for providing high-precision RFC3339 timestamps for
  (rsyslogd-)internally-generated messages
- very (!) experimental support for syslog-protocol internet draft
  added (the draft is experimental, the code is solid ;))
- added support for field-extracting in the property replacer
- enhanced the legacy-syslog parser so that it can interpret messages
  that do not contain a TIMESTAMP
- fixed a bug that caused the default socket (usually /dev/log) to be
  opened even when -o command line option was given
- fixed a bug in the Debian sample startup script - it caused rsyslogd
  to listen to remote requests, which it shouldn't by default
---------------------------------------------------------------------------
Version 1.12.1 (RGer), 2005-11-23
- made multithreading work with BSD. Some signal-handling needed to be
  restructured. Also, there might be a slight delay of up to 10 seconds
  when huping and terminating rsyslogd under BSD
- fixed a bug where a NULL-pointer was passed to printf() in logmsg().
- fixed a bug during "make install" where rc3195d was not installed
  Thanks to Bennett Todd for spotting this.
- fixed a bug where rsyslogd dumped core when no TAG was found in the
  received message
- enhanced message parser so that it can deal with missing hostnames
  in many cases (may not be totally fail-safe)
- fixed a bug where internally-generated messages did not have the correct
  TAG
---------------------------------------------------------------------------
Version 1.12.0 (RGer), 2005-10-26
- moved to a multi-threaded design. single-threading is still optionally
  available. Multi-threading is experimental!
- fixed a potential race condition. In the original code, marking was done
  by an alarm handler, which could lead to all sorts of bad things. This
  has been changed now. See comments in syslogd.c/domark() for details.
- improved debug output for property-based filters
- not a code change, but: I have checked all exit()s to make sure that
  none occurs once rsyslogd has started up. Even in unusual conditions
  (like low-memory conditions) rsyslogd somehow remains active. Of course,
  it might loose a message or two, but at least it does not abort and it
  can also recover when the condition no longer persists.
- fixed a bug that could cause loss of the last message received
  immediately before rsyslogd was terminated.
- added comments on thread-safety of global variables in syslogd.c
- fixed a small bug: spurios printf() when TCP syslog was used
- fixed a bug that causes rsyslogd to dump core on termination when one
  of the selector lines did not receive a message during the run (very
  unlikely)
- fixed an one-too-low memory allocation in the TCP sender. Could result
  in rsyslogd dumping core.
- fixed a bug with regular expression support (thanks to Andres Riancho)
- a little bit of code restructuring (especially main(), which was
  horribly large)
---------------------------------------------------------------------------
Version 1.11.1 (RGer), 2005-10-19
- support for BSD-style program name and host blocks
- added a new property "programname" that can be used in templates
- added ability to specify listen port for rfc3195d
- fixed a bug that rendered the "startswith" comparison operation
  unusable.
- changed more functions to "static" storage class to help compiler
  optimize (should have been static in the first place...)
- fixed a potential memory leak in the string buffer class destructor.
  As the destructur was previously never called, the leak did not actually
  appear.
- some internal restructuring in anticipation/preparation of minimal
  multi-threading support
- rsyslogd still shares some code with the sysklogd project. Some patches
  for this shared code have been brought over from the sysklogd CVS.
---------------------------------------------------------------------------
Version 1.11.0 (RGer), 2005-10-12
- support for receiving messages via RFC 3195; added rfc3195d for that
  purpose
- added an additional guard to prevent rsyslogd from aborting when the
  2gb file size limit is hit. While a user can configure rsyslogd to
  handle such situations, it would abort if that was not done AND large
  file support was not enabled (ok, this is hopefully an unlikely scenario)
- fixed a bug that caused additional Unix domain sockets to be incorrectly
  processed - could lead to message loss in extreme cases
---------------------------------------------------------------------------
Version 1.10.2 (RGer), 2005-09-27
- added comparison operations in property-based filters:
  * isequal
  * startswith
- added ability to negate all property-based filter comparison operations
  by adding a !-sign right in front of the operation name
- added the ability to specify remote senders for UDP and TCP
  received messages. Allows to block all but well-known hosts
- changed the $-config line directives to be case-INsensitive
- new command line option -w added: "do not display warnings if messages
  from disallowed senders are received"
- fixed a bug that caused rsyslogd to dump core when the compare value
  was not quoted in property-based filters
- fixed a bug in the new CStr compare function which lead to invalid
  results (fortunately, this function was not yet used widely)
- added better support for "debugging" rsyslog.conf property filters
  (only if -d switch is given)
- changed some function definitions to static, which eventually enables
  some compiler optimizations
- fixed a bug in MySQL code; when a SQL error occured, rsyslogd could
  run in a tight loop. This was due to invalid sequence of error reporting
  and is now fixed.
---------------------------------------------------------------------------
Version 1.10.1 (RGer), 2005-09-23
- added the ability to execute a shell script as an action.
  Thanks to Bjoern Kalkbrenner for providing the code!
- fixed a bug in the MySQL code; due to the bug the automatic one-time
  retry after an error did not happen - this lead to error message in
  cases where none should be seen (e.g. after a MySQL restart)
- fixed a security issue with SQL-escaping in conjunction with
  non-(SQL-)standard MySQL features.
---------------------------------------------------------------------------
Version 1.10.0 (RGer), 2005-09-20
  REMINDER: 1.10 is the first unstable version if the 1.x series!
- added the capability to filter on any property in selector lines
  (not just facility and priority)
- changed stringbuf into a new counted string class
- added support for a "discard" action. If a selector line with
  discard (~ character) is found, no selector lines *after* that
  line will be processed.
- thanks to Andres Riancho, regular expression support has been
  added to the template engine
- added the FROMHOST property in the template processor, which could
  previously not be obtained. Thanks to Cristian Testa for pointing
  this out and even providing a fix.
- added display of compile-time options to -v output
- performance improvement for production build - made some checks
  to happen only during debug mode
- fixed a problem with compiling on SUSE and - while doing so - removed
  the socket call to set SO_BSDCOMPAT in cases where it is obsolete.
---------------------------------------------------------------------------
Version 1.0.4 (RGer), 2006-02-01
- a small but important fix: the tcp receiver had two forgotten printf's
  in it that caused a lot of unnecessary output to stdout. This was
  important enough to justify a new release
---------------------------------------------------------------------------
Version 1.0.3 (RGer), 2005-11-14
- added an additional guard to prevent rsyslogd from aborting when the
  2gb file size limit is hit. While a user can configure rsyslogd to
  handle such situations, it would abort if that was not done AND large
  file support was not enabled (ok, this is hopefully an unlikely scenario)
- fixed a bug that caused additional Unix domain sockets to be incorrectly
  processed - could lead to message loss in extreme cases
- applied some patches available from the sysklogd project to code
  shared from there
- fixed a bug that causes rsyslogd to dump core on termination when one
  of the selector lines did not receive a message during the run (very
  unlikely)
- fixed an one-too-low memory allocation in the TCP sender. Could result
  in rsyslogd dumping core.
- fixed a bug in the TCP sender that caused the retry logic to fail
  after an error or receiver overrun
- fixed a bug in init() that could lead to dumping core
- fixed a bug that could lead to dumping core when no HOSTNAME or no TAG
  was present in the syslog message
---------------------------------------------------------------------------
Version 1.0.2 (RGer), 2005-10-05
- fixed an issue with MySQL error reporting. When an error occured,
  the MySQL driver went into an endless loop (at least in most cases).
---------------------------------------------------------------------------
Version 1.0.1 (RGer), 2005-09-23
- fixed a security issue with SQL-escaping in conjunction with
  non-(SQL-)standard MySQL features.
---------------------------------------------------------------------------
Version 1.0.0 (RGer), 2005-09-12
- changed install doc to cover daily cron scripts - a trouble source
- added rc script for slackware (provided by Chris Elvidge - thanks!) 
- fixed a really minor bug in usage() - the -r option was still
  reported as without the port parameter
---------------------------------------------------------------------------
Version 0.9.8 (RGer), 2005-09-05
- made startup and shutdown message more consistent and included the
  pid, so that they can be easier correlated. Used syslog-protocol
  structured data format for this purpose.
- improved config info in startup message, now tells not only
  if it is listening remote on udp, but also for tcp. Also includes
  the port numbers. The previous startup message was misleading, because
  it did not say "remote reception" if rsyslogd was only listening via
  tcp (but not via udp).
- added a "how can you help" document to the doc set
---------------------------------------------------------------------------
Version 0.9.7 (RGer), 2005-08-15
- some of the previous doc files (like INSTALL) did not properly
  reflect the changes to the build process and the new doc. Fixed
  that.
- changed syslogd.c so that when compiled without database support,
  an error message is displayed when a database action is detected
  in the config file (previously this was used as an user rule ;))
- fixed a bug in the os-specific Makefiles which caused MySQL
  support to not be compiled, even if selected
---------------------------------------------------------------------------
Version 0.9.6 (RGer), 2005-08-09
- greatly enhanced documentation. Now available in html format in
  the "doc" folder and FreeBSD. Finally includes an install howto.
- improved MySQL error messages a little - they now show up as log
  messages, too (formerly only in debug mode)
- added the ability to specify the listen port for udp syslog.
  WARNING: This introduces an incompatibility. Formerly, udp
  syslog was enabled by the -r command line option. Now, it is
  "-r [port]", which is consistent with the tcp listener. However,
  just -r will now return an error message.
- added sample startup scripts for Debian and FreeBSD
- added support for easy feature selection in the makefile. Un-
  fortunately, this also means I needed to spilt the make file
  for different OS and distros. There are some really bad syntax
  differences between FreeBSD and Linux make.
---------------------------------------------------------------------------
Version 0.9.5 (RGer), 2005-08-01
- the "semicolon bug" was actually not (fully) solved in 0.9.4. One
  part of the bug was solved, but another still existed. This one
  is fixed now, too.
- the "semicolon bug" actually turned out to be a more generic bug.
  It appeared whenever an invalid template name was given. With some
  selector actions, rsyslogd dumped core, with other it "just" had
  a small ressource leak with others all worked well. These anomalies
  are now fixed. Note that they only appeared during system initaliziation
  once the system was running, nothing bad happened.
- improved error reporting for template errors on startup. They are now
  shown on the console and the start-up tty. Formerly, they were only
  visible in debug mode.
- support for multiple instances of rsyslogd on a single machine added
- added new option "-o" --> omit local unix domain socket. This option
  enables rsyslogd NOT to listen to the local socket. This is most
  helpful when multiple instances of rsyslogd (or rsyslogd and another
  syslogd) shall run on a single system.
- added new option "-i <pidfile>" which allows to specify the pidfile.
  This is needed when multiple instances of rsyslogd are to be run.
- the new project home page is now online at www.rsyslog.com
---------------------------------------------------------------------------
Version 0.9.4 (RGer), 2005-07-25
- finally added the TCP sender. It now supports non-blocking mode, no
  longer disabling message reception during connect. As it is now, it
  is usable in production. The code could be more sophisticated, but
  I've kept it short in anticipation of the move to liblogging, which
  will lead to the removal of the code just written ;)
- the "exiting on signal..." message still had the "syslogd" name in 
  it. Changed this to "rsyslogd", as we do not have a large user base
  yet, this should pose no problem.
- fixed "the semiconlon" bug. rsyslogd dumped core if a write-db action
  was specified but no semicolon was given after the password (an empty
  template was ok, but the semicolon needed to be present).
- changed a default for traditional output format. During testing, it
  was seen that the timestamp written to file in default format was
  the time of message reception, not the time specified in the TIMESTAMP
  field of the message itself. Traditionally, the message TIMESTAMP is
  used and this has been changed now.
---------------------------------------------------------------------------
Version 0.9.3 (RGer), 2005-07-19
- fixed a bug in the message parser. In June, the RFC 3164 timestamp
  was not correctly parsed (yes, only in June and some other months,
  see the code comment to learn why...)
- added the ability to specify the destination port when forwarding
  syslog messages (both for TCP and UDP)
- added an very experimental TCP sender (activated by
  @@machine:port in config). This is not yet for production use. If
  the receiver is not alive, rsyslogd will wait quite some time until
  the connection request times out, which most probably leads to
  loss of incoming messages.

---------------------------------------------------------------------------
Version 0.9.2 (RGer), around 2005-07-06
- I intended to change the maxsupported message size to 32k to
  support IHE - but given the memory inefficiency in the usual use
  cases, I have not done this. I have, however, included very
  specific instructions on how to do this in the source code. I have
  also done some testing with 32k messages, so you can change the
  max size without taking too much risk.
- added a syslog/tcp receiver; we now can receive messages via
  plain tcp, but we can still send only via UDP. The syslog/tcp
  receiver is the primary enhancement of this release.
- slightly changed some error messages that contained a spurios \n at
  the end of the line (which gives empty lines in your log...)

---------------------------------------------------------------------------
Version 0.9.1 (RGer)
- fixed code so that it compiles without errors under FreeBSD
- removed now unused function "allocate_log()" from syslogd.c
- changed the make file so that it contains more defines for
  different environments (in the long term, we need a better
  system for disabling/enabling features...)
- changed some printf's printing off_t types to %lld and
  explicit (long long) casts. I tried to figure out the exact type,
  but did not succeed in this. In the worst case, ultra-large peta-
  byte files will now display funny informational messages on rollover,
  something I think we can live with for the neersion 3.11.2 (rgerhards), 2008-02-??
---------------------------------------------------------------------------
Version 3.11.1 (rgerhards), 2008-02-12
- SNMP trap sender added thanks to Andre Lorbach (omsnmp)
- added input-plugin interface specification in form of a (copy) template
  input module
- applied documentation fix by Michael Biebl -- many thanks!
- bugfix: immark did not have MARK flags set...
- added x-info field to rsyslogd startup/shutdown message. Hopefully
  points users to right location for further info (many don't even know
  they run rsyslog ;))
- bugfix: trailing ":" of tag was lost while parsing legacy syslog messages
  without timestamp - thanks to Anders Blomdell for providing a patch!
- fixed a bug in stringbuf.c related to STRINGBUF_TRIM_ALLOCSIZE, which
  wasn't supposed to be used with rsyslog. Put a warning message up that
  tells this feature is not tested and probably not worth the effort.
  Thanks to Anders Blomdell fro bringing this to our attention
- somewhat improved performance of string buffers
- fixed bug that caused invalid treatment of tabs (HT) in rsyslog.conf
- bugfix: setting for $EscapeCopntrolCharactersOnReceive was not 
  properly initialized
- clarified usage of space-cc property replacer option
- improved abort diagnostic handler
- some initial effort for malloc/free runtime debugging support
- bugfix: using dynafile actions caused rsyslogd abort
- fixed minor man errors thanks to Michael Biebl
---------------------------------------------------------------------------
Version 3.11.0 (rgerhards), 2008-01-31
- implemented queued actions
- implemented simple rate limiting for actions
- implemented deliberate discarding of lower priority messages over higher
  priority ones when a queue runs out of space
- implemented disk quotas for disk queues
- implemented the $ActionResumeRetryCount config directive
- added $ActionQueueFilename config directive
- added $ActionQueueSize config directive
- added $ActionQueueHighWaterMark config directive
- added $ActionQueueLowWaterMark config directive
- added $ActionQueueDiscardMark config directive
- added $ActionQueueDiscardSeverity config directive
- added $ActionQueueCheckpointInterval config directive
- added $ActionQueueType config directive
- added $ActionQueueWorkerThreads config directive
- added $ActionQueueTimeoutshutdown config directive
- added $ActionQueueTimeoutActionCompletion config directive
- added $ActionQueueTimeoutenQueue config directive
- added $ActionQueueTimeoutworkerThreadShutdown config directive
- added $ActionQueueWorkerThreadMinimumMessages config directive
- added $ActionQueueMaxFileSize config directive
- added $ActionQueueSaveonShutdown config directive
- addded $ActionQueueDequeueSlowdown config directive
- addded $MainMsgQueueDequeueSlowdown config directive
- bugfix: added forgotten docs to package
- improved debugging support
- fixed a bug that caused $MainMsgQueueCheckpointInterval to work incorrectly
- when a long-running action needs to be cancelled on shutdown, the message
  that was processed by it is now preserved. This finishes support for
  guaranteed delivery of messages (if the output supports it, of course)
- fixed bug in output module interface, see
  http://sourceforge.net/tracker/index.php?func=detail&aid=1881008&group_id=123448&atid=696552
- changed the ommysql output plugin so that the (lengthy) connection
  initialization now takes place in message processing. This works much
  better with the new queued action mode (fast startup)
- fixed a bug that caused a potential hang in file and fwd output module
  varmojfekoj provided the patch - many thanks!
- bugfixed stream class offset handling on 32bit platforms
---------------------------------------------------------------------------
Version 3.10.3 (rgerhards), 2008-01-28
- fixed a bug with standard template definitions (not a big deal) - thanks
  to varmojfekoj for spotting it
- run-time instrumentation added
- implemented disk-assisted queue mode, which enables on-demand disk
  spooling if the queue's in-memory queue is exhausted
- implemented a dynamic worker thread pool for processing incoming
  messages; workers are started and shut down as need arises
- implemented a run-time instrumentation debug package
- implemented the $MainMsgQueueSaveOnShutdown config directive
- implemented the $MainMsgQueueWorkerThreadMinimumMessages config directive
- implemented the $MainMsgQueueTimeoutWorkerThreadShutdown config directive
---------------------------------------------------------------------------
Version 3.10.2 (rgerhards), 2008-01-14
- added the ability to keep stop rsyslogd without the need to drain
  the main message queue. In disk queue mode, rsyslog continues to
  run from the point where it stopped. In case of a system failure, it
  continues to process messages from the last checkpoint.
- fixed a bug that caused a segfault on startup when no $WorkDir directive
  was specified in rsyslog.conf
- provided more fine-grain control over shutdown timeouts and added a
  way to specify the enqueue timeout when the main message queue is full
- implemented $MainMsgQueueCheckpointInterval config directive
- implemented $MainMsgQueueTimeoutActionCompletion config directive
- implemented $MainMsgQueueTimeoutEnqueue config directive
- implemented $MainMsgQueueTimeoutShutdown config directive
---------------------------------------------------------------------------
Version 3.10.1 (rgerhards), 2008-01-10
- implemented the "disk" queue mode. However, it currently is of very
  limited use, because it does not support persistence over rsyslogd
  runs. So when rsyslogd is stopped, the queue is drained just as with
  the in-memory queue modes. Persistent queues will be a feature of
  the next release.
- performance-optimized string class, should bring an overall improvement
- fixed a memory leak in imudp -- thanks to varmojfekoj for the patch
- fixed a race condition that could lead to a rsyslogd hang when during
  HUP or termination
- done some doc updates
- added $WorkDirectory config directive
- added $MainMsgQueueFileName config directive
- added $MainMsgQueueMaxFileSize config directive
---------------------------------------------------------------------------
Version 3.10.0 (rgerhards), 2008-01-07
- implemented input module interface and initial input modules
- enhanced threading for input modules (each on its own thread now)
- ability to bind UDP listeners to specific local interfaces/ports and
  ability to run multiple of them concurrently
- added ability to specify listen IP address for UDP syslog server
- license changed to GPLv3
- mark messages are now provided by loadble module immark
- rklogd is no longer provided. Its functionality has now been taken over
  by imklog, a loadable input module. This offers a much better integration
  into rsyslogd and makes sure that the kernel logger process is brought
  up and down at the appropriate times
- enhanced $IncludeConfig directive to support wildcard characters
  (thanks to Michael Biebl)
- all inputs are now implemented as loadable plugins
- enhanced threading model: each input module now runs on its own thread
- enhanced message queue which now supports different queueing methods
  (among others, this can be used for performance fine-tuning)
- added a large number of new configuration directives for the new
  input modules
- enhanced multi-threading utilizing a worker thread pool for the
  main message queue
- compilation without pthreads is no longer supported
- much cleaner code due to new objects and removal of single-threading
  mode
---------------------------------------------------------------------------
Version 2.0.1 STABLE (rgerhards), 2008-01-24
- fixed a bug in integer conversion - but this function was never called,
  so it is not really a useful bug fix ;)
- fixed a bug with standard template definitions (not a big deal) - thanks
  to varmojfekoj for spotting it
- fixed a bug that caused a potential hang in file and fwd output module
  varmojfekoj provided the patch - many thanks!
---------------------------------------------------------------------------
Version 2.0.0 STABLE (rgerhards), 2008-01-02
- re-release of 1.21.2 as STABLE with no modifications except some
  doc updates
---------------------------------------------------------------------------
Version 1.21.2 (rgerhards), 2007-12-28
- created a gss-api output module. This keeps GSS-API code and
  TCP/UDP code separated. It is also important for forward-
  compatibility with v3. Please note that this change breaks compatibility
  with config files created for 1.21.0 and 1.21.1 - this was considered
  acceptable.
- fixed an error in forwarding retry code (could lead to message corruption
  but surfaced very seldom)
- increased portability for older platforms (AI_NUMERICSERV moved)
- removed socket leak in omfwd.c
- cross-platform patch for GSS-API compile problem on some platforms
  thanks to darix for the patch!
---------------------------------------------------------------------------
Version 1.21.1 (rgerhards), 2007-12-23
- small doc fix for $IncludeConfig
- fixed a bug in llDestroy()
- bugfix: fixing memory leak when message queue is full and during
  parsing. Thanks to varmojfekoj for the patch.
- bugfix: when compiled without network support, unix sockets were
  not properply closed
- bugfix: memory leak in cfsysline.c/doGetWord() fixed
---------------------------------------------------------------------------
Version 1.21.0 (rgerhards), 2007-12-19
- GSS-API support for syslog/TCP connections was added. Thanks to
  varmojfekoj for providing the patch with this functionality
- code cleanup
- enhanced $IncludeConfig directive to support wildcard filenames
- changed some multithreading synchronization
---------------------------------------------------------------------------
Version 1.20.1 (rgerhards), 2007-12-12
- corrected a debug setting that survived release. Caused TCP connections
  to be retried unnecessarily often.
- When a hostname ACL was provided and DNS resolution for that name failed,
  ACL processing was stopped at that point. Thanks to mildew for the patch.
  Fedora Bugzilla: http://bugzilla.redhat.com/show_bug.cgi?id=395911
- fixed a potential race condition, see link for details:
  http://rgerhards.blogspot.com/2007/12/rsyslog-race-condition.html
  Note that the probability of problems from this bug was very remote
- fixed a memory leak that happend when PostgreSQL date formats were
  used
---------------------------------------------------------------------------
Version 1.20.0 (rgerhards), 2007-12-07
- an output module for postgres databases has been added. Thanks to
  sur5r for contributing this code
- unloading dynamic modules has been cleaned up, we now have a
  real implementation and not just a dummy "good enough for the time
  being".
- enhanced platform independence - thanks to Bartosz Kuzma and Michael
  Biebl for their very useful contributions
- some general code cleanup (including warnings on 64 platforms, only)
---------------------------------------------------------------------------
Version 1.19.12 (rgerhards), 2007-12-03
- cleaned up the build system (thanks to Michael Biebl for the patch)
- fixed a bug where ommysql was still not compiled with -pthread option
---------------------------------------------------------------------------
Version 1.19.11 (rgerhards), 2007-11-29
- applied -pthread option to build when building for multi-threading mode
  hopefully solves an issue with segfaulting
---------------------------------------------------------------------------
Version 1.19.10 (rgerhards), 2007-10-19
- introdcued the new ":modulename:" syntax for calling module actions
  in selector lines; modified ommysql to support it. This is primarily
  an aid for further modules and a prequisite to actually allow third
  party modules to be created.
- minor fix in slackware startup script, "-r 0" is now "-r0"
- updated rsyslogd doc set man page; now in html format
- undid creation of a separate thread for the main loop -- this did not
  turn out to be needed or useful, so reduce complexity once again.
- added doc fixes provided by Michael Biebl - thanks
---------------------------------------------------------------------------
Version 1.19.9 (rgerhards), 2007-10-12
- now packaging system which again contains all components in a single
  tarball
- modularized main() a bit more, resulting in less complex code
- experimentally added an additional thread - will see if that affects
  the segfault bug we experience on some platforms. Note that this change
  is scheduled to be removed again later.
---------------------------------------------------------------------------
Version 1.19.8 (rgerhards), 2007-09-27
- improved repeated message processing
- applied patch provided by varmojfekoj to support building ommysql
  in its own way (now also resides in a plugin subdirectory);
  ommysql is now a separate package
- fixed a bug in cvthname() that lead to message loss if part
  of the source hostname would have been dropped
- created some support for distributing ommysql together with the
  main rsyslog package. I need to re-think it in the future, but
  for the time being the current mode is best. I now simply include
  one additional tarball for ommysql inside the main distribution.
  I look forward to user feedback on how this should be done best. In the
  long term, a separate project should be spawend for ommysql, but I'd
  like to do that only after the plugin interface is fully stable (what
  it is not yet).
---------------------------------------------------------------------------
Version 1.19.7 (rgerhards), 2007-09-25
- added code to handle situations where senders send us messages ending with
  a NUL character. It is now simply removed. This also caused trailing LF
  reduction to fail, when it was followed by such a NUL. This is now also
  handled.
- replaced some non-thread-safe function calls by their thread-safe
  counterparts
- fixed a minor memory leak that occured when the %APPNAME% property was
  used (I think nobody used that in practice)
- fixed a bug that caused signal handlers in cvthname() not to be restored when
  a malicious pointer record was detected and processing of the message been
  stopped for that reason (this should be really rare and can not be related
  to the segfault bug we are hunting).
- fixed a bug in cvthname that lead to passing a wrong parameter - in
  practice, this had no impact.
- general code cleanup (e.g. compiler warnings, comments)
---------------------------------------------------------------------------
Version 1.19.6 (rgerhards), 2007-09-11
- applied patch by varmojfekoj to change signal handling to the new
  sigaction API set (replacing the depreciated signal() calls and its
  friends.
- fixed a bug that in --enable-debug mode caused an assertion when the
  discard action was used
- cleaned up compiler warnings
- applied patch by varmojfekoj to FIX a bug that could cause 
  segfaults if empty properties were processed using modifying
  options (e.g. space-cc, drop-cc)
- fixed man bug: rsyslogd supports -l option
---------------------------------------------------------------------------
Version 1.19.5 (rgerhards), 2007-09-07
- changed part of the CStr interface so that better error tracking
  is provided and the calling sequence is more intuitive (there were
  invalid calls based on a too-weired interface)
- (hopefully) fixed some remaining bugs rooted in wrong use of 
  the CStr class. These could lead to program abort.
- applied patch by varmojfekoj two fix two potential segfault situations
- added $ModDir config directive
- modified $ModLoad so that an absolute path may be specified as
  module name (e.g. /rsyslog/ommysql.so)
---------------------------------------------------------------------------
Version 1.19.4 (rgerhards/varmojfekoj), 2007-09-04
- fixed a number of small memory leaks - thanks varmojfekoj for patching
- fixed an issue with CString class that could lead to rsyslog abort
  in tplToString() - thanks varmojfekoj for patching
- added a man-version of the config file documenation - thanks to Michel
  Samia for providing the man file
- fixed bug: a template like this causes an infinite loop:
  $template opts,"%programname:::a,b%"
  thanks varmojfekoj for the patch
- fixed bug: case changing options crash freeing the string pointer
  because they modify it: $template opts2,"%programname::1:lowercase%"
  thanks varmojfekoj for the patch
---------------------------------------------------------------------------
Version 1.19.3 (mmeckelein/varmojfekoj), 2007-08-31
- small mem leak fixed (after calling parseSelectorAct) - Thx varmojkekoj
- documentation section "Regular File" und "Blocks" updated
- solved an issue with dynamic file generation - Once again many thanks
  to varmojfekoj
- the negative selector for program name filter (Blocks) does not work as
  expected - Thanks varmojfekoj for patching
- added forwarding information to sysklogd (requires special template)
  to config doc
---------------------------------------------------------------------------
Version 1.19.2 (mmeckelein/varmojfekoj), 2007-08-28
- a specifically formed message caused a segfault - Many thanks varmojfekoj
  for providing a patch
- a typo and a weird condition are fixed in msg.c - Thanks again
  varmojfekoj 
- on file creation the file was always owned by root:root. This is fixed
  now - Thanks ypsa for solving this issue
---------------------------------------------------------------------------
Version 1.19.1 (mmeckelein), 2007-08-22
- a bug that caused a high load when a TCP/UDP connection was closed is 
  fixed now - Thanks mildew for solving this issue
- fixed a bug which caused a segfault on reinit - Thx varmojfekoj for the
  patch
- changed the hardcoded module path "/lib/rsyslog" to $(pkglibdir) in order
  to avoid trouble e.g. on 64 bit platforms (/lib64) - many thanks Peter
  Vrabec and darix, both provided a patch for solving this issue
- enhanced the unloading of modules - thanks again varmojfekoj
- applied a patch from varmojfekoj which fixes various little things in
  MySQL output module
---------------------------------------------------------------------------
Version 1.19.0 (varmojfekoj/rgerhards), 2007-08-16
- integrated patch from varmojfekoj to make the mysql module a loadable one
  many thanks for the patch, MUCH appreciated
---------------------------------------------------------------------------
Version 1.18.2 (rgerhards), 2007-08-13
- fixed a bug in outchannel code that caused templates to be incorrectly
  parsed
- fixed a bug in ommysql that caused a wrong ";template" missing message
- added some code for unloading modules; not yet fully complete (and we do
  not yet have loadable modules, so this is no problem)
- removed debian subdirectory by request of a debian packager (this is a special
  subdir for debian and there is also no point in maintaining it when there
  is a debian package available - so I gladly did this) in some cases
- improved overall doc quality (some pages were quite old) and linked to
  more of the online resources.
- improved /contrib/delete_mysql script by adding a host option and some
  other minor modifications
---------------------------------------------------------------------------
Version 1.18.1 (rgerhards), 2007-08-08
- applied a patch from varmojfekoj which solved a potential segfault
  of rsyslogd on HUP
- applied patch from Michel Samia to fix compilation when the pthreads
  feature is disabled
- some code cleanup (moved action object to its own file set)
- add config directive $MainMsgQueueSize, which now allows to configure the
  queue size dynamically
- all compile-time settings are now shown in rsyslogd -v, not just the
  active ones
- enhanced performance a little bit more
- added config file directive $ActionResumeInterval
- fixed a bug that prevented compilation under debian sid
- added a contrib directory for user-contributed useful things
---------------------------------------------------------------------------
Version 1.18.0 (rgerhards), 2007-08-03
- rsyslog now supports fallback actions when an action did not work. This
  is a great feature e.g. for backup database servers or backup syslog
  servers
- modified rklogd to only change the console log level if -c is specified
- added feature to use multiple actions inside a single selector
- implemented $ActionExecOnlyWhenPreviousIsSuspended config directive
- error messages during startup are now spit out to the configured log
  destinations
---------------------------------------------------------------------------
Version 1.17.6 (rgerhards), 2007-08-01
- continued to work on output module modularization - basic stage of
  this work is now FINISHED
- fixed bug in OMSRcreate() - always returned SR_RET_OK
- fixed a bug that caused ommysql to always complain about missing
  templates
- fixed a mem leak in OMSRdestruct - freeing the object itself was
  forgotten - thanks to varmojfekoj for the patch
- fixed a memory leak in syslogd/init() that happend when the config
  file could not be read - thanks to varmojfekoj for the patch
- fixed insufficient memory allocation in addAction() and its helpers.
  The initial fix and idea was developed by mildew, I fine-tuned
  it a bit. Thanks a lot for the fix, I'd probably had pulled out my
  hair to find the bug...
- added output of config file line number when a parsing error occured
- fixed bug in objomsr.c that caused program to abort in debug mode with
  an invalid assertion (in some cases)
- fixed a typo that caused the default template for MySQL to be wrong.
  thanks to mildew for catching this.
- added configuration file command $DebugPrintModuleList and
  $DebugPrintCfSysLineHandlerList
- fixed an invalid value for the MARK timer - unfortunately, there was
  a testing aid left in place. This resulted in quite frequent MARK messages
- added $IncludeConfig config directive
- applied a patch from mildew to prevent rsyslogd from freezing under heavy
  load. This could happen when the queue was full. Now, we drop messages
  but rsyslogd remains active.
---------------------------------------------------------------------------
Version 1.17.5 (rgerhards), 2007-07-30
- continued to work on output module modularization
- fixed a missing file bug - thanks to Andrea Montanari for reporting
  this problem
- fixed a problem with shutting down the worker thread and freeing the
  selector_t list - this caused messages to be lost, because the
  message queue was not properly drained before the selectors got
  destroyed.
---------------------------------------------------------------------------
Version 1.17.4 (rgerhards), 2007-07-27
- continued to work on output module modularization
- fixed a situation where rsyslogd could create zombie processes
  thanks to mildew for the patch
- applied patch from Michel Samia to fix compilation when NOT
  compiled for pthreads
---------------------------------------------------------------------------
Version 1.17.3 (rgerhards), 2007-07-25
- continued working on output module modularization
- fixed a bug that caused rsyslogd to segfault on exit (and
  probably also on HUP), when there was an unsent message in a selector
  that required forwarding and the dns lookup failed for that selector
  (yes, it was pretty unlikely to happen;))
  thanks to varmojfekoj <varmojfekoj@gmail.com> for the patch
- fixed a memory leak in config file parsing and die()
  thanks to varmojfekoj <varmojfekoj@gmail.com> for the patch
- rsyslogd now checks on startup if it is capable to performa any work
  at all. If it cant, it complains and terminates
  thanks to Michel Samia for providing the patch!
- fixed a small memory leak when HUPing syslogd. The allowed sender
  list now gets freed. thanks to mildew for the patch.
- changed the way error messages in early startup are logged. They
  now do no longer use the syslogd code directly but are rather
  send to stderr.
---------------------------------------------------------------------------
Version 1.17.2 (rgerhards), 2007-07-23
- made the port part of the -r option optional. Needed for backward
  compatibility with sysklogd
- replaced system() calls with something more reasonable. Please note that
  this might break compatibility with some existing configuration files.
  We accept this in favour of the gained security.
- removed a memory leak that could occur if timegenerated was used in
  RFC 3164 format in templates
- did some preparation in msg.c for advanced multithreading - placed the
  hooks, but not yet any active code
- worked further on modularization
- added $ModLoad MySQL (dummy) config directive
- added DropTrailingLFOnReception config directive
---------------------------------------------------------------------------
Version 1.17.1 (rgerhards), 2007-07-20
- fixed a bug that caused make install to install rsyslogd and rklogd under
  the wrong names
- fixed bug that caused $AllowedSenders to handle IPv6 scopes incorrectly;
  also fixed but that could grabble $AllowedSender wildcards. Thanks to
  mildew@gmail.com for the patch
- minor code cleanup - thanks to Peter Vrabec for the patch
- fixed minimal memory leak on HUP (caused by templates)
  thanks to varmojfekoj <varmojfekoj@gmail.com> for the patch
- fixed another memory leak on HUPing and on exiting rsyslogd
  again thanks to varmojfekoj <varmojfekoj@gmail.com> for the patch
- code cleanup (removed compiler warnings)
- fixed portability bug in configure.ac - thanks to Bartosz Kuźma for patch
- moved msg object into its own file set
- added the capability to continue trying to write log files when the
  file system is full. Functionality based on patch by Martin Schulze
  to sysklogd package.
---------------------------------------------------------------------------
Version 1.17.0 (RGer), 2007-07-17
- added $RepeatedLineReduction config parameter
- added $EscapeControlCharactersOnReceive config parameter
- added $ControlCharacterEscapePrefix config parameter
- added $DirCreateMode config parameter
- added $CreateDirs config parameter
- added $DebugPrintTemplateList config parameter
- added $ResetConfigVariables config parameter
- added $FileOwner config parameter
- added $FileGroup config parameter
- added $DirOwner config parameter
- added $DirGroup config parameter
- added $FailOnChownFailure config parameter
- added regular expression support to the filter engine
  thanks to Michel Samia for providing the patch!
- enhanced $AllowedSender functionality. Credits to mildew@gmail.com for
  the patch doing that
  - added IPv6 support
  - allowed DNS hostnames
  - allowed DNS wildcard names
- added new option $DropMsgsWithMaliciousDnsPTRRecords
- added autoconf so that rfc3195d, rsyslogd and klogd are stored to /sbin
- added capability to auto-create directories with dynaFiles
---------------------------------------------------------------------------
Version 1.16.0 (RGer/Peter Vrabec), 2007-07-13 - The Friday, 13th Release ;)
- build system switched to autotools
- removed SYSV preprocessor macro use, replaced with autotools equivalents
- fixed a bug that caused rsyslogd to segfault when TCP listening was
  disabled and it terminated
- added new properties "syslogfacility-text" and "syslogseverity-text"
  thanks to varmojfekoj <varmojfekoj@gmail.com> for the patch
- added the -x option to disable hostname dns reslution
  thanks to varmojfekoj <varmojfekoj@gmail.com> for the patch
- begun to better modularize syslogd.c - this is an ongoing project; moved
  type definitions to a separate file
- removed some now-unused fields from struct filed
- move file size limit fields in struct field to the "right spot" (the file
  writing part of the union - f_un.f_file)
- subdirectories linux and solaris are no longer part of the distribution
  package. This is not because we cease support for them, but there are no
  longer any files in them after the move to autotools
---------------------------------------------------------------------------
Version 1.15.1 (RGer), 2007-07-10
- fixed a bug that caused a dynaFile selector to stall when there was
  an open error with one file 
- improved template processing for dynaFiles; templates are now only
  looked up during initialization - speeds up processing
- optimized memory layout in struct filed when compiled with MySQL
  support
- fixed a bug that caused compilation without SYSLOG_INET to fail
- re-enabled the "last message repeated n times" feature. This
  feature was not taken care of while rsyslogd evolved from sysklogd
  and it was more or less defunct. Now it is fully functional again.
- added system properties: $NOW, $YEAR, $MONTH, $DAY, $HOUR, $MINUTE
- fixed a bug in iovAsString() that caused a memory leak under stress
  conditions (most probably memory shortage). This was unlikely to
  ever happen, but it doesn't hurt doing it right
- cosmetic: defined type "uchar", change all unsigned chars to uchar
---------------------------------------------------------------------------
Version 1.15.0 (RGer), 2007-07-05
- added ability to dynamically generate file names based on templates
  and thus properties. This was a much-requested feature. It makes
  life easy when it e.g. comes to splitting files based on the sender
  address.
- added $umask and $FileCreateMode config file directives
- applied a patch from Bartosz Kuzma to compile cleanly under NetBSD
- checks for extra (unexpected) characters in system config file lines
  have been added
- added IPv6 documentation - was accidently missing from CVS
- begun to change char to unsigned char
---------------------------------------------------------------------------
Version 1.14.2 (RGer), 2007-07-03
** this release fixes all known nits with IPv6 **
- restored capability to do /etc/service lookup for "syslog"
  service when -r 0 was given
- documented IPv6 handling of syslog messages
- integrate patch from Bartosz Kuźma to make rsyslog compile under
  Solaris again (the patch replaced a strndup() call, which is not
  available under Solaris
- improved debug logging when waiting on select
- updated rsyslogd man page with new options (-46A)
---------------------------------------------------------------------------
Version 1.14.1 (RGer/Peter Vrabec), 2007-06-29
- added Peter Vrabec's patch for IPv6 TCP
- prefixed all messages send to stderr in rsyslogd with "rsyslogd: "
---------------------------------------------------------------------------
Version 1.14.0 (RGer/Peter Vrabec), 2007-06-28
- Peter Vrabec provided IPv6 for rsyslog, so we are now IPv6 enabled
  IPv6 Support is currently for UDP only, TCP is to come soon.
  AllowedSender configuration does not yet work for IPv6.
- fixed code in iovCreate() that broke C's strict aliasing rules 
- fixed some char/unsigned char differences that forced the compiler
  to spit out warning messages
- updated the Red Hat init script to fix a known issue (thanks to
  Peter Vrabec)
---------------------------------------------------------------------------
Version 1.13.5 (RGer), 2007-06-22
- made the TCP session limit configurable via command line switch
  now -t <port>,<max sessions>
- added man page for rklogd(8) (basically a copy from klogd, but now
  there is one...)
- fixed a bug that caused internal messages (e.g. rsyslogd startup) to
  appear without a tag.
- removed a minor memory leak that occurred when TAG processing requalified
  a HOSTNAME to be a TAG (and a TAG already was set).
- removed potential small memory leaks in MsgSet***() functions. There
  would be a leak if a property was re-set, something that happened
  extremely seldom.
---------------------------------------------------------------------------
Version 1.13.4 (RGer), 2007-06-18
- added a new property "PRI-text", which holds the PRI field in
  textual form (e.g. "syslog.info")
- added alias "syslogseverity" for "syslogpriority", which is a
  misleading property name that needs to stay for historical
  reasons (and backward-compatility)
- added doc on how to record PRI value in log file
- enhanced signal handling in klogd, including removal of an unsafe
  call to the logging system during signal handling
---------------------------------------------------------------------------
Version 1.13.3 (RGer), 2007-06-15
- create a version of syslog.c from scratch. This is now
  - highly optimized for rsyslog
  - removes an incompatible license problem as the original
    version had a BSD license with advertising clause
  - fixed in the regard that rklogd will continue to work when
    rsysogd has been restarted (the original version, as well
    as sysklogd, will remain silent then)
  - solved an issue with an extra NUL char at message end that the
    original version had
- applied some changes to klogd to care for the new interface
- fixed a bug in syslogd.c which prevented compiling under debian
---------------------------------------------------------------------------
Version 1.13.2 (RGer), 2007-06-13
- lib order in makefile patched to facilitate static linking - thanks
  to Bennett Todd for providing the patch
- Integrated a patch from Peter Vrabec (pvrabec@redheat.com):
  - added klogd under the name of rklogd (remove dependency on
    original sysklogd package
  - createDB.sql now in UTF
  - added additional config files for use on Red Hat
---------------------------------------------------------------------------
Version 1.13.1 (RGer), 2007-02-05
- changed the listen backlog limit to a more reasonable value based on
  the maximum number of TCP connections configurd (10% + 5) - thanks to Guy
  Standen for the hint (actually, the limit was 5 and that was a 
  left-over from early testing).
- fixed a bug in makefile which caused DB-support to be disabled when
  NETZIP support was enabled
- added the -e option to allow transmission of every message to remote
  hosts (effectively turns off duplicate message suppression)
- (somewhat) improved memory consumption when compiled with MySQL support
- looks like we fixed an incompatibility with MySQL 5.x and above software
  At least in one case, the remote server name was destroyed, leading to 
  a connection failure. The new, improved code does not have this issue and
  so we see this as solved (the new code is generally somewhat better, so
  there is a good chance we fixed this incompatibility).
---------------------------------------------------------------------------
Version 1.13.0 (RGer), 2006-12-19
- added '$' as ToPos proptery replacer specifier - means "up to the
  end of the string"
- property replacer option "escape-cc", "drop-cc" and "space-cc"  added
- changed the handling of \0 characters inside syslog messages. We now
  consistently escape them to "#000". This is somewhat recommended in
  the draft-ietf-syslog-protocol-19 draft. While the real recomendation
  is to not escape any characters at all, we can not do this without
  considerable modification of the code. So we escape it to "#000", which
  is consistent with a sample found in the Internet-draft.
- removed message glue logic (see printchopped() comment for details)
  Also caused removal of parts table and thus some improvements in
  memory usage.
- changed the default MAXLINE to 2048 to take care of recent syslog
  standardization efforts (can easily be changed in syslogd.c)
- added support for byte-counted TCP syslog messages (much like
  syslog-transport-tls-05 Internet Draft). This was necessary to
  support compression over TCP.
- added support for receiving compressed syslog messages
- added support for sending compressed syslog messages
- fixed a bug where the last message in a syslog/tcp stream was
  lost if it was not properly terminated by a LF character
---------------------------------------------------------------------------
Version 1.12.3 (RGer), 2006-10-04
- implemented some changes to support Solaris (but support is not
  yet complete)
- commented out (via #if 0) some methods that are currently not being use
  but should be kept for further us
- added (interim) -u 1 option to turn off hostname and tag parsing
- done some modifications to better support Fedora
- made the field delimiter inside property replace configurable via
  template
- fixed a bug in property replacer: if fields were used, the delimitor
  became part of the field. Up until now, this was barely noticable as 
  the delimiter as TAB only and thus invisible to a human. With other
  delimiters available now, it quickly showed up. This bug fix might cause
  some grief to existing installations if they used the extra TAB for
  whatever reasons - sorry folks... Anyhow, a solution is easy: just add
  a TAB character contstant into your template. Thus, there has no attempt
  been made to do this in a backwards-compatible way.
---------------------------------------------------------------------------
Version 1.12.2 (RGer), 2006-02-15
- fixed a bug in the RFC 3339 date formatter. An extra space was added
  after the actual timestamp
- added support for providing high-precision RFC3339 timestamps for
  (rsyslogd-)internally-generated messages
- very (!) experimental support for syslog-protocol internet draft
  added (the draft is experimental, the code is solid ;))
- added support for field-extracting in the property replacer
- enhanced the legacy-syslog parser so that it can interpret messages
  that do not contain a TIMESTAMP
- fixed a bug that caused the default socket (usually /dev/log) to be
  opened even when -o command line option was given
- fixed a bug in the Debian sample startup script - it caused rsyslogd
  to listen to remote requests, which it shouldn't by default
---------------------------------------------------------------------------
Version 1.12.1 (RGer), 2005-11-23
- made multithreading work with BSD. Some signal-handling needed to be
  restructured. Also, there might be a slight delay of up to 10 seconds
  when huping and terminating rsyslogd under BSD
- fixed a bug where a NULL-pointer was passed to printf() in logmsg().
- fixed a bug during "make install" where rc3195d was not installed
  Thanks to Bennett Todd for spotting this.
- fixed a bug where rsyslogd dumped core when no TAG was found in the
  received message
- enhanced message parser so that it can deal with missing hostnames
  in many cases (may not be totally fail-safe)
- fixed a bug where internally-generated messages did not have the correct
  TAG
---------------------------------------------------------------------------
Version 1.12.0 (RGer), 2005-10-26
- moved to a multi-threaded design. single-threading is still optionally
  available. Multi-threading is experimental!
- fixed a potential race condition. In the original code, marking was done
  by an alarm handler, which could lead to all sorts of bad things. This
  has been changed now. See comments in syslogd.c/domark() for details.
- improved debug output for property-based filters
- not a code change, but: I have checked all exit()s to make sure that
  none occurs once rsyslogd has started up. Even in unusual conditions
  (like low-memory conditions) rsyslogd somehow remains active. Of course,
  it might loose a message or two, but at least it does not abort and it
  can also recover when the condition no longer persists.
- fixed a bug that could cause loss of the last message received
  immediately before rsyslogd was terminated.
- added comments on thread-safety of global variables in syslogd.c
- fixed a small bug: spurios printf() when TCP syslog was used
- fixed a bug that causes rsyslogd to dump core on termination when one
  of the selector lines did not receive a message during the run (very
  unlikely)
- fixed an one-too-low memory allocation in the TCP sender. Could result
  in rsyslogd dumping core.
- fixed a bug with regular expression support (thanks to Andres Riancho)
- a little bit of code restructuring (especially main(), which was
  horribly large)
---------------------------------------------------------------------------
Version 1.11.1 (RGer), 2005-10-19
- support for BSD-style program name and host blocks
- added a new property "programname" that can be used in templates
- added ability to specify listen port for rfc3195d
- fixed a bug that rendered the "startswith" comparison operation
  unusable.
- changed more functions to "static" storage class to help compiler
  optimize (should have been static in the first place...)
- fixed a potential memory leak in the string buffer class destructor.
  As the destructur was previously never called, the leak did not actually
  appear.
- some internal restructuring in anticipation/preparation of minimal
  multi-threading support
- rsyslogd still shares some code with the sysklogd project. Some patches
  for this shared code have been brought over from the sysklogd CVS.
---------------------------------------------------------------------------
Version 1.11.0 (RGer), 2005-10-12
- support for receiving messages via RFC 3195; added rfc3195d for that
  purpose
- added an additional guard to prevent rsyslogd from aborting when the
  2gb file size limit is hit. While a user can configure rsyslogd to
  handle such situations, it would abort if that was not done AND large
  file support was not enabled (ok, this is hopefully an unlikely scenario)
- fixed a bug that caused additional Unix domain sockets to be incorrectly
  processed - could lead to message loss in extreme cases
---------------------------------------------------------------------------
Version 1.10.2 (RGer), 2005-09-27
- added comparison operations in property-based filters:
  * isequal
  * startswith
- added ability to negate all property-based filter comparison operations
  by adding a !-sign right in front of the operation name
- added the ability to specify remote senders for UDP and TCP
  received messages. Allows to block all but well-known hosts
- changed the $-config line directives to be case-INsensitive
- new command line option -w added: "do not display warnings if messages
  from disallowed senders are received"
- fixed a bug that caused rsyslogd to dump core when the compare value
  was not quoted in property-based filters
- fixed a bug in the new CStr compare function which lead to invalid
  results (fortunately, this function was not yet used widely)
- added better support for "debugging" rsyslog.conf property filters
  (only if -d switch is given)
- changed some function definitions to static, which eventually enables
  some compiler optimizations
- fixed a bug in MySQL code; when a SQL error occured, rsyslogd could
  run in a tight loop. This was due to invalid sequence of error reporting
  and is now fixed.
---------------------------------------------------------------------------
Version 1.10.1 (RGer), 2005-09-23
- added the ability to execute a shell script as an action.
  Thanks to Bjoern Kalkbrenner for providing the code!
- fixed a bug in the MySQL code; due to the bug the automatic one-time
  retry after an error did not happen - this lead to error message in
  cases where none should be seen (e.g. after a MySQL restart)
- fixed a security issue with SQL-escaping in conjunction with
  non-(SQL-)standard MySQL features.
---------------------------------------------------------------------------
Version 1.10.0 (RGer), 2005-09-20
  REMINDER: 1.10 is the first unstable version if the 1.x series!
- added the capability to filter on any property in selector lines
  (not just facility and priority)
- changed stringbuf into a new counted string class
- added support for a "discard" action. If a selector line with
  discard (~ character) is found, no selector lines *after* that
  line will be processed.
- thanks to Andres Riancho, regular expression support has been
  added to the template engine
- added the FROMHOST property in the template processor, which could
  previously not be obtained. Thanks to Cristian Testa for pointing
  this out and even providing a fix.
- added display of compile-time options to -v output
- performance improvement for production build - made some checks
  to happen only during debug mode
- fixed a problem with compiling on SUSE and - while doing so - removed
  the socket call to set SO_BSDCOMPAT in cases where it is obsolete.
---------------------------------------------------------------------------
Version 1.0.4 (RGer), 2006-02-01
- a small but important fix: the tcp receiver had two forgotten printf's
  in it that caused a lot of unnecessary output to stdout. This was
  important enough to justify a new release
---------------------------------------------------------------------------
Version 1.0.3 (RGer), 2005-11-14
- added an additional guard to prevent rsyslogd from aborting when the
  2gb file size limit is hit. While a user can configure rsyslogd to
  handle such situations, it would abort if that was not done AND large
  file support was not enabled (ok, this is hopefully an unlikely scenario)
- fixed a bug that caused additional Unix domain sockets to be incorrectly
  processed - could lead to message loss in extreme cases
- applied some patches available from the sysklogd project to code
  shared from there
- fixed a bug that causes rsyslogd to dump core on termination when one
  of the selector lines did not receive a message during the run (very
  unlikely)
- fixed an one-too-low memory allocation in the TCP sender. Could result
  in rsyslogd dumping core.
- fixed a bug in the TCP sender that caused the retry logic to fail
  after an error or receiver overrun
- fixed a bug in init() that could lead to dumping core
- fixed a bug that could lead to dumping core when no HOSTNAME or no TAG
  was present in the syslog message
---------------------------------------------------------------------------
Version 1.0.2 (RGer), 2005-10-05
- fixed an issue with MySQL error reporting. When an error occured,
  the MySQL driver went into an endless loop (at least in most cases).
---------------------------------------------------------------------------
Version 1.0.1 (RGer), 2005-09-23
- fixed a security issue with SQL-escaping in conjunction with
  non-(SQL-)standard MySQL features.
---------------------------------------------------------------------------
Version 1.0.0 (RGer), 2005-09-12
- changed install doc to cover daily cron scripts - a trouble source
- added rc script for slackware (provided by Chris Elvidge - thanks!) 
- fixed a really minor bug in usage() - the -r option was still
  reported as without the port parameter
---------------------------------------------------------------------------
Version 0.9.8 (RGer), 2005-09-05
- made startup and shutdown message more consistent and included the
  pid, so that they can be easier correlated. Used syslog-protocol
  structured data format for this purpose.
- improved config info in startup message, now tells not only
  if it is listening remote on udp, but also for tcp. Also includes
  the port numbers. The previous startup message was misleading, because
  it did not say "remote reception" if rsyslogd was only listening via
  tcp (but not via udp).
- added a "how can you help" document to the doc set
---------------------------------------------------------------------------
Version 0.9.7 (RGer), 2005-08-15
- some of the previous doc files (like INSTALL) did not properly
  reflect the changes to the build process and the new doc. Fixed
  that.
- changed syslogd.c so that when compiled without database support,
  an error message is displayed when a database action is detected
  in the config file (previously this was used as an user rule ;))
- fixed a bug in the os-specific Makefiles which caused MySQL
  support to not be compiled, even if selected
---------------------------------------------------------------------------
Version 0.9.6 (RGer), 2005-08-09
- greatly enhanced documentation. Now available in html format in
  the "doc" folder and FreeBSD. Finally includes an install howto.
- improved MySQL error messages a little - they now show up as log
  messages, too (formerly only in debug mode)
- added the ability to specify the listen port for udp syslog.
  WARNING: This introduces an incompatibility. Formerly, udp
  syslog was enabled by the -r command line option. Now, it is
  "-r [port]", which is consistent with the tcp listener. However,
  just -r will now return an error message.
- added sample startup scripts for Debian and FreeBSD
- added support for easy feature selection in the makefile. Un-
  fortunately, this also means I needed to spilt the make file
  for different OS and distros. There are some really bad syntax
  differences between FreeBSD and Linux make.
---------------------------------------------------------------------------
Version 0.9.5 (RGer), 2005-08-01
- the "semicolon bug" was actually not (fully) solved in 0.9.4. One
  part of the bug was solved, but another still existed. This one
  is fixed now, too.
- the "semicolon bug" actually turned out to be a more generic bug.
  It appeared whenever an invalid template name was given. With some
  selector actions, rsyslogd dumped core, with other it "just" had
  a small ressource leak with others all worked well. These anomalies
  are now fixed. Note that they only appeared during system initaliziation
  once the system was running, nothing bad happened.
- improved error reporting for template errors on startup. They are now
  shown on the console and the start-up tty. Formerly, they were only
  visible in debug mode.
- support for multiple instances of rsyslogd on a single machine added
- added new option "-o" --> omit local unix domain socket. This option
  enables rsyslogd NOT to listen to the local socket. This is most
  helpful when multiple instances of rsyslogd (or rsyslogd and another
  syslogd) shall run on a single system.
- added new option "-i <pidfile>" which allows to specify the pidfile.
  This is needed when multiple instances of rsyslogd are to be run.
- the new project home page is now online at www.rsyslog.com
---------------------------------------------------------------------------
Version 0.9.4 (RGer), 2005-07-25
- finally added the TCP sender. It now supports non-blocking mode, no
  longer disabling message reception during connect. As it is now, it
  is usable in production. The code could be more sophisticated, but
  I've kept it short in anticipation of the move to liblogging, which
  will lead to the removal of the code just written ;)
- the "exiting on signal..." message still had the "syslogd" name in 
  it. Changed this to "rsyslogd", as we do not have a large user base
  yet, this should pose no problem.
- fixed "the semiconlon" bug. rsyslogd dumped core if a write-db action
  was specified but no semicolon was given after the password (an empty
  template was ok, but the semicolon needed to be present).
- changed a default for traditional output format. During testing, it
  was seen that the timestamp written to file in default format was
  the time of message reception, not the time specified in the TIMESTAMP
  field of the message itself. Traditionally, the message TIMESTAMP is
  used and this has been changed now.
---------------------------------------------------------------------------
Version 0.9.3 (RGer), 2005-07-19
- fixed a bug in the message parser. In June, the RFC 3164 timestamp
  was not correctly parsed (yes, only in June and some other months,
  see the code comment to learn why...)
- added the ability to specify the destination port when forwarding
  syslog messages (both for TCP and UDP)
- added an very experimental TCP sender (activated by
  @@machine:port in config). This is not yet for production use. If
  the receiver is not alive, rsyslogd will wait quite some time until
  the connection request times out, which most probably leads to
  loss of incoming messages.

---------------------------------------------------------------------------
Version 0.9.2 (RGer), around 2005-07-06
- I intended to change the maxsupported message size to 32k to
  support IHE - but given the memory inefficiency in the usual use
  cases, I have not done this. I have, however, included very
  specific instructions on how to do this in the source code. I have
  also done some testing with 32k messages, so you can change the
  max size without taking too much risk.
- added a syslog/tcp receiver; we now can receive messages via
  plain tcp, but we can still send only via UDP. The syslog/tcp
  receiver is the primary enhancement of this release.
- slightly changed some error messages that contained a spurios \n at
  the end of the line (which gives empty lines in your log...)

---------------------------------------------------------------------------
Version 0.9.1 (RGer)
- fixed code so that it compiles without errors under FreeBSD
- removed now unused function "allocate_log()" from syslogd.c
- changed the make file so that it contains more defines for
  different environments (in the long term, we need a better
  system for disabling/enabling features...)
- changed some printf's printing off_t types to %lld and
  explicit (long long) casts. I tried to figure out the exact type,
  but did not succeed in this. In the worst case, ultra-large peta-
  byte files will now display funny informational messages on rollover,
  something I think we can live with for the neersion 3.11.2 (rgerhards), 2008-02-??
---------------------------------------------------------------------------
Version 3.11.1 (rgerhards), 2008-02-12
- SNMP trap sender added thanks to Andre Lorbach (omsnmp)
- added input-plugin interface specification in form of a (copy) template
  input module
- applied documentation fix by Michael Biebl -- many thanks!
- bugfix: immark did not have MARK flags set...
- added x-info field to rsyslogd startup/shutdown message. Hopefully
  points users to right location for further info (many don't even know
  they run rsyslog ;))
- bugfix: trailing ":" of tag was lost while parsing legacy syslog messages
  without timestamp - thanks to Anders Blomdell for providing a patch!
- fixed a bug in stringbuf.c related to STRINGBUF_TRIM_ALLOCSIZE, which
  wasn't supposed to be used with rsyslog. Put a warning message up that
  tells this feature is not tested and probably not worth the effort.
  Thanks to Anders Blomdell fro bringing this to our attention
- somewhat improved performance of string buffers
- fixed bug that caused invalid treatment of tabs (HT) in rsyslog.conf
- bugfix: setting for $EscapeCopntrolCharactersOnReceive was not 
  properly initialized
- clarified usage of space-cc property replacer option
- improved abort diagnostic handler
- some initial effort for malloc/free runtime debugging support
- bugfix: using dynafile actions caused rsyslogd abort
- fixed minor man errors thanks to Michael Biebl
---------------------------------------------------------------------------
Version 3.11.0 (rgerhards), 2008-01-31
- implemented queued actions
- implemented simple rate limiting for actions
- implemented deliberate discarding of lower priority messages over higher
  priority ones when a queue runs out of space
- implemented disk quotas for disk queues
- implemented the $ActionResumeRetryCount config directive
- added $ActionQueueFilename config directive
- added $ActionQueueSize config directive
- added $ActionQueueHighWaterMark config directive
- added $ActionQueueLowWaterMark config directive
- added $ActionQueueDiscardMark config directive
- added $ActionQueueDiscardSeverity config directive
- added $ActionQueueCheckpointInterval config directive
- added $ActionQueueType config directive
- added $ActionQueueWorkerThreads config directive
- added $ActionQueueTimeoutshutdown config directive
- added $ActionQueueTimeoutActionCompletion config directive
- added $ActionQueueTimeoutenQueue config directive
- added $ActionQueueTimeoutworkerThreadShutdown config directive
- added $ActionQueueWorkerThreadMinimumMessages config directive
- added $ActionQueueMaxFileSize config directive
- added $ActionQueueSaveonShutdown config directive
- addded $ActionQueueDequeueSlowdown config directive
- addded $MainMsgQueueDequeueSlowdown config directive
- bugfix: added forgotten docs to package
- improved debugging support
- fixed a bug that caused $MainMsgQueueCheckpointInterval to work incorrectly
- when a long-running action needs to be cancelled on shutdown, the message
  that was processed by it is now preserved. This finishes support for
  guaranteed delivery of messages (if the output supports it, of course)
- fixed bug in output module interface, see
  http://sourceforge.net/tracker/index.php?func=detail&aid=1881008&group_id=123448&atid=696552
- changed the ommysql output plugin so that the (lengthy) connection
  initialization now takes place in message processing. This works much
  better with the new queued action mode (fast startup)
- fixed a bug that caused a potential hang in file and fwd output module
  varmojfekoj provided the patch - many thanks!
- bugfixed stream class offset handling on 32bit platforms
---------------------------------------------------------------------------
Version 3.10.3 (rgerhards), 2008-01-28
- fixed a bug with standard template definitions (not a big deal) - thanks
  to varmojfekoj for spotting it
- run-time instrumentation added
- implemented disk-assisted queue mode, which enables on-demand disk
  spooling if the queue's in-memory queue is exhausted
- implemented a dynamic worker thread pool for processing incoming
  messages; workers are started and shut down as need arises
- implemented a run-time instrumentation debug package
- implemented the $MainMsgQueueSaveOnShutdown config directive
- implemented the $MainMsgQueueWorkerThreadMinimumMessages config directive
- implemented the $MainMsgQueueTimeoutWorkerThreadShutdown config directive
---------------------------------------------------------------------------
Version 3.10.2 (rgerhards), 2008-01-14
- added the ability to keep stop rsyslogd without the need to drain
  the main message queue. In disk queue mode, rsyslog continues to
  run from the point where it stopped. In case of a system failure, it
  continues to process messages from the last checkpoint.
- fixed a bug that caused a segfault on startup when no $WorkDir directive
  was specified in rsyslog.conf
- provided more fine-grain control over shutdown timeouts and added a
  way to specify the enqueue timeout when the main message queue is full
- implemented $MainMsgQueueCheckpointInterval config directive
- implemented $MainMsgQueueTimeoutActionCompletion config directive
- implemented $MainMsgQueueTimeoutEnqueue config directive
- implemented $MainMsgQueueTimeoutShutdown config directive
---------------------------------------------------------------------------
Version 3.10.1 (rgerhards), 2008-01-10
- implemented the "disk" queue mode. However, it currently is of very
  limited use, because it does not support persistence over rsyslogd
  runs. So when rsyslogd is stopped, the queue is drained just as with
  the in-memory queue modes. Persistent queues will be a feature of
  the next release.
- performance-optimized string class, should bring an overall improvement
- fixed a memory leak in imudp -- thanks to varmojfekoj for the patch
- fixed a race condition that could lead to a rsyslogd hang when during
  HUP or termination
- done some doc updates
- added $WorkDirectory config directive
- added $MainMsgQueueFileName config directive
- added $MainMsgQueueMaxFileSize config directive
---------------------------------------------------------------------------
Version 3.10.0 (rgerhards), 2008-01-07
- implemented input module interface and initial input modules
- enhanced threading for input modules (each on its own thread now)
- ability to bind UDP listeners to specific local interfaces/ports and
  ability to run multiple of them concurrently
- added ability to specify listen IP address for UDP syslog server
- license changed to GPLv3
- mark messages are now provided by loadble module immark
- rklogd is no longer provided. Its functionality has now been taken over
  by imklog, a loadable input module. This offers a much better integration
  into rsyslogd and makes sure that the kernel logger process is brought
  up and down at the appropriate times
- enhanced $IncludeConfig directive to support wildcard characters
  (thanks to Michael Biebl)
- all inputs are now implemented as loadable plugins
- enhanced threading model: each input module now runs on its own thread
- enhanced message queue which now supports different queueing methods
  (among others, this can be used for performance fine-tuning)
- added a large number of new configuration directives for the new
  input modules
- enhanced multi-threading utilizing a worker thread pool for the
  main message queue
- compilation without pthreads is no longer supported
- much cleaner code due to new objects and removal of single-threading
  mode
---------------------------------------------------------------------------
Version 2.0.1 STABLE (rgerhards), 2008-01-24
- fixed a bug in integer conversion - but this function was never called,
  so it is not really a useful bug fix ;)
- fixed a bug with standard template definitions (not a big deal) - thanks
  to varmojfekoj for spotting it
- fixed a bug that caused a potential hang in file and fwd output module
  varmojfekoj provided the patch - many thanks!
---------------------------------------------------------------------------
Version 2.0.0 STABLE (rgerhards), 2008-01-02
- re-release of 1.21.2 as STABLE with no modifications except some
  doc updates
---------------------------------------------------------------------------
Version 1.21.2 (rgerhards), 2007-12-28
- created a gss-api output module. This keeps GSS-API code and
  TCP/UDP code separated. It is also important for forward-
  compatibility with v3. Please note that this change breaks compatibility
  with config files created for 1.21.0 and 1.21.1 - this was considered
  acceptable.
- fixed an error in forwarding retry code (could lead to message corruption
  but surfaced very seldom)
- increased portability for older platforms (AI_NUMERICSERV moved)
- removed socket leak in omfwd.c
- cross-platform patch for GSS-API compile problem on some platforms
  thanks to darix for the patch!
---------------------------------------------------------------------------
Version 1.21.1 (rgerhards), 2007-12-23
- small doc fix for $IncludeConfig
- fixed a bug in llDestroy()
- bugfix: fixing memory leak when message queue is full and during
  parsing. Thanks to varmojfekoj for the patch.
- bugfix: when compiled without network support, unix sockets were
  not properply closed
- bugfix: memory leak in cfsysline.c/doGetWord() fixed
---------------------------------------------------------------------------
Version 1.21.0 (rgerhards), 2007-12-19
- GSS-API support for syslog/TCP connections was added. Thanks to
  varmojfekoj for providing the patch with this functionality
- code cleanup
- enhanced $IncludeConfig directive to support wildcard filenames
- changed some multithreading synchronization
---------------------------------------------------------------------------
Version 1.20.1 (rgerhards), 2007-12-12
- corrected a debug setting that survived release. Caused TCP connections
  to be retried unnecessarily often.
- When a hostname ACL was provided and DNS resolution for that name failed,
  ACL processing was stopped at that point. Thanks to mildew for the patch.
  Fedora Bugzilla: http://bugzilla.redhat.com/show_bug.cgi?id=395911
- fixed a potential race condition, see link for details:
  http://rgerhards.blogspot.com/2007/12/rsyslog-race-condition.html
  Note that the probability of problems from this bug was very remote
- fixed a memory leak that happend when PostgreSQL date formats were
  used
---------------------------------------------------------------------------
Version 1.20.0 (rgerhards), 2007-12-07
- an output module for postgres databases has been added. Thanks to
  sur5r for contributing this code
- unloading dynamic modules has been cleaned up, we now have a
  real implementation and not just a dummy "good enough for the time
  being".
- enhanced platform independence - thanks to Bartosz Kuzma and Michael
  Biebl for their very useful contributions
- some general code cleanup (including warnings on 64 platforms, only)
---------------------------------------------------------------------------
Version 1.19.12 (rgerhards), 2007-12-03
- cleaned up the build system (thanks to Michael Biebl for the patch)
- fixed a bug where ommysql was still not compiled with -pthread option
---------------------------------------------------------------------------
Version 1.19.11 (rgerhards), 2007-11-29
- applied -pthread option to build when building for multi-threading mode
  hopefully solves an issue with segfaulting
---------------------------------------------------------------------------
Version 1.19.10 (rgerhards), 2007-10-19
- introdcued the new ":modulename:" syntax for calling module actions
  in selector lines; modified ommysql to support it. This is primarily
  an aid for further modules and a prequisite to actually allow third
  party modules to be created.
- minor fix in slackware startup script, "-r 0" is now "-r0"
- updated rsyslogd doc set man page; now in html format
- undid creation of a separate thread for the main loop -- this did not
  turn out to be needed or useful, so reduce complexity once again.
- added doc fixes provided by Michael Biebl - thanks
---------------------------------------------------------------------------
Version 1.19.9 (rgerhards), 2007-10-12
- now packaging system which again contains all components in a single
  tarball
- modularized main() a bit more, resulting in less complex code
- experimentally added an additional thread - will see if that affects
  the segfault bug we experience on some platforms. Note that this change
  is scheduled to be removed again later.
---------------------------------------------------------------------------
Version 1.19.8 (rgerhards), 2007-09-27
- improved repeated message processing
- applied patch provided by varmojfekoj to support building ommysql
  in its own way (now also resides in a plugin subdirectory);
  ommysql is now a separate package
- fixed a bug in cvthname() that lead to message loss if part
  of the source hostname would have been dropped
- created some support for distributing ommysql together with the
  main rsyslog package. I need to re-think it in the future, but
  for the time being the current mode is best. I now simply include
  one additional tarball for ommysql inside the main distribution.
  I look forward to user feedback on how this should be done best. In the
  long term, a separate project should be spawend for ommysql, but I'd
  like to do that only after the plugin interface is fully stable (what
  it is not yet).
---------------------------------------------------------------------------
Version 1.19.7 (rgerhards), 2007-09-25
- added code to handle situations where senders send us messages ending with
  a NUL character. It is now simply removed. This also caused trailing LF
  reduction to fail, when it was followed by such a NUL. This is now also
  handled.
- replaced some non-thread-safe function calls by their thread-safe
  counterparts
- fixed a minor memory leak that occured when the %APPNAME% property was
  used (I think nobody used that in practice)
- fixed a bug that caused signal handlers in cvthname() not to be restored when
  a malicious pointer record was detected and processing of the message been
  stopped for that reason (this should be really rare and can not be related
  to the segfault bug we are hunting).
- fixed a bug in cvthname that lead to passing a wrong parameter - in
  practice, this had no impact.
- general code cleanup (e.g. compiler warnings, comments)
---------------------------------------------------------------------------
Version 1.19.6 (rgerhards), 2007-09-11
- applied patch by varmojfekoj to change signal handling to the new
  sigaction API set (replacing the depreciated signal() calls and its
  friends.
- fixed a bug that in --enable-debug mode caused an assertion when the
  discard action was used
- cleaned up compiler warnings
- applied patch by varmojfekoj to FIX a bug that could cause 
  segfaults if empty properties were processed using modifying
  options (e.g. space-cc, drop-cc)
- fixed man bug: rsyslogd supports -l option
---------------------------------------------------------------------------
Version 1.19.5 (rgerhards), 2007-09-07
- changed part of the CStr interface so that better error tracking
  is provided and the calling sequence is more intuitive (there were
  invalid calls based on a too-weired interface)
- (hopefully) fixed some remaining bugs rooted in wrong use of 
  the CStr class. These could lead to program abort.
- applied patch by varmojfekoj two fix two potential segfault situations
- added $ModDir config directive
- modified $ModLoad so that an absolute path may be specified as
  module name (e.g. /rsyslog/ommysql.so)
---------------------------------------------------------------------------
Version 1.19.4 (rgerhards/varmojfekoj), 2007-09-04
- fixed a number of small memory leaks - thanks varmojfekoj for patching
- fixed an issue with CString class that could lead to rsyslog abort
  in tplToString() - thanks varmojfekoj for patching
- added a man-version of the config file documenation - thanks to Michel
  Samia for providing the man file
- fixed bug: a template like this causes an infinite loop:
  $template opts,"%programname:::a,b%"
  thanks varmojfekoj for the patch
- fixed bug: case changing options crash freeing the string pointer
  because they modify it: $template opts2,"%programname::1:lowercase%"
  thanks varmojfekoj for the patch
---------------------------------------------------------------------------
Version 1.19.3 (mmeckelein/varmojfekoj), 2007-08-31
- small mem leak fixed (after calling parseSelectorAct) - Thx varmojkekoj
- documentation section "Regular File" und "Blocks" updated
- solved an issue with dynamic file generation - Once again many thanks
  to varmojfekoj
- the negative selector for program name filter (Blocks) does not work as
  expected - Thanks varmojfekoj for patching
- added forwarding information to sysklogd (requires special template)
  to config doc
---------------------------------------------------------------------------
Version 1.19.2 (mmeckelein/varmojfekoj), 2007-08-28
- a specifically formed message caused a segfault - Many thanks varmojfekoj
  for providing a patch
- a typo and a weird condition are fixed in msg.c - Thanks again
  varmojfekoj 
- on file creation the file was always owned by root:root. This is fixed
  now - Thanks ypsa for solving this issue
---------------------------------------------------------------------------
Version 1.19.1 (mmeckelein), 2007-08-22
- a bug that caused a high load when a TCP/UDP connection was closed is 
  fixed now - Thanks mildew for solving this issue
- fixed a bug which caused a segfault on reinit - Thx varmojfekoj for the
  patch
- changed the hardcoded module path "/lib/rsyslog" to $(pkglibdir) in order
  to avoid trouble e.g. on 64 bit platforms (/lib64) - many thanks Peter
  Vrabec and darix, both provided a patch for solving this issue
- enhanced the unloading of modules - thanks again varmojfekoj
- applied a patch from varmojfekoj which fixes various little things in
  MySQL output module
---------------------------------------------------------------------------
Version 1.19.0 (varmojfekoj/rgerhards), 2007-08-16
- integrated patch from varmojfekoj to make the mysql module a loadable one
  many thanks for the patch, MUCH appreciated
---------------------------------------------------------------------------
Version 1.18.2 (rgerhards), 2007-08-13
- fixed a bug in outchannel code that caused templates to be incorrectly
  parsed
- fixed a bug in ommysql that caused a wrong ";template" missing message
- added some code for unloading modules; not yet fully complete (and we do
  not yet have loadable modules, so this is no problem)
- removed debian subdirectory by request of a debian packager (this is a special
  subdir for debian and there is also no point in maintaining it when there
  is a debian package available - so I gladly did this) in some cases
- improved overall doc quality (some pages were quite old) and linked to
  more of the online resources.
- improved /contrib/delete_mysql script by adding a host option and some
  other minor modifications
---------------------------------------------------------------------------
Version 1.18.1 (rgerhards), 2007-08-08
- applied a patch from varmojfekoj which solved a potential segfault
  of rsyslogd on HUP
- applied patch from Michel Samia to fix compilation when the pthreads
  feature is disabled
- some code cleanup (moved action object to its own file set)
- add config directive $MainMsgQueueSize, which now allows to configure the
  queue size dynamically
- all compile-time settings are now shown in rsyslogd -v, not just the
  active ones
- enhanced performance a little bit more
- added config file directive $ActionResumeInterval
- fixed a bug that prevented compilation under debian sid
- added a contrib directory for user-contributed useful things
---------------------------------------------------------------------------
Version 1.18.0 (rgerhards), 2007-08-03
- rsyslog now supports fallback actions when an action did not work. This
  is a great feature e.g. for backup database servers or backup syslog
  servers
- modified rklogd to only change the console log level if -c is specified
- added feature to use multiple actions inside a single selector
- implemented $ActionExecOnlyWhenPreviousIsSuspended config directive
- error messages during startup are now spit out to the configured log
  destinations
---------------------------------------------------------------------------
Version 1.17.6 (rgerhards), 2007-08-01
- continued to work on output module modularization - basic stage of
  this work is now FINISHED
- fixed bug in OMSRcreate() - always returned SR_RET_OK
- fixed a bug that caused ommysql to always complain about missing
  templates
- fixed a mem leak in OMSRdestruct - freeing the object itself was
  forgotten - thanks to varmojfekoj for the patch
- fixed a memory leak in syslogd/init() that happend when the config
  file could not be read - thanks to varmojfekoj for the patch
- fixed insufficient memory allocation in addAction() and its helpers.
  The initial fix and idea was developed by mildew, I fine-tuned
  it a bit. Thanks a lot for the fix, I'd probably had pulled out my
  hair to find the bug...
- added output of config file line number when a parsing error occured
- fixed bug in objomsr.c that caused program to abort in debug mode with
  an invalid assertion (in some cases)
- fixed a typo that caused the default template for MySQL to be wrong.
  thanks to mildew for catching this.
- added configuration file command $DebugPrintModuleList and
  $DebugPrintCfSysLineHandlerList
- fixed an invalid value for the MARK timer - unfortunately, there was
  a testing aid left in place. This resulted in quite frequent MARK messages
- added $IncludeConfig config directive
- applied a patch from mildew to prevent rsyslogd from freezing under heavy
  load. This could happen when the queue was full. Now, we drop messages
  but rsyslogd remains active.
---------------------------------------------------------------------------
Version 1.17.5 (rgerhards), 2007-07-30
- continued to work on output module modularization
- fixed a missing file bug - thanks to Andrea Montanari for reporting
  this problem
- fixed a problem with shutting down the worker thread and freeing the
  selector_t list - this caused messages to be lost, because the
  message queue was not properly drained before the selectors got
  destroyed.
---------------------------------------------------------------------------
Version 1.17.4 (rgerhards), 2007-07-27
- continued to work on output module modularization
- fixed a situation where rsyslogd could create zombie processes
  thanks to mildew for the patch
- applied patch from Michel Samia to fix compilation when NOT
  compiled for pthreads
---------------------------------------------------------------------------
Version 1.17.3 (rgerhards), 2007-07-25
- continued working on output module modularization
- fixed a bug that caused rsyslogd to segfault on exit (and
  probably also on HUP), when there was an unsent message in a selector
  that required forwarding and the dns lookup failed for that selector
  (yes, it was pretty unlikely to happen;))
  thanks to varmojfekoj <varmojfekoj@gmail.com> for the patch
- fixed a memory leak in config file parsing and die()
  thanks to varmojfekoj <varmojfekoj@gmail.com> for the patch
- rsyslogd now checks on startup if it is capable to performa any work
  at all. If it cant, it complains and terminates
  thanks to Michel Samia for providing the patch!
- fixed a small memory leak when HUPing syslogd. The allowed sender
  list now gets freed. thanks to mildew for the patch.
- changed the way error messages in early startup are logged. They
  now do no longer use the syslogd code directly but are rather
  send to stderr.
---------------------------------------------------------------------------
Version 1.17.2 (rgerhards), 2007-07-23
- made the port part of the -r option optional. Needed for backward
  compatibility with sysklogd
- replaced system() calls with something more reasonable. Please note that
  this might break compatibility with some existing configuration files.
  We accept this in favour of the gained security.
- removed a memory leak that could occur if timegenerated was used in
  RFC 3164 format in templates
- did some preparation in msg.c for advanced multithreading - placed the
  hooks, but not yet any active code
- worked further on modularization
- added $ModLoad MySQL (dummy) config directive
- added DropTrailingLFOnReception config directive
---------------------------------------------------------------------------
Version 1.17.1 (rgerhards), 2007-07-20
- fixed a bug that caused make install to install rsyslogd and rklogd under
  the wrong names
- fixed bug that caused $AllowedSenders to handle IPv6 scopes incorrectly;
  also fixed but that could grabble $AllowedSender wildcards. Thanks to
  mildew@gmail.com for the patch
- minor code cleanup - thanks to Peter Vrabec for the patch
- fixed minimal memory leak on HUP (caused by templates)
  thanks to varmojfekoj <varmojfekoj@gmail.com> for the patch
- fixed another memory leak on HUPing and on exiting rsyslogd
  again thanks to varmojfekoj <varmojfekoj@gmail.com> for the patch
- code cleanup (removed compiler warnings)
- fixed portability bug in configure.ac - thanks to Bartosz Kuźma for patch
- moved msg object into its own file set
- added the capability to continue trying to write log files when the
  file system is full. Functionality based on patch by Martin Schulze
  to sysklogd package.
---------------------------------------------------------------------------
Version 1.17.0 (RGer), 2007-07-17
- added $RepeatedLineReduction config parameter
- added $EscapeControlCharactersOnReceive config parameter
- added $ControlCharacterEscapePrefix config parameter
- added $DirCreateMode config parameter
- added $CreateDirs config parameter
- added $DebugPrintTemplateList config parameter
- added $ResetConfigVariables config parameter
- added $FileOwner config parameter
- added $FileGroup config parameter
- added $DirOwner config parameter
- added $DirGroup config parameter
- added $FailOnChownFailure config parameter
- added regular expression support to the filter engine
  thanks to Michel Samia for providing the patch!
- enhanced $AllowedSender functionality. Credits to mildew@gmail.com for
  the patch doing that
  - added IPv6 support
  - allowed DNS hostnames
  - allowed DNS wildcard names
- added new option $DropMsgsWithMaliciousDnsPTRRecords
- added autoconf so that rfc3195d, rsyslogd and klogd are stored to /sbin
- added capability to auto-create directories with dynaFiles
---------------------------------------------------------------------------
Version 1.16.0 (RGer/Peter Vrabec), 2007-07-13 - The Friday, 13th Release ;)
- build system switched to autotools
- removed SYSV preprocessor macro use, replaced with autotools equivalents
- fixed a bug that caused rsyslogd to segfault when TCP listening was
  disabled and it terminated
- added new properties "syslogfacility-text" and "syslogseverity-text"
  thanks to varmojfekoj <varmojfekoj@gmail.com> for the patch
- added the -x option to disable hostname dns reslution
  thanks to varmojfekoj <varmojfekoj@gmail.com> for the patch
- begun to better modularize syslogd.c - this is an ongoing project; moved
  type definitions to a separate file
- removed some now-unused fields from struct filed
- move file size limit fields in struct field to the "right spot" (the file
  writing part of the union - f_un.f_file)
- subdirectories linux and solaris are no longer part of the distribution
  package. This is not because we cease support for them, but there are no
  longer any files in them after the move to autotools
---------------------------------------------------------------------------
Version 1.15.1 (RGer), 2007-07-10
- fixed a bug that caused a dynaFile selector to stall when there was
  an open error with one file 
- improved template processing for dynaFiles; templates are now only
  looked up during initialization - speeds up processing
- optimized memory layout in struct filed when compiled with MySQL
  support
- fixed a bug that caused compilation without SYSLOG_INET to fail
- re-enabled the "last message repeated n times" feature. This
  feature was not taken care of while rsyslogd evolved from sysklogd
  and it was more or less defunct. Now it is fully functional again.
- added system properties: $NOW, $YEAR, $MONTH, $DAY, $HOUR, $MINUTE
- fixed a bug in iovAsString() that caused a memory leak under stress
  conditions (most probably memory shortage). This was unlikely to
  ever happen, but it doesn't hurt doing it right
- cosmetic: defined type "uchar", change all unsigned chars to uchar
---------------------------------------------------------------------------
Version 1.15.0 (RGer), 2007-07-05
- added ability to dynamically generate file names based on templates
  and thus properties. This was a much-requested feature. It makes
  life easy when it e.g. comes to splitting files based on the sender
  address.
- added $umask and $FileCreateMode config file directives
- applied a patch from Bartosz Kuzma to compile cleanly under NetBSD
- checks for extra (unexpected) characters in system config file lines
  have been added
- added IPv6 documentation - was accidently missing from CVS
- begun to change char to unsigned char
---------------------------------------------------------------------------
Version 1.14.2 (RGer), 2007-07-03
** this release fixes all known nits with IPv6 **
- restored capability to do /etc/service lookup for "syslog"
  service when -r 0 was given
- documented IPv6 handling of syslog messages
- integrate patch from Bartosz Kuźma to make rsyslog compile under
  Solaris again (the patch replaced a strndup() call, which is not
  available under Solaris
- improved debug logging when waiting on select
- updated rsyslogd man page with new options (-46A)
---------------------------------------------------------------------------
Version 1.14.1 (RGer/Peter Vrabec), 2007-06-29
- added Peter Vrabec's patch for IPv6 TCP
- prefixed all messages send to stderr in rsyslogd with "rsyslogd: "
---------------------------------------------------------------------------
Version 1.14.0 (RGer/Peter Vrabec), 2007-06-28
- Peter Vrabec provided IPv6 for rsyslog, so we are now IPv6 enabled
  IPv6 Support is currently for UDP only, TCP is to come soon.
  AllowedSender configuration does not yet work for IPv6.
- fixed code in iovCreate() that broke C's strict aliasing rules 
- fixed some char/unsigned char differences that forced the compiler
  to spit out warning messages
- updated the Red Hat init script to fix a known issue (thanks to
  Peter Vrabec)
---------------------------------------------------------------------------
Version 1.13.5 (RGer), 2007-06-22
- made the TCP session limit configurable via command line switch
  now -t <port>,<max sessions>
- added man page for rklogd(8) (basically a copy from klogd, but now
  there is one...)
- fixed a bug that caused internal messages (e.g. rsyslogd startup) to
  appear without a tag.
- removed a minor memory leak that occurred when TAG processing requalified
  a HOSTNAME to be a TAG (and a TAG already was set).
- removed potential small memory leaks in MsgSet***() functions. There
  would be a leak if a property was re-set, something that happened
  extremely seldom.
---------------------------------------------------------------------------
Version 1.13.4 (RGer), 2007-06-18
- added a new property "PRI-text", which holds the PRI field in
  textual form (e.g. "syslog.info")
- added alias "syslogseverity" for "syslogpriority", which is a
  misleading property name that needs to stay for historical
  reasons (and backward-compatility)
- added doc on how to record PRI value in log file
- enhanced signal handling in klogd, including removal of an unsafe
  call to the logging system during signal handling
---------------------------------------------------------------------------
Version 1.13.3 (RGer), 2007-06-15
- create a version of syslog.c from scratch. This is now
  - highly optimized for rsyslog
  - removes an incompatible license problem as the original
    version had a BSD license with advertising clause
  - fixed in the regard that rklogd will continue to work when
    rsysogd has been restarted (the original version, as well
    as sysklogd, will remain silent then)
  - solved an issue with an extra NUL char at message end that the
    original version had
- applied some changes to klogd to care for the new interface
- fixed a bug in syslogd.c which prevented compiling under debian
---------------------------------------------------------------------------
Version 1.13.2 (RGer), 2007-06-13
- lib order in makefile patched to facilitate static linking - thanks
  to Bennett Todd for providing the patch
- Integrated a patch from Peter Vrabec (pvrabec@redheat.com):
  - added klogd under the name of rklogd (remove dependency on
    original sysklogd package
  - createDB.sql now in UTF
  - added additional config files for use on Red Hat
---------------------------------------------------------------------------
Version 1.13.1 (RGer), 2007-02-05
- changed the listen backlog limit to a more reasonable value based on
  the maximum number of TCP connections configurd (10% + 5) - thanks to Guy
  Standen for the hint (actually, the limit was 5 and that was a 
  left-over from early testing).
- fixed a bug in makefile which caused DB-support to be disabled when
  NETZIP support was enabled
- added the -e option to allow transmission of every message to remote
  hosts (effectively turns off duplicate message suppression)
- (somewhat) improved memory consumption when compiled with MySQL support
- looks like we fixed an incompatibility with MySQL 5.x and above software
  At least in one case, the remote server name was destroyed, leading to 
  a connection failure. The new, improved code does not have this issue and
  so we see this as solved (the new code is generally somewhat better, so
  there is a good chance we fixed this incompatibility).
---------------------------------------------------------------------------
Version 1.13.0 (RGer), 2006-12-19
- added '$' as ToPos proptery replacer specifier - means "up to the
  end of the string"
- property replacer option "escape-cc", "drop-cc" and "space-cc"  added
- changed the handling of \0 characters inside syslog messages. We now
  consistently escape them to "#000". This is somewhat recommended in
  the draft-ietf-syslog-protocol-19 draft. While the real recomendation
  is to not escape any characters at all, we can not do this without
  considerable modification of the code. So we escape it to "#000", which
  is consistent with a sample found in the Internet-draft.
- removed message glue logic (see printchopped() comment for details)
  Also caused removal of parts table and thus some improvements in
  memory usage.
- changed the default MAXLINE to 2048 to take care of recent syslog
  standardization efforts (can easily be changed in syslogd.c)
- added support for byte-counted TCP syslog messages (much like
  syslog-transport-tls-05 Internet Draft). This was necessary to
  support compression over TCP.
- added support for receiving compressed syslog messages
- added support for sending compressed syslog messages
- fixed a bug where the last message in a syslog/tcp stream was
  lost if it was not properly terminated by a LF character
---------------------------------------------------------------------------
Version 1.12.3 (RGer), 2006-10-04
- implemented some changes to support Solaris (but support is not
  yet complete)
- commented out (via #if 0) some methods that are currently not being use
  but should be kept for further us
- added (interim) -u 1 option to turn off hostname and tag parsing
- done some modifications to better support Fedora
- made the field delimiter inside property replace configurable via
  template
- fixed a bug in property replacer: if fields were used, the delimitor
  became part of the field. Up until now, this was barely noticable as 
  the delimiter as TAB only and thus invisible to a human. With other
  delimiters available now, it quickly showed up. This bug fix might cause
  some grief to existing installations if they used the extra TAB for
  whatever reasons - sorry folks... Anyhow, a solution is easy: just add
  a TAB character contstant into your template. Thus, there has no attempt
  been made to do this in a backwards-compatible way.
---------------------------------------------------------------------------
Version 1.12.2 (RGer), 2006-02-15
- fixed a bug in the RFC 3339 date formatter. An extra space was added
  after the actual timestamp
- added support for providing high-precision RFC3339 timestamps for
  (rsyslogd-)internally-generated messages
- very (!) experimental support for syslog-protocol internet draft
  added (the draft is experimental, the code is solid ;))
- added support for field-extracting in the property replacer
- enhanced the legacy-syslog parser so that it can interpret messages
  that do not contain a TIMESTAMP
- fixed a bug that caused the default socket (usually /dev/log) to be
  opened even when -o command line option was given
- fixed a bug in the Debian sample startup script - it caused rsyslogd
  to listen to remote requests, which it shouldn't by default
---------------------------------------------------------------------------
Version 1.12.1 (RGer), 2005-11-23
- made multithreading work with BSD. Some signal-handling needed to be
  restructured. Also, there might be a slight delay of up to 10 seconds
  when huping and terminating rsyslogd under BSD
- fixed a bug where a NULL-pointer was passed to printf() in logmsg().
- fixed a bug during "make install" where rc3195d was not installed
  Thanks to Bennett Todd for spotting this.
- fixed a bug where rsyslogd dumped core when no TAG was found in the
  received message
- enhanced message parser so that it can deal with missing hostnames
  in many cases (may not be totally fail-safe)
- fixed a bug where internally-generated messages did not have the correct
  TAG
---------------------------------------------------------------------------
Version 1.12.0 (RGer), 2005-10-26
- moved to a multi-threaded design. single-threading is still optionally
  available. Multi-threading is experimental!
- fixed a potential race condition. In the original code, marking was done
  by an alarm handler, which could lead to all sorts of bad things. This
  has been changed now. See comments in syslogd.c/domark() for details.
- improved debug output for property-based filters
- not a code change, but: I have checked all exit()s to make sure that
  none occurs once rsyslogd has started up. Even in unusual conditions
  (like low-memory conditions) rsyslogd somehow remains active. Of course,
  it might loose a message or two, but at least it does not abort and it
  can also recover when the condition no longer persists.
- fixed a bug that could cause loss of the last message received
  immediately before rsyslogd was terminated.
- added comments on thread-safety of global variables in syslogd.c
- fixed a small bug: spurios printf() when TCP syslog was used
- fixed a bug that causes rsyslogd to dump core on termination when one
  of the selector lines did not receive a message during the run (very
  unlikely)
- fixed an one-too-low memory allocation in the TCP sender. Could result
  in rsyslogd dumping core.
- fixed a bug with regular expression support (thanks to Andres Riancho)
- a little bit of code restructuring (especially main(), which was
  horribly large)
---------------------------------------------------------------------------
Version 1.11.1 (RGer), 2005-10-19
- support for BSD-style program name and host blocks
- added a new property "programname" that can be used in templates
- added ability to specify listen port for rfc3195d
- fixed a bug that rendered the "startswith" comparison operation
  unusable.
- changed more functions to "static" storage class to help compiler
  optimize (should have been static in the first place...)
- fixed a potential memory leak in the string buffer class destructor.
  As the destructur was previously never called, the leak did not actually
  appear.
- some internal restructuring in anticipation/preparation of minimal
  multi-threading support
- rsyslogd still shares some code with the sysklogd project. Some patches
  for this shared code have been brought over from the sysklogd CVS.
---------------------------------------------------------------------------
Version 1.11.0 (RGer), 2005-10-12
- support for receiving messages via RFC 3195; added rfc3195d for that
  purpose
- added an additional guard to prevent rsyslogd from aborting when the
  2gb file size limit is hit. While a user can configure rsyslogd to
  handle such situations, it would abort if that was not done AND large
  file support was not enabled (ok, this is hopefully an unlikely scenario)
- fixed a bug that caused additional Unix domain sockets to be incorrectly
  processed - could lead to message loss in extreme cases
---------------------------------------------------------------------------
Version 1.10.2 (RGer), 2005-09-27
- added comparison operations in property-based filters:
  * isequal
  * startswith
- added ability to negate all property-based filter comparison operations
  by adding a !-sign right in front of the operation name
- added the ability to specify remote senders for UDP and TCP
  received messages. Allows to block all but well-known hosts
- changed the $-config line directives to be case-INsensitive
- new command line option -w added: "do not display warnings if messages
  from disallowed senders are received"
- fixed a bug that caused rsyslogd to dump core when the compare value
  was not quoted in property-based filters
- fixed a bug in the new CStr compare function which lead to invalid
  results (fortunately, this function was not yet used widely)
- added better support for "debugging" rsyslog.conf property filters
  (only if -d switch is given)
- changed some function definitions to static, which eventually enables
  some compiler optimizations
- fixed a bug in MySQL code; when a SQL error occured, rsyslogd could
  run in a tight loop. This was due to invalid sequence of error reporting
  and is now fixed.
---------------------------------------------------------------------------
Version 1.10.1 (RGer), 2005-09-23
- added the ability to execute a shell script as an action.
  Thanks to Bjoern Kalkbrenner for providing the code!
- fixed a bug in the MySQL code; due to the bug the automatic one-time
  retry after an error did not happen - this lead to error message in
  cases where none should be seen (e.g. after a MySQL restart)
- fixed a security issue with SQL-escaping in conjunction with
  non-(SQL-)standard MySQL features.
---------------------------------------------------------------------------
Version 1.10.0 (RGer), 2005-09-20
  REMINDER: 1.10 is the first unstable version if the 1.x series!
- added the capability to filter on any property in selector lines
  (not just facility and priority)
- changed stringbuf into a new counted string class
- added support for a "discard" action. If a selector line with
  discard (~ character) is found, no selector lines *after* that
  line will be processed.
- thanks to Andres Riancho, regular expression support has been
  added to the template engine
- added the FROMHOST property in the template processor, which could
  previously not be obtained. Thanks to Cristian Testa for pointing
  this out and even providing a fix.
- added display of compile-time options to -v output
- performance improvement for production build - made some checks
  to happen only during debug mode
- fixed a problem with compiling on SUSE and - while doing so - removed
  the socket call to set SO_BSDCOMPAT in cases where it is obsolete.
---------------------------------------------------------------------------
Version 1.0.4 (RGer), 2006-02-01
- a small but important fix: the tcp receiver had two forgotten printf's
  in it that caused a lot of unnecessary output to stdout. This was
  important enough to justify a new release
---------------------------------------------------------------------------
Version 1.0.3 (RGer), 2005-11-14
- added an additional guard to prevent rsyslogd from aborting when the
  2gb file size limit is hit. While a user can configure rsyslogd to
  handle such situations, it would abort if that was not done AND large
  file support was not enabled (ok, this is hopefully an unlikely scenario)
- fixed a bug that caused additional Unix domain sockets to be incorrectly
  processed - could lead to message loss in extreme cases
- applied some patches available from the sysklogd project to code
  shared from there
- fixed a bug that causes rsyslogd to dump core on termination when one
  of the selector lines did not receive a message during the run (very
  unlikely)
- fixed an one-too-low memory allocation in the TCP sender. Could result
  in rsyslogd dumping core.
- fixed a bug in the TCP sender that caused the retry logic to fail
  after an error or receiver overrun
- fixed a bug in init() that could lead to dumping core
- fixed a bug that could lead to dumping core when no HOSTNAME or no TAG
  was present in the syslog message
---------------------------------------------------------------------------
Version 1.0.2 (RGer), 2005-10-05
- fixed an issue with MySQL error reporting. When an error occured,
  the MySQL driver went into an endless loop (at least in most cases).
---------------------------------------------------------------------------
Version 1.0.1 (RGer), 2005-09-23
- fixed a security issue with SQL-escaping in conjunction with
  non-(SQL-)standard MySQL features.
---------------------------------------------------------------------------
Version 1.0.0 (RGer), 2005-09-12
- changed install doc to cover daily cron scripts - a trouble source
- added rc script for slackware (provided by Chris Elvidge - thanks!) 
- fixed a really minor bug in usage() - the -r option was still
  reported as without the port parameter
---------------------------------------------------------------------------
Version 0.9.8 (RGer), 2005-09-05
- made startup and shutdown message more consistent and included the
  pid, so that they can be easier correlated. Used syslog-protocol
  structured data format for this purpose.
- improved config info in startup message, now tells not only
  if it is listening remote on udp, but also for tcp. Also includes
  the port numbers. The previous startup message was misleading, because
  it did not say "remote reception" if rsyslogd was only listening via
  tcp (but not via udp).
- added a "how can you help" document to the doc set
---------------------------------------------------------------------------
Version 0.9.7 (RGer), 2005-08-15
- some of the previous doc files (like INSTALL) did not properly
  reflect the changes to the build process and the new doc. Fixed
  that.
- changed syslogd.c so that when compiled without database support,
  an error message is displayed when a database action is detected
  in the config file (previously this was used as an user rule ;))
- fixed a bug in the os-specific Makefiles which caused MySQL
  support to not be compiled, even if selected
---------------------------------------------------------------------------
Version 0.9.6 (RGer), 2005-08-09
- greatly enhanced documentation. Now available in html format in
  the "doc" folder and FreeBSD. Finally includes an install howto.
- improved MySQL error messages a little - they now show up as log
  messages, too (formerly only in debug mode)
- added the ability to specify the listen port for udp syslog.
  WARNING: This introduces an incompatibility. Formerly, udp
  syslog was enabled by the -r command line option. Now, it is
  "-r [port]", which is consistent with the tcp listener. However,
  just -r will now return an error message.
- added sample startup scripts for Debian and FreeBSD
- added support for easy feature selection in the makefile. Un-
  fortunately, this also means I needed to spilt the make file
  for different OS and distros. There are some really bad syntax
  differences between FreeBSD and Linux make.
---------------------------------------------------------------------------
Version 0.9.5 (RGer), 2005-08-01
- the "semicolon bug" was actually not (fully) solved in 0.9.4. One
  part of the bug was solved, but another still existed. This one
  is fixed now, too.
- the "semicolon bug" actually turned out to be a more generic bug.
  It appeared whenever an invalid template name was given. With some
  selector actions, rsyslogd dumped core, with other it "just" had
  a small ressource leak with others all worked well. These anomalies
  are now fixed. Note that they only appeared during system initaliziation
  once the system was running, nothing bad happened.
- improved error reporting for template errors on startup. They are now
  shown on the console and the start-up tty. Formerly, they were only
  visible in debug mode.
- support for multiple instances of rsyslogd on a single machine added
- added new option "-o" --> omit local unix domain socket. This option
  enables rsyslogd NOT to listen to the local socket. This is most
  helpful when multiple instances of rsyslogd (or rsyslogd and another
  syslogd) shall run on a single system.
- added new option "-i <pidfile>" which allows to specify the pidfile.
  This is needed when multiple instances of rsyslogd are to be run.
- the new project home page is now online at www.rsyslog.com
---------------------------------------------------------------------------
Version 0.9.4 (RGer), 2005-07-25
- finally added the TCP sender. It now supports non-blocking mode, no
  longer disabling message reception during connect. As it is now, it
  is usable in production. The code could be more sophisticated, but
  I've kept it short in anticipation of the move to liblogging, which
  will lead to the removal of the code just written ;)
- the "exiting on signal..." message still had the "syslogd" name in 
  it. Changed this to "rsyslogd", as we do not have a large user base
  yet, this should pose no problem.
- fixed "the semiconlon" bug. rsyslogd dumped core if a write-db action
  was specified but no semicolon was given after the password (an empty
  template was ok, but the semicolon needed to be present).
- changed a default for traditional output format. During testing, it
  was seen that the timestamp written to file in default format was
  the time of message reception, not the time specified in the TIMESTAMP
  field of the message itself. Traditionally, the message TIMESTAMP is
  used and this has been changed now.
---------------------------------------------------------------------------
Version 0.9.3 (RGer), 2005-07-19
- fixed a bug in the message parser. In June, the RFC 3164 timestamp
  was not correctly parsed (yes, only in June and some other months,
  see the code comment to learn why...)
- added the ability to specify the destination port when forwarding
  syslog messages (both for TCP and UDP)
- added an very experimental TCP sender (activated by
  @@machine:port in config). This is not yet for production use. If
  the receiver is not alive, rsyslogd will wait quite some time until
  the connection request times out, which most probably leads to
  loss of incoming messages.

---------------------------------------------------------------------------
Version 0.9.2 (RGer), around 2005-07-06
- I intended to change the maxsupported message size to 32k to
  support IHE - but given the memory inefficiency in the usual use
  cases, I have not done this. I have, however, included very
  specific instructions on how to do this in the source code. I have
  also done some testing with 32k messages, so you can change the
  max size without taking too much risk.
- added a syslog/tcp receiver; we now can receive messages via
  plain tcp, but we can still send only via UDP. The syslog/tcp
  receiver is the primary enhancement of this release.
- slightly changed some error messages that contained a spurios \n at
  the end of the line (which gives empty lines in your log...)

---------------------------------------------------------------------------
Version 0.9.1 (RGer)
- fixed code so that it compiles without errors under FreeBSD
- removed now unused function "allocate_log()" from syslogd.c
- changed the make file so that it contains more defines for
  different environments (in the long term, we need a better
  system for disabling/enabling features...)
- changed some printf's printing off_t types to %lld and
  explicit (long long) casts. I tried to figure out the exact type,
  but did not succeed in this. In the worst case, ultra-large peta-
  byte files will now display funny informational messages on rollover,
  something I think we can live with for the next 10 years or so...

---------------------------------------------------------------------------
Version 0.9.0 (RGer)
- changed the filed structure to be a linked list. Previously, it
  was a table - well, for non-SYSV it was defined as linked list,
  but from what I see that code did no longer work after my
  modifications. I am now using a linked list in general because
  that is needed for other upcoming modifications.
- fixed a bug that caused rsyslogd not to listen to anything if
  the configuration file could not be read
- pervious versions disabled network logging (send/receive) if
  syslog/udp port was not in /etc/services. Now defaulting to
  port 514 in this case.
- internal error messages are now supported up to 256 bytes
- error message seen during config file read are now also displayed
  to the attached tty and not only the console
- changed some error messages during init to be sent to the console
  and/or emergency log. Previously, they were only seen if the
  -d (debug) option was present on the command line.
- fixed the "2gb file issue on 32bit systems". If a file grew to
  more than 2gb, the syslogd was aborted with "file size exceeded". 
  Now, defines have been added according to
  http://www.daimi.au.dk/~kasperd/comp.os.linux.development.faq.html#LARGEFILE
  Testing revealed that they work ;)
  HOWEVER, if your file system, glibc, kernel, whatever does not
  support files larger 2gb, you need to set a file size limit with
  the new output channel mechanism.
- updated man pages to reflect the changes

---------------------------------------------------------------------------
Version 0.8.4

- improved -d debug output (removed developer-only content)
- now compiles under FreeBSD and NetBSD (only quick testing done on NetBSD)
---------------------------------------------------------------------------
Version 0.8.3

- security model in "make install" changed
- minor doc updates
---------------------------------------------------------------------------
Version 0.8.2

- added man page for rsyslog.conf and rsyslogd
- gave up on the concept of rsyslog being a "drop in" replacement
  for syslogd. Now, the user installs rsyslogd and also needs to
  adjust his system settings to this specifically. This also lead
  to these changes:
  * changed Makefile so that install now installs rsyslogd instead
    of dealing with syslogd
  * changed the default config file name to rsyslog.conf
---------------------------------------------------------------------------
Version 0.8.1

- fixed a nasty memory leak (probably not the last one with this release)
- some enhancements to Makefile as suggested by Bennett Todd
- syslogd-internal messages (like restart) were missing the hostname
  this has been corrected
---------------------------------------------------------------------------
Version 0.8.0

Initial testing release. Based on the sysklogd package. Thanks to the
sysklogd maintainers for all their good work!
---------------------------------------------------------------------------

----------------------------------------------------------------------
The following comments were left in the syslogd source. While they provide
not too much detail, the help to date when Rainer started work on the
project (which was 2003, now even surprising for Rainer himself ;)).
 * \author Rainer Gerhards <rgerhards@adiscon.com>
 * \date 2003-10-17
 *       Some initial modifications on the sysklogd package to support
 *       liblogging. These have actually not yet been merged to the
 *       source you see currently (but they hopefully will)
 *
 * \date 2004-10-28
 *       Restarted the modifications of sysklogd. This time, we
 *       focus on a simpler approach first. The initial goal is to
 *       provide MySQL database support (so that syslogd can log
 *       to the database).
----------------------------------------------------------------------
The following comments are from the stock syslogd.c source. They provide
some insight into what happened to the source before we forked
rsyslogd. However, much of the code already has been replaced and more
is to be replaced. So over time, these comments become less valuable.
I have moved them out of the syslogd.c file to shrink it, especially
as a lot of them do no longer apply. For historical reasons and
understanding of how the daemon evolved, they are probably still
helpful.
 * Author: Eric Allman
 * extensive changes by Ralph Campbell
 * more extensive changes by Eric Allman (again)
 *
 * Steve Lord:	Fix UNIX domain socket code, added linux kernel logging
 *		change defines to
 *		SYSLOG_INET	- listen on a UDP socket
 *		SYSLOG_UNIXAF	- listen on unix domain socket
 *		SYSLOG_KERNEL	- listen to linux kernel
 *
 * Mon Feb 22 09:55:42 CST 1993:  Dr. Wettstein
 * 	Additional modifications to the source.  Changed priority scheme
 *	to increase the level of configurability.  In its stock configuration
 *	syslogd no longer logs all messages of a certain priority and above
 *	to a log file.  The * wildcard is supported to specify all priorities.
 *	Note that this is a departure from the BSD standard.
 *
 *	Syslogd will now listen to both the inetd and the unixd socket.  The
 *	strategy is to allow all local programs to direct their output to
 *	syslogd through the unixd socket while the program listens to the
 *	inetd socket to get messages forwarded from other hosts.
 *
 * Fri Mar 12 16:55:33 CST 1993:  Dr. Wettstein
 *	Thanks to Stephen Tweedie (dcs.ed.ac.uk!sct) for helpful bug-fixes
 *	and an enlightened commentary on the prioritization problem.
 *
 *	Changed the priority scheme so that the default behavior mimics the
 *	standard BSD.  In this scenario all messages of a specified priority
 *	and above are logged.
 *
 *	Add the ability to specify a wildcard (=) as the first character
 *	of the priority name.  Doing this specifies that ONLY messages with
 *	this level of priority are to be logged.  For example:
 *
 *		*.=debug			/usr/adm/debug
 *
 *	Would log only messages with a priority of debug to the /usr/adm/debug
 *	file.
 *
 *	Providing an * as the priority specifies that all messages are to be
 *	logged.  Note that this case is degenerate with specifying a priority
 *	level of debug.  The wildcard * was retained because I believe that
 *	this is more intuitive.
 *
 * Thu Jun 24 11:34:13 CDT 1993:  Dr. Wettstein
 *	Modified sources to incorporate changes in libc4.4.  Messages from
 *	syslog are now null-terminated, syslogd code now parses messages
 *	based on this termination scheme.  Linux as of libc4.4 supports the
 *	fsync system call.  Modified code to fsync after all writes to
 *	log files.
 *
 * Sat Dec 11 11:59:43 CST 1993:  Dr. Wettstein
 *	Extensive changes to the source code to allow compilation with no
 *	complaints with -Wall.
 *
 *	Reorganized the facility and priority name arrays so that they
 *	compatible with the syslog.h source found in /usr/include/syslog.h.
 *	NOTE that this should really be changed.  The reason I do not
 *	allow the use of the values defined in syslog.h is on account of
 *	the extensions made to allow the wildcard character in the
 *	priority field.  To fix this properly one should malloc an array,
 *	copy the contents of the array defined by syslog.h and then
 *	make whatever modifications that are desired.  Next round.
 *
 * Thu Jan  6 12:07:36 CST 1994:  Dr. Wettstein
 *	Added support for proper decomposition and re-assembly of
 *	fragment messages on UNIX domain sockets.  Lack of this capability
 *	was causing 'partial' messages to be output.  Since facility and
 *	priority information is encoded as a leader on the messages this
 *	was causing lines to be placed in erroneous files.
 *
 *	Also added a patch from Shane Alderton (shane@ion.apana.org.au) to
 *	correct a problem with syslogd dumping core when an attempt was made
 *	to write log messages to a logged-on user.  Thank you.
 *
 *	Many thanks to Juha Virtanen (jiivee@hut.fi) for a series of
 *	interchanges which lead to the fixing of problems with messages set
 *	to priorities of none and emerg.  Also thanks to Juha for a patch
 *	to exclude users with a class of LOGIN from receiving messages.
 *
 *	Shane Alderton provided an additional patch to fix zombies which
 *	were conceived when messages were written to multiple users.
 *
 * Mon Feb  6 09:57:10 CST 1995:  Dr. Wettstein
 *	Patch to properly reset the single priority message flag.  Thanks
 *	to Christopher Gori for spotting this bug and forwarding a patch.
 *
 * Wed Feb 22 15:38:31 CST 1995:  Dr. Wettstein
 *	Added version information to startup messages.
 *
 *	Added defines so that paths to important files are taken from
 *	the definitions in paths.h.  Hopefully this will insure that
 *	everything follows the FSSTND standards.  Thanks to Chris Metcalf
 *	for a set of patches to provide this functionality.  Also thanks
 *	Elias Levy for prompting me to get these into the sources.
 *
 * Wed Jul 26 18:57:23 MET DST 1995:  Martin Schulze
 *	Linux' gethostname only returns the hostname and not the fqdn as
 *	expected in the code. But if you call hostname with an fqdn then
 *	gethostname will return an fqdn, so we have to mention that. This
 *	has been changed.
 *
 *	The 'LocalDomain' and the hostname of a remote machine is
 *	converted to lower case, because the original caused some
 *	inconsistency, because the (at least my) nameserver did respond an
 *	fqdn containing of upper- _and_ lowercase letters while
 *	'LocalDomain' consisted only of lowercase letters and that didn't
 *	match.
 *
 * Sat Aug  5 18:59:15 MET DST 1995:  Martin Schulze
 *	Now no messages that were received from any remote host are sent
 *	out to another. At my domain this missing feature caused ugly
 *	syslog-loops, sometimes.
 *
 *	Remember that no message is sent out. I can't figure out any
 *	scenario where it might be useful to change this behavior and to
 *	send out messages to other hosts than the one from which we
 *	received the message, but I might be shortsighted. :-/
 *
 * Thu Aug 10 19:01:08 MET DST 1995:  Martin Schulze
 *	Added my pidfile.[ch] to it to perform a better handling with
 *	pidfiles. Now both, syslogd and klogd, can only be started
 *	once. They check the pidfile.
 *
 * Sun Aug 13 19:01:41 MET DST 1995:  Martin Schulze
 *	Add an addition to syslog.conf's interpretation. If a priority
 *	begins with an exclamation mark ('!') the normal interpretation
 *	of the priority is inverted: ".!*" is the same as ".none", ".!=info"
 *	don't logs the info priority, ".!crit" won't log any message with
 *	the priority crit or higher. For example:
 *
 *		mail.*;mail.!=info		/usr/adm/mail
 *
 *	Would log all messages of the facility mail except those with
 *	the priority info to /usr/adm/mail. This makes the syslogd
 *	much more flexible.
 *
 *	Defined TABLE_ALLPRI=255 and changed some occurrences.
 *
 * Sat Aug 19 21:40:13 MET DST 1995:  Martin Schulze
 *	Making the table of facilities and priorities while in debug
 *	mode more readable.
 *
 *	If debugging is turned on, printing the whole table of
 *	facilities and priorities every hexadecimal or 'X' entry is
 *	now 2 characters wide.
 *
 *	The number of the entry is prepended to each line of
 *	facilities and priorities, and F_UNUSED lines are not shown
 *	anymore.
 *
 *	Corrected some #ifdef SYSV's.
 *
 * Mon Aug 21 22:10:35 MET DST 1995:  Martin Schulze
 *	Corrected a strange behavior during parsing of configuration
 *	file. The original BSD syslogd doesn't understand spaces as
 *	separators between specifier and action. This syslogd now
 *	understands them. The old behavior caused some confusion over
 *	the Linux community.
 *
 * Thu Oct 19 00:02:07 MET 1995:  Martin Schulze
 *	The default behavior has changed for security reasons. The
 *	syslogd will not receive any remote message unless you turn
 *	reception on with the "-r" option.
 *
 *	Not defining SYSLOG_INET will result in not doing any network
 *	activity, i.e. not sending or receiving messages.  I changed
 *	this because the old idea is implemented with the "-r" option
 *	and the old thing didn't work anyway.
 *
 * Thu Oct 26 13:14:06 MET 1995:  Martin Schulze
 *	Added another logfile type F_FORW_UNKN.  The problem I ran into
 *	was a name server that runs on my machine and a forwarder of
 *	kern.crit to another host.  The hosts address can only be
 *	fetched using the nameserver.  But named is started after
 *	syslogd, so syslogd complained.
 *
 *	This logfile type will retry to get the address of the
 *	hostname ten times and then complain.  This should be enough to
 *	get the named up and running during boot sequence.
 *
 * Fri Oct 27 14:08:15 1995:  Dr. Wettstein
 *	Changed static array of logfiles to a dynamic array. This
 *	can grow during process.
 *
 * Fri Nov 10 23:08:18 1995:  Martin Schulze
 *	Inserted a new tabular sys_h_errlist that contains plain text
 *	for error codes that are returned from the net subsystem and
 *	stored in h_errno. I have also changed some wrong lookups to
 *	sys_errlist.
 *
 * Wed Nov 22 22:32:55 1995:  Martin Schulze
 *	Added the fabulous strip-domain feature that allows us to
 *	strip off (several) domain names from the fqdn and only log
 *	the simple hostname. This is useful if you're in a LAN that
 *	has a central log server and also different domains.
 *
 *	I have also also added the -l switch do define hosts as
 *	local. These will get logged with their simple hostname, too.
 *
 * Thu Nov 23 19:02:56 MET DST 1995:  Martin Schulze
 *	Added the possibility to omit fsyncing of logfiles after every
 *	write. This will give some performance back if you have
 *	programs that log in a very verbose manner (like innd or
 *	smartlist). Thanks to Stephen R. van den Berg <srb@cuci.nl>
 *	for the idea.
 *
 * Thu Jan 18 11:14:36 CST 1996:  Dr. Wettstein
 *	Added patche from beta-testers to stop compile error.  Also
 *	added removal of pid file as part of termination cleanup.
 *
 * Wed Feb 14 12:42:09 CST 1996:  Dr. Wettstein
 *	Allowed forwarding of messages received from remote hosts to
 *	be controlled by a command-line switch.  Specifying -h allows
 *	forwarding.  The default behavior is to disable forwarding of
 *	messages which were received from a remote host.
 *
 *	Parent process of syslogd does not exit until child process has
 *	finished initialization process.  This allows rc.* startup to
 *	pause until syslogd facility is up and operating.
 *
 *	Re-arranged the select code to move UNIX domain socket accepts
 *	to be processed later.  This was a contributed change which
 *	has been proposed to correct the delays sometimes encountered
 *	when syslogd starts up.
 *
 *	Minor code cleanups.
 *
 * Thu May  2 15:15:33 CDT 1996:  Dr. Wettstein
 *	Fixed bug in init function which resulted in file descripters
 *	being orphaned when syslogd process was re-initialized with SIGHUP
 *	signal.  Thanks to Edvard Tuinder
 *	(Edvard.Tuinder@praseodymium.cistron.nl) for putting me on the
 *	trail of this bug.  I am amazed that we didn't catch this one
 *	before now.
 *
 * Tue May 14 00:03:35 MET DST 1996:  Martin Schulze
 *	Corrected a mistake that causes the syslogd to stop logging at
 *	some virtual consoles under Linux. This was caused by checking
 *	the wrong error code. Thanks to Michael Nonweiler
 *	<mrn20@hermes.cam.ac.uk> for sending me a patch.
 *
 * Mon May 20 13:29:32 MET DST 1996:  Miquel van Smoorenburg <miquels@cistron.nl>
 *	Added continuation line supported and fixed a bug in
 *	the init() code.
 *
 * Tue May 28 00:58:45 MET DST 1996:  Martin Schulze
 *	Corrected behaviour of blocking pipes - i.e. the whole system
 *	hung.  Michael Nonweiler <mrn20@hermes.cam.ac.uk> has sent us
 *	a patch to correct this.  A new logfile type F_PIPE has been
 *	introduced.
 *
 * Mon Feb 3 10:12:15 MET DST 1997:  Martin Schulze
 *	Corrected behaviour of logfiles if the file can't be opened.
 *	There was a bug that causes syslogd to try to log into non
 *	existing files which ate cpu power.
 *
 * Sun Feb 9 03:22:12 MET DST 1997:  Martin Schulze
 *	Modified syslogd.c to not kill itself which confuses bash 2.0.
 *
 * Mon Feb 10 00:09:11 MET DST 1997:  Martin Schulze
 *	Improved debug code to decode the numeric facility/priority
 *	pair into textual information.
 *
 * Tue Jun 10 12:35:10 MET DST 1997:  Martin Schulze
 *	Corrected freeing of logfiles.  Thanks to Jos Vos <jos@xos.nl>
 *	for reporting the bug and sending an idea to fix the problem.
 *
 * Tue Jun 10 12:51:41 MET DST 1997:  Martin Schulze
 *	Removed sleep(10) from parent process.  This has caused a slow
 *	startup in former times - and I don't see any reason for this.
 *
 * Sun Jun 15 16:23:29 MET DST 1997: Michael Alan Dorman
 *	Some more glibc patches made by <mdorman@debian.org>.
 *
 * Thu Jan  1 16:04:52 CET 1998: Martin Schulze <joey@infodrom.north.de
 *	Applied patch from Herbert Thielen <Herbert.Thielen@lpr.e-technik.tu-muenchen.de>.
 *	This included some balance parentheses for emacs and a bug in
 *	the exclamation mark handling.
 *
 *	Fixed small bug which caused syslogd to write messages to the
 *	wrong logfile under some very rare conditions.  Thanks to
 *	Herbert Xu <herbert@gondor.apana.org.au> for fiddling this out.
 *
 * Thu Jan  8 22:46:35 CET 1998: Martin Schulze <joey@infodrom.north.de>
 *	Reworked one line of the above patch as it prevented syslogd
 *	from binding the socket with the result that no messages were
 *	forwarded to other hosts.
 *
 * Sat Jan 10 01:33:06 CET 1998: Martin Schulze <joey@infodrom.north.de>
 *	Fixed small bugs in F_FORW_UNKN meachanism.  Thanks to Torsten
 *	Neumann <torsten@londo.rhein-main.de> for pointing me to it.
 *
 * Mon Jan 12 19:50:58 CET 1998: Martin Schulze <joey@infodrom.north.de>
 *	Modified debug output concerning remote receiption.
 *
 * Mon Feb 23 23:32:35 CET 1998: Topi Miettinen <Topi.Miettinen@ml.tele.fi>
 *	Re-worked handling of Unix and UDP sockets to support closing /
 *	opening of them in order to have it open only if it is needed
 *	either for forwarding to a remote host or by receiption from
 *	the network.
 *
 * Wed Feb 25 10:54:09 CET 1998: Martin Schulze <joey@infodrom.north.de>
 *	Fixed little comparison mistake that prevented the MARK
 *	feature to work properly.
 *
 * Wed Feb 25 13:21:44 CET 1998: Martin Schulze <joey@infodrom.north.de>
 *	Corrected Topi's patch as it prevented forwarding during
 *	startup due to an unknown LogPort.
 *
 * Sat Oct 10 20:01:48 CEST 1998: Martin Schulze <joey@infodrom.north.de>
 *	Added support for TESTING define which will turn syslogd into
 *	stdio-mode used for debugging.
 *
 * Sun Oct 11 20:16:59 CEST 1998: Martin Schulze <joey@infodrom.north.de>
 *	Reworked the initialization/fork code.  Now the parent
 *	process activates a signal handler which the daughter process
 *	will raise if it is initialized.  Only after that one the
 *	parent process may exit.  Otherwise klogd might try to flush
 *	its log cache while syslogd can't receive the messages yet.
 *
 * Mon Oct 12 13:30:35 CEST 1998: Martin Schulze <joey@infodrom.north.de>
 *	Redirected some error output with regard to argument parsing to
 *	stderr.
 *
 * Mon Oct 12 14:02:51 CEST 1998: Martin Schulze <joey@infodrom.north.de>
 *	Applied patch provided vom Topi Miettinen with regard to the
 *	people from OpenBSD.  This provides the additional '-a'
 *	argument used for specifying additional UNIX domain sockets to
 *	listen to.  This is been used with chroot()'ed named's for
 *	example.  See for http://www.psionic.com/papers/dns.html
 *
 * Mon Oct 12 18:29:44 CEST 1998: Martin Schulze <joey@infodrom.north.de>
 *	Added `ftp' facility which was introduced in glibc version 2.
 *	It's #ifdef'ed so won't harm with older libraries.
 *
 * Mon Oct 12 19:59:21 MET DST 1998: Martin Schulze <joey@infodrom.north.de>
 *	Code cleanups with regard to bsd -> posix transition and
 *	stronger security (buffer length checking).  Thanks to Topi
 *	Miettinen <tom@medialab.sonera.net>
 *	. index() --> strchr()
 *	. sprintf() --> snprintf()
 *	. bcopy() --> memcpy()
 *	. bzero() --> memset()
 *	. UNAMESZ --> UT_NAMESIZE
 *	. sys_errlist --> strerror()
 *
 * Mon Oct 12 20:22:59 CEST 1998: Martin Schulze <joey@infodrom.north.de>
 *	Added support for setutent()/getutent()/endutend() instead of
 *	binary reading the UTMP file.  This is the the most portable
 *	way.  This allows /var/run/utmp format to change, even to a
 *	real database or utmp daemon. Also if utmp file locking is
 *	implemented in libc, syslog will use it immediately.  Thanks
 *	to Topi Miettinen <tom@medialab.sonera.net>.
 *
 * Mon Oct 12 20:49:18 MET DST 1998: Martin Schulze <joey@infodrom.north.de>
 *	Avoid logging of SIGCHLD when syslogd is in the process of
 *	exiting and closing its files.  Again thanks to Topi.
 *
 * Mon Oct 12 22:18:34 CEST 1998: Martin Schulze <joey@infodrom.north.de>
 *	Modified printline() to support 8bit characters - such as
 *	russion letters.  Thanks to Vladas Lapinskas <lapinskas@mail.iae.lt>.
 *
 * Sat Nov 14 02:29:37 CET 1998: Martin Schulze <joey@infodrom.north.de>
 *	``-m 0'' now turns of MARK logging entirely.
 *
 * Tue Jan 19 01:04:18 MET 1999: Martin Schulze <joey@infodrom.north.de>
 *	Finally fixed an error with `-a' processing, thanks to Topi
 *	Miettinen <tom@medialab.sonera.net>.
 *
 * Sun May 23 10:08:53 CEST 1999: Martin Schulze <joey@infodrom.north.de>
 *	Removed superflous call to utmpname().  The path to the utmp
 *	file is defined in the used libc and should not be hardcoded
 *	into the syslogd binary referring the system it was compiled on.
 *
 * Sun Sep 17 20:45:33 CEST 2000: Martin Schulze <joey@infodrom.ffis.de>
 *	Fixed some bugs in printline() code that did not escape
 *	control characters '\177' through '\237' and contained a
 *	single-byte buffer overflow.  Thanks to Solar Designer
 *	<solar@false.com>.
 *
 * Sun Sep 17 21:26:16 CEST 2000: Martin Schulze <joey@infodrom.ffis.de>
 *	Don't close open sockets upon reload.  Thanks to Bill
 *	Nottingham.
 *
 * Mon Sep 18 09:10:47 CEST 2000: Martin Schulze <joey@infodrom.ffis.de>
 *	Fixed bug in printchopped() that caused syslogd to emit
 *	kern.emerg messages when splitting long lines.  Thanks to
 *	Daniel Jacobowitz <dan@debian.org> for the fix.
 *
 * Mon Sep 18 15:33:26 CEST 2000: Martin Schulze <joey@infodrom.ffis.de>
 *	Removed unixm/unix domain sockets and switch to Datagram Unix
 *	Sockets.  This should remove one possibility to play DoS with
 *	syslogd.  Thanks to Olaf Kirch <okir@caldera.de> for the patch.
 *
 * Sun Mar 11 20:23:44 CET 2001: Martin Schulze <joey@infodrom.ffis.de>
 *	Don't return a closed fd if `-a' is called with a wrong path.
 *	Thanks to Bill Nottingham <notting@redhat.com> for providing
 *	a patch.<|MERGE_RESOLUTION|>--- conflicted
+++ resolved
@@ -1,9 +1,19 @@
 ---------------------------------------------------------------------------
-<<<<<<< HEAD
-Version 6.3.2  [DEVEL] (rgerhards), 2011-06-07
+Version 6.3.2  [DEVEL] (rgerhards), 2011-06-??
 - bugfix: memory leak in imtcp & subsystems under some circumstances
   This leak is tied to error conditions which lead to incorrect cleanup
   of some data structures.
+- bugfix: problems in failover action handling
+  closes: http://bugzilla.adiscon.com/show_bug.cgi?id=270
+  closes: http://bugzilla.adiscon.com/show_bug.cgi?id=254
+- bugfix: mutex was invalidly left unlocked during action processing
+  At least one case where this can occur is during thread shutdown, which
+  may be initiated by lower activity. In most cases, this is quite
+  unlikely to happen. However, if it does, data structures may be 
+  corrupted which could lead to fatal failure and segfault. I detected
+  this via a testbench test, not a user report. But I assume that some
+  users may have had unreproducable aborts that were cause by this bug.
+- bugfix/improvement:$WorkDirectory now gracefully handles trailing slashes
 ---------------------------------------------------------------------------
 Version 6.3.1  [DEVEL] (rgerhards), 2011-06-07
 - added a first implementation of a DNS name cache
@@ -15,7 +25,7 @@
 Version 6.3.0  [DEVEL] (rgerhards), 2011-06-01
 - introduced new config system
   http://blog.gerhards.net/2011/06/new-rsyslog-config-system-materializes.html
-=======
+---------------------------------------------------------------------------
 Version 6.1.9  [BETA] (rgerhards), 2011-06-14
 - bugfix: problems in failover action handling
   closes: http://bugzilla.adiscon.com/show_bug.cgi?id=270
@@ -35,7 +45,6 @@
   of some data structures. [backport from v6.3]
 - bugfix: $ActionFileDefaultTemplate did not work
   closes: http://bugzilla.adiscon.com/show_bug.cgi?id=262
->>>>>>> b71ef4ab
 ---------------------------------------------------------------------------
 Version 6.1.8  [BETA] (rgerhards), 2011-05-20
 - official new beta version (note that in a sense 6.1.7 was already beta,
