---------------------------------------------------------------------------
<<<<<<< HEAD
Version 5.9.0  [V5-DEVEL] (rgerhards), 2011-03-??
- this begins a new devel branch for v5
- enhanced omhdfs to support batching mode. This permits to increase
  performance, as we now call the HDFS API with much larger message
  sizes and far more infrequently
- bugfix: failover did not work correctly if repeated msg reduction was on
  affected directive was: $ActionExecOnlyWhenPreviousIsSuspended on
  closes: http://bugzilla.adiscon.com/show_bug.cgi?id=236
---------------------------------------------------------------------------
Version 5.7.9  [V5-BETA] (rgerhards), 2011-03-??
=======
Version 5.8.0  [V5-stable] (rgerhards), 2011-04-??
- bugfix: DA queue was never shutdown once it was started
  closes: http://bugzilla.adiscon.com/show_bug.cgi?id=241
---------------------------------------------------------------------------
Version 5.7.10  [V5-BETA] (rgerhards), 2011-03-29
- bugfix: ompgsql did not work properly with ANSI SQL strings
  closes: http://bugzilla.adiscon.com/show_bug.cgi?id=229
- bugfix: rsyslog did not build with --disable-regexp configure option
  closes: http://bugzilla.adiscon.com/show_bug.cgi?id=243
- bugfix: PRI was invalid on Solaris for message from local log socket
- enhance: added $BOM system property to ease writing byte order masks
- bugfix: RFC5424 parser confused by empty structured data
  closes: http://bugzilla.adiscon.com/show_bug.cgi?id=237
- bugfix: error return from strgen caused abort, now causes action to be
  ignored (just like a failed filter)
- new sample plugin for a strgen to generate sql statement consumable
  by a database plugin
- bugfix: strgen could not be used together with database outputs
  because the sql/stdsql option could not be specified. This has been
  solved by permitting the strgen to include the opton inside its name.
  closes: http://bugzilla.adiscon.com/show_bug.cgi?id=195
---------------------------------------------------------------------------
Version 5.7.9  [V5-BETA] (rgerhards), 2011-03-16
>>>>>>> eccfbf71
- improved testbench
  among others, life tests for ommysql (against a test database) have
  been added, valgrind-based testing enhanced, ...
- enhance: fallback *at runtime* to epoll_create if epoll_create1 is not
  available. Thanks to Michael Biebl for analysis and patch!
- bugfix: failover did not work correctly if repeated msg reduction was on
  closes: http://bugzilla.adiscon.com/show_bug.cgi?id=236
  affected directive was: $ActionExecOnlyWhenPreviousIsSuspended on
- bugfix: minor memory leak in omlibdbi (< 1k per instance and run)
- bugfix: (regression) omhdfs did no longer compile
- bugfix: omlibdbi did not use password from rsyslog.conf
  closes: http://bugzilla.adiscon.com/show_bug.cgi?id=203
---------------------------------------------------------------------------
Version 5.7.8  [V5-BETA] (rgerhards), 2011-03-09
- systemd support somewhat improved (can now take over existing log sockt)
- bugfix: discard action did not work under some circumstances
  fixes: http://bugzilla.adiscon.com/show_bug.cgi?id=217
- bugfix: file descriptor leak in gnutls netstream driver
  fixes: http://bugzilla.adiscon.com/show_bug.cgi?id=222
---------------------------------------------------------------------------
Version 5.7.7  [V5-BETA] (rgerhards), 2011-03-02
- bugfix: potential abort condition when $RepeatedMsgReduction set to on
  as well as potentially in a number of other places where MsgDup() was
  used. This only happened when the imudp input module was used and it
  depended on name resolution not yet had taken place. In other words,
  this was a strange problem that could lead to hard to diagnose 
  instability. So if you experience instability, chances are good that
  this fix will help.
---------------------------------------------------------------------------
Version 5.7.6  [V5-BETA] (rgerhards), 2011-02-25
- bugfix: fixed a memory leak and potential abort condition
  this could happen if multiple rulesets were used and some output batches
  contained messages belonging to more than one ruleset.
  fixes: http://bugzilla.adiscon.com/show_bug.cgi?id=226
  fixes: http://bugzilla.adiscon.com/show_bug.cgi?id=218
- bugfix: memory leak when $RepeatedMsgReduction on was used
  bug tracker: http://bugzilla.adiscon.com/show_bug.cgi?id=225
---------------------------------------------------------------------------
Version 5.7.5  [V5-BETA] (rgerhards), 2011-02-23
- enhance: imfile did not yet support multiple rulesets, now added
  we do this directly in the beta because a) it does not affect existing
  functionality and b) one may argue that this missing functionality is
  close to a bug.
- improved testbench, added tests for imuxsock
- bugfix: imuxsock did no longer sanitize received messages
  This was a regression from the imuxsock partial rewrite. Happened
  because the message is no longer run through the standard parsers. 
  bug tracker: http://bugzilla.adiscon.com/show_bug.cgi?id=224
- bugfix: minor race condition in action.c - considered cosmetic
  This is considered cosmetic as multiple threads tried to write exactly
  the same value into the same memory location without sync. The method
  has been changed so this can no longer happen.
---------------------------------------------------------------------------
Version 5.7.4  [V5-BETA] (rgerhards), 2011-02-17
- added pmsnare parser module (written by David Lang)
- enhanced imfile to support non-cancel input termination
- improved systemd socket activation thanks to Marius Tomaschweski
- improved error reporting for $WorkDirectory
  non-existance and other detectable problems are now reported,
  and the work directory is NOT set in this case
- bugfix: pmsnare causded abort under some conditions
- bugfix: abort if imfile reads file line of more than 64KiB
  Thanks to Peter Eisentraut for reporting and analysing this problem.
  bug tracker: http://bugzilla.adiscon.com/show_bug.cgi?id=221
- bugfix: queue engine did not properly slow down inputs in FULL_DELAY mode
  when in disk-assisted mode. This especially affected imfile, which
  created unnecessarily queue files if a large set of input file data was
  to process.
- bugfix: very long running actions could prevent shutdown under some
  circumstances. This has now been solved, at least for common
  situations.
- bugfix: fixed compile problem due to empty structs
  this occured only on some platforms/compilers. thanks to Dražen Kačar 
  for the fix
---------------------------------------------------------------------------
Version 5.7.3  [V5-BETA] (rgerhards), 2011-02-07
- added support for processing multi-line messages in imfile
- added $IMUDPSchedulingPolicy and $IMUDPSchedulingPriority config settings
- added $LocalHostName config directive
- bugfix: fixed build problems on some platforms
  namely those that have 32bit atomic operations but not 64 bit ones
- bugfix: local hostname was pulled too-early, so that some config 
  directives (namely FQDN settings) did not have any effect
- bugfix: imfile did duplicate messages under some circumstances
- added $OMMySQLConfigFile config directive
- added $OMMySQLConfigSection config directive
---------------------------------------------------------------------------
Version 5.7.2  [V5-DEVEL] (rgerhards), 2010-11-26
- bugfix(important): problem in TLS handling could cause rsyslog to loop
  in a tight loop, effectively disabling functionality and bearing the
  risk of unresponsiveness of the whole system.
  Bug tracker: http://bugzilla.adiscon.com/show_bug.cgi?id=194
- bugfix: imfile state file was not written when relative file name
  for it was specified
- bugfix: compile failed on systems without epoll_create1()
  Thanks to David Hill for providing a fix.
- bugfix: atomic increment for msg object may not work correct on all
  platforms. Thanks to Chris Metcalf for the patch
- bugfix: replacements for atomic operations for non-int sized types had
  problems. At least one instance of that problem could potentially lead
  to abort (inside omfile).
---------------------------------------------------------------------------
Version 5.7.1  [V5-DEVEL] (rgerhards), 2010-10-05
- support for Hadoop's HDFS added (via omhdfs)
- imuxsock now optionally use SCM_CREDENTIALS to pull the pid from the log
  socket itself
  (thanks to Lennart Poettering for the suggesting this feature)
- imuxsock now optionally uses per-process input rate limiting, guarding the
  user against processes spamming the system log
  (thanks to Lennart Poettering for suggesting this feature)
- added new config statements
  * $InputUnixListenSocketUsePIDFromSystem 
  * $SystemLogUsePIDFromSystem 
  * $SystemLogRateLimitInterval
  * $SystemLogRateLimitBurst
  * $SystemLogRateLimitSeverity
  * $IMUxSockRateLimitInterval
  * $IMUxSockRateLimitBurst
  * $IMUxSockRateLimitSeverity
- imuxsock now supports up to 50 different sockets for input
- some code cleanup in imuxsock (consider this a release a major
  modification, especially if problems show up)
- bugfix: /dev/log was unlinked even when passed in from systemd
  in which case it should be preserved as systemd owns it
---------------------------------------------------------------------------
Version 5.7.0  [V5-DEVEL] (rgerhards), 2010-09-16
- added module impstat to emit periodic statistics on rsyslog counters
- support for systemd officially added
  * acquire /dev/log socket optionally from systemd
    thanks to Lennart Poettering for this patch
  * sd-systemd API added as part of rsyslog runtime library
---------------------------------------------------------------------------
Version 5.6.5  [V5-STABLE] (rgerhards), 2011-03-??
- bugfix: failover did not work correctly if repeated msg reduction was on
  affected directive was: $ActionExecOnlyWhenPreviousIsSuspended on
  closes: http://bugzilla.adiscon.com/show_bug.cgi?id=236
- bugfix: omlibdbi did not use password from rsyslog.con
  closes: http://bugzilla.adiscon.com/show_bug.cgi?id=203
- bugfix(kind of): tell users that config graph can currently not be
  generated
  closes: http://bugzilla.adiscon.com/show_bug.cgi?id=232
- bugfix: discard action did not work under some circumstances
  fixes: http://bugzilla.adiscon.com/show_bug.cgi?id=217
  (backport from 5.7.8)
---------------------------------------------------------------------------
Version 5.6.4  [V5-STABLE] (rgerhards), 2011-03-03
- bugfix: potential abort condition when $RepeatedMsgReduction set to on
  as well as potentially in a number of other places where MsgDup() was
  used. This only happened when the imudp input module was used and it
  depended on name resolution not yet had taken place. In other words,
  this was a strange problem that could lead to hard to diagnose 
  instability. So if you experience instability, chances are good that
  this fix will help.
- bugfix: fixed a memory leak and potential abort condition
  this could happen if multiple rulesets were used and some output batches
  contained messages belonging to more than one ruleset.
  fixes: http://bugzilla.adiscon.com/show_bug.cgi?id=226
  fixes: http://bugzilla.adiscon.com/show_bug.cgi?id=218
- bugfix: memory leak when $RepeatedMsgReduction on was used
  bug tracker: http://bugzilla.adiscon.com/show_bug.cgi?id=225
---------------------------------------------------------------------------
Version 5.6.3  [V5-STABLE] (rgerhards), 2011-01-26
- bugfix: action processor released memory too early, resulting in
  potential issue in retry cases (but very unlikely due to another
  bug, which I also fixed -- only after the fix this problem here
  became actually visible).
- bugfix: batch processing flagged invalid message as "bad" under some
  circumstances
- bugfix: unitialized variable could cause issues under extreme conditions
  plus some minor nits. This was found after a clang static code analyzer
  analysis (great tool, and special thanks to Marcin for telling me about
  it!)
- bugfix: batches which had actions in error were not properly retried in
  all cases
- bugfix: imfile did duplicate messages under some circumstances
- bugfix: testbench was not activated if no Java was present on system
  ... what actually was a left-over. Java is no longer required.
---------------------------------------------------------------------------
Version 5.6.2  [V5-STABLE] (rgerhards), 2010-11-30
- bugfix: compile failed on systems without epoll_create1()
  Thanks to David Hill for providing a fix.
- bugfix: atomic increment for msg object may not work correct on all
  platforms. Thanks to Chris Metcalf for the patch
- bugfix: replacements for atomic operations for non-int sized types had
  problems. At least one instance of that problem could potentially lead
  to abort (inside omfile).
- added the $InputFilePersistStateInterval config directive to imfile
- changed imfile so that the state file is never deleted (makes imfile
  more robust in regard to fatal failures)
---------------------------------------------------------------------------
Version 5.6.1  [V5-STABLE] (rgerhards), 2010-11-24
- bugfix(important): problem in TLS handling could cause rsyslog to loop
  in a tight loop, effectively disabling functionality and bearing the
  risk of unresponsiveness of the whole system.
  Bug tracker: http://bugzilla.adiscon.com/show_bug.cgi?id=194
- permitted imptcp to work on systems which support epoll(), but not
  epoll_create().
  Bug: http://bugzilla.adiscon.com/show_bug.cgi?id=204
  Thanks to Nicholas Brink for reporting this problem.
- bugfix: testbench failed if imptcp was not enabled
- bugfix: segfault when an *empty* template was used
  Bug: http://bugzilla.adiscon.com/show_bug.cgi?id=206
  Thanks to David Hill for alerting us.
- bugfix: compile failed with --enable-unlimited-select
  thanks varmojfekoj for the patch
---------------------------------------------------------------------------
Version 5.6.0  [V5-STABLE] (rgerhards), 2010-10-19

This release brings all changes and enhancements of the 5.5.x series
to the v5-stable branch.

- bugfix: a couple of problems that imfile had on some platforms, namely
  Ubuntu (not their fault, but occured there)
- bugfix: imfile utilizes 32 bit to track offset. Most importantly,
  this problem can not experienced on Fedora 64 bit OS (which has
  64 bit long's!)
---------------------------------------------------------------------------
Version 5.5.7  [V5-BETA] (rgerhards), 2010-08-09
- changed omudpspoof default spoof address to simplify typical use case
  thanks to David Lang for suggesting this
- doc bugfix: pmlastmsg doc samples had errors
- bugfix[minor]: pmrfc3164sd had invalid name (resided in rsyslog name 
  space, what should not be the case for a contributed module)
- added omuxsock, which permits to write message to local Unix sockets
  this is the counterpart to imuxsock, enabling fast local forwarding
---------------------------------------------------------------------------
Version 5.5.6  [DEVEL] (rgerhards), 2010-07-21
- added parser modules
  * pmlastmsg, which supports the notoriously malformed "last message
    repeated n times" messages from some syslogd's (namely sysklogd)
  * pmrfc3164sd (contributed), supports RFC5424 structured data in 
    RFC3164 messages [untested]
- added new module type "string generator", used to speed up output
  processing. Expected speedup for (typical) rsyslog processing is
  roughly 5 to 6 percent compared to using string-based templates.
  They may also be used to do more complex formatting with custom
  C code, what provided greater flexibility and probably far higher
  speed, for example if using multiple regular expressions within a 
  template.
- added 4 string generators for
  * RSYSLOG_FileFormat
  * RSYSLOG_TraditionalFileFormat
  * RSYSLOG_ForwardFormat
  * RSYSLOG_TraditionalForwardFormat
- bugfix: mutexes used to simulate atomic instructions were not destructed
- bugfix: regression caused more locking action in msg.c than necessary
- bugfix: "$ActionExecOnlyWhenPreviousIsSuspended on" was broken
- bugfix: segfault on HUP when "HUPIsRestart" was set to "on"
  thanks varmojfekoj for the patch
- bugfix: default for $OMFileFlushOnTXEnd was wrong ("off").
  This, in default mode, caused buffered writing to be used, what
  means that it looked like no output were written or partial
  lines. Thanks to Michael Biebl for pointing out this bug.
- bugfix: programname filter in ! configuration can not be reset
  Thanks to Kiss Gabor for the patch.
---------------------------------------------------------------------------
Version 5.5.5  [DEVEL] (rgerhards), 2010-05-20
- added new cancel-reduced action thread termination method
  We now manage to cancel threads that block inside a retry loop to
  terminate without the need to cancel the thread. Avoiding cancellation
  helps keep the system complexity minimal and thus provides for better
  stability. This also solves some issues with improper shutdown when
  inside an action retry loop.
---------------------------------------------------------------------------
Version 5.5.4  [DEVEL] (rgerhards), 2010-05-03
- This version offers full support for Solaris on Intel and Sparc
- bugfix: problems with atomic operations emulation
  replaced atomic operation emulation with new code. The previous code
  seemed to have some issue and also limited concurrency severely. The
  whole atomic operation emulation has been rewritten.
- bugfix: netstream ptcp support class was not correctly build on systems
  without epoll() support
- bugfix: segfault on Solaris/Sparc
---------------------------------------------------------------------------
Version 5.5.3  [DEVEL] (rgerhards), 2010-04-09
- added basic but functional support for Solaris
- imported many bugfixes from 3.6.2/4.6.1 (see ChangeLog below!)
- added new property replacer option "date-rfc3164-buggyday" primarily
  to ease migration from syslog-ng. See property replacer doc for
  details.
- added capability to turn off standard LF delimiter in TCP server
  via new directive "$InputTCPServerDisableLFDelimiter on"
- bugfix: failed to compile on systems without epoll support
- bugfix: comment char ('#') in literal terminated script parsing
  and thus could not be used.
  but tracker: http://bugzilla.adiscon.com/show_bug.cgi?id=119
  [merged in from v3.22.2]
- imported patches from 4.6.0:
  * improved testbench to contain samples for totally malformed messages
    which miss parts of the message content
  * bugfix: some malformed messages could lead to a missing LF inside files
    or some other missing parts of the template content.
  * bugfix: if a message ended immediately with a hostname, the hostname
    was mistakenly interpreted as TAG, and localhost be used as hostname
---------------------------------------------------------------------------
Version 5.5.2  [DEVEL] (rgerhards), 2010-02-05
- applied patches that make rsyslog compile under Apple OS X.
  Thanks to trey for providing these.
- replaced data type "bool" by "sbool" because this created some
  portability issues.
- added $Escape8BitCharactersOnReceive directive
  Thanks to David Lang for suggesting it.
- worked around an issue where omfile failed to compile on 32 bit platforms
  under some circumstances (this smells like a gcc problem, but a simple
  solution was available). Thanks to Kenneth Marshall for some advice.
- extended testbench
---------------------------------------------------------------------------
Version 5.5.1  [DEVEL] (rgerhards), 2009-11-27
- introduced the ablity for netstream drivers to utilize an epoll interface
  This offers increased performance and removes the select() FDSET size
  limit from imtcp. Note that we fall back to select() if there is no
  epoll netstream drivers. So far, an epoll driver has only been
  implemented for plain tcp syslog, the rest will follow once the code
  proves well in practice AND there is demand.
- re-implemented $EscapeControlCharacterTab config directive
  Based on Jonathan Bond-Caron's patch for v4. This now also includes some
  automatted tests.
- bugfix: enabling GSSServer crashes rsyslog startup
  Thanks to Tomas Kubina for the patch [imgssapi]
- bugfix (kind of): check if TCP connection is still alive if using TLS
  Thanks to Jonathan Bond-Caron for the patch.
---------------------------------------------------------------------------
Version 5.5.0  [DEVEL] (rgerhards), 2009-11-18
- moved DNS resolution code out of imudp and into the backend processing
  Most importantly, DNS resolution now never happens if the resolved name
  is not required. Note that this applies to imudp - for the other inputs,
  DNS resolution almost comes for free, so we do not do it there. However,
  the new method has been implemented in a generic way and as such may 
  also be used by other modules in the future.
- added option to use unlimited-size select() calls
  Thanks to varmjofekoj for the patch
  This is not done in imudp, as it natively supports epoll().
- doc: improved description of what loadable modules can do
---------------------------------------------------------------------------
Version 5.4.2  [v5-stable] (rgerhards), 2010-03-??
- bugfix(kind of): output plugin retry behaviour could cause engine to loop
  The rsyslog engine did not guard itself against output modules that do
  not properly convey back the tryResume() behaviour. This then leads to
  what looks like an endless loop. I consider this to be a bug of the 
  engine not only because it should be hardened against plugin misbehaviour,
  but also because plugins may not be totally able to avoid this situation
  (depending on the type of and processing done by the plugin).
- bugfix: testbench failed when not executed in UTC+1 timezone
  accidently, the time zone information was kept inside some
  to-be-checked-for responses
- temporary bugfix replaced by permanent one for
  message-induced off-by-one error (potential segfault) (see 4.6.2)
  The analysis has been completed and a better fix been crafted and 
  integrated.
- bugfix(minor): status variable was uninitialized
  However, this would have caused harm only if NO parser modules at
  all were loaded, which would lead to a defunctional configuration
  at all. And, even more important, this is impossible as two parser
  modules are built-in and thus can not be "not loaded", so we always
  have a minimum of two.
---------------------------------------------------------------------------
Version 5.4.1  [v5-stable] (rgerhards), 2010-03-??
- added new property replacer option "date-rfc3164-buggyday" primarily
  to ease migration from syslog-ng. See property replacer doc for
  details. [backport from 5.5.3 because urgently needed by some]
- imported all bugfixes vom 4.6.2 (see below)
---------------------------------------------------------------------------
Version 5.4.0  [v5-stable] (rgerhards), 2010-03-08
***************************************************************************
* This is a new stable v5 version. It contains all fixes and enhancements *
* made during the 5.3.x phase as well as those listed below.              *
* Note that the 5.2.x series was quite buggy and as such all users are    *
* strongly advised to upgrade to 5.4.0.                                   *
***************************************************************************
- bugfix: omruleset failed to work in many cases
  bug tracker: http://bugzilla.adiscon.com/show_bug.cgi?id=179
  Thanks to Ryan B. Lynch for reporting this issue.
- bugfix: comment char ('#') in literal terminated script parsing
  and thus could not be used.
  but tracker: http://bugzilla.adiscon.com/show_bug.cgi?id=119
  [merged in from v3.22.2]
---------------------------------------------------------------------------
Version 5.3.7  [BETA] (rgerhards), 2010-01-27
- bugfix: queues in direct mode could case a segfault, especially if an
  action failed for action queues. The issue was an invalid increment of
  a stack-based pointer which lead to destruction of the stack frame and
  thus a segfault on function return.
  Thanks to Michael Biebl for alerting us on this problem.
- bugfix: hostname accidently set to IP address for some message sources,
  for example imudp. Thanks to Anton for reporting this bug. [imported v4]
- bugfix: ompgsql had problems with transaction support, what actually 
  rendered it unsuable. Thanks to forum user "horhe" for alerting me
  on this bug and helping to debug/fix it! [imported from 5.3.6]
- bugfix: $CreateDirs variable not properly initialized, default thus
  was random (but most often "on") [imported from v3]
- bugfix: potential segfaults during queue shutdown
  (bugs require certain non-standard settings to appear)
  Thanks to varmojfekoj for the patch [imported from 4.5.8]
  [backport from 5.5.2]
- bugfix: wrong memory assignment for a config variable (probably
  without causing any harm) [backport from 5.2.2]
- bugfix: rsyslog hangs when writing to a named pipe which nobody was
  reading. Thanks to Michael Biebl for reporting this bug.
  Bugzilla entry: http://bugzilla.adiscon.com/show_bug.cgi?id=169
  [imported from 4.5.8]
---------------------------------------------------------------------------
Version 5.3.6  [BETA] (rgerhards), 2010-01-13
- bugfix: ompgsql did not properly check the server connection in
  tryResume(), which could lead to rsyslog running in a thight loop
- bugfix: suspension during beginTransaction() was not properly handled
  by rsyslog core
- bugfix: omfile output was only written when buffer was full, not at
  end of transaction
- bugfix: commit transaction was not properly conveyed to message layer,
  potentially resulting in non-message destruction and thus hangs
- bugfix: enabling GSSServer crashes rsyslog startup
  Thanks to Tomas Kubina for the patch [imgssapi]
- bugfix (kind of): check if TCP connection is still alive if using TLS
  Thanks to Jonathan Bond-Caron for the patch.
- bugfix: $CreateDirs variable not properly initialized, default thus
  was random (but most often "on") [imported from v3]
- bugfix: ompgsql had problems with transaction support, what actually 
  rendered it unsuable. Thanks to forum user "horhe" for alerting me
  on this bug and helping to debug/fix it!
- bugfix: memory leak when sending messages in zip-compressed format
  Thanks to Naoya Nakazawa for analyzing this issue and providing a patch.
- worked around an issue where omfile failed to compile on 32 bit platforms
  under some circumstances (this smells like a gcc problem, but a simple
  solution was available). Thanks to Kenneth Marshall for some advice.
  [backported from 5.5.x branch]
---------------------------------------------------------------------------
Version 5.3.5  [BETA] (rgerhards), 2009-11-13
- some light performance enhancement by replacing time() call with much
  faster (at least under linux) gettimeofday() calls.
- some improvement of omfile performance with dynafiles
  saved costly time() calls by employing a logical clock, which is 
  sufficient for the use case
- bugfix: omudpspoof miscalculated source and destination ports
  while this was probably not noticed for source ports, it resulted in
  almost all destination ports being wrong, except for the default port
  of 514, which by virtue of its binary representation was calculated 
  correct (and probably thus the bug not earlier detected).
- bugfixes imported from earlier releases
  * bugfix: named pipes did no longer work (they always got an open error)
    this was a regression from the omfile rewrite in 4.5.0
  * bugfix(testbench): sequence check was not always performed correctly,
    that could result in tests reporting success when they actually failed
- improved testbench: added tests for UDP forwarding and omudpspoof
- doc bugfix: omudpspoof had wrong config command names ("om" missing)
- bugfix [imported from 4.4.3]: $ActionExecOnlyOnceEveryInterval did
  not work.
- [inport v4] improved testbench, contains now tcp and gzip test cases
- [import v4] added a so-called "On Demand Debug" mode, in which debug
  output can be generated only after the process has started, but not right
  from the beginning. This is assumed to be useful for hard-to-find bugs.
  Also improved the doc on the debug system.
- bugfix: segfault on startup when -q or -Q option was given
  [imported from v3-stable]
---------------------------------------------------------------------------
Version 5.3.4  [DEVEL] (rgerhards), 2009-11-04
- added the ability to create custom message parsers
- added $RulesetParser config directive that permits to bind specific
  parsers to specific rulesets
- added omruleset output module, which provides great flexibility in 
  action processing. THIS IS A VERY IMPORTANT ADDITION, see its doc
  for why.
- added the capability to have ruleset-specific main message queues
  This offers considerable additional flexibility AND superior performance
  (in cases where multiple inputs now can avoid lock contention)
- bugfix: correct default for escape ('#') character restored
  This was accidently changed to '\\', thanks to David Lang for reporting
- bugfix(testbench): testcase did not properly wait for rsyslogd shutdown
  thus some unpredictable behavior and a false negative test result
  could occur.
---------------------------------------------------------------------------
Version 5.3.3  [DEVEL] (rgerhards), 2009-10-27
- simplified and thus speeded up the queue engine, also fixed some
  potential race conditions (in very unusual shutdown conditions)
  along the way. The threading model has seriously changes, so there may
  be some regressions.
- enhanced test environment (inlcuding testbench): support for enhancing
  probability of memory addressing failure by using non-NULL default
  value for malloced memory (optional, only if requested by configure
  option). This helps to track down some otherwise undetected issues
  within the testbench.
- bugfix: potential abort if inputname property was not set 
  primarily a problem of imdiag
- bugfix: message processing states were not set correctly in all cases
  however, this had no negative effect, as the message processing state
  was not evaluated when a batch was deleted, and that was the only case
  where the state could be wrong.
---------------------------------------------------------------------------
Version 5.3.2  [DEVEL] (rgerhards), 2009-10-21
- enhanced omfile to support transactional interface. This will increase
  performance in many cases.
- added multi-ruleset support to imudp
- re-enabled input thread termination handling that does avoid thread
  cancellation where possible. This provides a more reliable mode of
  rsyslogd termination (canceling threads my result in not properly
  freed resouces and potential later hangs, even though we perform
  proper cancel handling in our code). This is part of an effort to
  reduce thread cancellation as much as possible in rsyslog.
  NOTE: the code previously written code for this functionality had a
  subtle race condition. The new code solves that.
- enhanced immark to support non-cancel input module termination
- improved imudp so that epoll can be used in more environments,
  fixed potential compile time problem if EPOLL_CLOEXEC is not available.
- some cleanup/slight improvement:
  * changed imuxsock to no longer use deprecated submitAndParseMsg() IF
  * changed submitAndParseMsg() interface to be a wrapper around the new
    way of message creation/submission. This enables older plugins to be
    used together with the new interface. The removal also enables us to
    drop a lot of duplicate code, reducing complexity and increasing
    maintainability.
- bugfix: segfault when starting up with an invalid .qi file for a disk queue
  Failed for both pure disk as well as DA queues. Now, we emit an error
  message and disable disk queueing facility.
- bugfix: potential segfault on messages with empty MSG part. This was a
  recently introduced regression.
- bugfix: debug string larger than 1K were improperly displayed. Max size
  is now 32K, and if a string is even longer it is meaningfully truncated.
---------------------------------------------------------------------------
Version 5.3.1  [DEVEL] (rgerhards), 2009-10-05
- added $AbortOnUncleanConfig directive - permits to prevent startup when
  there are problems with the configuration file. See it's doc for
  details.
- included some important fixes from v4-stable:
  * bugfix: invalid handling of zero-sized messages
  * bugfix: zero-sized UDP messages are no longer processed
  * bugfix: random data could be appended to message
  * bugfix: reverse lookup reduction logic in imudp do DNS queries too often
- bugfixes imported from 4.5.4:
  * bugfix: potential segfault in stream writer on destruction
  * bugfix: potential race in object loader (obj.c) during use/release
  * bugfixes: potential problems in out file zip writer
---------------------------------------------------------------------------
Version 5.3.0  [DEVEL] (rgerhards), 2009-09-14
- begun to add simple GUI programs to gain insight into running rsyslogd
  instances and help setup and troubleshooting (active via the
  --enable-gui ./configure switch)
- changed imudp to utilize epoll(), where available. This shall provide
  slightly better performance (just slightly because we called select()
  rather infrequently on a busy system)
---------------------------------------------------------------------------
Version 5.2.2  [v5-stable] (rgerhards), 2009-11-??
- bugfix: enabling GSSServer crashes rsyslog startup
  Thanks to Tomas Kubina for the patch [imgssapi]
---------------------------------------------------------------------------
Version 5.2.1  [v5-stable] (rgerhards), 2009-11-02
- bugfix [imported from 4.4.3]: $ActionExecOnlyOnceEveryInterval did
  not work.
- bugfix: segfault on startup when -q or -Q option was given
  [imported from v3-stable]
---------------------------------------------------------------------------
Version 5.2.0  [v5-stable] (rgerhards), 2009-11-02
This is a re-release of version 5.1.6 as stable after we did not get any bug 
reports during the whole beta phase. Still, this first v5-stable may not be 
as stable as one hopes for, I am not sure if we did not get bug reports
just because nobody tried it. Anyhow, we need to go forward and so we
have the initial v5-stable.
---------------------------------------------------------------------------
Version 5.1.6  [v5-beta] (rgerhards), 2009-10-15
- feature imports from v4.5.6
- bugfix: potential race condition when queue worker threads were
  terminated
- bugfix: solved potential (temporary) stall of messages when the queue was
  almost empty and few new data added (caused testbench to sometimes hang!)
- fixed some race condition in testbench
- added more elaborate diagnostics to parts of the testbench
- bugfixes imported from 4.5.4:
  * bugfix: potential segfault in stream writer on destruction
  * bugfix: potential race in object loader (obj.c) during use/release
  * bugfixes: potential problems in out file zip writer
- included some important fixes from 4.4.2:
  * bugfix: invalid handling of zero-sized messages
  * bugfix: zero-sized UDP messages are no longer processed
  * bugfix: random data could be appended to message
  * bugfix: reverse lookup reduction logic in imudp do DNS queries too often
---------------------------------------------------------------------------
Version 5.1.5  [v5-beta] (rgerhards), 2009-09-11
- added new config option $ActionWriteAllMarkMessages
  this option permites to process mark messages under all circumstances,
  even if an action was recently called. This can be useful to use mark
  messages as a kind of heartbeat.
- added new config option $InputUnixListenSocketCreatePath
  to permit the auto-creation of pathes to additional log sockets. This
  turns out to be useful if they reside on temporary file systems and
  rsyslogd starts up before the daemons that create these sockets
  (rsyslogd always creates the socket itself if it does not exist).
- added $LogRSyslogStatusMessages configuration directive
  permitting to turn off rsyslog start/stop/HUP messages. See Debian
  ticket http://bugs.debian.org/cgi-bin/bugreport.cgi?bug=463793
- bugfix: hostnames with dashes in them were incorrectly treated as
  malformed, thus causing them to be treated as TAG (this was a regression
  introduced from the "rfc3164 strict" change in 4.5.0). Testbench has been
  updated to include a smaple message with a hostname containing a dash.
- bugfix: strings improperly reused, resulting in some message properties
  be populated with strings from previous messages. This was caused by
  an improper predicate check.
- added new config directive $omfileForceChown [import from 4.7.0]
---------------------------------------------------------------------------
Version 5.1.4  [DEVEL] (rgerhards), 2009-08-20
- legacy syslog parser changed so that it now accepts date stamps in
  wrong case. Some devices seem to create them and I do not see any harm
  in supporting that.
- added $InputTCPMaxListeners directive - permits to specify how many 
  TCP servers shall be possible (default is 20).
- bugfix: memory leak with some input modules. Those inputs that
  use parseAndSubmitMsg() leak two small memory blocks with every message.
  Typically, those process only relatively few messages, so the issue 
  does most probably not have any effect in practice.
- bugfix: if tcp listen port could not be created, no error message was
  emitted
- bugfix: discard action did not work (did not discard messages)
- bugfix: discard action caused segfault
- bugfix: potential segfault in output file writer (omfile)
  In async write mode, we use modular arithmetic to index the output
  buffer array. However, the counter variables accidently were signed,
  thus resulting in negative indizes after integer overflow. That in turn
  could lead to segfaults, but was depending on the memory layout of 
  the instance in question (which in turn depended on a number of
  variables, like compile settings but also configuration). The counters
  are now unsigned (as they always should have been) and so the dangling
  mis-indexing does no longer happen. This bug potentially affected all
  installations, even if only some may actually have seen a segfault.
---------------------------------------------------------------------------
Version 5.1.3  [DEVEL] (rgerhards), 2009-07-28
- architecture change: queue now always has at least one worker thread
  if not running in direct mode. Previous versions could run without 
  any active workers. This simplifies the code at a very small expense.
  See v5 compatibility note document for more in-depth discussion.
- enhance: UDP spoofing supported via new output module omudpspoof
  See the omudpspoof documentation for details and samples
- bugfix: message could be truncated after TAG, often when forwarding
  This was a result of an internal processing error if maximum field
  sizes had been specified in the property replacer.
- bugfix: minor static memory leak while reading configuration
  did NOT leak based on message volume
- internal: added ability to terminate input modules not via pthread_cancel
  but an alternate approach via pthread_kill. This is somewhat safer as we
  do not need to think about the cancel-safeness of all libraries we use.
  However, not all inputs can easily supported, so this now is a feature
  that can be requested by the input module (the most important ones
  request it).
---------------------------------------------------------------------------
Version 5.1.2  [DEVEL] (rgerhards), 2009-07-08
- bugfix: properties inputname, fromhost, fromhost-ip, msg were lost when
  working with disk queues
- some performance enhancements
- bugfix: abort condition when RecvFrom was not set and message reduction
  was on. Happend e.g. with imuxsock.
- added $klogConsoleLogLevel directive which permits to set a new
  console log level while rsyslog is active
- some internal code cleanup
---------------------------------------------------------------------------
Version 5.1.1  [DEVEL] (rgerhards), 2009-07-03
- bugfix: huge memory leak in queue engine (made rsyslogd unusable in
  production). Occured if at least one queue was in direct mode 
  (the default for action queues)
- imported many performance optimizations from v4-devel (4.5.0)
- bugfix: subtle (and usually irrelevant) issue in timout processing
  timeout could be one second too early if nanoseconds wrapped
- set a more sensible timeout for shutdow, now 1.5 seconds to complete
  processing (this also removes those cases where the shutdown message
  was not written because the termination happened before it)
---------------------------------------------------------------------------
Version 5.1.0  [DEVEL] (rgerhards), 2009-05-29

*********************************** NOTE **********************************
The v5 versions of rsyslog feature a greatly redesigned queue engine. The
major theme for the v5 release is twofold:

a) greatly improved performance
b) enable audit-grade processing

Here, audit-grade processing means that rsyslog, if used together with
audit-grade transports and configured correctly, will never lose messages
that already have been acknowledged, not even in fatal failure cases like
sudden loss of power.

Note that large parts of rsyslog's important core components have been
restructured to support these design goals. As such, early versions of
the engine will probably be less stable than the v3/v4 engine.

Also note that the initial versions do not cover all and everything. As
usual, the code will evolve toward the final goal as version numbers
increase.
*********************************** NOTE **********************************

- redesigned queue engine so that it supports ultra-reliable operations
  This resulted in a rewrite of large parts. The new capability can be
  used to build audit-grade systems on the basis of rsyslog.
- added $MainMsgQueueDequeueBatchSize and $ActionQueueDequeueBatchSize 
  configuration directives
- implemented a new transactional output module interface which provides
  superior performance (for databases potentially far superior performance)
- increased ompgsql performance by adapting to new transactional
  output module interface
---------------------------------------------------------------------------
Version 4.7.3  [v4-devel] (rgerhards), 2010-11-25
- added omuxsock, which permits to write message to local Unix sockets
  this is the counterpart to imuxsock, enabling fast local forwarding
- added imptcp, a simplified, Linux-specific and potentielly fast
  syslog plain tcp input plugin (NOT supporting TLS!)
- bugfix: a couple of problems that imfile had on some platforms, namely
  Ubuntu (not their fault, but occured there)
- bugfix: imfile utilizes 32 bit to track offset. Most importantly,
  this problem can not experienced on Fedora 64 bit OS (which has
  64 bit long's!)
- added the $InputFilePersistStateInterval config directive to imfile
- changed imfile so that the state file is never deleted (makes imfile
  more robust in regard to fatal failures)
---------------------------------------------------------------------------
Version 4.7.2  [v4-devel] (rgerhards), 2010-05-03
- bugfix: problems with atomic operations emulaton
  replaced atomic operation emulation with new code. The previous code
  seemed to have some issue and also limited concurrency severely. The
  whole atomic operation emulation has been rewritten.
- added new $Sleep directive to hold processing for a couple of seconds
  during startup
- bugfix: programname filter in ! configuration can not be reset
  Thanks to Kiss Gabor for the patch.
---------------------------------------------------------------------------
Version 4.7.1  [v4-devel] (rgerhards), 2010-04-22
- Solaris support much improved -- was not truely usable in 4.7.0
  Solaris is no longer supported in imklog, but rather there is a new
  plugin imsolaris, which is used to pull local log sources on a Solaris
  machine.
- testbench improvement: Java is no longer needed for testing tool creation
---------------------------------------------------------------------------
Version 4.7.0  [v4-devel] (rgerhards), 2010-04-14
- new: support for Solaris added (but not yet the Solaris door API)
- added function getenv() to RainerScript
- added new config option $InputUnixListenSocketCreatePath
  to permit the auto-creation of pathes to additional log sockets. This
  turns out to be useful if they reside on temporary file systems and
  rsyslogd starts up before the daemons that create these sockets
  (rsyslogd always creates the socket itself if it does not exist).
- added $LogRSyslogStatusMessages configuration directive
  permitting to turn off rsyslog start/stop/HUP messages. See Debian
  ticket http://bugs.debian.org/cgi-bin/bugreport.cgi?bug=463793
- added new config directive $omfileForceChown to (try to) fix some broken
  system configs.
  See ticket for details: http://bugzilla.adiscon.com/show_bug.cgi?id=150
- added $EscapeControlCharacterTab config directive
  Thanks to Jonathan Bond-Caron for the patch.
- added option to use unlimited-size select() calls
  Thanks to varmjofekoj for the patch
- debugondemand mode caused backgrounding to fail - close to a bug, but I'd
  consider the ability to background in this mode a new feature...
- bugfix (kind of): check if TCP connection is still alive if using TLS
  Thanks to Jonathan Bond-Caron for the patch.
- imported changes from 4.5.7 and below
- bugfix: potential segfault when -p command line option was used
  Thanks for varmojfekoj for pointing me at this bug.
- imported changes from 4.5.6 and below
---------------------------------------------------------------------------
Version 4.6.6  [v4-stable] (rgerhards), 2010-11-??
- bugfix: imfile potentially duplicates lines
  This can happen when 0 bytes are read from the input file, and some
  writer appends data to the file BEFORE we check if a rollover happens.
  The check for rollover uses the inode and size as a criterion. So far,
  we checked for equality of sizes, which is not given in this scenario,
  but that does not indicate a rollover. From the source code comments:
     Note that when we check the size, we MUST NOT check for equality.
     The reason is that the file may have been written right after we
     did try to read (so the file size has increased). That is NOT in
     indicator of a rollover (this is an actual bug scenario we 
     experienced). So we need to check if the new size is smaller than
     what we already have seen!
  Also, under some circumstances an invalid truncation was detected. This
  code has now been removed, a file change (and thus resent) is only
  detected if the inode number changes.
- bugfix: a couple of problems that imfile had on some platforms, namely
  Ubuntu (not their fault, but occured there)
- bugfix: imfile utilizes 32 bit to track offset. Most importantly,
  this problem can not experienced on Fedora 64 bit OS (which has
  64 bit long's!)
- bugfix: abort if imfile reads file line of more than 64KiB
  Thanks to Peter Eisentraut for reporting and analysing this problem.
  bug tracker: http://bugzilla.adiscon.com/show_bug.cgi?id=221
- bugfix: omlibdbi did not use password from rsyslog.con
  closes: http://bugzilla.adiscon.com/show_bug.cgi?id=203
- some improvements thanks to clang's static code analyzer
  o overall cleanup (mostly unnecessary writes and otherwise unused stuff)
  o bugfix: fixed a very remote problem in msg.c which could occur when
    running under extremely low memory conditions
---------------------------------------------------------------------------
Version 4.6.5  [v4-stable] (rgerhards), 2010-11-24
- bugfix(important): problem in TLS handling could cause rsyslog to loop
  in a tight loop, effectively disabling functionality and bearing the
  risk of unresponsiveness of the whole system.
  Bug tracker: http://bugzilla.adiscon.com/show_bug.cgi?id=194
---------------------------------------------------------------------------
Version 4.6.4  [v4-stable] (rgerhards), 2010-08-05
- bugfix: zero-sized (empty) messages were processed by imtcp
  they are now dropped as they always should have been
- bugfix: programname filter in ! configuration can not be reset
  Thanks to Kiss Gabor for the patch.
---------------------------------------------------------------------------
Version 4.6.3  [v4-stable] (rgerhards), 2010-07-07
- improvded testbench
  - added test with truly random data received via syslog to test
    robustness
  - added new configure option that permits to disable and enable an
    extended testbench
- bugfix: segfault on HUP when "HUPIsRestart" was set to "on"
  thanks varmojfekoj for the patch
- bugfix: default for $OMFileFlushOnTXEnd was wrong ("off").
  This, in default mode, caused buffered writing to be used, what
  means that it looked like no output were written or partial
  lines. Thanks to Michael Biebl for pointing out this bug.
- bugfix: testbench failed when not executed in UTC+1 timezone
  accidently, the time zone information was kept inside some
  to-be-checked-for responses
- temporary bugfix replaced by permanent one for
  message-induced off-by-one error (potential segfault) (see 4.6.2)
  The analysis has been completed and a better fix been crafted and 
  integrated.
- bugfix: the T/P/E config size specifiers did not work properly under
  all 32-bit platforms
- bugfix: local unix system log socket was deleted even when it was
  not configured
- some doc fixes; incorrect config samples could cause confusion
  thanks to Anthony Edwards for pointing the problems out
---------------------------------------------------------------------------
Version 4.6.2  [v4-stable] (rgerhards), 2010-03-26
- new feature: "." action type added to support writing files to relative
  pathes (this is primarily meant as a debug aid)
- added replacements for atomic instructions on systems that do not
  support them. [backport of Stefen Sledz' patch for v5)
- new feature: $OMFileAsyncWriting directive added
  it permits to specifiy if asynchronous writing should be done or not
- bugfix(temporary): message-induced off-by-one error (potential segfault)
  Some types of malformed messages could trigger an off-by-one error
  (for example, \0 or \n as the last character, and generally control
  character escaption is questionable). This is due to not strictly
  following a the \0 or string counted string paradigm (during the last
  optimization on the cstring class). As a temporary fix, we have 
  introduced a proper recalculation of the size. However, a final
  patch is expected in the future. See bug tracker for further details
  and when the final patch will be available:
  http://bugzilla.adiscon.com/show_bug.cgi?id=184
  Note that the current patch is considered sufficient to solve the
  situation, but it requires a bit more runtime than desirable.
- bugfix: potential segfault in dynafile cache
  This bug was triggered by an open failure. The the cache was full and
  a new entry needed to be placed inside it, a victim for eviction was
  selected. That victim was freed, then the open of the new file tried. If
  the open failed, the victim entry was still freed, and the function
  exited. However, on next invocation and cache search, the victim entry
  was used as if it were populated, most probably resulting in a segfault.
- bugfix: race condition during directory creation
  If multiple files try to create a directory at (almost) the same time,
  some of them may fail. This is a data race and also exists with other
  processes that may create the same directory. We do now check for this
  condition and gracefully handle it.
- bugfix: potential re-use of free()ed file stream object in omfile
  when dynaCache is enabled, the cache is full, a new entry needs to
  be allocated, thus the LRU discarded, then a new entry is opend and that
  fails. In that case, it looks like the discarded stream may be reused
  improperly (based on code analysis, test case and confirmation pending)
- added new property replacer option "date-rfc3164-buggyday" primarily
  to ease migration from syslog-ng. See property replacer doc for
  details. [backport from 5.5.3 because urgently needed by some]
- improved testbench
- bugfix: invalid buffer write in (file) stream class
  currently being accessed buffer could be overwritten with new data.
  While this probably did not cause access violations, it could case loss
  and/or duplication of some data (definitely a race with no deterministic
  outcome)
- bugfix: potential hang condition during filestream close
  predicate was not properly checked when waiting for the background file
  writer
- bugfix: improper synchronization when "$OMFileFlushOnTXEnd on" was used
  Internal data structures were not properly protected due to missing
  mutex calls.
- bugfix: potential data loss during file stream shutdown
- bugfix: potential problems during file stream shutdown
  The shutdown/close sequence was not clean, what potentially (but
  unlikely) could lead to some issues. We have not been able to describe
  any fatal cases, but there was some bug potential. Sequence has now
  been straighted out.
- bugfix: potential problem (loop, abort) when file write error occured
  When a write error occured in stream.c, variable iWritten had the error
  code but this was handled as if it were the actual number of bytes
  written. That was used in pointer arithmetic later on, and thus could
  lead to all sorts of problems. However, this could only happen if the
  error was EINTR or the file in question was a tty. All other cases were
  handled properly. Now, iWritten is reset to zero in such cases, resulting
  in proper retries.
- bugfix: $omfileFlushOnTXEnd was turned on when set to off and vice
  versa due to an invalid check
- bugfix: recent patch to fix small memory leak could cause invalid free.
  This could only happen during config file parsing.
- bugfix(minor): handling of extremely large strings in dbgprintf() fixed
  Previously, it could lead to garbagge output and, in extreme cases, also
  to segfaults. Note: this was a problem only when debug output was 
  actually enabled, so it caused no problem in production use.
- bugfix(minor): BSD_SO_COMPAT query function had some global vars not
  properly initialized. However, in practice the loader initializes them 
  with zero, the desired value, so there were no actual issue in almost 
  all cases.
---------------------------------------------------------------------------
Version 4.6.1  [v4-stable] (rgerhards), 2010-03-04
- re-enabled old pipe output (using new module ompipe, built-in) after
  some problems with pipes (and especially in regard to xconsole) were
  discovered. Thanks to Michael Biebl for reporting the issues.
- bugfix: potential problems with large file support could cause segfault
  ... and other weird problems. This seemed to affect 32bit-platforms
  only, but I can not totally outrule there were issues on other
  platforms as well. The previous code could cause system data types
  to be defined inconsistently, and that could lead to various 
  troubles. Special thanks go to the Mandriva team for identifying
  an initial problem, help discussing it and ultimately a fix they
  contributed.
- bugfix: fixed problem that caused compilation on FreeBSD 9.0 to fail.
  bugtracker: http://bugzilla.adiscon.com/show_bug.cgi?id=181
  Thanks to Christiano for reporting.
- bugfix: potential segfault in omfile when a dynafile open failed
  In that case, a partial cache entry was written, and some internal
  pointers (iCurrElt) not correctly updated. In the next iteration, that
  could lead to a segfault, especially if iCurrElt then points to the
  then-partial record. Not very likely, but could happen in practice.
- bugfix (theoretical): potential segfault in omfile under low memory
  condition. This is only a theoretical bug, because it would only 
  happen when strdup() fails to allocate memory - which is highly 
  unlikely and will probably lead to all other sorts of errors.
- bugfix: comment char ('#') in literal terminated script parsing
  and thus could not be used.
  but tracker: http://bugzilla.adiscon.com/show_bug.cgi?id=119
  [merged in from v3.22.2]
---------------------------------------------------------------------------
Version 4.6.0  [v4-stable] (rgerhards), 2010-02-24
***************************************************************************
* This is a new stable v4 version. It contains all fixes and enhancements *
* made during the 4.5.x phase as well as those listed below.              *
* Note: this version is scheduled to conclude the v4 development process. *
*       Do not expect any more new developments in v4. The focus is now   *
*       on v5 (what also means we have a single devel branch again).      *
*       ("development" means new feature development, bug fixes are of    *
*       course provided for v4-stable)                                    *
***************************************************************************
- improved testbench to contain samples for totally malformed messages
  which miss parts of the message content
- bugfix: some malformed messages could lead to a missing LF inside files
  or some other missing parts of the template content.
- bugfix: if a message ended immediately with a hostname, the hostname
  was mistakenly interpreted as TAG, and localhost be used as hostname
- bugfix: message without MSG part could case a segfault
  [backported from v5 commit 98d1ed504ec001728955a5bcd7916f64cd85f39f]
  This actually was a "recent" regression, but I did not realize that it
  was introduced by the performance optimization in v4-devel. Shame on
  me for having two devel versions at the same time...
---------------------------------------------------------------------------
Version 4.5.8  [v4-beta] (rgerhards), 2010-02-10
- enhanced doc for using PostgreSQL
  Thanks to Marc Schiffbauer for the new/updated doc
- bugfix: property replacer returned invalid parameters under some (unusual)
  conditions. In extreme cases, this could lead to garbled logs and/or
  a system failure.
- bugfix: invalid length returned (often) when using regular expressions
  inside the property replacer
- bugfix: submatch regex in property replacer did not honor "return 0 on
  no match" config case
- bugfix: imuxsock incorrectly stated inputname "imudp"
  Thanks to Ryan Lynch for reporting this.
- (slightly) enhanced support for FreeBSD by setting _PATH_MODDIR to
  the correct value on FreeBSD.
  Thanks to Cristiano for the patch.
- bugfix: -d did not enable display of debug messages
  regression from introduction of "debug on demand" mode
  Thanks to Michael Biebl for reporting this bug
- bugfix: blanks inside file names did not terminate file name parsing.
  This could reslult in the whole rest of a line (including comments)
  to be treated as file name in "write to file" actions.
  Thanks to Jack for reporting this issue.
- bugfix: rsyslog hang when writing to a named pipe which nobody was
  reading. Thanks to Michael Biebl for reporting this bug.
  Bugzilla entry: http://bugzilla.adiscon.com/show_bug.cgi?id=169
- bugfix: potential segfaults during queue shutdown
  (bugs require certain non-standard settings to appear)
  Thanks to varmojfekoj for the patch
---------------------------------------------------------------------------
Version 4.5.7  [v4-beta] (rgerhards), 2009-11-18
- added a so-called "On Demand Debug" mode, in which debug output can
  be generated only after the process has started, but not right from
  the beginning. This is assumed to be useful for hard-to-find bugs.
  Also improved the doc on the debug system.
- bugfix (kind of): check if TCP connection is still alive if using TLS
  Thanks to Jonathan Bond-Caron for the patch.
- bugfix: hostname accidently set to IP address for some message sources,
  for example imudp. Thanks to Anton for reporting this bug.
- bugfix [imported from 4.4.3]: $ActionExecOnlyOnceEveryInterval did
  not work.
---------------------------------------------------------------------------
Version 4.5.6  [v4-beta] (rgerhards), 2009-11-05
- bugfix: named pipes did no longer work (they always got an open error)
  this was a regression from the omfile rewrite in 4.5.0
- bugfix(minor): diag function returned wrong queue memeber count
  for the main queue if an active DA queue existed. This had no relevance
  to real deployments (assuming they are not running the debug/diagnostic
  module...), but sometimes caused grief and false alerts in the 
  testbench.
- included some important fixes from v4-stable:
  * bugfix: invalid handling of zero-sized messages
  * bugfix: zero-sized UDP messages are no longer processed
  * bugfix: random data could be appended to message
  * bugfix: reverse lookup reduction logic in imudp do DNS queries too often
- bugfix(testbench): testcase did not properly wait for rsyslod shutdown
  thus some unpredictable behavior and a false negative test result
  could occur. [BACKPORTED from v5]
- bugfix(testbench): sequence check was not always performed correctly,
  that could result in tests reporting success when they actually failed
---------------------------------------------------------------------------
Version 4.5.5  [v4-beta] (rgerhards), 2009-10-21
- added $InputTCPServerNotifyOnConnectionClose config directive
  see doc for details
- bugfix: debug string larger than 1K were improperly displayed. Max size
  is now 32K
- bugfix: invalid storage class selected for some size config parameters.
  This resulted in wrong values. The most prominent victim was the
  directory creation mode, which was set to zero in some cases. For 
  details, see related blog post:
  http://blog.gerhards.net/2009/10/another-note-on-hard-to-find-bugs.html
---------------------------------------------------------------------------
Version 4.5.4  [v4-beta] (rgerhards), 2009-09-29
- bugfix: potential segfault in stream writer on destruction
  Most severely affected omfile. The problem was that some buffers were
  freed before the asynchronous writer thread was shut down. So the
  writer thread accessed invalid data, which may even already be
  overwritten. Symptoms (with omfile) were segfaults, grabled data
  and files with random names placed around the file system (most
  prominently into the root directory). Special thanks to Aaron for
  helping to track this down.
- bugfix: potential race in object loader (obj.c) during use/release
  of object interface
- bugfixes: potential problems in out file zip writer. Problems could
  lead to abort and/or memory leak. The module is now hardened in a very
  conservative way, which is sub-optimal from a performance point of view.
  This should be improved if it has proven reliable in practice.
---------------------------------------------------------------------------
Version 4.5.3  [v4-beta] (rgerhards), 2009-09-17
- bugfix: repeated messages were incorrectly processed
  this could lead to loss of the repeated message content. As a side-
  effect, it could probably also be possible that some segfault occurs
  (quite unlikely). The root cause was that some counters introduced
  during the malloc optimizations were not properly duplicated in
  MsgDup(). Note that repeated message processing is not enabled
  by default.
- bugfix: message sanitation had some issues:
  - control character DEL was not properly escaped
  - NUL and LF characters were not properly stripped if no control
    character replacement was to be done
  - NUL characters in the message body were silently dropped (this was
    a regeression introduced by some of the recent optimizations)
- bugfix: strings improperly reused, resulting in some message properties
  be populated with strings from previous messages. This was caused by
  an improper predicate check. [backported from v5]
- fixed some minor portability issues
- bugfix: reverse lookup reduction logic in imudp do DNS queries too often
  [imported from 4.4.2]
---------------------------------------------------------------------------
Version 4.5.2  [v4-beta] (rgerhards), 2009-08-21
- legacy syslog parser changed so that it now accepts date stamps in
  wrong case. Some devices seem to create them and I do not see any harm
  in supporting that.
- added $InputTCPMaxListeners directive - permits to specify how many 
  TCP servers shall be possible (default is 20).
- bugfix: memory leak with some input modules. Those inputs that
  use parseAndSubmitMsg() leak two small memory blocks with every message.
  Typically, those process only relatively few messages, so the issue 
  does most probably not have any effect in practice.
- bugfix: if tcp listen port could not be created, no error message was
  emitted
- bugfix: potential segfault in output file writer (omfile)
  In async write mode, we use modular arithmetic to index the output
  buffer array. However, the counter variables accidently were signed,
  thus resulting in negative indizes after integer overflow. That in turn
  could lead to segfaults, but was depending on the memory layout of 
  the instance in question (which in turn depended on a number of
  variables, like compile settings but also configuration). The counters
  are now unsigned (as they always should have been) and so the dangling
  mis-indexing does no longer happen. This bug potentially affected all
  installations, even if only some may actually have seen a segfault.
- bugfix: hostnames with dashes in them were incorrectly treated as
  malformed, thus causing them to be treated as TAG (this was a regression
  introduced from the "rfc3164 strict" change in 4.5.0).
---------------------------------------------------------------------------
Version 4.5.1  [DEVEL] (rgerhards), 2009-07-15
- CONFIG CHANGE: $HUPisRestart default is now "off". We are doing this
  to support removal of restart-type HUP in v5.
- bugfix: fromhost-ip was sometimes truncated
- bugfix: potential segfault when zip-compressed syslog records were
  received (double free)
- bugfix: properties inputname, fromhost, fromhost-ip, msg were lost when
  working with disk queues
- performance enhancement: much faster, up to twice as fast (depending
  on configuration)
- bugfix: abort condition when RecvFrom was not set and message reduction
  was on. Happend e.g. with imuxsock.
- added $klogConsoleLogLevel directive which permits to set a new
  console log level while rsyslog is active
- bugfix: message could be truncated after TAG, often when forwarding
  This was a result of an internal processing error if maximum field
  sizes had been specified in the property replacer.
- added ability for the TCP output action to "rebind" its send socket after
  sending n messages (actually, it re-opens the connection, the name is 
  used because this is a concept very similiar to $ActionUDPRebindInterval).
  New config directive $ActionSendTCPRebindInterval added for the purpose.
  By default, rebinding is disabled. This is considered useful for load
  balancers.
- testbench improvements
---------------------------------------------------------------------------
Version 4.5.0  [DEVEL] (rgerhards), 2009-07-02
- activation order of inputs changed, they are now activated only after
  privileges are dropped. Thanks to Michael Terry for the patch.
- greatly improved performance
- greatly reduced memory requirements of msg object
  to around half of the previous demand. This means that more messages can
  be stored in core! Due to fewer cache misses, this also means some
  performance improvement.
- improved config error messages: now contain a copy of the config line
  that (most likely) caused the error
- reduced max value for $DynaFileCacheSize to 1,000 (the former maximum
  of 10,000 really made no sense, even 1,000 is very high, but we like
  to keep the user in control ;)).
- added capability to fsync() queue disk files for enhanced reliability
  (also add's speed, because you do no longer need to run the whole file
  system in sync mode)
- more strict parsing of the hostname in rfc3164 mode, hopefully
  removes false positives (but may cause some trouble with hostname
  parsing). For details, see this bug tracker:
  http://bugzilla.adiscon.com/show_bug.cgi?id=126
- omfile rewrite to natively support zip files (includes large extension
  of the stream class)
- added configuration commands (see doc for explanations)
  * $OMFileZipLevel
  * $OMFileIOBufferSize
  * $OMFileFlushOnTXEnd
  * $MainMsgQueueSyncQueueFiles
  * $ActionQueueSyncQueueFiles
- done some memory accesses explicitely atomic
- bugfix: subtle (and usually irrelevant) issue in timout processing
  timeout could be one second too early if nanoseconds wrapped
- set a more sensible timeout for shutdow, now 1.5 seconds to complete
  processing (this also removes those cases where the shutdown message
  was not written because the termination happened before it)
- internal bugfix: object pointer was only reset to NULL when an object
  was actually destructed. This most likely had no effect to existing code,
  but it may also have caused trouble in remote cases. Similarly, the fix
  may also cause trouble...
- bugfix: missing initialization during timestamp creation
  This could lead to timestamps written in the wrong format, but not to
  an abort
---------------------------------------------------------------------------
Version 4.4.3  [v4-stable] (rgerhards), 2009-10-??
- bugfix: several smaller bugs resolved after flexelint review
  Thanks to varmojfekoj for the patch.
- bugfix: $ActionExecOnlyOnceEveryInterval did not work.
  This was a regression from the time() optimizations done in v4.
  Bug tracker: http://bugzilla.adiscon.com/show_bug.cgi?id=143
  Thanks to Klaus Tachtler for reporting this bug.
- bugfix: potential segfault on queue shutdown
  Thanks to varmojfekoj for the patch.
- bugfix: potential hang condition on queue shutdown
  [imported from v3-stable]
- bugfix: segfault on startup when -q or -Q option was given
  [imported from v3-stable]
---------------------------------------------------------------------------
Version 4.4.2  [v4-stable] (rgerhards), 2009-10-09
- bugfix: invalid handling of zero-sized messages, could lead to mis-
  addressing and potential memory corruption/segfault
- bugfix: zero-sized UDP messages are no longer processed
  until now, they were forwarded to processing, but this makes no sense
  Also, it looks like the system seems to provide a zero return code
  on a UDP recvfrom() from time to time for some internal reasons. These
  "receives" are now silently ignored.
- bugfix: random data could be appended to message, possibly causing
  segfaults
- bugfix: reverse lookup reduction logic in imudp do DNS queries too often
  A comparison was done between the current and the former source address.
  However, this was done on the full sockaddr_storage structure and not
  on the host address only. This has now been changed for IPv4 and IPv6.
  The end result of this bug could be a higher UDP message loss rate than
  necessary (note that UDP message loss can not totally be avoided due
  to the UDP spec)
---------------------------------------------------------------------------
Version 4.4.1  [v4-stable] (rgerhards), 2009-09-02
- features requiring Java are automatically disabled if Java is not
  present (thanks to Michael Biebl for his help!)
- bugfix: invalid double-quoted PRI, among others in outgoing messages
  This causes grief with all receivers.
  Bug tracker: http://bugzilla.adiscon.com/show_bug.cgi?id=147
- bugfix: Java testing tools were required, even if testbench was disabled
  This resulted in build errors if no Java was present on the build system,
  even though none of the selected option actually required Java.
  (I forgot to backport a similar fix to newer releases).
- bugfix (backport): omfwd segfault
  Note that the orginal (higher version) patch states this happens only
  when debugging mode is turned on. That statement is wrong: if debug
  mode is turned off, the message is not being emitted, but the division
  by zero in the actual parameters still happens.
---------------------------------------------------------------------------
Version 4.4.0  [v4-stable] (rgerhards), 2009-08-21
- bugfix: stderr/stdout were not closed to be able to emit error messages,
  but this caused ssh sessions to hang. Now we close them after the 
  initial initialization. See forum thread:
  http://kb.monitorware.com/controlling-terminal-issues-t9875.html
- bugfix: sending syslog messages with zip compression did not work
---------------------------------------------------------------------------
Version 4.3.2  [v4-beta] (rgerhards), 2009-06-24
- removed long-obsoleted property UxTradMsg
- added a generic network stream server (in addition to rather specific
  syslog tcp server)
- added ability for the UDP output action to rebind its send socket after
  sending n messages. New config directive $ActionSendUDPRebindInterval
  added for the purpose. By default, rebinding is disabled. This is 
  considered useful for load balancers.
- bugfix: imdiag/imtcp had a race condition
- improved testbench (now much better code design and reuse)
- added config switch --enable-testbench=no to turn off testbench
---------------------------------------------------------------------------
Version 4.3.1  [DEVEL] (rgerhards), 2009-05-25
- added capability to run multiple tcp listeners (on different ports)
- performance enhancement: imtcp calls parser no longer on input thread
  but rather inside on of the potentially many main msg queue worker
  threads (an enhancement scheduled for all input plugins where this is
  possible)
- added $GenerateConfigGraph configuration command which can be used
  to generate nice-looking (and very informative) rsyslog configuration
  graphs.
- added $ActionName configuration directive (currently only used for
  graph generation, but may find other uses)
- improved doc
  * added (hopefully) easier to grasp queue explanation
- improved testbench
  * added tests for queue disk-only mode (checks disk queue logic)
- bugfix: light and full delay watermarks had invalid values, badly
  affecting performance for delayable inputs
- build system improvements - thanks to Michael Biebl
- added new testing module imdiag, which enables to talk to the 
  rsyslog core at runtime. The current implementation is only a 
  beginning, but can be expanded over time
---------------------------------------------------------------------------
Version 4.3.0  [DEVEL] (rgerhards), 2009-04-17
- new feature: new output plugin omprog, which permits to start program
  and feed it (via its stdin) with syslog messages. If the program
  terminates, it is restarted.
- improved internal handling of RainerScript functions, building the
  necessary plumbing to support more functions with decent runtime
  performance. This is also necessary towards the long-term goal
  of loadable library modules.
- added new RainerScript function "tolower"
- improved testbench
  * added tests for tcp-based reception
  * added tcp-load test (1000 connections, 20,000 messages)
- added $MaxOpenFiles configuration directive
- bugfix: solved potential memory leak in msg processing, could manifest
  itself in imtcp
- bugfix: ompgsql did not detect problems in sql command execution
  this could cause loss of messages. The handling was correct if the
  connection broke, but not if there was a problem with statement
  execution. The most probable case for such a case would be invalid
  sql inside the template, and this is now much easier to diagnose.
---------------------------------------------------------------------------
Version 4.2.0  [v4-stable] (rgerhards), 2009-06-23
- bugfix: light and full delay watermarks had invalid values, badly
  affecting performance for delayable inputs
- imported all patches from 3.22.1 as of today (see below)
- bugfix: compile problems in im3195
---------------------------------------------------------------------------
Version 4.1.7  [BETA] (rgerhards), 2009-04-22
- bugfix: $InputTCPMaxSessions config directive was accepted, but not
  honored. This resulted in a fixed upper limit of 200 connections.
- bugfix: the default for $DirCreateMode was 0644, and as such wrong.
  It has now been changed to 0700. For some background, please see
  http://lists.adiscon.net/pipermail/rsyslog/2009-April/001986.html
- bugfix: ompgsql did not detect problems in sql command execution
  this could cause loss of messages. The handling was correct if the
  connection broke, but not if there was a problem with statement
  execution. The most probable case for such a case would be invalid
  sql inside the template, and this is now much easier to diagnose.
---------------------------------------------------------------------------
Version 4.1.6  [DEVEL] (rgerhards), 2009-04-07
- added new "csv" property replacer options to enable simple creation
  of CSV-formatted outputs (format from RFC4180 is used)
- implemented function support in RainerScript. That means the engine
  parses and compile functions, as well as executes a few build-in
  ones. Dynamic loading and registration of functions is not yet
  supported - but we now have a good foundation to do that later on.
- implemented the strlen() RainerScript function
- added a template output module
- added -T rsyslogd command line option, enables to specify a directory
  where to chroot() into on startup. This is NOT a security feature but
  introduced to support testing. Thus, -T does not make sure chroot()
  is used in a secure way. (may be removed later)
- added omstdout module for testing purposes. Spits out all messages to
  stdout - no config option, no other features
- added a parser testing suite (still needs to be extended, but a good
  start)
- modified $ModLoad statement so that for modules whom's name starts with
  a dot, no path is prepended (this enables relative-pathes and should
  not break any valid current config)
- fixed a bug that caused action retries not to work correctly
  situation was only cleared by a restart
- bugfix: closed dynafile was potentially never written until another
  dynafile name was generated - potential loss of messages
- improved omfile so that it properly suspends itself if there is an
  i/o or file name generation error. This enables it to be used with
  the full high availability features of rsyslog's engine
- bugfix: fixed some segaults on Solaris, where vsprintf() does not
  check for NULL pointers
- improved performance of regexp-based filters
  Thanks to Arnaud Cornet for providing the idea and initial patch.
- added a new way how output plugins may be passed parameters. This is
  more effcient for some outputs. They new can receive fields not only
  as a single string but rather in an array where each string is seperated.
- added (some) developer documentation for output plugin interface
- bugfix: potential abort with DA queue after high watermark is reached
  There exists a race condition that can lead to a segfault. Thanks
  go to vbernetr, who performed the analysis and provided patch, which
  I only tweaked a very little bit.
- bugfix: imtcp did incorrectly parse hostname/tag
  Thanks to Luis Fernando Muñoz Mejías for the patch.
---------------------------------------------------------------------------
Version 4.1.5  [DEVEL] (rgerhards), 2009-03-11
- bugfix: parser did not correctly parse fields in UDP-received messages
- added ERE support in filter conditions
  new comparison operation "ereregex"
- added new config directive $RepeatedMsgContainsOriginalMsg so that the
  "last message repeated n times" messages, if generated, may
  have an alternate format that contains the message that is being repeated
---------------------------------------------------------------------------
Version 4.1.4  [DEVEL] (rgerhards), 2009-01-29
- bugfix: inconsistent use of mutex/atomic operations could cause segfault
  details are too many, for full analysis see blog post at:
  http://blog.gerhards.net/2009/01/rsyslog-data-race-analysis.html
- bugfix: unitialized mutex was used in msg.c:getPRI
  This was subtle, because getPRI is called as part of the debugging code
  (always executed) in syslogd.c:logmsg.
- bufgix: $PreserveFQDN was not properly handled for locally emitted
  messages
---------------------------------------------------------------------------
Version 4.1.3  [DEVEL] (rgerhards), 2008-12-17
- added $InputTCPServerAddtlFrameDelimiter config directive, which
  enables to specify an additional, non-standard message delimiter
  for processing plain tcp syslog. This is primarily a fix for the invalid
  framing used in Juniper's NetScreen products. Credit to forum user
  Arv for suggesting this solution.
- added $InputTCPServerInputName property, which enables a name to be
  specified that will be available during message processing in the
  inputname property. This is considered useful for logic that treats
  messages differently depending on which input received them.
- added $PreserveFQDN config file directive
  Enables to use FQDNs in sender names where the legacy default
  would have stripped the domain part.
  Thanks to BlinkMind, Inc. http://www.blinkmind.com for sponsoring this
  development.
- bugfix: imudp went into an endless loop under some circumstances
  (but could also leave it under some other circumstances...)
  Thanks to David Lang and speedfox for reporting this issue.
---------------------------------------------------------------------------
Version 4.1.2  [DEVEL] (rgerhards), 2008-12-04
- bugfix: code did not compile without zlib
- security bugfix: $AllowedSender was not honored, all senders were
  permitted instead (see http://www.rsyslog.com/Article322.phtml)
- security fix: imudp emitted a message when a non-permitted sender
  tried to send a message to it. This behaviour is operator-configurable.
  If enabled, a message was emitted each time. That way an attacker could
  effectively fill the disk via this facility. The message is now
  emitted only once in a minute (this currently is a hard-coded limit,
  if someone comes up with a good reason to make it configurable, we
  will probably do that).
- doc bugfix: typo in v3 compatibility document directive syntax
  thanks to Andrej for reporting
- imported other changes from 3.21.8 and 3.20.1 (see there)
---------------------------------------------------------------------------
Version 4.1.1  [DEVEL] (rgerhards), 2008-11-26
- added $PrivDropToGroup, $PrivDropToUser, $PrivDropToGroupID,
  $PrivDropToUserID config directives to enable dropping privileges.
  This is an effort to provide a security enhancement. For the limits of this
  approach, see http://wiki.rsyslog.com/index.php/Security
- re-enabled imklog to compile on FreeBSD (brought in from beta)
---------------------------------------------------------------------------
Version 4.1.0  [DEVEL] (rgerhards), 2008-11-18

********************************* WARNING *********************************
This version has a slightly different on-disk format for message entries.
As a consequence, old queue files being read by this version may have
an invalid output timestamp, which could result to some malfunction inside
the output driver. It is recommended to drain queues with the previous
version before switching to this one.
********************************* WARNING *********************************

- greatly enhanced performance when compared to v3.
- added configuration directive "HUPisRestart" which enables to configure
  HUP to be either a full restart or "just" a leightweight way to
  close open files.
- enhanced legacy syslog parser to detect year if part of the timestamp
  the format is based on what Cisco devices seem to emit.
- added a setting "$OptimizeForUniprocessor" to enable users to turn off
  pthread_yield calls which are counter-productive on multiprocessor 
  machines (but have been shown to be useful on uniprocessors)
- reordered imudp processing. Message parsing is now done as part of main
  message queue worker processing (was part of the input thread)
  This should also improve performance, as potentially more work is
  done in parallel.
- bugfix: compressed syslog messages could be slightly mis-uncompressed
  if the last byte of the compressed record was a NUL
- added $UDPServerTimeRequery option which enables to work with
  less acurate timestamps in favor of performance. This enables querying
  of the time only every n-th time if imudp is running in the tight
  receive loop (aka receiving messsages at a high rate)
- doc bugfix: queue doc had wrong parameter name for setting controlling
  worker thread shutdown period
- restructured rsyslog.conf documentation
- bugfix: memory leak in ompgsql
  Thanks to Ken for providing the patch
---------------------------------------------------------------------------
Version 3.22.4 [v3-stable] (rgerhards), 2010-??-??
- improved some code based on clang static analyzer results
---------------------------------------------------------------------------
Version 3.22.3 [v3-stable] (rgerhards), 2010-11-24
- bugfix(important): problem in TLS handling could cause rsyslog to loop
  in a tight loop, effectively disabling functionality and bearing the
  risk of unresponsiveness of the whole system.
  Bug tracker: http://bugzilla.adiscon.com/show_bug.cgi?id=194
---------------------------------------------------------------------------
Version 3.22.2 [v3-stable] (rgerhards), 2010-08-05
- bugfix: comment char ('#') in literal terminated script parsing
  and thus could not be used.
  but tracker: http://bugzilla.adiscon.com/show_bug.cgi?id=119
- enhance: imrelp now also provides remote peer's IP address 
  [if librelp != 1.0.0 is used]
- bugfix: sending syslog messages with zip compression did not work
- bugfix: potential hang condition on queue shutdown
- bugfix: segfault on startup when -q or -Q option was given
  bug tracker: http://bugzilla.adiscon.com/show_bug.cgi?id=157
  Thanks to Jonas Nogueira for reporting this bug.
- clarified use of $ActionsSendStreamDriver[AuthMode/PermittedPeers]
  in doc set (require TLS drivers)
- bugfix: $CreateDirs variable not properly initialized, default thus
  was random (but most often "on")
- bugfix: potential segfault when -p command line option was used
  thanks to varmojfekoj for pointing me at this bug
- bugfix: programname filter in ! configuration can not be reset
  Thanks to Kiss Gabor for the patch.
---------------------------------------------------------------------------
Version 3.22.1 [v3-stable] (rgerhards), 2009-07-02
- bugfix: invalid error message issued if $inlcudeConfig was on an empty
  set of files (e.g. *.conf, where none such files existed)
  thanks to Michael Biebl for reporting this bug
- bugfix: when run in foreground (but not in debug mode), a 
  debug message ("DoDie called") was emitted at shutdown. Removed.
  thanks to Michael Biebl for reporting this bug
- bugfix: some garbagge was emitted to stderr on shutdown. This
  garbage consisted of file names, which were written during 
  startup (key point: not a pointer error)
  thanks to Michael Biebl for reporting this bug
- bugfix: startup and shutdown message were emitted to stdout
  thanks to Michael Biebl for reporting this bug
- bugfix: error messages were not emitted to stderr in forked mode
  (stderr and stdo are now kept open across forks)
- bugfix: internal messages were emitted to whatever file had fd2 when
  rsyslogd ran in forked mode (as usual!)
  Thanks to varmojfekoj for the patch
- small enhancement: config validation run now exits with code 1 if an
  error is detected. This change is considered important but small enough
  to apply it directly to the stable version. [But it is a border case,
  the change requires more code than I had hoped. Thus I have NOT tried
  to actually catch all cases, this is left for the current devel
  releases, if necessary]
- bugfix: light and full delay watermarks had invalid values, badly
  affecting performance for delayable inputs
- bugfix: potential segfault issue when multiple $UDPServerRun directives
  are specified. Thanks to Michael Biebl for helping to debug this one.
- relaxed GnuTLS version requirement to 1.4.0 after confirmation from the
  field that this version is sufficient
- bugfix: parser did not properly handle empty structured data
- bugfix: invalid mutex release in msg.c (detected under thread debugger,
  seems not to have any impact on actual deployments)
---------------------------------------------------------------------------
Version 3.22.0 [v3-stable] (rgerhards), 2009-04-21
This is the first stable release that includes the full functionality
of the 3.21.x version tree.
- bugfix: $InputTCPMaxSessions config directive was accepted, but not
  honored. This resulted in a fixed upper limit of 200 connections.
- bugfix: the default for $DirCreateMode was 0644, and as such wrong.
  It has now been changed to 0700. For some background, please see
  http://lists.adiscon.net/pipermail/rsyslog/2009-April/001986.html
- bugfix: ompgsql did not detect problems in sql command execution
  this could cause loss of messages. The handling was correct if the
  connection broke, but not if there was a problem with statement
  execution. The most probable case for such a case would be invalid
  sql inside the template, and this is now much easier to diagnose.
---------------------------------------------------------------------------
Version 3.21.11 [BETA] (rgerhards), 2009-04-03
- build system improvements contributed by Michael Biebl - thx!
- all patches from 3.20.5 incorporated (see it's ChangeLog entry)
---------------------------------------------------------------------------
Version 3.21.10 [BETA] (rgerhards), 2009-02-02
- bugfix: inconsistent use of mutex/atomic operations could cause segfault
  details are too many, for full analysis see blog post at:
  http://blog.gerhards.net/2009/01/rsyslog-data-race-analysis.html
- the string "Do Die" was accidently emited upon exit in non-debug mode
  This has now been corrected. Thanks to varmojfekoj for the patch.
- some legacy options were not correctly processed.
  Thanks to varmojfekoj for the patch.
- doc bugfix: v3-compatiblity document had typo in config directive
  thanks to Andrej for reporting this
---------------------------------------------------------------------------
Version 3.21.9 [BETA] (rgerhards), 2008-12-04
- re-release of 3.21.8 with an additional fix, that could also lead
  to DoS; 3.21.8 has been removed from the official download archives
- security fix: imudp emitted a message when a non-permitted sender
  tried to send a message to it. This behaviour is operator-configurable.
  If enabled, a message was emitted each time. That way an attacker could
  effectively fill the disk via this facility. The message is now
  emitted only once in a minute (this currently is a hard-coded limit,
  if someone comes up with a good reason to make it configurable, we
  will probably do that).
---------------------------------------------------------------------------
Version 3.21.8  [BETA] (rgerhards), 2008-12-04
- bugfix: imklog did not compile on FreeBSD
- security bugfix: $AllowedSender was not honored, all senders were
  permitted instead (see http://www.rsyslog.com/Article322.phtml)
- merged in all other changes from 3.20.1 (see there)
---------------------------------------------------------------------------
Version 3.21.7  [BETA] (rgerhards), 2008-11-11
- this is the new beta branch, based on the former 3.21.6 devel
- new functionality: ZERO property replacer nomatch option (from v3-stable)
---------------------------------------------------------------------------
Version 3.21.6  [DEVEL] (rgerhards), 2008-10-22
- consolidated time calls during msg object creation, improves performance
  and consistency
- bugfix: solved a segfault condition
- bugfix: subsecond time properties generated by imfile, imklog and
  internal messages could be slightly inconsistent
- bugfix: (potentially big) memory leak on HUP if queues could not be
  drained before timeout - thanks to David Lang for pointing this out
- added capability to support multiple module search pathes. Thank
  to Marius Tomaschewski for providing the patch.
- bugfix: im3195 did no longer compile
- improved "make distcheck" by ensuring everything relevant is recompiled
---------------------------------------------------------------------------
Version 3.21.5  [DEVEL] (rgerhards), 2008-09-30
- performance optimization: unnecessary time() calls during message
  parsing removed - thanks to David Lang for his excellent performance
  analysis
- added new capability to property replacer: multiple immediately
  successive field delimiters are treated as a single one.
  Thanks to Zhuang Yuyao for the patch.
- added message property "inputname", which contains the name of the
  input (module) that generated it. Presence is depending on suport in
  each input module (else it is blank).
- added system property "$myhostname", which contains the name of the
  local host as it knows itself.
- imported a number of fixes and enhancements from the stable and
  devel branches, including a fix to a potential segfault on HUP
  when using UDP listners
- re-enabled gcc builtin atomic operations and added a proper
  ./configure check
- bugfix: potential race condition when adding messages to queue
  There was a wrong order of mutex lock operations. It is hard to
  believe that really caused problems, but in theory it could and with
  threading we often see that theory becomes practice if something is only
  used long enough on a fast enough machine with enough CPUs ;)
- cleaned up internal debug system code and made it behave better
  in regard to multi-threading
---------------------------------------------------------------------------
Version 3.21.4  [DEVEL] (rgerhards), 2008-09-04
- removed compile time fixed message size limit (was 2K), limit can now
  be set via $MaxMessageSize global config directive (finally gotten rid
  of MAXLINE ;))
- enhanced doc for $ActionExecOnlyEveryNthTimeTimeout
- integrated a number of patches from 3.18.4, namely
  - bugfix: order-of magnitude issue with base-10 size definitions
    in config file parser. Could lead to invalid sizes, constraints
    etc for e.g. queue files and any other object whose size was specified
    in base-10 entities. Did not apply to binary entities. Thanks to
    RB for finding this bug and providing a patch.
  - bugfix: action was not called when system time was set backwards
    (until the previous time was reached again). There are still some
    side-effects when time is rolled back (A time rollback is really a bad
    thing to do, ideally the OS should issue pseudo time (like NetWare did)
    when the user tries to roll back time). Thanks to varmojfekoj for this
    patch.
  - doc bugfix: rsyslog.conf man page improved and minor nit fixed
    thanks to Lukas Kuklinek for the patch.
---------------------------------------------------------------------------
Version 3.21.3  [DEVEL] (rgerhards), 2008-08-13
- added ability to specify flow control mode for imuxsock
- added ability to execute actions only after the n-th call of the action
  This also lead to the addition of two new config directives:
  $ActionExecOnlyEveryNthTime and $ActionExecOnlyEveryNthTimeTimeout
  This feature is useful, for example, for alerting: it permits you to
  send an alert only after at least n occurences of a specific message
  have been seen by rsyslogd. This protectes against false positives
  due to waiting for additional confirmation.
- bugfix: IPv6 addresses could not be specified in forwarding actions
  New syntax @[addr]:port introduced to enable that. Root problem was IPv6
  addresses contain colons.
- somewhat enhanced debugging messages
- imported from 3.18.3:
  - enhanced ommysql to support custom port to connect to server
    Port can be set via new $ActionOmmysqlServerPort config directive
    Note: this was a very minor change and thus deemed appropriate to be
    done in the stable release.
  - bugfix: misspelled config directive, previously was
    $MainMsgQueueWorkeTimeoutrThreadShutdown, is now
    $MainMsgQueueWorkerTimeoutThreadShutdown. Note that the misspelled
    directive is not preserved - if the misspelled directive was used
    (which I consider highly unlikely), the config file must be changed.
    Thanks to lperr for reporting the bug.
---------------------------------------------------------------------------
Version 3.21.2  [DEVEL] (rgerhards), 2008-08-04
- added $InputUnixListenSocketHostName config directive, which permits to
  override the hostname being used on a local unix socket. This is useful
  for differentiating "hosts" running in several jails. Feature was
  suggested by David Darville, thanks for the suggestion.
- enhanced ommail to support multiple email recipients. This is done by
  specifying $ActionMailTo multiple times. Note that this introduces a
  small incompatibility to previous config file syntax: the recipient
  list is now reset for each action (we honestly believe that will
  not cause any problem - apologies if it does).
- enhanced troubleshooting documentation
---------------------------------------------------------------------------
Version 3.21.1  [DEVEL] (rgerhards), 2008-07-30
- bugfix: no error was reported if the target of a $IncludeConfig
  could not be accessed.
- added testbed for common config errors
- added doc for -u option to rsyslogd man page
- enhanced config file checking - no active actions are detected
- added -N rsyslogd command line option for a config validation run
  (which does not execute actual syslogd code and does not interfere
  with a running instance)
- somewhat improved emergency configuration. It is now also selected
  if the config contains no active actions
- rsyslogd error messages are now reported to stderr by default. can be
  turned off by the new "$ErrorMessagesToStderr off" directive
 Thanks to HKS for suggesting the new features.
---------------------------------------------------------------------------
Version 3.21.0  [DEVEL] (rgerhards), 2008-07-18
- starts a new devel branch
- added a generic test driver for RainerScript plus some test cases
  to the testbench
- added a small diagnostic tool to obtain result of gethostname() API
- imported all changes from 3.18.1 until today (some quite important,
  see below)
---------------------------------------------------------------------------
Version 3.20.6 [v3-stable] (rgerhards), 2009-04-16
- this is the last v3-stable for the 3.20.x series
- bugfix: $InputTCPMaxSessions config directive was accepted, but not
  honored. This resulted in a fixed upper limit of 200 connections.
- bugfix: the default for $DirCreateMode was 0644, and as such wrong.
  It has now been changed to 0700. For some background, please see
  http://lists.adiscon.net/pipermail/rsyslog/2009-April/001986.html
---------------------------------------------------------------------------
Version 3.20.5 [v3-stable] (rgerhards), 2009-04-02
- bugfix: potential abort with DA queue after high watermark is reached
  There exists a race condition that can lead to a segfault. Thanks
  go to vbernetr, who performed the analysis and provided patch, which
  I only tweaked a very little bit.
- fixed bugs in RainerScript:
  o when converting a number and a string to a common type, both were 
    actually converted to the other variable's type.
  o the value of rsCStrConvertToNumber() was miscalculated.
  Thanks to varmojfekoj for the patch
- fixed a bug in configure.ac which resulted in problems with
  environment detection - thanks to Michael Biebl for the patch
- fixed a potential segfault problem in gssapi code
  thanks to varmojfekoj for the patch
- doc enhance: provide standard template for MySQL module and instructions
  on how to modify schema
---------------------------------------------------------------------------
Version 3.20.4 [v3-stable] (rgerhards), 2009-02-09
- bugfix: inconsistent use of mutex/atomic operations could cause segfault
  details are too many, for full analysis see blog post at:
  http://blog.gerhards.net/2009/01/rsyslog-data-race-analysis.html
- bugfix: invalid ./configure settings for RFC3195
  thanks to Michael Biebl for the patch
- bugfix: invalid mutex access in msg.c
- doc bugfix: dist tarball missed 2 files, had one extra file that no
  longer belongs into it. Thanks to Michael Biebl for pointing this out.
---------------------------------------------------------------------------
Version 3.20.3 [v3-stable] (rgerhards), 2009-01-19
- doc bugfix: v3-compatiblity document had typo in config directive
  thanks to Andrej for reporting this
- fixed a potential segfault condition with $AllowedSender directive
  On HUP, the root pointers were not properly cleaned up. Thanks to
  Michael Biebel, olgoat, and Juha Koho for reporting and analyzing
  the bug.
---------------------------------------------------------------------------
Version 3.20.2 [v3-stable] (rgerhards), 2008-12-04
- re-release of 3.20.1 with an additional fix, that could also lead
  to DoS; 3.20.1 has been removed from the official download archives
- security fix: imudp emitted a message when a non-permitted sender
  tried to send a message to it. This behaviour is operator-configurable.
  If enabled, a message was emitted each time. That way an attacker could
  effectively fill the disk via this facility. The message is now
  emitted only once in a minute (this currently is a hard-coded limit,
  if someone comes up with a good reason to make it configurable, we
  will probably do that).
---------------------------------------------------------------------------
Version 3.20.1 [v3-stable] (rgerhards), 2008-12-04
- security bugfix: $AllowedSender was not honored, all senders were
  permitted instead
- enhance: regex nomatch option "ZERO" has been added
  This allows to return the string 0 if a regular expression is
  not found. This is probably useful for storing numerical values into
  database columns.
- bugfix: memory leak in gtls netstream driver fixed
  memory was lost each time a TLS session was torn down. This could 
  result in a considerable memory leak if it happened quite frequently
  (potential system crash condition)
- doc update: documented how to specify multiple property replacer
  options + link to new online regex generator tool added
- minor bufgfix: very small memory leak in gtls netstream driver
  around a handful of bytes (< 20) for each HUP
- improved debug output for regular expressions inside property replacer
  RE's seem to be a big trouble spot and I would like to have more
  information inside the debug log. So I decided to add some additional
  debug strings permanently.
---------------------------------------------------------------------------
Version 3.20.0 [v3-stable] (rgerhards), 2008-11-05
- this is the inital release of the 3.19.x branch as a stable release
- bugfix: double-free in pctp netstream driver. Thank to varmojfeko
  for the patch
---------------------------------------------------------------------------
Version 3.19.12 [BETA] (rgerhards), 2008-10-16
- bugfix: subseconds where not correctly extracted from a timestamp
  if that timestamp did not contain any subsecond information (the
  resulting string was garbagge but should have been "0", what it
  now is).
- increased maximum size of a configuration statement to 4K (was 1K)
- imported all fixes from the stable branch (quite a lot)
- bugfix: (potentially big) memory leak on HUP if queues could not be
  drained before timeout - thanks to David Lang for pointing this out
---------------------------------------------------------------------------
Version 3.19.11 [BETA] (rgerhards), 2008-08-25
This is a refresh of the beta. No beta-specific fixes have been added.
- included fixes from v3-stable (most importantly 3.18.3)
---------------------------------------------------------------------------
Version 3.19.10 [BETA] (rgerhards), 2008-07-15
- start of a new beta branch based on former 3.19 devel branch
- bugfix: bad memory leak in disk-based queue modes
- bugfix: UDP syslog forwarding did not work on all platforms
  the ai_socktype was incorrectly set to 1. On some platforms, this
  lead to failing name resolution (e.g. FreeBSD 7). Thanks to HKS for
  reporting the bug.
- bugfix: priority was incorrectly calculated on FreeBSD 7,
  because the LOG_MAKEPRI() C macro has a different meaning there (it
  is just a simple addition of faciltity and severity). I have changed
  this to use own, consistent, code for PRI calculation. Thank to HKS
  for reporting this bug.
- bugfix (cosmetical): authorization was not checked when gtls handshake
  completed immediately. While this sounds scary, the situation can not
  happen in practice. We use non-blocking IO only for server-based gtls
  session setup. As TLS requires the exchange of multiple frames before
  the handshake completes, it simply is impossible to do this in one
  step. However, it is useful to have the code path correct even for 
  this case - otherwise, we may run into problems if the code is changed
  some time later (e.g. to use blocking sockets). Thanks to varmojfekoj
  for providing the patch.
- important queue bugfix from 3.18.1 imported (see below)
- cleanup of some debug messages
---------------------------------------------------------------------------
Version 3.19.9 (rgerhards), 2008-07-07
- added tutorial for creating a TLS-secured syslog infrastructure
- rewritten omusrmsg to no longer fork() a new process for sending messages
  this caused some problems with the threading model, e.g. zombies. Also,
  it was far less optimal than it is now.
- bugfix: machine certificate was required for client even in TLS anon mode
  Reference: http://bugzilla.adiscon.com/show_bug.cgi?id=85
  The fix also slightly improves performance by not storing certificates in
  client sessions when there is no need to do so.
- bugfix: RainerScript syntax error was not always detected
---------------------------------------------------------------------------
Version 3.19.8 (rgerhards), 2008-07-01
- bugfix: gtls module did not correctly handle EGAIN (and similar) recv()
  states. This has been fixed by introducing a new abstraction layer inside
  gtls.
- added (internal) error codes to error messages; added redirector to
  web description of error codes
  closes bug http://bugzilla.adiscon.com/show_bug.cgi?id=20
- disabled compile warnings caused by third-party libraries
- reduced number of compile warnings in gcc's -pedantic mode
- some minor documentation improvements
- included all fixes from beta 3.17.5
---------------------------------------------------------------------------
Version 3.19.7 (rgerhards), 2008-06-11
- added new property replacer option "date-subseconds" that enables
  to query just the subsecond part of a high-precision timestamp
- somewhat improved plain tcp syslog reliability by doing a connection
  check before sending. Credits to Martin Schuette for providing the
  idea. Details are available at
  http://blog.gerhards.net/2008/06/reliable-plain-tcp-syslog-once-again.html
- made rsyslog tickless in the (usual and default) case that repeated
  message reduction is turned off. More info:
  http://blog.gerhards.net/2008/06/coding-to-save-environment.html
- some build system cleanup, thanks to Michael Biebl
- bugfix: compile under (Free)BSD failed due to some invalid library
  definitions - this is fixed now. Thanks to Michael Biebl for the patch.
---------------------------------------------------------------------------
Version 3.19.6 (rgerhards), 2008-06-06
- enhanced property replacer to support multiple regex matches
- bugfix: part of permittedPeer structure was not correctly initialized
  thanks to varmojfekoj for spotting this
- bugfix: off-by-one bug during certificate check
- bugfix: removed some memory leaks in TLS code
---------------------------------------------------------------------------
Version 3.19.5 (rgerhards), 2008-05-30
- enabled Posix ERE expressions inside the property replacer
  (previously BRE was permitted only)
- provided ability to specify that a regular expression submatch shall
  be used inside the property replacer
- implemented in property replacer: if a regular expression does not match,
  it can now either return "**NO MATCH** (default, as before), a blank
  property or the full original property text
- enhanced property replacer to support multiple regex matches
---------------------------------------------------------------------------
Version 3.19.4 (rgerhards), 2008-05-27
- implemented x509/certvalid gtls auth mode
- implemented x509/name gtls auth mode (including wildcards)
- changed fingerprint gtls auth mode to new format fingerprint
- protected gtls error string function by a mutex. Without it, we
  could have a race condition in extreme cases. This was very remote,
  but now can no longer happen.
- changed config directive name to reflect different use
  $ActionSendStreamDriverCertFingerprint is now
  $ActionSendStreamDriverPermittedPeer and can be used both for
  fingerprint and name authentication (similar to the input side)
- bugfix: sender information (fromhost et al) was missing in imudp
  thanks to sandiso for reporting this bug
- this release fully inplements IETF's syslog-transport-tls-12 plus
  the latest text changes Joe Salowey provided via email. Not included
  is ipAddress subjectAltName authentication, which I think will be
  dropped from the draft. I don't think there is any real need for it.
This release also includes all bug fix up to today from the beta
and stable branches. Most importantly, this means the bugfix for
100% CPU utilization by imklog.
---------------------------------------------------------------------------
Version 3.19.3 (rgerhards), 2008-05-21
- added ability to authenticate the server against its certificate
  fingerprint
- added ability for client to provide its fingerprint
- added ability for server to obtain client cert's fingerprint
- bugfix: small mem leak in omfwd on exit (strmdriver name was not freed)
- bugfix: $ActionSendStreamDriver had no effect
- bugfix: default syslog port was no longer used if none was
  configured. Thanks to varmojfekoj for the patch
- bugfix: missing linker options caused build to fail on some
  systems. Thanks to Tiziano Mueller for the patch.
---------------------------------------------------------------------------
Version 3.19.2 (rgerhards), 2008-05-16
- bugfix: TCP input modules did incorrectly set fromhost property
  (always blank)
- bugfix: imklog did not set fromhost property
- added "fromhost-ip" property
  Note that adding this property changes the on-disk format for messages.
  However, that should not have any bad effect on existing spool files.
  But you will run into trouble if you create a spool file with this
  version and then try to process it with an older one (after a downgrade).
  Don't do that ;)
- added "RSYSLOG_DebugFormat" canned template
- bugfix: hostname and fromhost were swapped when a persisted message
  (in queued mode) was read in
- bugfix: lmtcpclt, lmtcpsrv and lmgssutil did all link to the static
  runtime library, resulting in a large size increase (and potential
  "interesting" effects). Thanks to Michael Biebel for reporting the size
  issue.
- bugfix: TLS server went into an endless loop in some situations.
  Thanks to Michael Biebl for reporting the problem.
- fixed potential segfault due to invalid call to cfsysline
  thanks to varmojfekoj for the patch
---------------------------------------------------------------------------
Version 3.19.1 (rgerhards), 2008-05-07
- configure help for --enable-gnutls wrong - said default is "yes" but
  default actually is "no" - thanks to darix for pointing this out
- file dirty.h was missing - thanks to darix for pointing this out
- bugfix: man files were not properly distributed - thanks to
  darix for reporting and to Michael Biebl for help with the fix
- some minor cleanup
---------------------------------------------------------------------------
Version 3.19.0 (rgerhards), 2008-05-06
- begins new devel branch version
- implemented TLS for plain tcp syslog (this is also the world's first
  implementation of IETF's upcoming syslog-transport-tls draft)
- partly rewritten and improved omfwd among others, now loads TCP
  code only if this is actually necessary
- split of a "runtime library" for rsyslog - this is not yet a clean
  model, because some modularization is still outstanding. In theory,
  this shall enable other utilities but rsyslogd to use the same
  runtime
- implemented im3195, the RFC3195 input as a plugin
- changed directory structure, files are now better organized
- a lot of cleanup in regard to modularization
- -c option no longer must be the first option - thanks to varmjofekoj
  for the patch
---------------------------------------------------------------------------
Version 3.18.7 (rgerhards), 2008-12-??
- bugfix: the default for $DirCreateMode was 0644, and as such wrong.
  It has now been changed to 0700. For some background, please see
  http://lists.adiscon.net/pipermail/rsyslog/2009-April/001986.html
- fixed a potential segfault condition with $AllowedSender directive
  On HUP, the root pointers were not properly cleaned up. Thanks to
  Michael Biebel, olgoat, and Juha Koho for reporting and analyzing
  the bug.
- some legacy options were not correctly processed.
  Thanks to varmojfekoj for the patch.
- doc bugfix: some spelling errors in man pages corrected. Thanks to
  Geoff Simmons for the patch.
---------------------------------------------------------------------------
Version 3.18.6 (rgerhards), 2008-12-08
- security bugfix: $AllowedSender was not honored, all senders were
  permitted instead (see http://www.rsyslog.com/Article322.phtml)
  (backport from v3-stable, v3.20.9)
- minor bugfix: dual close() call on tcp session closure
---------------------------------------------------------------------------
Version 3.18.5 (rgerhards), 2008-10-09
- bugfix: imudp input module could cause segfault on HUP
  It did not properly de-init a variable acting as a linked list head.
  That resulted in trying to access freed memory blocks after the HUP.
- bugfix:  rsyslogd could hang on HUP
  because getnameinfo() is not cancel-safe, but was not guarded against
  being cancelled. pthread_cancel() is routinely being called during
  HUP processing.
- bugfix[minor]: if queue size reached light_delay mark, enqueuing
  could potentially be blocked for a longer period of time, which
  was not the behaviour desired.
- doc bugfix: $ActionExecOnlyWhenPreviousIsSuspended was still misspelled
  as $...OnlyIfPrev... in some parts of the documentation. Thanks to 
  Lorenzo M. Catucci for reporting this bug.
- added doc on malformed messages, cause and how to work-around, to the
  doc set
- added doc on how to build from source repository
---------------------------------------------------------------------------
Version 3.18.4 (rgerhards), 2008-09-18
- bugfix: order-of magnitude issue with base-10 size definitions
  in config file parser. Could lead to invalid sizes, constraints
  etc for e.g. queue files and any other object whose size was specified
  in base-10 entities. Did not apply to binary entities. Thanks to
  RB for finding this bug and providing a patch.
- bugfix: action was not called when system time was set backwards
  (until the previous time was reached again). There are still some
  side-effects when time is rolled back (A time rollback is really a bad
  thing to do, ideally the OS should issue pseudo time (like NetWare did)
  when the user tries to roll back time). Thanks to varmojfekoj for this
  patch.
- doc bugfix: rsyslog.conf man page improved and minor nit fixed
  thanks to Lukas Kuklinek for the patch.
- bugfix: error code -2025 was used for two different errors. queue full
  is now -2074 and -2025 is unique again. (did cause no real problem
  except for troubleshooting)
- bugfix: default discard severity was incorrectly set to 4, which lead
  to discard-on-queue-full to be enabled by default. That could cause
  message loss where non was expected.  The default has now been changed
  to the correct value of 8, which disables the functionality. This
  problem applied both to the main message queue and the action queues.
  Thanks to Raoul Bhatia for pointing out this problem.
- bugfix: option value for legacy -a option could not be specified,
  resulting in strange operations. Thanks to Marius Tomaschewski
  for the patch.
- bugfix: colon after date should be ignored, but was not. This has
  now been corrected. Required change to the internal ParseTIMESTAMP3164()
  interface.
---------------------------------------------------------------------------
Version 3.18.3 (rgerhards), 2008-08-18
- bugfix: imfile could cause a segfault upon rsyslogd HUP and termination
  Thanks to lperr for an excellent bug report that helped detect this
  problem.
- enhanced ommysql to support custom port to connect to server
  Port can be set via new $ActionOmmysqlServerPort config directive
  Note: this was a very minor change and thus deemed appropriate to be
  done in the stable release.
- bugfix: misspelled config directive, previously was
  $MainMsgQueueWorkeTimeoutrThreadShutdown, is now
  $MainMsgQueueWorkerTimeoutThreadShutdown. Note that the misspelled
  directive is not preserved - if the misspelled directive was used
  (which I consider highly unlikely), the config file must be changed.
  Thanks to lperr for reporting the bug.
- disabled flow control for imuxsock, as it could cause system hangs
  under some circumstances. The devel (3.21.3 and above) will
  re-enable it and provide enhanced configurability to overcome the
  problems if they occur.
---------------------------------------------------------------------------
Version 3.18.2 (rgerhards), 2008-08-08
- merged in IPv6 forwarding address bugfix from v2-stable
---------------------------------------------------------------------------
Version 3.18.1 (rgerhards), 2008-07-21
- bugfix: potential segfault in creating message mutex in non-direct queue
  mode. rsyslogd segfaults on freeeBSD 7.0 (an potentially other platforms)
  if an action queue is running in any other mode than non-direct. The
  same problem can potentially be triggered by some main message queue
  settings. In any case, it will manifest during rsylog's startup. It is
  unlikely to happen after a successful startup (the only window of
  exposure may be a relatively seldom executed action running in queued
  mode). This has been corrected. Thank to HKS for point out the problem.
- bugfix: priority was incorrectly calculated on FreeBSD 7,
  because the LOG_MAKEPRI() C macro has a different meaning there (it
  is just a simple addition of faciltity and severity). I have changed
  this to use own, consistent, code for PRI calculation. [Backport from
  3.19.10]
- bugfix: remove PRI part from kernel message if it is present
  Thanks to Michael Biebl for reporting this bug
- bugfix: mark messages were not correctly written to text log files
  the markmessageinterval was not correctly propagated to all places
  where it was needed. This resulted in rsyslog using the default
  (20 minutes) in some code pathes, what looked to the user like mark
  messages were never written.
- added a new property replacer option "sp-if-no-1st-sp" to cover
  a problem with RFC 3164 based interpreation of tag separation. While
  it is a generic approach, it fixes a format problem introduced in
  3.18.0, where kernel messages no longer had a space after the tag.
  This is done by a modifcation of the default templates.
  Please note that this may affect some messages where there intentionally
  is no space between the tag and the first character of the message
  content. If so, this needs to be worked around via a specific
  template. However, we consider this scenario to be quite remote and,
  even if it exists, it is not expected that it will actually cause
  problems with log parsers (instead, we assume the new default template
  behaviour may fix previous problems with log parsers due to the 
  missing space).
- bugfix: imklog module was not correctly compiled for GNU/kFreeBSD.
  Thanks to Petr Salinger for the patch
- doc bugfix: property replacer options secpath-replace and
  secpath-drop were not documented
- doc bugfix: fixed some typos in rsyslog.conf man page
- fixed typo in source comment  - thanks to Rio Fujita
- some general cleanup (thanks to Michael Biebl)
---------------------------------------------------------------------------
Version 3.18.0 (rgerhards), 2008-07-11
- begun a new v3-stable based on former 3.17.4 beta plus patches to
  previous v3-stable
- bugfix in RainerScript: syntax error was not always detected
---------------------------------------------------------------------------
Version 3.17.5 (rgerhards), 2008-06-27
- added doc: howto set up a reliable connection to remote server via
  queued mode (and plain tcp protocol)
- bugfix: comments after actions were not properly treated. For some
  actions (e.g. forwarding), this could also lead to invalid configuration
---------------------------------------------------------------------------
Version 3.17.4 (rgerhards), 2008-06-16
- changed default for $KlogSymbolLookup to "off". The directive is
  also scheduled for removal in a later version. This was necessary
  because on kernels >= 2.6, the kernel does the symbol lookup itself. The
  imklog lookup logic then breaks the log message and makes it unusable.
---------------------------------------------------------------------------
Version 3.17.3 (rgerhards), 2008-05-28
- bugfix: imklog went into an endless loop if a PRI value was inside
  a kernel log message (unusual case under Linux, frequent under BSD)
---------------------------------------------------------------------------
Version 3.17.2 (rgerhards), 2008-05-04
- this version is the new beta, based on 3.17.1 devel feature set
- merged in imklog bug fix from v3-stable (3.16.1)
---------------------------------------------------------------------------
Version 3.17.1 (rgerhards), 2008-04-15
- removed dependency on MAXHOSTNAMELEN as much as it made sense.
  GNU/Hurd does not define it (because it has no limit), and we have taken
  care for cases where it is undefined now. However, some very few places
  remain where IMHO it currently is not worth fixing the code. If it is
  not defined, we have used a generous value of 1K, which is above IETF
  RFC's on hostname length at all. The memory consumption is no issue, as
  there are only a handful of this buffers allocated *per run* -- that's
  also the main reason why we consider it not worth to be fixed any further.
- enhanced legacy syslog parser to handle slightly malformed messages
  (with a space in front of the timestamp) - at least HP procurve is
  known to do that and I won't outrule that others also do it. The 
  change looks quite unintrusive and so we added it to the parser.
- implemented klogd functionality for BSD
- implemented high precision timestamps for the kernel log. Thanks to
  Michael Biebl for pointing out that the kernel log did not have them.
- provided ability to discard non-kernel messages if they are present
  in the kernel log (seems to happen on BSD)
- implemented $KLogInternalMsgFacility config directive
- implemented $KLogPermitNonKernelFacility config directive
Plus a number of bugfixes that were applied to v3-stable and beta
branches (not mentioned here in detail).
---------------------------------------------------------------------------
Version 3.17.0 (rgerhards), 2008-04-08
- added native ability to send mail messages
- removed no longer needed file relptuil.c/.h
- added $ActionExecOnlyOnceEveryInterval config directive
- bugfix: memory leaks in script engine
- bugfix: zero-length strings were not supported in object
  deserializer
- properties are now case-insensitive everywhere (script, filters,
  templates)
- added the capability to specify a processing (actually dequeue)
  timeframe with queues - so things can be configured to be done
  at off-peak hours
- We have removed the 32 character size limit (from RFC3164) on the
  tag. This had bad effects on existing envrionments, as sysklogd didn't
  obey it either (probably another bug in RFC3164...). We now receive
  the full size, but will modify the outputs so that only 32 characters
  max are used by default. If you need large tags in the output, you need
  to provide custom templates.
- changed command line processing. -v, -M, -c options are now parsed
  and processed before all other options. Inter-option dependencies
  have been relieved. Among others, permits to specify intial module
  load path via -M only (not the environment) which makes it much
  easier to work with non-standard module library locations. Thanks
  to varmojfekoj for suggesting this change. Matches bugzilla bug 55.
- bugfix: some messages were emited without hostname
Plus a number of bugfixes that were applied to v3-stable and beta
branches (not mentioned here in detail).
---------------------------------------------------------------------------
Version 3.16.3 (rgerhards), 2008-07-11
- updated information on rsyslog packages
- bugfix: memory leak in disk-based queue modes
---------------------------------------------------------------------------
Version 3.16.2 (rgerhards), 2008-06-25
- fixed potential segfault due to invalid call to cfsysline
  thanks to varmojfekoj for the patch
- bugfix: some whitespaces where incorrectly not ignored when parsing
  the config file. This is now corrected. Thanks to Michael Biebl for
  pointing out the problem.
---------------------------------------------------------------------------
Version 3.16.1 (rgerhards), 2008-05-02
- fixed a bug in imklog which lead to startup problems (including
  segfault) on some platforms under some circumsances. Thanks to
  Vieri for reporting this bug and helping to troubleshoot it.
---------------------------------------------------------------------------
Version 3.16.0 (rgerhards), 2008-04-24
- new v3-stable (3.16.x) based on beta 3.15.x (RELP support)
- bugfix: omsnmp had a too-small sized buffer for hostname+port. This
  could not lead to a segfault, as snprintf() was used, but could cause
  some trouble with extensively long hostnames.
- applied patch from Tiziano Müller to remove some compiler warnings
- added gssapi overview/howto thanks to Peter Vrabec
- changed some files to grant LGPLv3 extended persmissions on top of GPLv3
  this also is the first sign of something that will evolve into a
  well-defined "rsyslog runtime library"
---------------------------------------------------------------------------
Version 3.15.1 (rgerhards), 2008-04-11
- bugfix: some messages were emited without hostname
- disabled atomic operations for the time being because they introduce some
  cross-platform trouble - need to see how to fix this in the best 
  possible way
- bugfix: zero-length strings were not supported in object
  deserializer
- added librelp check via PKG_CHECK thanks to Michael Biebl's patch
- file relputil.c deleted, is not actually needed
- added more meaningful error messages to rsyslogd (when some errors
  happens during startup)
- bugfix: memory leaks in script engine
- bugfix: $hostname and $fromhost in RainerScript did not work
This release also includes all changes applied to the stable versions
up to today.
---------------------------------------------------------------------------
Version 3.15.0 (rgerhards), 2008-04-01
- major new feature: imrelp/omrelp support reliable delivery of syslog
  messages via the RELP protocol and librelp (http://www.librelp.com).
  Plain tcp syslog, so far the best reliability solution, can lose
  messages when something goes wrong or a peer goes down. With RELP,
  this can no longer happen. See imrelp.html for more details.
- bugfix: rsyslogd was no longer build by default; man pages are 
  only installed if corresponding option is selected. Thanks to
  Michael Biebl for pointing these problems out.
---------------------------------------------------------------------------
Version 3.14.2 (rgerhards), 2008-04-09
- bugfix: segfault with expression-based filters
- bugfix: omsnmp did not deref errmsg object on exit (no bad effects caused)
- some cleanup
- bugfix: imklog did not work well with kernel 2.6+. Thanks to Peter
  Vrabec for patching it based on the development in sysklogd - and thanks
  to the sysklogd project for upgrading klogd to support the new
  functionality
- some cleanup in imklog
- bugfix: potential segfault in imklog when kernel is compiled without
  /proc/kallsyms and the file System.map is missing. Thanks to
  Andrea Morandi for pointing it out and suggesting a fix.
- bugfixes, credits to varmojfekoj:
  * reset errno before printing a warning message
  * misspelled directive name in code processing legacy options
- bugfix: some legacy options not correctly interpreted - thanks to
  varmojfekoj for the patch
- improved detection of modules being loaded more than once
  thanks to varmojfekoj for the patch
---------------------------------------------------------------------------
Version 3.14.1 (rgerhards), 2008-04-04
- bugfix: some messages were emited without hostname
- bugfix: rsyslogd was no longer build by default; man pages are 
  only installed if corresponding option is selected. Thanks to
  Michael Biebl for pointing these problems out.
- bugfix: zero-length strings were not supported in object
  deserializer
- disabled atomic operations for this stable build as it caused
  platform problems
- bugfix: memory leaks in script engine
- bugfix: $hostname and $fromhost in RainerScript did not work
- bugfix: some memory leak when queue is runing in disk mode
- man pages improved thanks to varmofekoj and Peter Vrabec
- We have removed the 32 character size limit (from RFC3164) on the
  tag. This had bad effects on existing envrionments, as sysklogd didn't
  obey it either (probably another bug in RFC3164...). We now receive
  the full size, but will modify the outputs so that only 32 characters
  max are used by default. If you need large tags in the output, you need
  to provide custom templates.
- bugfix: some memory leak when queue is runing in disk mode
---------------------------------------------------------------------------
Version 3.14.0 (rgerhards), 2008-04-02
An interim version was accidently released to the web. It was named 3.14.0.
To avoid confusion, we have not assigned this version number to any
official release. If you happen to use 3.14.0, please update to 3.14.1.
---------------------------------------------------------------------------
Version 3.13.0-dev0 (rgerhards), 2008-03-31
- bugfix: accidently set debug option in 3.12.5 reset to production
  This option prevented dlclose() to be called. It had no real bad effects,
  as the modules were otherwise correctly deinitialized and dlopen()
  supports multiple opens of the same module without any memory footprint.
- removed --enable-mudflap, added --enable-valgrind ./configure setting
- bugfix: tcp receiver could segfault due to uninitialized variable
- docfix: queue doc had a wrong directive name that prevented max worker
  threads to be correctly set
- worked a bit on atomic memory operations to support problem-free
  threading (only at non-intrusive places)
- added a --enable/disable-rsyslogd configure option so that
  source-based packaging systems can build plugins without the need
  to compile rsyslogd
- some cleanup
- test of potential new version number scheme
---------------------------------------------------------------------------
Version 3.12.5 (rgerhards), 2008-03-28
- changed default for "last message repeated n times", which is now
  off by default
- implemented backward compatibility commandline option parsing
- automatically generated compatibility config lines are now also
  logged so that a user can diagnose problems with them
- added compatibility mode for -a, -o and -p options
- compatibility mode processing finished
- changed default file output format to include high-precision timestamps
- added a buid-in template for previous syslogd file format
- added new $ActionFileDefaultTemplate directive
- added support for high-precision timestamps when receiving legacy
  syslog messages
- added new $ActionForwardDefaultTemplate directive
- added new $ActionGSSForwardDefaultTemplate directive
- added build-in templates for easier configuration
- bugfix: fixed small memory leak in tcpclt.c
- bugfix: fixed small memory leak in template regular expressions
- bugfix: regular expressions inside property replacer did not work
  properly
- bugfix: QHOUR and HHOUR properties were wrongly calculated
- bugfix: fixed memory leaks in stream class and imfile
- bugfix: $ModDir did invalid bounds checking, potential overlow in
  dbgprintf() - thanks to varmojfekoj for the patch
- bugfix: -t and -g legacy options max number of sessions had a wrong
  and much too high value
---------------------------------------------------------------------------
Version 3.12.4 (rgerhards), 2008-03-25
- Greatly enhanced rsyslogd's file write performance by disabling
  file syncing capability of output modules by default. This
  feature is usually not required, not useful and an extreme performance
  hit (both to rsyslogd as well as the system at large). Unfortunately,
  most users enable it by default, because it was most intuitive to enable
  it in plain old sysklogd syslog.conf format. There is now the
  $ActionFileEnableSync config setting which must be enabled in order to
  support syncing. By default it is off. So even if the old-format config
  lines request syncing, it is not done unless explicitely enabled. I am
  sure this is a very useful change and not a risk at all. I need to think
  if I undo it under compatibility mode, but currently this does not
  happen (I fear a lot of lazy users will run rsyslogd in compatibility
  mode, again bringing up this performance problem...).
- added flow control options to other input sources
- added $HHOUR and $QHOUR system properties - can be used for half- and
  quarter-hour logfile rotation
- changed queue's discard severities default value to 8 (do not discard)
  to prevent unintentional message loss
- removed a no-longer needed callback from the output module 
  interface. Results in reduced code complexity.
- bugfix/doc: removed no longer supported -h option from man page
- bugfix: imklog leaked several hundered KB on each HUP. Thanks to
  varmojfekoj for the patch
- bugfix: potential segfault on module unload. Thanks to varmojfekoj for
  the patch
- bugfix: fixed some minor memory leaks
- bugfix: fixed some slightly invalid memory accesses
- bugfix: internally generated messages had "FROMHOST" property not set
---------------------------------------------------------------------------
Version 3.12.3 (rgerhards), 2008-03-18
- added advanced flow control for congestion cases (mode depending on message
  source and its capablity to be delayed without bad side effects)
- bugfix: $ModDir should not be reset on $ResetConfig - this can cause a lot
  of confusion and there is no real good reason to do so. Also conflicts with
  the new -M option and environment setting.
- bugfix: TCP and GSSAPI framing mode variable was uninitialized, leading to
  wrong framing (caused, among others, interop problems)
- bugfix: TCP (and GSSAPI) octet-counted frame did not work correctly in all
  situations. If the header was split across two packet reads, it was invalidly
  processed, causing loss or modification of messages.
- bugfix: memory leak in imfile
- bugfix: duplicate public symbol in omfwd and omgssapi could lead to
  segfault. thanks to varmojfekoj for the patch.
- bugfix: rsyslogd aborted on sigup - thanks to varmojfekoj for the patch
- some more internal cleanup ;)
- begun relp modules, but these are not functional yet
- Greatly enhanced rsyslogd's file write performance by disabling
  file syncing capability of output modules by default. This
  feature is usually not required, not useful and an extreme performance
  hit (both to rsyslogd as well as the system at large). Unfortunately,
  most users enable it by default, because it was most intuitive to enable
  it in plain old sysklogd syslog.conf format. There is now a new config
  setting which must be enabled in order to support syncing. By default it
  is off. So even if the old-format config lines request syncing, it is
  not done unless explicitely enabled. I am sure this is a very useful
  change and not a risk at all. I need to think if I undo it under
  compatibility mode, but currently this does not happen (I fear a lot of
  lazy users will run rsyslogd in compatibility mode, again bringing up
  this performance problem...).
---------------------------------------------------------------------------
Version 3.12.2 (rgerhards), 2008-03-13
- added RSYSLOGD_MODDIR environment variable
- added -M rsyslogd option (allows to specify module directory location)
- converted net.c into a loadable library plugin
- bugfix: debug module now survives unload of loadable module when
  printing out function call data
- bugfix: not properly initialized data could cause several segfaults if
  there were errors in the config file - thanks to varmojfekoj for the patch
- bugfix: rsyslogd segfaulted when imfile read an empty line - thanks
  to Johnny Tan for an excellent bug report
- implemented dynamic module unload capability (not visible to end user)
- some more internal cleanup
- bugfix: imgssapi segfaulted under some conditions; this fix is actually
  not just a fix but a change in the object model. Thanks to varmojfekoj
  for providing the bug report, an initial fix and lots of good discussion
  that lead to where we finally ended up.
- improved session recovery when outbound tcp connection breaks, reduces
  probability of message loss at the price of a highly unlikely potential
  (single) message duplication
---------------------------------------------------------------------------
Version 3.12.1 (rgerhards), 2008-03-06
- added library plugins, which can be automatically loaded
- bugfix: actions were not correctly retried; caused message loss
- changed module loader to automatically add ".so" suffix if not
  specified (over time, this shall also ease portability of config
  files)
- improved debugging support; debug runtime options can now be set via
  an environment variable
- bugfix: removed debugging code that I forgot to remove before releasing
  3.12.0 (does not cause harm and happened only during startup)
- added support for the MonitorWare syslog MIB to omsnmp
- internal code improvements (more code converted into classes)
- internal code reworking of the imtcp/imgssapi module
- added capability to ignore client-provided timestamp on unix sockets and
  made this mode the default; this was needed, as some programs (e.g. sshd)
  log with inconsistent timezone information, what messes up the local
  logs (which by default don't even contain time zone information). This
  seems to be consistent with what sysklogd did for the past four years.
  Alternate behaviour may be desirable if gateway-like processes send
  messages via the local log slot - in this case, it can be enabled
  via the $InputUnixListenSocketIgnoreMsgTimestamp and
  $SystemLogSocketIgnoreMsgTimestamp config directives
- added ability to compile on HP UX; verified that imudp worked on HP UX;
  however, we are still in need of people trying out rsyslogd on HP UX,
  so it can not yet be assumed it runs there
- improved session recovery when outbound tcp connection breaks, reduces
  probability of message loss at the price of a highly unlikely potential
  (single) message duplication
---------------------------------------------------------------------------
Version 3.12.0 (rgerhards), 2008-02-28
- added full expression support for filters; filters can now contain
  arbitrary complex boolean, string and arithmetic expressions
---------------------------------------------------------------------------
Version 3.11.6 (rgerhards), 2008-02-27
- bugfix: gssapi libraries were still linked to rsyslog core, what should
  no longer be necessary. Applied fix by Michael Biebl to solve this.
- enabled imgssapi to be loaded side-by-side with imtcp
- added InputGSSServerPermitPlainTCP config directive
- split imgssapi source code somewhat from imtcp
- bugfix: queue cancel cleanup handler could be called with
  invalid pointer if dequeue failed
- bugfix: rsyslogd segfaulted on second SIGHUP
  tracker: http://bugzilla.adiscon.com/show_bug.cgi?id=38
- improved stability of queue engine
- bugfix: queue disk file were not properly persisted when 
  immediately after closing an output file rsyslog was stopped
  or huped (the new output file open must NOT have happend at
  that point) - this lead to a sparse and invalid queue file
  which could cause several problems to the engine (unpredictable
  results). This situation should have happened only in very
  rare cases. tracker: http://bugzilla.adiscon.com/show_bug.cgi?id=40
- bugfix: during queue shutdown, an assert invalidly triggered when
  the primary queue's DA worker was terminated while the DA queue's
  regular worker was still executing. This could result in a segfault
  during shutdown.
  tracker: http://bugzilla.adiscon.com/show_bug.cgi?id=41
- bugfix: queue properties sizeOnDisk, bytesRead were persisted to 
  disk with wrong data type (long instead of int64) - could cause
  problems on 32 bit machines
- bugfix: queue aborted when it was shut down, DA-enabled, DA mode
  was just initiated but not fully initialized (a race condition)
- bugfix: imfile could abort under extreme stress conditions
  (when it was terminated before it could open all of its
  to be monitored files)
- applied patch from varmojfekoj to fix an issue with compatibility 
  mode and default module directories (many thanks!):
  I've also noticed a bug in the compatibility code; the problem is that 
  options are parsed before configuration file so options which need a 
  module to be loaded will currently ignore any $moddir directive. This 
  can be fixed by moving legacyOptsHook() after config file parsing. 
  (see the attached patch) This goes against the logical order of 
  processing, but the legacy options are only few and it doesn't seem to 
  be a problem.
- bugfix: object property deserializer did not handle negative numbers
---------------------------------------------------------------------------
Version 3.11.5 (rgerhards), 2008-02-25
- new imgssapi module, changed imtcp module - this enables to load/package
  GSSAPI support separately - thanks to varmojfekoj for the patch
- compatibility mode (the -c option series) is now at least partly
  completed - thanks to varmojfekoj for the patch
- documentation for imgssapi and imtcp added
- duplicate $ModLoad's for the same module are now detected and
  rejected -- thanks to varmojfekoj for the patch
---------------------------------------------------------------------------
Version 3.11.4 (rgerhards), 2008-02-21
- bugfix: debug.html was missing from release tarball - thanks to Michael
  Biebl for bringing this to my attention
- some internal cleanup on the stringbuf object calling interface
- general code cleanup and further modularization
- $MainMessageQueueDiscardSeverity can now also handle textual severities
  (previously only integers)
- bugfix: message object was not properly synchronized when the 
  main queue had a single thread and non-direct action queues were used
- some documentation improvements
---------------------------------------------------------------------------
Version 3.11.3 (rgerhards), 2008-02-18
- fixed a bug in imklog which lead to duplicate message content in
  kernel logs
- added support for better plugin handling in libdbi (we contributed
  a patch to do that, we just now need to wait for the next libdbi
  version)
- bugfix: fixed abort when invalid template was provided to an action
  bug http://bugzilla.adiscon.com/show_bug.cgi?id=4
- re-instantiated SIGUSR1 function; added SIGUSR2 to generate debug
  status output
- added some documentation on runtime-debug settings
- slightly improved man pages for novice users
---------------------------------------------------------------------------
Version 3.11.2 (rgerhards), 2008-02-15
- added the capability to monitor text files and process their content
  as syslog messages (including forwarding)
- added support for libdbi, a database abstraction layer. rsyslog now
  also supports the following databases via dbi drivers:
  * Firebird/Interbase
  * FreeTDS (access to MS SQL Server and Sybase)
  * SQLite/SQLite3
  * Ingres (experimental)
  * mSQL (experimental)
  * Oracle (experimental)
  Additional drivers may be provided by the libdbi-drivers project, which
  can be used by rsyslog as soon as they become available.
- removed some left-over unnecessary dbgprintf's (cluttered screen,
  cosmetic)
- doc bugfix: html documentation for omsnmp was missing
---------------------------------------------------------------------------
Version 3.11.1 (rgerhards), 2008-02-12
- SNMP trap sender added thanks to Andre Lorbach (omsnmp)
- added input-plugin interface specification in form of a (copy) template
  input module
- applied documentation fix by Michael Biebl -- many thanks!
- bugfix: immark did not have MARK flags set...
- added x-info field to rsyslogd startup/shutdown message. Hopefully
  points users to right location for further info (many don't even know
  they run rsyslog ;))
- bugfix: trailing ":" of tag was lost while parsing legacy syslog messages
  without timestamp - thanks to Anders Blomdell for providing a patch!
- fixed a bug in stringbuf.c related to STRINGBUF_TRIM_ALLOCSIZE, which
  wasn't supposed to be used with rsyslog. Put a warning message up that
  tells this feature is not tested and probably not worth the effort.
  Thanks to Anders Blomdell fro bringing this to our attention
- somewhat improved performance of string buffers
- fixed bug that caused invalid treatment of tabs (HT) in rsyslog.conf
- bugfix: setting for $EscapeCopntrolCharactersOnReceive was not 
  properly initialized
- clarified usage of space-cc property replacer option
- improved abort diagnostic handler
- some initial effort for malloc/free runtime debugging support
- bugfix: using dynafile actions caused rsyslogd abort
- fixed minor man errors thanks to Michael Biebl
---------------------------------------------------------------------------
Version 3.11.0 (rgerhards), 2008-01-31
- implemented queued actions
- implemented simple rate limiting for actions
- implemented deliberate discarding of lower priority messages over higher
  priority ones when a queue runs out of space
- implemented disk quotas for disk queues
- implemented the $ActionResumeRetryCount config directive
- added $ActionQueueFilename config directive
- added $ActionQueueSize config directive
- added $ActionQueueHighWaterMark config directive
- added $ActionQueueLowWaterMark config directive
- added $ActionQueueDiscardMark config directive
- added $ActionQueueDiscardSeverity config directive
- added $ActionQueueCheckpointInterval config directive
- added $ActionQueueType config directive
- added $ActionQueueWorkerThreads config directive
- added $ActionQueueTimeoutshutdown config directive
- added $ActionQueueTimeoutActionCompletion config directive
- added $ActionQueueTimeoutenQueue config directive
- added $ActionQueueTimeoutworkerThreadShutdown config directive
- added $ActionQueueWorkerThreadMinimumMessages config directive
- added $ActionQueueMaxFileSize config directive
- added $ActionQueueSaveonShutdown config directive
- addded $ActionQueueDequeueSlowdown config directive
- addded $MainMsgQueueDequeueSlowdown config directive
- bugfix: added forgotten docs to package
- improved debugging support
- fixed a bug that caused $MainMsgQueueCheckpointInterval to work incorrectly
- when a long-running action needs to be cancelled on shutdown, the message
  that was processed by it is now preserved. This finishes support for
  guaranteed delivery of messages (if the output supports it, of course)
- fixed bug in output module interface, see
  http://sourceforge.net/tracker/index.php?func=detail&aid=1881008&group_id=123448&atid=696552
- changed the ommysql output plugin so that the (lengthy) connection
  initialization now takes place in message processing. This works much
  better with the new queued action mode (fast startup)
- fixed a bug that caused a potential hang in file and fwd output module
  varmojfekoj provided the patch - many thanks!
- bugfixed stream class offset handling on 32bit platforms
---------------------------------------------------------------------------
Version 3.10.3 (rgerhards), 2008-01-28
- fixed a bug with standard template definitions (not a big deal) - thanks
  to varmojfekoj for spotting it
- run-time instrumentation added
- implemented disk-assisted queue mode, which enables on-demand disk
  spooling if the queue's in-memory queue is exhausted
- implemented a dynamic worker thread pool for processing incoming
  messages; workers are started and shut down as need arises
- implemented a run-time instrumentation debug package
- implemented the $MainMsgQueueSaveOnShutdown config directive
- implemented the $MainMsgQueueWorkerThreadMinimumMessages config directive
- implemented the $MainMsgQueueTimeoutWorkerThreadShutdown config directive
---------------------------------------------------------------------------
Version 3.10.2 (rgerhards), 2008-01-14
- added the ability to keep stop rsyslogd without the need to drain
  the main message queue. In disk queue mode, rsyslog continues to
  run from the point where it stopped. In case of a system failure, it
  continues to process messages from the last checkpoint.
- fixed a bug that caused a segfault on startup when no $WorkDir directive
  was specified in rsyslog.conf
- provided more fine-grain control over shutdown timeouts and added a
  way to specify the enqueue timeout when the main message queue is full
- implemented $MainMsgQueueCheckpointInterval config directive
- implemented $MainMsgQueueTimeoutActionCompletion config directive
- implemented $MainMsgQueueTimeoutEnqueue config directive
- implemented $MainMsgQueueTimeoutShutdown config directive
---------------------------------------------------------------------------
Version 3.10.1 (rgerhards), 2008-01-10
- implemented the "disk" queue mode. However, it currently is of very
  limited use, because it does not support persistence over rsyslogd
  runs. So when rsyslogd is stopped, the queue is drained just as with
  the in-memory queue modes. Persistent queues will be a feature of
  the next release.
- performance-optimized string class, should bring an overall improvement
- fixed a memory leak in imudp -- thanks to varmojfekoj for the patch
- fixed a race condition that could lead to a rsyslogd hang when during
  HUP or termination
- done some doc updates
- added $WorkDirectory config directive
- added $MainMsgQueueFileName config directive
- added $MainMsgQueueMaxFileSize config directive
---------------------------------------------------------------------------
Version 3.10.0 (rgerhards), 2008-01-07
- implemented input module interface and initial input modules
- enhanced threading for input modules (each on its own thread now)
- ability to bind UDP listeners to specific local interfaces/ports and
  ability to run multiple of them concurrently
- added ability to specify listen IP address for UDP syslog server
- license changed to GPLv3
- mark messages are now provided by loadble module immark
- rklogd is no longer provided. Its functionality has now been taken over
  by imklog, a loadable input module. This offers a much better integration
  into rsyslogd and makes sure that the kernel logger process is brought
  up and down at the appropriate times
- enhanced $IncludeConfig directive to support wildcard characters
  (thanks to Michael Biebl)
- all inputs are now implemented as loadable plugins
- enhanced threading model: each input module now runs on its own thread
- enhanced message queue which now supports different queueing methods
  (among others, this can be used for performance fine-tuning)
- added a large number of new configuration directives for the new
  input modules
- enhanced multi-threading utilizing a worker thread pool for the
  main message queue
- compilation without pthreads is no longer supported
- much cleaner code due to new objects and removal of single-threading
  mode
---------------------------------------------------------------------------
Version 2.0.8 V2-STABLE (rgerhards), 2008-??-??
- bugfix: ompgsql did not detect problems in sql command execution
  this could cause loss of messages. The handling was correct if the
  connection broke, but not if there was a problem with statement
  execution. The most probable case for such a case would be invalid
  sql inside the template, and this is now much easier to diagnose.
- doc bugfix: default for $DirCreateMode incorrectly stated
---------------------------------------------------------------------------
Version 2.0.7 V2-STABLE (rgerhards), 2008-04-14
- bugfix: the default for $DirCreateMode was 0644, and as such wrong.
  It has now been changed to 0700. For some background, please see
  http://lists.adiscon.net/pipermail/rsyslog/2009-April/001986.html
- bugfix: "$CreateDirs off" also disabled file creation
  Thanks to William Tisater for analyzing this bug and providing a patch.
  The actual code change is heavily based on William's patch.
- bugfix: memory leak in ompgsql
  Thanks to Ken for providing the patch
- bugfix: potential memory leak in msg.c
  This one did not surface yet and the issue was actually found due to
  a problem in v4 - but better fix it here, too
---------------------------------------------------------------------------
Version 2.0.6 V2-STABLE (rgerhards), 2008-08-07
- bugfix: memory leaks in rsyslogd, primarily in singlethread mode
  Thanks to Frederico Nunez for providing the fix
- bugfix: copy&paste error lead to dangling if - this caused a very minor
  issue with re-formatting a RFC3164 date when the message was invalidly
  formatted and had a colon immediately after the date. This was in the
  code for some years (even v1 had it) and I think it never had any
  effect at all in practice. Though, it should be fixed - but definitely
  nothing to worry about.
---------------------------------------------------------------------------
Version 2.0.6 V2-STABLE (rgerhards), 2008-08-07
- bugfix: IPv6 addresses could not be specified in forwarding actions
  New syntax @[addr]:port introduced to enable that. Root problem was IPv6
  addresses contain colons. (backport from 3.21.3)
---------------------------------------------------------------------------
Version 2.0.5 STABLE (rgerhards), 2008-05-15
- bugfix: regular expressions inside property replacer did not work
  properly
- adapted to liblogging 0.7.1+
---------------------------------------------------------------------------
Version 2.0.4 STABLE (rgerhards), 2008-03-27
- bugfix: internally generated messages had "FROMHOST" property not set
- bugfix: continue parsing if tag is oversize (discard oversize part) - thanks
  to mclaughlin77@gmail.com for the patch
- added $HHOUR and $QHOUR system properties - can be used for half- and
  quarter-hour logfile rotation
---------------------------------------------------------------------------
Version 2.0.3 STABLE (rgerhards), 2008-03-12
- bugfix: setting for $EscapeCopntrolCharactersOnReceive was not 
  properly initialized
- bugfix: resolved potential segfault condition on HUP (extremely
  unlikely to happen in practice), for details see tracker:
  http://bugzilla.adiscon.com/show_bug.cgi?id=38
- improved the man pages a bit - thanks to Michael Biebl for the patch
- bugfix: not properly initialized data could cause several segfaults if
  there were errors in the config file - thanks to varmojfekoj for the patch
---------------------------------------------------------------------------
Version 2.0.2 STABLE (rgerhards), 2008-02-12
- fixed a bug that could cause invalid string handling via strerror_r
  varmojfekoj provided the patch - many thanks!
- added x-info field to rsyslogd startup/shutdown message. Hopefully
  points users to right location for further info (many don't even know
  they run rsyslog ;))
- bugfix: suspended actions were not always properly resumed
  varmojfekoj provided the patch - many thanks!
- bugfix: errno could be changed during mark processing, leading to
  invalid error messages when processing inputs. Thank to varmojfekoj for
  pointing out this problem.
- bugfix: trailing ":" of tag was lost while parsing legacy syslog messages
  without timestamp - thanks to Anders Blomdell for providing a patch!
- bugfix (doc): misspelled config directive, invalid signal info
- applied some doc fixes from Michel Biebl and cleaned up some no longer
  needed files suggested by him
- cleaned up stringbuf.c to fix an annoyance reported by Anders Blomdell
- fixed bug that caused invalid treatment of tabs (HT) in rsyslog.conf
---------------------------------------------------------------------------
Version 2.0.1 STABLE (rgerhards), 2008-01-24
- fixed a bug in integer conversion - but this function was never called,
  so it is not really a useful bug fix ;)
- fixed a bug with standard template definitions (not a big deal) - thanks
  to varmojfekoj for spotting it
- fixed a bug that caused a potential hang in file and fwd output module
  varmojfekoj provided the patch - many thanks!
---------------------------------------------------------------------------
Version 2.0.0 STABLE (rgerhards), 2008-01-02
- re-release of 1.21.2 as STABLE with no modifications except some
  doc updates
---------------------------------------------------------------------------
Version 1.21.2 (rgerhards), 2007-12-28
- created a gss-api output module. This keeps GSS-API code and
  TCP/UDP code separated. It is also important for forward-
  compatibility with v3. Please note that this change breaks compatibility
  with config files created for 1.21.0 and 1.21.1 - this was considered
  acceptable.
- fixed an error in forwarding retry code (could lead to message corruption
  but surfaced very seldom)
- increased portability for older platforms (AI_NUMERICSERV moved)
- removed socket leak in omfwd.c
- cross-platform patch for GSS-API compile problem on some platforms
  thanks to darix for the patch!
---------------------------------------------------------------------------
Version 1.21.1 (rgerhards), 2007-12-23
- small doc fix for $IncludeConfig
- fixed a bug in llDestroy()
- bugfix: fixing memory leak when message queue is full and during
  parsing. Thanks to varmojfekoj for the patch.
- bugfix: when compiled without network support, unix sockets were
  not properply closed
- bugfix: memory leak in cfsysline.c/doGetWord() fixed
---------------------------------------------------------------------------
Version 1.21.0 (rgerhards), 2007-12-19
- GSS-API support for syslog/TCP connections was added. Thanks to
  varmojfekoj for providing the patch with this functionality
- code cleanup
- enhanced $IncludeConfig directive to support wildcard filenames
- changed some multithreading synchronization
---------------------------------------------------------------------------
Version 1.20.1 (rgerhards), 2007-12-12
- corrected a debug setting that survived release. Caused TCP connections
  to be retried unnecessarily often.
- When a hostname ACL was provided and DNS resolution for that name failed,
  ACL processing was stopped at that point. Thanks to mildew for the patch.
  Fedora Bugzilla: http://bugzilla.redhat.com/show_bug.cgi?id=395911
- fixed a potential race condition, see link for details:
  http://rgerhards.blogspot.com/2007/12/rsyslog-race-condition.html
  Note that the probability of problems from this bug was very remote
- fixed a memory leak that happend when PostgreSQL date formats were
  used
---------------------------------------------------------------------------
Version 1.20.0 (rgerhards), 2007-12-07
- an output module for postgres databases has been added. Thanks to
  sur5r for contributing this code
- unloading dynamic modules has been cleaned up, we now have a
  real implementation and not just a dummy "good enough for the time
  being".
- enhanced platform independence - thanks to Bartosz Kuzma and Michael
  Biebl for their very useful contributions
- some general code cleanup (including warnings on 64 platforms, only)
---------------------------------------------------------------------------
Version 1.19.12 (rgerhards), 2007-12-03
- cleaned up the build system (thanks to Michael Biebl for the patch)
- fixed a bug where ommysql was still not compiled with -pthread option
---------------------------------------------------------------------------
Version 1.19.11 (rgerhards), 2007-11-29
- applied -pthread option to build when building for multi-threading mode
  hopefully solves an issue with segfaulting
---------------------------------------------------------------------------
Version 1.19.10 (rgerhards), 2007-10-19
- introdcued the new ":modulename:" syntax for calling module actions
  in selector lines; modified ommysql to support it. This is primarily
  an aid for further modules and a prequisite to actually allow third
  party modules to be created.
- minor fix in slackware startup script, "-r 0" is now "-r0"
- updated rsyslogd doc set man page; now in html format
- undid creation of a separate thread for the main loop -- this did not
  turn out to be needed or useful, so reduce complexity once again.
- added doc fixes provided by Michael Biebl - thanks
---------------------------------------------------------------------------
Version 1.19.9 (rgerhards), 2007-10-12
- now packaging system which again contains all components in a single
  tarball
- modularized main() a bit more, resulting in less complex code
- experimentally added an additional thread - will see if that affects
  the segfault bug we experience on some platforms. Note that this change
  is scheduled to be removed again later.
---------------------------------------------------------------------------
Version 1.19.8 (rgerhards), 2007-09-27
- improved repeated message processing
- applied patch provided by varmojfekoj to support building ommysql
  in its own way (now also resides in a plugin subdirectory);
  ommysql is now a separate package
- fixed a bug in cvthname() that lead to message loss if part
  of the source hostname would have been dropped
- created some support for distributing ommysql together with the
  main rsyslog package. I need to re-think it in the future, but
  for the time being the current mode is best. I now simply include
  one additional tarball for ommysql inside the main distribution.
  I look forward to user feedback on how this should be done best. In the
  long term, a separate project should be spawend for ommysql, but I'd
  like to do that only after the plugin interface is fully stable (what
  it is not yet).
---------------------------------------------------------------------------
Version 1.19.7 (rgerhards), 2007-09-25
- added code to handle situations where senders send us messages ending with
  a NUL character. It is now simply removed. This also caused trailing LF
  reduction to fail, when it was followed by such a NUL. This is now also
  handled.
- replaced some non-thread-safe function calls by their thread-safe
  counterparts
- fixed a minor memory leak that occured when the %APPNAME% property was
  used (I think nobody used that in practice)
- fixed a bug that caused signal handlers in cvthname() not to be restored when
  a malicious pointer record was detected and processing of the message been
  stopped for that reason (this should be really rare and can not be related
  to the segfault bug we are hunting).
- fixed a bug in cvthname that lead to passing a wrong parameter - in
  practice, this had no impact.
- general code cleanup (e.g. compiler warnings, comments)
---------------------------------------------------------------------------
Version 1.19.6 (rgerhards), 2007-09-11
- applied patch by varmojfekoj to change signal handling to the new
  sigaction API set (replacing the depreciated signal() calls and its
  friends.
- fixed a bug that in --enable-debug mode caused an assertion when the
  discard action was used
- cleaned up compiler warnings
- applied patch by varmojfekoj to FIX a bug that could cause 
  segfaults if empty properties were processed using modifying
  options (e.g. space-cc, drop-cc)
- fixed man bug: rsyslogd supports -l option
---------------------------------------------------------------------------
Version 1.19.5 (rgerhards), 2007-09-07
- changed part of the CStr interface so that better error tracking
  is provided and the calling sequence is more intuitive (there were
  invalid calls based on a too-weired interface)
- (hopefully) fixed some remaining bugs rooted in wrong use of 
  the CStr class. These could lead to program abort.
- applied patch by varmojfekoj two fix two potential segfault situations
- added $ModDir config directive
- modified $ModLoad so that an absolute path may be specified as
  module name (e.g. /rsyslog/ommysql.so)
---------------------------------------------------------------------------
Version 1.19.4 (rgerhards/varmojfekoj), 2007-09-04
- fixed a number of small memory leaks - thanks varmojfekoj for patching
- fixed an issue with CString class that could lead to rsyslog abort
  in tplToString() - thanks varmojfekoj for patching
- added a man-version of the config file documenation - thanks to Michel
  Samia for providing the man file
- fixed bug: a template like this causes an infinite loop:
  $template opts,"%programname:::a,b%"
  thanks varmojfekoj for the patch
- fixed bug: case changing options crash freeing the string pointer
  because they modify it: $template opts2,"%programname::1:lowercase%"
  thanks varmojfekoj for the patch
---------------------------------------------------------------------------
Version 1.19.3 (mmeckelein/varmojfekoj), 2007-08-31
- small mem leak fixed (after calling parseSelectorAct) - Thx varmojkekoj
- documentation section "Regular File" und "Blocks" updated
- solved an issue with dynamic file generation - Once again many thanks
  to varmojfekoj
- the negative selector for program name filter (Blocks) does not work as
  expected - Thanks varmojfekoj for patching
- added forwarding information to sysklogd (requires special template)
  to config doc
---------------------------------------------------------------------------
Version 1.19.2 (mmeckelein/varmojfekoj), 2007-08-28
- a specifically formed message caused a segfault - Many thanks varmojfekoj
  for providing a patch
- a typo and a weird condition are fixed in msg.c - Thanks again
  varmojfekoj 
- on file creation the file was always owned by root:root. This is fixed
  now - Thanks ypsa for solving this issue
---------------------------------------------------------------------------
Version 1.19.1 (mmeckelein), 2007-08-22
- a bug that caused a high load when a TCP/UDP connection was closed is 
  fixed now - Thanks mildew for solving this issue
- fixed a bug which caused a segfault on reinit - Thx varmojfekoj for the
  patch
- changed the hardcoded module path "/lib/rsyslog" to $(pkglibdir) in order
  to avoid trouble e.g. on 64 bit platforms (/lib64) - many thanks Peter
  Vrabec and darix, both provided a patch for solving this issue
- enhanced the unloading of modules - thanks again varmojfekoj
- applied a patch from varmojfekoj which fixes various little things in
  MySQL output module
---------------------------------------------------------------------------
Version 1.19.0 (varmojfekoj/rgerhards), 2007-08-16
- integrated patch from varmojfekoj to make the mysql module a loadable one
  many thanks for the patch, MUCH appreciated
---------------------------------------------------------------------------
Version 1.18.2 (rgerhards), 2007-08-13
- fixed a bug in outchannel code that caused templates to be incorrectly
  parsed
- fixed a bug in ommysql that caused a wrong ";template" missing message
- added some code for unloading modules; not yet fully complete (and we do
  not yet have loadable modules, so this is no problem)
- removed debian subdirectory by request of a debian packager (this is a special
  subdir for debian and there is also no point in maintaining it when there
  is a debian package available - so I gladly did this) in some cases
- improved overall doc quality (some pages were quite old) and linked to
  more of the online resources.
- improved /contrib/delete_mysql script by adding a host option and some
  other minor modifications
---------------------------------------------------------------------------
Version 1.18.1 (rgerhards), 2007-08-08
- applied a patch from varmojfekoj which solved a potential segfault
  of rsyslogd on HUP
- applied patch from Michel Samia to fix compilation when the pthreads
  feature is disabled
- some code cleanup (moved action object to its own file set)
- add config directive $MainMsgQueueSize, which now allows to configure the
  queue size dynamically
- all compile-time settings are now shown in rsyslogd -v, not just the
  active ones
- enhanced performance a little bit more
- added config file directive $ActionResumeInterval
- fixed a bug that prevented compilation under debian sid
- added a contrib directory for user-contributed useful things
---------------------------------------------------------------------------
Version 1.18.0 (rgerhards), 2007-08-03
- rsyslog now supports fallback actions when an action did not work. This
  is a great feature e.g. for backup database servers or backup syslog
  servers
- modified rklogd to only change the console log level if -c is specified
- added feature to use multiple actions inside a single selector
- implemented $ActionExecOnlyWhenPreviousIsSuspended config directive
- error messages during startup are now spit out to the configured log
  destinations
---------------------------------------------------------------------------
Version 1.17.6 (rgerhards), 2007-08-01
- continued to work on output module modularization - basic stage of
  this work is now FINISHED
- fixed bug in OMSRcreate() - always returned SR_RET_OK
- fixed a bug that caused ommysql to always complain about missing
  templates
- fixed a mem leak in OMSRdestruct - freeing the object itself was
  forgotten - thanks to varmojfekoj for the patch
- fixed a memory leak in syslogd/init() that happend when the config
  file could not be read - thanks to varmojfekoj for the patch
- fixed insufficient memory allocation in addAction() and its helpers.
  The initial fix and idea was developed by mildew, I fine-tuned
  it a bit. Thanks a lot for the fix, I'd probably had pulled out my
  hair to find the bug...
- added output of config file line number when a parsing error occured
- fixed bug in objomsr.c that caused program to abort in debug mode with
  an invalid assertion (in some cases)
- fixed a typo that caused the default template for MySQL to be wrong.
  thanks to mildew for catching this.
- added configuration file command $DebugPrintModuleList and
  $DebugPrintCfSysLineHandlerList
- fixed an invalid value for the MARK timer - unfortunately, there was
  a testing aid left in place. This resulted in quite frequent MARK messages
- added $IncludeConfig config directive
- applied a patch from mildew to prevent rsyslogd from freezing under heavy
  load. This could happen when the queue was full. Now, we drop messages
  but rsyslogd remains active.
---------------------------------------------------------------------------
Version 1.17.5 (rgerhards), 2007-07-30
- continued to work on output module modularization
- fixed a missing file bug - thanks to Andrea Montanari for reporting
  this problem
- fixed a problem with shutting down the worker thread and freeing the
  selector_t list - this caused messages to be lost, because the
  message queue was not properly drained before the selectors got
  destroyed.
---------------------------------------------------------------------------
Version 1.17.4 (rgerhards), 2007-07-27
- continued to work on output module modularization
- fixed a situation where rsyslogd could create zombie processes
  thanks to mildew for the patch
- applied patch from Michel Samia to fix compilation when NOT
  compiled for pthreads
---------------------------------------------------------------------------
Version 1.17.3 (rgerhards), 2007-07-25
- continued working on output module modularization
- fixed a bug that caused rsyslogd to segfault on exit (and
  probably also on HUP), when there was an unsent message in a selector
  that required forwarding and the dns lookup failed for that selector
  (yes, it was pretty unlikely to happen;))
  thanks to varmojfekoj <varmojfekoj@gmail.com> for the patch
- fixed a memory leak in config file parsing and die()
  thanks to varmojfekoj <varmojfekoj@gmail.com> for the patch
- rsyslogd now checks on startup if it is capable to performa any work
  at all. If it cant, it complains and terminates
  thanks to Michel Samia for providing the patch!
- fixed a small memory leak when HUPing syslogd. The allowed sender
  list now gets freed. thanks to mildew for the patch.
- changed the way error messages in early startup are logged. They
  now do no longer use the syslogd code directly but are rather
  send to stderr.
---------------------------------------------------------------------------
Version 1.17.2 (rgerhards), 2007-07-23
- made the port part of the -r option optional. Needed for backward
  compatibility with sysklogd
- replaced system() calls with something more reasonable. Please note that
  this might break compatibility with some existing configuration files.
  We accept this in favour of the gained security.
- removed a memory leak that could occur if timegenerated was used in
  RFC 3164 format in templates
- did some preparation in msg.c for advanced multithreading - placed the
  hooks, but not yet any active code
- worked further on modularization
- added $ModLoad MySQL (dummy) config directive
- added DropTrailingLFOnReception config directive
---------------------------------------------------------------------------
Version 1.17.1 (rgerhards), 2007-07-20
- fixed a bug that caused make install to install rsyslogd and rklogd under
  the wrong names
- fixed bug that caused $AllowedSenders to handle IPv6 scopes incorrectly;
  also fixed but that could grabble $AllowedSender wildcards. Thanks to
  mildew@gmail.com for the patch
- minor code cleanup - thanks to Peter Vrabec for the patch
- fixed minimal memory leak on HUP (caused by templates)
  thanks to varmojfekoj <varmojfekoj@gmail.com> for the patch
- fixed another memory leak on HUPing and on exiting rsyslogd
  again thanks to varmojfekoj <varmojfekoj@gmail.com> for the patch
- code cleanup (removed compiler warnings)
- fixed portability bug in configure.ac - thanks to Bartosz Kuźma for patch
- moved msg object into its own file set
- added the capability to continue trying to write log files when the
  file system is full. Functionality based on patch by Martin Schulze
  to sysklogd package.
---------------------------------------------------------------------------
Version 1.17.0 (RGer), 2007-07-17
- added $RepeatedLineReduction config parameter
- added $EscapeControlCharactersOnReceive config parameter
- added $ControlCharacterEscapePrefix config parameter
- added $DirCreateMode config parameter
- added $CreateDirs config parameter
- added $DebugPrintTemplateList config parameter
- added $ResetConfigVariables config parameter
- added $FileOwner config parameter
- added $FileGroup config parameter
- added $DirOwner config parameter
- added $DirGroup config parameter
- added $FailOnChownFailure config parameter
- added regular expression support to the filter engine
  thanks to Michel Samia for providing the patch!
- enhanced $AllowedSender functionality. Credits to mildew@gmail.com for
  the patch doing that
  - added IPv6 support
  - allowed DNS hostnames
  - allowed DNS wildcard names
- added new option $DropMsgsWithMaliciousDnsPTRRecords
- added autoconf so that rfc3195d, rsyslogd and klogd are stored to /sbin
- added capability to auto-create directories with dynaFiles
---------------------------------------------------------------------------
Version 1.16.0 (RGer/Peter Vrabec), 2007-07-13 - The Friday, 13th Release ;)
- build system switched to autotools
- removed SYSV preprocessor macro use, replaced with autotools equivalents
- fixed a bug that caused rsyslogd to segfault when TCP listening was
  disabled and it terminated
- added new properties "syslogfacility-text" and "syslogseverity-text"
  thanks to varmojfekoj <varmojfekoj@gmail.com> for the patch
- added the -x option to disable hostname dns reslution
  thanks to varmojfekoj <varmojfekoj@gmail.com> for the patch
- begun to better modularize syslogd.c - this is an ongoing project; moved
  type definitions to a separate file
- removed some now-unused fields from struct filed
- move file size limit fields in struct field to the "right spot" (the file
  writing part of the union - f_un.f_file)
- subdirectories linux and solaris are no longer part of the distribution
  package. This is not because we cease support for them, but there are no
  longer any files in them after the move to autotools
---------------------------------------------------------------------------
Version 1.15.1 (RGer), 2007-07-10
- fixed a bug that caused a dynaFile selector to stall when there was
  an open error with one file 
- improved template processing for dynaFiles; templates are now only
  looked up during initialization - speeds up processing
- optimized memory layout in struct filed when compiled with MySQL
  support
- fixed a bug that caused compilation without SYSLOG_INET to fail
- re-enabled the "last message repeated n times" feature. This
  feature was not taken care of while rsyslogd evolved from sysklogd
  and it was more or less defunct. Now it is fully functional again.
- added system properties: $NOW, $YEAR, $MONTH, $DAY, $HOUR, $MINUTE
- fixed a bug in iovAsString() that caused a memory leak under stress
  conditions (most probably memory shortage). This was unlikely to
  ever happen, but it doesn't hurt doing it right
- cosmetic: defined type "uchar", change all unsigned chars to uchar
---------------------------------------------------------------------------
Version 1.15.0 (RGer), 2007-07-05
- added ability to dynamically generate file names based on templates
  and thus properties. This was a much-requested feature. It makes
  life easy when it e.g. comes to splitting files based on the sender
  address.
- added $umask and $FileCreateMode config file directives
- applied a patch from Bartosz Kuzma to compile cleanly under NetBSD
- checks for extra (unexpected) characters in system config file lines
  have been added
- added IPv6 documentation - was accidently missing from CVS
- begun to change char to unsigned char
---------------------------------------------------------------------------
Version 1.14.2 (RGer), 2007-07-03
** this release fixes all known nits with IPv6 **
- restored capability to do /etc/service lookup for "syslog"
  service when -r 0 was given
- documented IPv6 handling of syslog messages
- integrate patch from Bartosz Kuźma to make rsyslog compile under
  Solaris again (the patch replaced a strndup() call, which is not
  available under Solaris
- improved debug logging when waiting on select
- updated rsyslogd man page with new options (-46A)
---------------------------------------------------------------------------
Version 1.14.1 (RGer/Peter Vrabec), 2007-06-29
- added Peter Vrabec's patch for IPv6 TCP
- prefixed all messages send to stderr in rsyslogd with "rsyslogd: "
---------------------------------------------------------------------------
Version 1.14.0 (RGer/Peter Vrabec), 2007-06-28
- Peter Vrabec provided IPv6 for rsyslog, so we are now IPv6 enabled
  IPv6 Support is currently for UDP only, TCP is to come soon.
  AllowedSender configuration does not yet work for IPv6.
- fixed code in iovCreate() that broke C's strict aliasing rules 
- fixed some char/unsigned char differences that forced the compiler
  to spit out warning messages
- updated the Red Hat init script to fix a known issue (thanks to
  Peter Vrabec)
---------------------------------------------------------------------------
Version 1.13.5 (RGer), 2007-06-22
- made the TCP session limit configurable via command line switch
  now -t <port>,<max sessions>
- added man page for rklogd(8) (basically a copy from klogd, but now
  there is one...)
- fixed a bug that caused internal messages (e.g. rsyslogd startup) to
  appear without a tag.
- removed a minor memory leak that occurred when TAG processing requalified
  a HOSTNAME to be a TAG (and a TAG already was set).
- removed potential small memory leaks in MsgSet***() functions. There
  would be a leak if a property was re-set, something that happened
  extremely seldom.
---------------------------------------------------------------------------
Version 1.13.4 (RGer), 2007-06-18
- added a new property "PRI-text", which holds the PRI field in
  textual form (e.g. "syslog.info")
- added alias "syslogseverity" for "syslogpriority", which is a
  misleading property name that needs to stay for historical
  reasons (and backward-compatility)
- added doc on how to record PRI value in log file
- enhanced signal handling in klogd, including removal of an unsafe
  call to the logging system during signal handling
---------------------------------------------------------------------------
Version 1.13.3 (RGer), 2007-06-15
- create a version of syslog.c from scratch. This is now
  - highly optimized for rsyslog
  - removes an incompatible license problem as the original
    version had a BSD license with advertising clause
  - fixed in the regard that rklogd will continue to work when
    rsysogd has been restarted (the original version, as well
    as sysklogd, will remain silent then)
  - solved an issue with an extra NUL char at message end that the
    original version had
- applied some changes to klogd to care for the new interface
- fixed a bug in syslogd.c which prevented compiling under debian
---------------------------------------------------------------------------
Version 1.13.2 (RGer), 2007-06-13
- lib order in makefile patched to facilitate static linking - thanks
  to Bennett Todd for providing the patch
- Integrated a patch from Peter Vrabec (pvrabec@redheat.com):
  - added klogd under the name of rklogd (remove dependency on
    original sysklogd package
  - createDB.sql now in UTF
  - added additional config files for use on Red Hat
---------------------------------------------------------------------------
Version 1.13.1 (RGer), 2007-02-05
- changed the listen backlog limit to a more reasonable value based on
  the maximum number of TCP connections configurd (10% + 5) - thanks to Guy
  Standen for the hint (actually, the limit was 5 and that was a 
  left-over from early testing).
- fixed a bug in makefile which caused DB-support to be disabled when
  NETZIP support was enabled
- added the -e option to allow transmission of every message to remote
  hosts (effectively turns off duplicate message suppression)
- (somewhat) improved memory consumption when compiled with MySQL support
- looks like we fixed an incompatibility with MySQL 5.x and above software
  At least in one case, the remote server name was destroyed, leading to 
  a connection failure. The new, improved code does not have this issue and
  so we see this as solved (the new code is generally somewhat better, so
  there is a good chance we fixed this incompatibility).
---------------------------------------------------------------------------
Version 1.13.0 (RGer), 2006-12-19
- added '$' as ToPos proptery replacer specifier - means "up to the
  end of the string"
- property replacer option "escape-cc", "drop-cc" and "space-cc"  added
- changed the handling of \0 characters inside syslog messages. We now
  consistently escape them to "#000". This is somewhat recommended in
  the draft-ietf-syslog-protocol-19 draft. While the real recomendation
  is to not escape any characters at all, we can not do this without
  considerable modification of the code. So we escape it to "#000", which
  is consistent with a sample found in the Internet-draft.
- removed message glue logic (see printchopped() comment for details)
  Also caused removal of parts table and thus some improvements in
  memory usage.
- changed the default MAXLINE to 2048 to take care of recent syslog
  standardization efforts (can easily be changed in syslogd.c)
- added support for byte-counted TCP syslog messages (much like
  syslog-transport-tls-05 Internet Draft). This was necessary to
  support compression over TCP.
- added support for receiving compressed syslog messages
- added support for sending compressed syslog messages
- fixed a bug where the last message in a syslog/tcp stream was
  lost if it was not properly terminated by a LF character
---------------------------------------------------------------------------
Version 1.12.3 (RGer), 2006-10-04
- implemented some changes to support Solaris (but support is not
  yet complete)
- commented out (via #if 0) some methods that are currently not being use
  but should be kept for further us
- added (interim) -u 1 option to turn off hostname and tag parsing
- done some modifications to better support Fedora
- made the field delimiter inside property replace configurable via
  template
- fixed a bug in property replacer: if fields were used, the delimitor
  became part of the field. Up until now, this was barely noticable as 
  the delimiter as TAB only and thus invisible to a human. With other
  delimiters available now, it quickly showed up. This bug fix might cause
  some grief to existing installations if they used the extra TAB for
  whatever reasons - sorry folks... Anyhow, a solution is easy: just add
  a TAB character contstant into your template. Thus, there has no attempt
  been made to do this in a backwards-compatible way.
---------------------------------------------------------------------------
Version 1.12.2 (RGer), 2006-02-15
- fixed a bug in the RFC 3339 date formatter. An extra space was added
  after the actual timestamp
- added support for providing high-precision RFC3339 timestamps for
  (rsyslogd-)internally-generated messages
- very (!) experimental support for syslog-protocol internet draft
  added (the draft is experimental, the code is solid ;))
- added support for field-extracting in the property replacer
- enhanced the legacy-syslog parser so that it can interpret messages
  that do not contain a TIMESTAMP
- fixed a bug that caused the default socket (usually /dev/log) to be
  opened even when -o command line option was given
- fixed a bug in the Debian sample startup script - it caused rsyslogd
  to listen to remote requests, which it shouldn't by default
---------------------------------------------------------------------------
Version 1.12.1 (RGer), 2005-11-23
- made multithreading work with BSD. Some signal-handling needed to be
  restructured. Also, there might be a slight delay of up to 10 seconds
  when huping and terminating rsyslogd under BSD
- fixed a bug where a NULL-pointer was passed to printf() in logmsg().
- fixed a bug during "make install" where rc3195d was not installed
  Thanks to Bennett Todd for spotting this.
- fixed a bug where rsyslogd dumped core when no TAG was found in the
  received message
- enhanced message parser so that it can deal with missing hostnames
  in many cases (may not be totally fail-safe)
- fixed a bug where internally-generated messages did not have the correct
  TAG
---------------------------------------------------------------------------
Version 1.12.0 (RGer), 2005-10-26
- moved to a multi-threaded design. single-threading is still optionally
  available. Multi-threading is experimental!
- fixed a potential race condition. In the original code, marking was done
  by an alarm handler, which could lead to all sorts of bad things. This
  has been changed now. See comments in syslogd.c/domark() for details.
- improved debug output for property-based filters
- not a code change, but: I have checked all exit()s to make sure that
  none occurs once rsyslogd has started up. Even in unusual conditions
  (like low-memory conditions) rsyslogd somehow remains active. Of course,
  it might loose a message or two, but at least it does not abort and it
  can also recover when the condition no longer persists.
- fixed a bug that could cause loss of the last message received
  immediately before rsyslogd was terminated.
- added comments on thread-safety of global variables in syslogd.c
- fixed a small bug: spurios printf() when TCP syslog was used
- fixed a bug that causes rsyslogd to dump core on termination when one
  of the selector lines did not receive a message during the run (very
  unlikely)
- fixed an one-too-low memory allocation in the TCP sender. Could result
  in rsyslogd dumping core.
- fixed a bug with regular expression support (thanks to Andres Riancho)
- a little bit of code restructuring (especially main(), which was
  horribly large)
---------------------------------------------------------------------------
Version 1.11.1 (RGer), 2005-10-19
- support for BSD-style program name and host blocks
- added a new property "programname" that can be used in templates
- added ability to specify listen port for rfc3195d
- fixed a bug that rendered the "startswith" comparison operation
  unusable.
- changed more functions to "static" storage class to help compiler
  optimize (should have been static in the first place...)
- fixed a potential memory leak in the string buffer class destructor.
  As the destructur was previously never called, the leak did not actually
  appear.
- some internal restructuring in anticipation/preparation of minimal
  multi-threading support
- rsyslogd still shares some code with the sysklogd project. Some patches
  for this shared code have been brought over from the sysklogd CVS.
---------------------------------------------------------------------------
Version 1.11.0 (RGer), 2005-10-12
- support for receiving messages via RFC 3195; added rfc3195d for that
  purpose
- added an additional guard to prevent rsyslogd from aborting when the
  2gb file size limit is hit. While a user can configure rsyslogd to
  handle such situations, it would abort if that was not done AND large
  file support was not enabled (ok, this is hopefully an unlikely scenario)
- fixed a bug that caused additional Unix domain sockets to be incorrectly
  processed - could lead to message loss in extreme cases
---------------------------------------------------------------------------
Version 1.10.2 (RGer), 2005-09-27
- added comparison operations in property-based filters:
  * isequal
  * startswith
- added ability to negate all property-based filter comparison operations
  by adding a !-sign right in front of the operation name
- added the ability to specify remote senders for UDP and TCP
  received messages. Allows to block all but well-known hosts
- changed the $-config line directives to be case-INsensitive
- new command line option -w added: "do not display warnings if messages
  from disallowed senders are received"
- fixed a bug that caused rsyslogd to dump core when the compare value
  was not quoted in property-based filters
- fixed a bug in the new CStr compare function which lead to invalid
  results (fortunately, this function was not yet used widely)
- added better support for "debugging" rsyslog.conf property filters
  (only if -d switch is given)
- changed some function definitions to static, which eventually enables
  some compiler optimizations
- fixed a bug in MySQL code; when a SQL error occured, rsyslogd could
  run in a tight loop. This was due to invalid sequence of error reporting
  and is now fixed.
---------------------------------------------------------------------------
Version 1.10.1 (RGer), 2005-09-23
- added the ability to execute a shell script as an action.
  Thanks to Bjoern Kalkbrenner for providing the code!
- fixed a bug in the MySQL code; due to the bug the automatic one-time
  retry after an error did not happen - this lead to error message in
  cases where none should be seen (e.g. after a MySQL restart)
- fixed a security issue with SQL-escaping in conjunction with
  non-(SQL-)standard MySQL features.
---------------------------------------------------------------------------
Version 1.10.0 (RGer), 2005-09-20
  REMINDER: 1.10 is the first unstable version if the 1.x series!
- added the capability to filter on any property in selector lines
  (not just facility and priority)
- changed stringbuf into a new counted string class
- added support for a "discard" action. If a selector line with
  discard (~ character) is found, no selector lines *after* that
  line will be processed.
- thanks to Andres Riancho, regular expression support has been
  added to the template engine
- added the FROMHOST property in the template processor, which could
  previously not be obtained. Thanks to Cristian Testa for pointing
  this out and even providing a fix.
- added display of compile-time options to -v output
- performance improvement for production build - made some checks
  to happen only during debug mode
- fixed a problem with compiling on SUSE and - while doing so - removed
  the socket call to set SO_BSDCOMPAT in cases where it is obsolete.
---------------------------------------------------------------------------
Version 1.0.4 (RGer), 2006-02-01
- a small but important fix: the tcp receiver had two forgotten printf's
  in it that caused a lot of unnecessary output to stdout. This was
  important enough to justify a new release
---------------------------------------------------------------------------
Version 1.0.3 (RGer), 2005-11-14
- added an additional guard to prevent rsyslogd from aborting when the
  2gb file size limit is hit. While a user can configure rsyslogd to
  handle such situations, it would abort if that was not done AND large
  file support was not enabled (ok, this is hopefully an unlikely scenario)
- fixed a bug that caused additional Unix domain sockets to be incorrectly
  processed - could lead to message loss in extreme cases
- applied some patches available from the sysklogd project to code
  shared from there
- fixed a bug that causes rsyslogd to dump core on termination when one
  of the selector lines did not receive a message during the run (very
  unlikely)
- fixed an one-too-low memory allocation in the TCP sender. Could result
  in rsyslogd dumping core.
- fixed a bug in the TCP sender that caused the retry logic to fail
  after an error or receiver overrun
- fixed a bug in init() that could lead to dumping core
- fixed a bug that could lead to dumping core when no HOSTNAME or no TAG
  was present in the syslog message
---------------------------------------------------------------------------
Version 1.0.2 (RGer), 2005-10-05
- fixed an issue with MySQL error reporting. When an error occured,
  the MySQL driver went into an endless loop (at least in most cases).
---------------------------------------------------------------------------
Version 1.0.1 (RGer), 2005-09-23
- fixed a security issue with SQL-escaping in conjunction with
  non-(SQL-)standard MySQL features.
---------------------------------------------------------------------------
Version 1.0.0 (RGer), 2005-09-12
- changed install doc to cover daily cron scripts - a trouble source
- added rc script for slackware (provided by Chris Elvidge - thanks!) 
- fixed a really minor bug in usage() - the -r option was still
  reported as without the port parameter
---------------------------------------------------------------------------
Version 0.9.8 (RGer), 2005-09-05
- made startup and shutdown message more consistent and included the
  pid, so that they can be easier correlated. Used syslog-protocol
  structured data format for this purpose.
- improved config info in startup message, now tells not only
  if it is listening remote on udp, but also for tcp. Also includes
  the port numbers. The previous startup message was misleading, because
  it did not say "remote reception" if rsyslogd was only listening via
  tcp (but not via udp).
- added a "how can you help" document to the doc set
---------------------------------------------------------------------------
Version 0.9.7 (RGer), 2005-08-15
- some of the previous doc files (like INSTALL) did not properly
  reflect the changes to the build process and the new doc. Fixed
  that.
- changed syslogd.c so that when compiled without database support,
  an error message is displayed when a database action is detected
  in the config file (previously this was used as an user rule ;))
- fixed a bug in the os-specific Makefiles which caused MySQL
  support to not be compiled, even if selected
---------------------------------------------------------------------------
Version 0.9.6 (RGer), 2005-08-09
- greatly enhanced documentation. Now available in html format in
  the "doc" folder and FreeBSD. Finally includes an install howto.
- improved MySQL error messages a little - they now show up as log
  messages, too (formerly only in debug mode)
- added the ability to specify the listen port for udp syslog.
  WARNING: This introduces an incompatibility. Formerly, udp
  syslog was enabled by the -r command line option. Now, it is
  "-r [port]", which is consistent with the tcp listener. However,
  just -r will now return an error message.
- added sample startup scripts for Debian and FreeBSD
- added support for easy feature selection in the makefile. Un-
  fortunately, this also means I needed to spilt the make file
  for different OS and distros. There are some really bad syntax
  differences between FreeBSD and Linux make.
---------------------------------------------------------------------------
Version 0.9.5 (RGer), 2005-08-01
- the "semicolon bug" was actually not (fully) solved in 0.9.4. One
  part of the bug was solved, but another still existed. This one
  is fixed now, too.
- the "semicolon bug" actually turned out to be a more generic bug.
  It appeared whenever an invalid template name was given. With some
  selector actions, rsyslogd dumped core, with other it "just" had
  a small ressource leak with others all worked well. These anomalies
  are now fixed. Note that they only appeared during system initaliziation
  once the system was running, nothing bad happened.
- improved error reporting for template errors on startup. They are now
  shown on the console and the start-up tty. Formerly, they were only
  visible in debug mode.
- support for multiple instances of rsyslogd on a single machine added
- added new option "-o" --> omit local unix domain socket. This option
  enables rsyslogd NOT to listen to the local socket. This is most
  helpful when multiple instances of rsyslogd (or rsyslogd and another
  syslogd) shall run on a single system.
- added new option "-i <pidfile>" which allows to specify the pidfile.
  This is needed when multiple instances of rsyslogd are to be run.
- the new project home page is now online at www.rsyslog.com
---------------------------------------------------------------------------
Version 0.9.4 (RGer), 2005-07-25
- finally added the TCP sender. It now supports non-blocking mode, no
  longer disabling message reception during connect. As it is now, it
  is usable in production. The code could be more sophisticated, but
  I've kept it short in anticipation of the move to liblogging, which
  will lead to the removal of the code just written ;)
- the "exiting on signal..." message still had the "syslogd" name in 
  it. Changed this to "rsyslogd", as we do not have a large user base
  yet, this should pose no problem.
- fixed "the semiconlon" bug. rsyslogd dumped core if a write-db action
  was specified but no semicolon was given after the password (an empty
  template was ok, but the semicolon needed to be present).
- changed a default for traditional output format. During testing, it
  was seen that the timestamp written to file in default format was
  the time of message reception, not the time specified in the TIMESTAMP
  field of the message itself. Traditionally, the message TIMESTAMP is
  used and this has been changed now.
---------------------------------------------------------------------------
Version 0.9.3 (RGer), 2005-07-19
- fixed a bug in the message parser. In June, the RFC 3164 timestamp
  was not correctly parsed (yes, only in June and some other months,
  see the code comment to learn why...)
- added the ability to specify the destination port when forwarding
  syslog messages (both for TCP and UDP)
- added an very experimental TCP sender (activated by
  @@machine:port in config). This is not yet for production use. If
  the receiver is not alive, rsyslogd will wait quite some time until
  the connection request times out, which most probably leads to
  loss of incoming messages.

---------------------------------------------------------------------------
Version 0.9.2 (RGer), around 2005-07-06
- I intended to change the maxsupported message size to 32k to
  support IHE - but given the memory inefficiency in the usual use
  cases, I have not done this. I have, however, included very
  specific instructions on how to do this in the source code. I have
  also done some testing with 32k messages, so you can change the
  max size without taking too much risk.
- added a syslog/tcp receiver; we now can receive messages via
  plain tcp, but we can still send only via UDP. The syslog/tcp
  receiver is the primary enhancement of this release.
- slightly changed some error messages that contained a spurios \n at
  the end of the line (which gives empty lines in your log...)

---------------------------------------------------------------------------
Version 0.9.1 (RGer)
- fixed code so that it compiles without errors under FreeBSD
- removed now unused function "allocate_log()" from syslogd.c
- changed the make file so that it contains more defines for
  different environments (in the long term, we need a better
  system for disabling/enabling features...)
- changed some printf's printing off_t types to %lld and
  explicit (long long) casts. I tried to figure out the exact type,
  but did not succeed in this. In the worst case, ultra-large peta-
  byte files will now display funny informational messages on rollover,
  something I think we can live with for the neersion 3.11.2 (rgerhards), 2008-02-??
---------------------------------------------------------------------------
Version 3.11.1 (rgerhards), 2008-02-12
- SNMP trap sender added thanks to Andre Lorbach (omsnmp)
- added input-plugin interface specification in form of a (copy) template
  input module
- applied documentation fix by Michael Biebl -- many thanks!
- bugfix: immark did not have MARK flags set...
- added x-info field to rsyslogd startup/shutdown message. Hopefully
  points users to right location for further info (many don't even know
  they run rsyslog ;))
- bugfix: trailing ":" of tag was lost while parsing legacy syslog messages
  without timestamp - thanks to Anders Blomdell for providing a patch!
- fixed a bug in stringbuf.c related to STRINGBUF_TRIM_ALLOCSIZE, which
  wasn't supposed to be used with rsyslog. Put a warning message up that
  tells this feature is not tested and probably not worth the effort.
  Thanks to Anders Blomdell fro bringing this to our attention
- somewhat improved performance of string buffers
- fixed bug that caused invalid treatment of tabs (HT) in rsyslog.conf
- bugfix: setting for $EscapeCopntrolCharactersOnReceive was not 
  properly initialized
- clarified usage of space-cc property replacer option
- improved abort diagnostic handler
- some initial effort for malloc/free runtime debugging support
- bugfix: using dynafile actions caused rsyslogd abort
- fixed minor man errors thanks to Michael Biebl
---------------------------------------------------------------------------
Version 3.11.0 (rgerhards), 2008-01-31
- implemented queued actions
- implemented simple rate limiting for actions
- implemented deliberate discarding of lower priority messages over higher
  priority ones when a queue runs out of space
- implemented disk quotas for disk queues
- implemented the $ActionResumeRetryCount config directive
- added $ActionQueueFilename config directive
- added $ActionQueueSize config directive
- added $ActionQueueHighWaterMark config directive
- added $ActionQueueLowWaterMark config directive
- added $ActionQueueDiscardMark config directive
- added $ActionQueueDiscardSeverity config directive
- added $ActionQueueCheckpointInterval config directive
- added $ActionQueueType config directive
- added $ActionQueueWorkerThreads config directive
- added $ActionQueueTimeoutshutdown config directive
- added $ActionQueueTimeoutActionCompletion config directive
- added $ActionQueueTimeoutenQueue config directive
- added $ActionQueueTimeoutworkerThreadShutdown config directive
- added $ActionQueueWorkerThreadMinimumMessages config directive
- added $ActionQueueMaxFileSize config directive
- added $ActionQueueSaveonShutdown config directive
- addded $ActionQueueDequeueSlowdown config directive
- addded $MainMsgQueueDequeueSlowdown config directive
- bugfix: added forgotten docs to package
- improved debugging support
- fixed a bug that caused $MainMsgQueueCheckpointInterval to work incorrectly
- when a long-running action needs to be cancelled on shutdown, the message
  that was processed by it is now preserved. This finishes support for
  guaranteed delivery of messages (if the output supports it, of course)
- fixed bug in output module interface, see
  http://sourceforge.net/tracker/index.php?func=detail&aid=1881008&group_id=123448&atid=696552
- changed the ommysql output plugin so that the (lengthy) connection
  initialization now takes place in message processing. This works much
  better with the new queued action mode (fast startup)
- fixed a bug that caused a potential hang in file and fwd output module
  varmojfekoj provided the patch - many thanks!
- bugfixed stream class offset handling on 32bit platforms
---------------------------------------------------------------------------
Version 3.10.3 (rgerhards), 2008-01-28
- fixed a bug with standard template definitions (not a big deal) - thanks
  to varmojfekoj for spotting it
- run-time instrumentation added
- implemented disk-assisted queue mode, which enables on-demand disk
  spooling if the queue's in-memory queue is exhausted
- implemented a dynamic worker thread pool for processing incoming
  messages; workers are started and shut down as need arises
- implemented a run-time instrumentation debug package
- implemented the $MainMsgQueueSaveOnShutdown config directive
- implemented the $MainMsgQueueWorkerThreadMinimumMessages config directive
- implemented the $MainMsgQueueTimeoutWorkerThreadShutdown config directive
---------------------------------------------------------------------------
Version 3.10.2 (rgerhards), 2008-01-14
- added the ability to keep stop rsyslogd without the need to drain
  the main message queue. In disk queue mode, rsyslog continues to
  run from the point where it stopped. In case of a system failure, it
  continues to process messages from the last checkpoint.
- fixed a bug that caused a segfault on startup when no $WorkDir directive
  was specified in rsyslog.conf
- provided more fine-grain control over shutdown timeouts and added a
  way to specify the enqueue timeout when the main message queue is full
- implemented $MainMsgQueueCheckpointInterval config directive
- implemented $MainMsgQueueTimeoutActionCompletion config directive
- implemented $MainMsgQueueTimeoutEnqueue config directive
- implemented $MainMsgQueueTimeoutShutdown config directive
---------------------------------------------------------------------------
Version 3.10.1 (rgerhards), 2008-01-10
- implemented the "disk" queue mode. However, it currently is of very
  limited use, because it does not support persistence over rsyslogd
  runs. So when rsyslogd is stopped, the queue is drained just as with
  the in-memory queue modes. Persistent queues will be a feature of
  the next release.
- performance-optimized string class, should bring an overall improvement
- fixed a memory leak in imudp -- thanks to varmojfekoj for the patch
- fixed a race condition that could lead to a rsyslogd hang when during
  HUP or termination
- done some doc updates
- added $WorkDirectory config directive
- added $MainMsgQueueFileName config directive
- added $MainMsgQueueMaxFileSize config directive
---------------------------------------------------------------------------
Version 3.10.0 (rgerhards), 2008-01-07
- implemented input module interface and initial input modules
- enhanced threading for input modules (each on its own thread now)
- ability to bind UDP listeners to specific local interfaces/ports and
  ability to run multiple of them concurrently
- added ability to specify listen IP address for UDP syslog server
- license changed to GPLv3
- mark messages are now provided by loadble module immark
- rklogd is no longer provided. Its functionality has now been taken over
  by imklog, a loadable input module. This offers a much better integration
  into rsyslogd and makes sure that the kernel logger process is brought
  up and down at the appropriate times
- enhanced $IncludeConfig directive to support wildcard characters
  (thanks to Michael Biebl)
- all inputs are now implemented as loadable plugins
- enhanced threading model: each input module now runs on its own thread
- enhanced message queue which now supports different queueing methods
  (among others, this can be used for performance fine-tuning)
- added a large number of new configuration directives for the new
  input modules
- enhanced multi-threading utilizing a worker thread pool for the
  main message queue
- compilation without pthreads is no longer supported
- much cleaner code due to new objects and removal of single-threading
  mode
---------------------------------------------------------------------------
Version 2.0.1 STABLE (rgerhards), 2008-01-24
- fixed a bug in integer conversion - but this function was never called,
  so it is not really a useful bug fix ;)
- fixed a bug with standard template definitions (not a big deal) - thanks
  to varmojfekoj for spotting it
- fixed a bug that caused a potential hang in file and fwd output module
  varmojfekoj provided the patch - many thanks!
---------------------------------------------------------------------------
Version 2.0.0 STABLE (rgerhards), 2008-01-02
- re-release of 1.21.2 as STABLE with no modifications except some
  doc updates
---------------------------------------------------------------------------
Version 1.21.2 (rgerhards), 2007-12-28
- created a gss-api output module. This keeps GSS-API code and
  TCP/UDP code separated. It is also important for forward-
  compatibility with v3. Please note that this change breaks compatibility
  with config files created for 1.21.0 and 1.21.1 - this was considered
  acceptable.
- fixed an error in forwarding retry code (could lead to message corruption
  but surfaced very seldom)
- increased portability for older platforms (AI_NUMERICSERV moved)
- removed socket leak in omfwd.c
- cross-platform patch for GSS-API compile problem on some platforms
  thanks to darix for the patch!
---------------------------------------------------------------------------
Version 1.21.1 (rgerhards), 2007-12-23
- small doc fix for $IncludeConfig
- fixed a bug in llDestroy()
- bugfix: fixing memory leak when message queue is full and during
  parsing. Thanks to varmojfekoj for the patch.
- bugfix: when compiled without network support, unix sockets were
  not properply closed
- bugfix: memory leak in cfsysline.c/doGetWord() fixed
---------------------------------------------------------------------------
Version 1.21.0 (rgerhards), 2007-12-19
- GSS-API support for syslog/TCP connections was added. Thanks to
  varmojfekoj for providing the patch with this functionality
- code cleanup
- enhanced $IncludeConfig directive to support wildcard filenames
- changed some multithreading synchronization
---------------------------------------------------------------------------
Version 1.20.1 (rgerhards), 2007-12-12
- corrected a debug setting that survived release. Caused TCP connections
  to be retried unnecessarily often.
- When a hostname ACL was provided and DNS resolution for that name failed,
  ACL processing was stopped at that point. Thanks to mildew for the patch.
  Fedora Bugzilla: http://bugzilla.redhat.com/show_bug.cgi?id=395911
- fixed a potential race condition, see link for details:
  http://rgerhards.blogspot.com/2007/12/rsyslog-race-condition.html
  Note that the probability of problems from this bug was very remote
- fixed a memory leak that happend when PostgreSQL date formats were
  used
---------------------------------------------------------------------------
Version 1.20.0 (rgerhards), 2007-12-07
- an output module for postgres databases has been added. Thanks to
  sur5r for contributing this code
- unloading dynamic modules has been cleaned up, we now have a
  real implementation and not just a dummy "good enough for the time
  being".
- enhanced platform independence - thanks to Bartosz Kuzma and Michael
  Biebl for their very useful contributions
- some general code cleanup (including warnings on 64 platforms, only)
---------------------------------------------------------------------------
Version 1.19.12 (rgerhards), 2007-12-03
- cleaned up the build system (thanks to Michael Biebl for the patch)
- fixed a bug where ommysql was still not compiled with -pthread option
---------------------------------------------------------------------------
Version 1.19.11 (rgerhards), 2007-11-29
- applied -pthread option to build when building for multi-threading mode
  hopefully solves an issue with segfaulting
---------------------------------------------------------------------------
Version 1.19.10 (rgerhards), 2007-10-19
- introdcued the new ":modulename:" syntax for calling module actions
  in selector lines; modified ommysql to support it. This is primarily
  an aid for further modules and a prequisite to actually allow third
  party modules to be created.
- minor fix in slackware startup script, "-r 0" is now "-r0"
- updated rsyslogd doc set man page; now in html format
- undid creation of a separate thread for the main loop -- this did not
  turn out to be needed or useful, so reduce complexity once again.
- added doc fixes provided by Michael Biebl - thanks
---------------------------------------------------------------------------
Version 1.19.9 (rgerhards), 2007-10-12
- now packaging system which again contains all components in a single
  tarball
- modularized main() a bit more, resulting in less complex code
- experimentally added an additional thread - will see if that affects
  the segfault bug we experience on some platforms. Note that this change
  is scheduled to be removed again later.
---------------------------------------------------------------------------
Version 1.19.8 (rgerhards), 2007-09-27
- improved repeated message processing
- applied patch provided by varmojfekoj to support building ommysql
  in its own way (now also resides in a plugin subdirectory);
  ommysql is now a separate package
- fixed a bug in cvthname() that lead to message loss if part
  of the source hostname would have been dropped
- created some support for distributing ommysql together with the
  main rsyslog package. I need to re-think it in the future, but
  for the time being the current mode is best. I now simply include
  one additional tarball for ommysql inside the main distribution.
  I look forward to user feedback on how this should be done best. In the
  long term, a separate project should be spawend for ommysql, but I'd
  like to do that only after the plugin interface is fully stable (what
  it is not yet).
---------------------------------------------------------------------------
Version 1.19.7 (rgerhards), 2007-09-25
- added code to handle situations where senders send us messages ending with
  a NUL character. It is now simply removed. This also caused trailing LF
  reduction to fail, when it was followed by such a NUL. This is now also
  handled.
- replaced some non-thread-safe function calls by their thread-safe
  counterparts
- fixed a minor memory leak that occured when the %APPNAME% property was
  used (I think nobody used that in practice)
- fixed a bug that caused signal handlers in cvthname() not to be restored when
  a malicious pointer record was detected and processing of the message been
  stopped for that reason (this should be really rare and can not be related
  to the segfault bug we are hunting).
- fixed a bug in cvthname that lead to passing a wrong parameter - in
  practice, this had no impact.
- general code cleanup (e.g. compiler warnings, comments)
---------------------------------------------------------------------------
Version 1.19.6 (rgerhards), 2007-09-11
- applied patch by varmojfekoj to change signal handling to the new
  sigaction API set (replacing the depreciated signal() calls and its
  friends.
- fixed a bug that in --enable-debug mode caused an assertion when the
  discard action was used
- cleaned up compiler warnings
- applied patch by varmojfekoj to FIX a bug that could cause 
  segfaults if empty properties were processed using modifying
  options (e.g. space-cc, drop-cc)
- fixed man bug: rsyslogd supports -l option
---------------------------------------------------------------------------
Version 1.19.5 (rgerhards), 2007-09-07
- changed part of the CStr interface so that better error tracking
  is provided and the calling sequence is more intuitive (there were
  invalid calls based on a too-weired interface)
- (hopefully) fixed some remaining bugs rooted in wrong use of 
  the CStr class. These could lead to program abort.
- applied patch by varmojfekoj two fix two potential segfault situations
- added $ModDir config directive
- modified $ModLoad so that an absolute path may be specified as
  module name (e.g. /rsyslog/ommysql.so)
---------------------------------------------------------------------------
Version 1.19.4 (rgerhards/varmojfekoj), 2007-09-04
- fixed a number of small memory leaks - thanks varmojfekoj for patching
- fixed an issue with CString class that could lead to rsyslog abort
  in tplToString() - thanks varmojfekoj for patching
- added a man-version of the config file documenation - thanks to Michel
  Samia for providing the man file
- fixed bug: a template like this causes an infinite loop:
  $template opts,"%programname:::a,b%"
  thanks varmojfekoj for the patch
- fixed bug: case changing options crash freeing the string pointer
  because they modify it: $template opts2,"%programname::1:lowercase%"
  thanks varmojfekoj for the patch
---------------------------------------------------------------------------
Version 1.19.3 (mmeckelein/varmojfekoj), 2007-08-31
- small mem leak fixed (after calling parseSelectorAct) - Thx varmojkekoj
- documentation section "Regular File" und "Blocks" updated
- solved an issue with dynamic file generation - Once again many thanks
  to varmojfekoj
- the negative selector for program name filter (Blocks) does not work as
  expected - Thanks varmojfekoj for patching
- added forwarding information to sysklogd (requires special template)
  to config doc
---------------------------------------------------------------------------
Version 1.19.2 (mmeckelein/varmojfekoj), 2007-08-28
- a specifically formed message caused a segfault - Many thanks varmojfekoj
  for providing a patch
- a typo and a weird condition are fixed in msg.c - Thanks again
  varmojfekoj 
- on file creation the file was always owned by root:root. This is fixed
  now - Thanks ypsa for solving this issue
---------------------------------------------------------------------------
Version 1.19.1 (mmeckelein), 2007-08-22
- a bug that caused a high load when a TCP/UDP connection was closed is 
  fixed now - Thanks mildew for solving this issue
- fixed a bug which caused a segfault on reinit - Thx varmojfekoj for the
  patch
- changed the hardcoded module path "/lib/rsyslog" to $(pkglibdir) in order
  to avoid trouble e.g. on 64 bit platforms (/lib64) - many thanks Peter
  Vrabec and darix, both provided a patch for solving this issue
- enhanced the unloading of modules - thanks again varmojfekoj
- applied a patch from varmojfekoj which fixes various little things in
  MySQL output module
---------------------------------------------------------------------------
Version 1.19.0 (varmojfekoj/rgerhards), 2007-08-16
- integrated patch from varmojfekoj to make the mysql module a loadable one
  many thanks for the patch, MUCH appreciated
---------------------------------------------------------------------------
Version 1.18.2 (rgerhards), 2007-08-13
- fixed a bug in outchannel code that caused templates to be incorrectly
  parsed
- fixed a bug in ommysql that caused a wrong ";template" missing message
- added some code for unloading modules; not yet fully complete (and we do
  not yet have loadable modules, so this is no problem)
- removed debian subdirectory by request of a debian packager (this is a special
  subdir for debian and there is also no point in maintaining it when there
  is a debian package available - so I gladly did this) in some cases
- improved overall doc quality (some pages were quite old) and linked to
  more of the online resources.
- improved /contrib/delete_mysql script by adding a host option and some
  other minor modifications
---------------------------------------------------------------------------
Version 1.18.1 (rgerhards), 2007-08-08
- applied a patch from varmojfekoj which solved a potential segfault
  of rsyslogd on HUP
- applied patch from Michel Samia to fix compilation when the pthreads
  feature is disabled
- some code cleanup (moved action object to its own file set)
- add config directive $MainMsgQueueSize, which now allows to configure the
  queue size dynamically
- all compile-time settings are now shown in rsyslogd -v, not just the
  active ones
- enhanced performance a little bit more
- added config file directive $ActionResumeInterval
- fixed a bug that prevented compilation under debian sid
- added a contrib directory for user-contributed useful things
---------------------------------------------------------------------------
Version 1.18.0 (rgerhards), 2007-08-03
- rsyslog now supports fallback actions when an action did not work. This
  is a great feature e.g. for backup database servers or backup syslog
  servers
- modified rklogd to only change the console log level if -c is specified
- added feature to use multiple actions inside a single selector
- implemented $ActionExecOnlyWhenPreviousIsSuspended config directive
- error messages during startup are now spit out to the configured log
  destinations
---------------------------------------------------------------------------
Version 1.17.6 (rgerhards), 2007-08-01
- continued to work on output module modularization - basic stage of
  this work is now FINISHED
- fixed bug in OMSRcreate() - always returned SR_RET_OK
- fixed a bug that caused ommysql to always complain about missing
  templates
- fixed a mem leak in OMSRdestruct - freeing the object itself was
  forgotten - thanks to varmojfekoj for the patch
- fixed a memory leak in syslogd/init() that happend when the config
  file could not be read - thanks to varmojfekoj for the patch
- fixed insufficient memory allocation in addAction() and its helpers.
  The initial fix and idea was developed by mildew, I fine-tuned
  it a bit. Thanks a lot for the fix, I'd probably had pulled out my
  hair to find the bug...
- added output of config file line number when a parsing error occured
- fixed bug in objomsr.c that caused program to abort in debug mode with
  an invalid assertion (in some cases)
- fixed a typo that caused the default template for MySQL to be wrong.
  thanks to mildew for catching this.
- added configuration file command $DebugPrintModuleList and
  $DebugPrintCfSysLineHandlerList
- fixed an invalid value for the MARK timer - unfortunately, there was
  a testing aid left in place. This resulted in quite frequent MARK messages
- added $IncludeConfig config directive
- applied a patch from mildew to prevent rsyslogd from freezing under heavy
  load. This could happen when the queue was full. Now, we drop messages
  but rsyslogd remains active.
---------------------------------------------------------------------------
Version 1.17.5 (rgerhards), 2007-07-30
- continued to work on output module modularization
- fixed a missing file bug - thanks to Andrea Montanari for reporting
  this problem
- fixed a problem with shutting down the worker thread and freeing the
  selector_t list - this caused messages to be lost, because the
  message queue was not properly drained before the selectors got
  destroyed.
---------------------------------------------------------------------------
Version 1.17.4 (rgerhards), 2007-07-27
- continued to work on output module modularization
- fixed a situation where rsyslogd could create zombie processes
  thanks to mildew for the patch
- applied patch from Michel Samia to fix compilation when NOT
  compiled for pthreads
---------------------------------------------------------------------------
Version 1.17.3 (rgerhards), 2007-07-25
- continued working on output module modularization
- fixed a bug that caused rsyslogd to segfault on exit (and
  probably also on HUP), when there was an unsent message in a selector
  that required forwarding and the dns lookup failed for that selector
  (yes, it was pretty unlikely to happen;))
  thanks to varmojfekoj <varmojfekoj@gmail.com> for the patch
- fixed a memory leak in config file parsing and die()
  thanks to varmojfekoj <varmojfekoj@gmail.com> for the patch
- rsyslogd now checks on startup if it is capable to performa any work
  at all. If it cant, it complains and terminates
  thanks to Michel Samia for providing the patch!
- fixed a small memory leak when HUPing syslogd. The allowed sender
  list now gets freed. thanks to mildew for the patch.
- changed the way error messages in early startup are logged. They
  now do no longer use the syslogd code directly but are rather
  send to stderr.
---------------------------------------------------------------------------
Version 1.17.2 (rgerhards), 2007-07-23
- made the port part of the -r option optional. Needed for backward
  compatibility with sysklogd
- replaced system() calls with something more reasonable. Please note that
  this might break compatibility with some existing configuration files.
  We accept this in favour of the gained security.
- removed a memory leak that could occur if timegenerated was used in
  RFC 3164 format in templates
- did some preparation in msg.c for advanced multithreading - placed the
  hooks, but not yet any active code
- worked further on modularization
- added $ModLoad MySQL (dummy) config directive
- added DropTrailingLFOnReception config directive
---------------------------------------------------------------------------
Version 1.17.1 (rgerhards), 2007-07-20
- fixed a bug that caused make install to install rsyslogd and rklogd under
  the wrong names
- fixed bug that caused $AllowedSenders to handle IPv6 scopes incorrectly;
  also fixed but that could grabble $AllowedSender wildcards. Thanks to
  mildew@gmail.com for the patch
- minor code cleanup - thanks to Peter Vrabec for the patch
- fixed minimal memory leak on HUP (caused by templates)
  thanks to varmojfekoj <varmojfekoj@gmail.com> for the patch
- fixed another memory leak on HUPing and on exiting rsyslogd
  again thanks to varmojfekoj <varmojfekoj@gmail.com> for the patch
- code cleanup (removed compiler warnings)
- fixed portability bug in configure.ac - thanks to Bartosz Kuźma for patch
- moved msg object into its own file set
- added the capability to continue trying to write log files when the
  file system is full. Functionality based on patch by Martin Schulze
  to sysklogd package.
---------------------------------------------------------------------------
Version 1.17.0 (RGer), 2007-07-17
- added $RepeatedLineReduction config parameter
- added $EscapeControlCharactersOnReceive config parameter
- added $ControlCharacterEscapePrefix config parameter
- added $DirCreateMode config parameter
- added $CreateDirs config parameter
- added $DebugPrintTemplateList config parameter
- added $ResetConfigVariables config parameter
- added $FileOwner config parameter
- added $FileGroup config parameter
- added $DirOwner config parameter
- added $DirGroup config parameter
- added $FailOnChownFailure config parameter
- added regular expression support to the filter engine
  thanks to Michel Samia for providing the patch!
- enhanced $AllowedSender functionality. Credits to mildew@gmail.com for
  the patch doing that
  - added IPv6 support
  - allowed DNS hostnames
  - allowed DNS wildcard names
- added new option $DropMsgsWithMaliciousDnsPTRRecords
- added autoconf so that rfc3195d, rsyslogd and klogd are stored to /sbin
- added capability to auto-create directories with dynaFiles
---------------------------------------------------------------------------
Version 1.16.0 (RGer/Peter Vrabec), 2007-07-13 - The Friday, 13th Release ;)
- build system switched to autotools
- removed SYSV preprocessor macro use, replaced with autotools equivalents
- fixed a bug that caused rsyslogd to segfault when TCP listening was
  disabled and it terminated
- added new properties "syslogfacility-text" and "syslogseverity-text"
  thanks to varmojfekoj <varmojfekoj@gmail.com> for the patch
- added the -x option to disable hostname dns reslution
  thanks to varmojfekoj <varmojfekoj@gmail.com> for the patch
- begun to better modularize syslogd.c - this is an ongoing project; moved
  type definitions to a separate file
- removed some now-unused fields from struct filed
- move file size limit fields in struct field to the "right spot" (the file
  writing part of the union - f_un.f_file)
- subdirectories linux and solaris are no longer part of the distribution
  package. This is not because we cease support for them, but there are no
  longer any files in them after the move to autotools
---------------------------------------------------------------------------
Version 1.15.1 (RGer), 2007-07-10
- fixed a bug that caused a dynaFile selector to stall when there was
  an open error with one file 
- improved template processing for dynaFiles; templates are now only
  looked up during initialization - speeds up processing
- optimized memory layout in struct filed when compiled with MySQL
  support
- fixed a bug that caused compilation without SYSLOG_INET to fail
- re-enabled the "last message repeated n times" feature. This
  feature was not taken care of while rsyslogd evolved from sysklogd
  and it was more or less defunct. Now it is fully functional again.
- added system properties: $NOW, $YEAR, $MONTH, $DAY, $HOUR, $MINUTE
- fixed a bug in iovAsString() that caused a memory leak under stress
  conditions (most probably memory shortage). This was unlikely to
  ever happen, but it doesn't hurt doing it right
- cosmetic: defined type "uchar", change all unsigned chars to uchar
---------------------------------------------------------------------------
Version 1.15.0 (RGer), 2007-07-05
- added ability to dynamically generate file names based on templates
  and thus properties. This was a much-requested feature. It makes
  life easy when it e.g. comes to splitting files based on the sender
  address.
- added $umask and $FileCreateMode config file directives
- applied a patch from Bartosz Kuzma to compile cleanly under NetBSD
- checks for extra (unexpected) characters in system config file lines
  have been added
- added IPv6 documentation - was accidently missing from CVS
- begun to change char to unsigned char
---------------------------------------------------------------------------
Version 1.14.2 (RGer), 2007-07-03
** this release fixes all known nits with IPv6 **
- restored capability to do /etc/service lookup for "syslog"
  service when -r 0 was given
- documented IPv6 handling of syslog messages
- integrate patch from Bartosz Kuźma to make rsyslog compile under
  Solaris again (the patch replaced a strndup() call, which is not
  available under Solaris
- improved debug logging when waiting on select
- updated rsyslogd man page with new options (-46A)
---------------------------------------------------------------------------
Version 1.14.1 (RGer/Peter Vrabec), 2007-06-29
- added Peter Vrabec's patch for IPv6 TCP
- prefixed all messages send to stderr in rsyslogd with "rsyslogd: "
---------------------------------------------------------------------------
Version 1.14.0 (RGer/Peter Vrabec), 2007-06-28
- Peter Vrabec provided IPv6 for rsyslog, so we are now IPv6 enabled
  IPv6 Support is currently for UDP only, TCP is to come soon.
  AllowedSender configuration does not yet work for IPv6.
- fixed code in iovCreate() that broke C's strict aliasing rules 
- fixed some char/unsigned char differences that forced the compiler
  to spit out warning messages
- updated the Red Hat init script to fix a known issue (thanks to
  Peter Vrabec)
---------------------------------------------------------------------------
Version 1.13.5 (RGer), 2007-06-22
- made the TCP session limit configurable via command line switch
  now -t <port>,<max sessions>
- added man page for rklogd(8) (basically a copy from klogd, but now
  there is one...)
- fixed a bug that caused internal messages (e.g. rsyslogd startup) to
  appear without a tag.
- removed a minor memory leak that occurred when TAG processing requalified
  a HOSTNAME to be a TAG (and a TAG already was set).
- removed potential small memory leaks in MsgSet***() functions. There
  would be a leak if a property was re-set, something that happened
  extremely seldom.
---------------------------------------------------------------------------
Version 1.13.4 (RGer), 2007-06-18
- added a new property "PRI-text", which holds the PRI field in
  textual form (e.g. "syslog.info")
- added alias "syslogseverity" for "syslogpriority", which is a
  misleading property name that needs to stay for historical
  reasons (and backward-compatility)
- added doc on how to record PRI value in log file
- enhanced signal handling in klogd, including removal of an unsafe
  call to the logging system during signal handling
---------------------------------------------------------------------------
Version 1.13.3 (RGer), 2007-06-15
- create a version of syslog.c from scratch. This is now
  - highly optimized for rsyslog
  - removes an incompatible license problem as the original
    version had a BSD license with advertising clause
  - fixed in the regard that rklogd will continue to work when
    rsysogd has been restarted (the original version, as well
    as sysklogd, will remain silent then)
  - solved an issue with an extra NUL char at message end that the
    original version had
- applied some changes to klogd to care for the new interface
- fixed a bug in syslogd.c which prevented compiling under debian
---------------------------------------------------------------------------
Version 1.13.2 (RGer), 2007-06-13
- lib order in makefile patched to facilitate static linking - thanks
  to Bennett Todd for providing the patch
- Integrated a patch from Peter Vrabec (pvrabec@redheat.com):
  - added klogd under the name of rklogd (remove dependency on
    original sysklogd package
  - createDB.sql now in UTF
  - added additional config files for use on Red Hat
---------------------------------------------------------------------------
Version 1.13.1 (RGer), 2007-02-05
- changed the listen backlog limit to a more reasonable value based on
  the maximum number of TCP connections configurd (10% + 5) - thanks to Guy
  Standen for the hint (actually, the limit was 5 and that was a 
  left-over from early testing).
- fixed a bug in makefile which caused DB-support to be disabled when
  NETZIP support was enabled
- added the -e option to allow transmission of every message to remote
  hosts (effectively turns off duplicate message suppression)
- (somewhat) improved memory consumption when compiled with MySQL support
- looks like we fixed an incompatibility with MySQL 5.x and above software
  At least in one case, the remote server name was destroyed, leading to 
  a connection failure. The new, improved code does not have this issue and
  so we see this as solved (the new code is generally somewhat better, so
  there is a good chance we fixed this incompatibility).
---------------------------------------------------------------------------
Version 1.13.0 (RGer), 2006-12-19
- added '$' as ToPos proptery replacer specifier - means "up to the
  end of the string"
- property replacer option "escape-cc", "drop-cc" and "space-cc"  added
- changed the handling of \0 characters inside syslog messages. We now
  consistently escape them to "#000". This is somewhat recommended in
  the draft-ietf-syslog-protocol-19 draft. While the real recomendation
  is to not escape any characters at all, we can not do this without
  considerable modification of the code. So we escape it to "#000", which
  is consistent with a sample found in the Internet-draft.
- removed message glue logic (see printchopped() comment for details)
  Also caused removal of parts table and thus some improvements in
  memory usage.
- changed the default MAXLINE to 2048 to take care of recent syslog
  standardization efforts (can easily be changed in syslogd.c)
- added support for byte-counted TCP syslog messages (much like
  syslog-transport-tls-05 Internet Draft). This was necessary to
  support compression over TCP.
- added support for receiving compressed syslog messages
- added support for sending compressed syslog messages
- fixed a bug where the last message in a syslog/tcp stream was
  lost if it was not properly terminated by a LF character
---------------------------------------------------------------------------
Version 1.12.3 (RGer), 2006-10-04
- implemented some changes to support Solaris (but support is not
  yet complete)
- commented out (via #if 0) some methods that are currently not being use
  but should be kept for further us
- added (interim) -u 1 option to turn off hostname and tag parsing
- done some modifications to better support Fedora
- made the field delimiter inside property replace configurable via
  template
- fixed a bug in property replacer: if fields were used, the delimitor
  became part of the field. Up until now, this was barely noticable as 
  the delimiter as TAB only and thus invisible to a human. With other
  delimiters available now, it quickly showed up. This bug fix might cause
  some grief to existing installations if they used the extra TAB for
  whatever reasons - sorry folks... Anyhow, a solution is easy: just add
  a TAB character contstant into your template. Thus, there has no attempt
  been made to do this in a backwards-compatible way.
---------------------------------------------------------------------------
Version 1.12.2 (RGer), 2006-02-15
- fixed a bug in the RFC 3339 date formatter. An extra space was added
  after the actual timestamp
- added support for providing high-precision RFC3339 timestamps for
  (rsyslogd-)internally-generated messages
- very (!) experimental support for syslog-protocol internet draft
  added (the draft is experimental, the code is solid ;))
- added support for field-extracting in the property replacer
- enhanced the legacy-syslog parser so that it can interpret messages
  that do not contain a TIMESTAMP
- fixed a bug that caused the default socket (usually /dev/log) to be
  opened even when -o command line option was given
- fixed a bug in the Debian sample startup script - it caused rsyslogd
  to listen to remote requests, which it shouldn't by default
---------------------------------------------------------------------------
Version 1.12.1 (RGer), 2005-11-23
- made multithreading work with BSD. Some signal-handling needed to be
  restructured. Also, there might be a slight delay of up to 10 seconds
  when huping and terminating rsyslogd under BSD
- fixed a bug where a NULL-pointer was passed to printf() in logmsg().
- fixed a bug during "make install" where rc3195d was not installed
  Thanks to Bennett Todd for spotting this.
- fixed a bug where rsyslogd dumped core when no TAG was found in the
  received message
- enhanced message parser so that it can deal with missing hostnames
  in many cases (may not be totally fail-safe)
- fixed a bug where internally-generated messages did not have the correct
  TAG
---------------------------------------------------------------------------
Version 1.12.0 (RGer), 2005-10-26
- moved to a multi-threaded design. single-threading is still optionally
  available. Multi-threading is experimental!
- fixed a potential race condition. In the original code, marking was done
  by an alarm handler, which could lead to all sorts of bad things. This
  has been changed now. See comments in syslogd.c/domark() for details.
- improved debug output for property-based filters
- not a code change, but: I have checked all exit()s to make sure that
  none occurs once rsyslogd has started up. Even in unusual conditions
  (like low-memory conditions) rsyslogd somehow remains active. Of course,
  it might loose a message or two, but at least it does not abort and it
  can also recover when the condition no longer persists.
- fixed a bug that could cause loss of the last message received
  immediately before rsyslogd was terminated.
- added comments on thread-safety of global variables in syslogd.c
- fixed a small bug: spurios printf() when TCP syslog was used
- fixed a bug that causes rsyslogd to dump core on termination when one
  of the selector lines did not receive a message during the run (very
  unlikely)
- fixed an one-too-low memory allocation in the TCP sender. Could result
  in rsyslogd dumping core.
- fixed a bug with regular expression support (thanks to Andres Riancho)
- a little bit of code restructuring (especially main(), which was
  horribly large)
---------------------------------------------------------------------------
Version 1.11.1 (RGer), 2005-10-19
- support for BSD-style program name and host blocks
- added a new property "programname" that can be used in templates
- added ability to specify listen port for rfc3195d
- fixed a bug that rendered the "startswith" comparison operation
  unusable.
- changed more functions to "static" storage class to help compiler
  optimize (should have been static in the first place...)
- fixed a potential memory leak in the string buffer class destructor.
  As the destructur was previously never called, the leak did not actually
  appear.
- some internal restructuring in anticipation/preparation of minimal
  multi-threading support
- rsyslogd still shares some code with the sysklogd project. Some patches
  for this shared code have been brought over from the sysklogd CVS.
---------------------------------------------------------------------------
Version 1.11.0 (RGer), 2005-10-12
- support for receiving messages via RFC 3195; added rfc3195d for that
  purpose
- added an additional guard to prevent rsyslogd from aborting when the
  2gb file size limit is hit. While a user can configure rsyslogd to
  handle such situations, it would abort if that was not done AND large
  file support was not enabled (ok, this is hopefully an unlikely scenario)
- fixed a bug that caused additional Unix domain sockets to be incorrectly
  processed - could lead to message loss in extreme cases
---------------------------------------------------------------------------
Version 1.10.2 (RGer), 2005-09-27
- added comparison operations in property-based filters:
  * isequal
  * startswith
- added ability to negate all property-based filter comparison operations
  by adding a !-sign right in front of the operation name
- added the ability to specify remote senders for UDP and TCP
  received messages. Allows to block all but well-known hosts
- changed the $-config line directives to be case-INsensitive
- new command line option -w added: "do not display warnings if messages
  from disallowed senders are received"
- fixed a bug that caused rsyslogd to dump core when the compare value
  was not quoted in property-based filters
- fixed a bug in the new CStr compare function which lead to invalid
  results (fortunately, this function was not yet used widely)
- added better support for "debugging" rsyslog.conf property filters
  (only if -d switch is given)
- changed some function definitions to static, which eventually enables
  some compiler optimizations
- fixed a bug in MySQL code; when a SQL error occured, rsyslogd could
  run in a tight loop. This was due to invalid sequence of error reporting
  and is now fixed.
---------------------------------------------------------------------------
Version 1.10.1 (RGer), 2005-09-23
- added the ability to execute a shell script as an action.
  Thanks to Bjoern Kalkbrenner for providing the code!
- fixed a bug in the MySQL code; due to the bug the automatic one-time
  retry after an error did not happen - this lead to error message in
  cases where none should be seen (e.g. after a MySQL restart)
- fixed a security issue with SQL-escaping in conjunction with
  non-(SQL-)standard MySQL features.
---------------------------------------------------------------------------
Version 1.10.0 (RGer), 2005-09-20
  REMINDER: 1.10 is the first unstable version if the 1.x series!
- added the capability to filter on any property in selector lines
  (not just facility and priority)
- changed stringbuf into a new counted string class
- added support for a "discard" action. If a selector line with
  discard (~ character) is found, no selector lines *after* that
  line will be processed.
- thanks to Andres Riancho, regular expression support has been
  added to the template engine
- added the FROMHOST property in the template processor, which could
  previously not be obtained. Thanks to Cristian Testa for pointing
  this out and even providing a fix.
- added display of compile-time options to -v output
- performance improvement for production build - made some checks
  to happen only during debug mode
- fixed a problem with compiling on SUSE and - while doing so - removed
  the socket call to set SO_BSDCOMPAT in cases where it is obsolete.
---------------------------------------------------------------------------
Version 1.0.4 (RGer), 2006-02-01
- a small but important fix: the tcp receiver had two forgotten printf's
  in it that caused a lot of unnecessary output to stdout. This was
  important enough to justify a new release
---------------------------------------------------------------------------
Version 1.0.3 (RGer), 2005-11-14
- added an additional guard to prevent rsyslogd from aborting when the
  2gb file size limit is hit. While a user can configure rsyslogd to
  handle such situations, it would abort if that was not done AND large
  file support was not enabled (ok, this is hopefully an unlikely scenario)
- fixed a bug that caused additional Unix domain sockets to be incorrectly
  processed - could lead to message loss in extreme cases
- applied some patches available from the sysklogd project to code
  shared from there
- fixed a bug that causes rsyslogd to dump core on termination when one
  of the selector lines did not receive a message during the run (very
  unlikely)
- fixed an one-too-low memory allocation in the TCP sender. Could result
  in rsyslogd dumping core.
- fixed a bug in the TCP sender that caused the retry logic to fail
  after an error or receiver overrun
- fixed a bug in init() that could lead to dumping core
- fixed a bug that could lead to dumping core when no HOSTNAME or no TAG
  was present in the syslog message
---------------------------------------------------------------------------
Version 1.0.2 (RGer), 2005-10-05
- fixed an issue with MySQL error reporting. When an error occured,
  the MySQL driver went into an endless loop (at least in most cases).
---------------------------------------------------------------------------
Version 1.0.1 (RGer), 2005-09-23
- fixed a security issue with SQL-escaping in conjunction with
  non-(SQL-)standard MySQL features.
---------------------------------------------------------------------------
Version 1.0.0 (RGer), 2005-09-12
- changed install doc to cover daily cron scripts - a trouble source
- added rc script for slackware (provided by Chris Elvidge - thanks!) 
- fixed a really minor bug in usage() - the -r option was still
  reported as without the port parameter
---------------------------------------------------------------------------
Version 0.9.8 (RGer), 2005-09-05
- made startup and shutdown message more consistent and included the
  pid, so that they can be easier correlated. Used syslog-protocol
  structured data format for this purpose.
- improved config info in startup message, now tells not only
  if it is listening remote on udp, but also for tcp. Also includes
  the port numbers. The previous startup message was misleading, because
  it did not say "remote reception" if rsyslogd was only listening via
  tcp (but not via udp).
- added a "how can you help" document to the doc set
---------------------------------------------------------------------------
Version 0.9.7 (RGer), 2005-08-15
- some of the previous doc files (like INSTALL) did not properly
  reflect the changes to the build process and the new doc. Fixed
  that.
- changed syslogd.c so that when compiled without database support,
  an error message is displayed when a database action is detected
  in the config file (previously this was used as an user rule ;))
- fixed a bug in the os-specific Makefiles which caused MySQL
  support to not be compiled, even if selected
---------------------------------------------------------------------------
Version 0.9.6 (RGer), 2005-08-09
- greatly enhanced documentation. Now available in html format in
  the "doc" folder and FreeBSD. Finally includes an install howto.
- improved MySQL error messages a little - they now show up as log
  messages, too (formerly only in debug mode)
- added the ability to specify the listen port for udp syslog.
  WARNING: This introduces an incompatibility. Formerly, udp
  syslog was enabled by the -r command line option. Now, it is
  "-r [port]", which is consistent with the tcp listener. However,
  just -r will now return an error message.
- added sample startup scripts for Debian and FreeBSD
- added support for easy feature selection in the makefile. Un-
  fortunately, this also means I needed to spilt the make file
  for different OS and distros. There are some really bad syntax
  differences between FreeBSD and Linux make.
---------------------------------------------------------------------------
Version 0.9.5 (RGer), 2005-08-01
- the "semicolon bug" was actually not (fully) solved in 0.9.4. One
  part of the bug was solved, but another still existed. This one
  is fixed now, too.
- the "semicolon bug" actually turned out to be a more generic bug.
  It appeared whenever an invalid template name was given. With some
  selector actions, rsyslogd dumped core, with other it "just" had
  a small ressource leak with others all worked well. These anomalies
  are now fixed. Note that they only appeared during system initaliziation
  once the system was running, nothing bad happened.
- improved error reporting for template errors on startup. They are now
  shown on the console and the start-up tty. Formerly, they were only
  visible in debug mode.
- support for multiple instances of rsyslogd on a single machine added
- added new option "-o" --> omit local unix domain socket. This option
  enables rsyslogd NOT to listen to the local socket. This is most
  helpful when multiple instances of rsyslogd (or rsyslogd and another
  syslogd) shall run on a single system.
- added new option "-i <pidfile>" which allows to specify the pidfile.
  This is needed when multiple instances of rsyslogd are to be run.
- the new project home page is now online at www.rsyslog.com
---------------------------------------------------------------------------
Version 0.9.4 (RGer), 2005-07-25
- finally added the TCP sender. It now supports non-blocking mode, no
  longer disabling message reception during connect. As it is now, it
  is usable in production. The code could be more sophisticated, but
  I've kept it short in anticipation of the move to liblogging, which
  will lead to the removal of the code just written ;)
- the "exiting on signal..." message still had the "syslogd" name in 
  it. Changed this to "rsyslogd", as we do not have a large user base
  yet, this should pose no problem.
- fixed "the semiconlon" bug. rsyslogd dumped core if a write-db action
  was specified but no semicolon was given after the password (an empty
  template was ok, but the semicolon needed to be present).
- changed a default for traditional output format. During testing, it
  was seen that the timestamp written to file in default format was
  the time of message reception, not the time specified in the TIMESTAMP
  field of the message itself. Traditionally, the message TIMESTAMP is
  used and this has been changed now.
---------------------------------------------------------------------------
Version 0.9.3 (RGer), 2005-07-19
- fixed a bug in the message parser. In June, the RFC 3164 timestamp
  was not correctly parsed (yes, only in June and some other months,
  see the code comment to learn why...)
- added the ability to specify the destination port when forwarding
  syslog messages (both for TCP and UDP)
- added an very experimental TCP sender (activated by
  @@machine:port in config). This is not yet for production use. If
  the receiver is not alive, rsyslogd will wait quite some time until
  the connection request times out, which most probably leads to
  loss of incoming messages.

---------------------------------------------------------------------------
Version 0.9.2 (RGer), around 2005-07-06
- I intended to change the maxsupported message size to 32k to
  support IHE - but given the memory inefficiency in the usual use
  cases, I have not done this. I have, however, included very
  specific instructions on how to do this in the source code. I have
  also done some testing with 32k messages, so you can change the
  max size without taking too much risk.
- added a syslog/tcp receiver; we now can receive messages via
  plain tcp, but we can still send only via UDP. The syslog/tcp
  receiver is the primary enhancement of this release.
- slightly changed some error messages that contained a spurios \n at
  the end of the line (which gives empty lines in your log...)

---------------------------------------------------------------------------
Version 0.9.1 (RGer)
- fixed code so that it compiles without errors under FreeBSD
- removed now unused function "allocate_log()" from syslogd.c
- changed the make file so that it contains more defines for
  different environments (in the long term, we need a better
  system for disabling/enabling features...)
- changed some printf's printing off_t types to %lld and
  explicit (long long) casts. I tried to figure out the exact type,
  but did not succeed in this. In the worst case, ultra-large peta-
  byte files will now display funny informational messages on rollover,
  something I think we can live with for the neersion 3.11.2 (rgerhards), 2008-02-??
---------------------------------------------------------------------------
Version 3.11.1 (rgerhards), 2008-02-12
- SNMP trap sender added thanks to Andre Lorbach (omsnmp)
- added input-plugin interface specification in form of a (copy) template
  input module
- applied documentation fix by Michael Biebl -- many thanks!
- bugfix: immark did not have MARK flags set...
- added x-info field to rsyslogd startup/shutdown message. Hopefully
  points users to right location for further info (many don't even know
  they run rsyslog ;))
- bugfix: trailing ":" of tag was lost while parsing legacy syslog messages
  without timestamp - thanks to Anders Blomdell for providing a patch!
- fixed a bug in stringbuf.c related to STRINGBUF_TRIM_ALLOCSIZE, which
  wasn't supposed to be used with rsyslog. Put a warning message up that
  tells this feature is not tested and probably not worth the effort.
  Thanks to Anders Blomdell fro bringing this to our attention
- somewhat improved performance of string buffers
- fixed bug that caused invalid treatment of tabs (HT) in rsyslog.conf
- bugfix: setting for $EscapeCopntrolCharactersOnReceive was not 
  properly initialized
- clarified usage of space-cc property replacer option
- improved abort diagnostic handler
- some initial effort for malloc/free runtime debugging support
- bugfix: using dynafile actions caused rsyslogd abort
- fixed minor man errors thanks to Michael Biebl
---------------------------------------------------------------------------
Version 3.11.0 (rgerhards), 2008-01-31
- implemented queued actions
- implemented simple rate limiting for actions
- implemented deliberate discarding of lower priority messages over higher
  priority ones when a queue runs out of space
- implemented disk quotas for disk queues
- implemented the $ActionResumeRetryCount config directive
- added $ActionQueueFilename config directive
- added $ActionQueueSize config directive
- added $ActionQueueHighWaterMark config directive
- added $ActionQueueLowWaterMark config directive
- added $ActionQueueDiscardMark config directive
- added $ActionQueueDiscardSeverity config directive
- added $ActionQueueCheckpointInterval config directive
- added $ActionQueueType config directive
- added $ActionQueueWorkerThreads config directive
- added $ActionQueueTimeoutshutdown config directive
- added $ActionQueueTimeoutActionCompletion config directive
- added $ActionQueueTimeoutenQueue config directive
- added $ActionQueueTimeoutworkerThreadShutdown config directive
- added $ActionQueueWorkerThreadMinimumMessages config directive
- added $ActionQueueMaxFileSize config directive
- added $ActionQueueSaveonShutdown config directive
- addded $ActionQueueDequeueSlowdown config directive
- addded $MainMsgQueueDequeueSlowdown config directive
- bugfix: added forgotten docs to package
- improved debugging support
- fixed a bug that caused $MainMsgQueueCheckpointInterval to work incorrectly
- when a long-running action needs to be cancelled on shutdown, the message
  that was processed by it is now preserved. This finishes support for
  guaranteed delivery of messages (if the output supports it, of course)
- fixed bug in output module interface, see
  http://sourceforge.net/tracker/index.php?func=detail&aid=1881008&group_id=123448&atid=696552
- changed the ommysql output plugin so that the (lengthy) connection
  initialization now takes place in message processing. This works much
  better with the new queued action mode (fast startup)
- fixed a bug that caused a potential hang in file and fwd output module
  varmojfekoj provided the patch - many thanks!
- bugfixed stream class offset handling on 32bit platforms
---------------------------------------------------------------------------
Version 3.10.3 (rgerhards), 2008-01-28
- fixed a bug with standard template definitions (not a big deal) - thanks
  to varmojfekoj for spotting it
- run-time instrumentation added
- implemented disk-assisted queue mode, which enables on-demand disk
  spooling if the queue's in-memory queue is exhausted
- implemented a dynamic worker thread pool for processing incoming
  messages; workers are started and shut down as need arises
- implemented a run-time instrumentation debug package
- implemented the $MainMsgQueueSaveOnShutdown config directive
- implemented the $MainMsgQueueWorkerThreadMinimumMessages config directive
- implemented the $MainMsgQueueTimeoutWorkerThreadShutdown config directive
---------------------------------------------------------------------------
Version 3.10.2 (rgerhards), 2008-01-14
- added the ability to keep stop rsyslogd without the need to drain
  the main message queue. In disk queue mode, rsyslog continues to
  run from the point where it stopped. In case of a system failure, it
  continues to process messages from the last checkpoint.
- fixed a bug that caused a segfault on startup when no $WorkDir directive
  was specified in rsyslog.conf
- provided more fine-grain control over shutdown timeouts and added a
  way to specify the enqueue timeout when the main message queue is full
- implemented $MainMsgQueueCheckpointInterval config directive
- implemented $MainMsgQueueTimeoutActionCompletion config directive
- implemented $MainMsgQueueTimeoutEnqueue config directive
- implemented $MainMsgQueueTimeoutShutdown config directive
---------------------------------------------------------------------------
Version 3.10.1 (rgerhards), 2008-01-10
- implemented the "disk" queue mode. However, it currently is of very
  limited use, because it does not support persistence over rsyslogd
  runs. So when rsyslogd is stopped, the queue is drained just as with
  the in-memory queue modes. Persistent queues will be a feature of
  the next release.
- performance-optimized string class, should bring an overall improvement
- fixed a memory leak in imudp -- thanks to varmojfekoj for the patch
- fixed a race condition that could lead to a rsyslogd hang when during
  HUP or termination
- done some doc updates
- added $WorkDirectory config directive
- added $MainMsgQueueFileName config directive
- added $MainMsgQueueMaxFileSize config directive
---------------------------------------------------------------------------
Version 3.10.0 (rgerhards), 2008-01-07
- implemented input module interface and initial input modules
- enhanced threading for input modules (each on its own thread now)
- ability to bind UDP listeners to specific local interfaces/ports and
  ability to run multiple of them concurrently
- added ability to specify listen IP address for UDP syslog server
- license changed to GPLv3
- mark messages are now provided by loadble module immark
- rklogd is no longer provided. Its functionality has now been taken over
  by imklog, a loadable input module. This offers a much better integration
  into rsyslogd and makes sure that the kernel logger process is brought
  up and down at the appropriate times
- enhanced $IncludeConfig directive to support wildcard characters
  (thanks to Michael Biebl)
- all inputs are now implemented as loadable plugins
- enhanced threading model: each input module now runs on its own thread
- enhanced message queue which now supports different queueing methods
  (among others, this can be used for performance fine-tuning)
- added a large number of new configuration directives for the new
  input modules
- enhanced multi-threading utilizing a worker thread pool for the
  main message queue
- compilation without pthreads is no longer supported
- much cleaner code due to new objects and removal of single-threading
  mode
---------------------------------------------------------------------------
Version 2.0.1 STABLE (rgerhards), 2008-01-24
- fixed a bug in integer conversion - but this function was never called,
  so it is not really a useful bug fix ;)
- fixed a bug with standard template definitions (not a big deal) - thanks
  to varmojfekoj for spotting it
- fixed a bug that caused a potential hang in file and fwd output module
  varmojfekoj provided the patch - many thanks!
---------------------------------------------------------------------------
Version 2.0.0 STABLE (rgerhards), 2008-01-02
- re-release of 1.21.2 as STABLE with no modifications except some
  doc updates
---------------------------------------------------------------------------
Version 1.21.2 (rgerhards), 2007-12-28
- created a gss-api output module. This keeps GSS-API code and
  TCP/UDP code separated. It is also important for forward-
  compatibility with v3. Please note that this change breaks compatibility
  with config files created for 1.21.0 and 1.21.1 - this was considered
  acceptable.
- fixed an error in forwarding retry code (could lead to message corruption
  but surfaced very seldom)
- increased portability for older platforms (AI_NUMERICSERV moved)
- removed socket leak in omfwd.c
- cross-platform patch for GSS-API compile problem on some platforms
  thanks to darix for the patch!
---------------------------------------------------------------------------
Version 1.21.1 (rgerhards), 2007-12-23
- small doc fix for $IncludeConfig
- fixed a bug in llDestroy()
- bugfix: fixing memory leak when message queue is full and during
  parsing. Thanks to varmojfekoj for the patch.
- bugfix: when compiled without network support, unix sockets were
  not properply closed
- bugfix: memory leak in cfsysline.c/doGetWord() fixed
---------------------------------------------------------------------------
Version 1.21.0 (rgerhards), 2007-12-19
- GSS-API support for syslog/TCP connections was added. Thanks to
  varmojfekoj for providing the patch with this functionality
- code cleanup
- enhanced $IncludeConfig directive to support wildcard filenames
- changed some multithreading synchronization
---------------------------------------------------------------------------
Version 1.20.1 (rgerhards), 2007-12-12
- corrected a debug setting that survived release. Caused TCP connections
  to be retried unnecessarily often.
- When a hostname ACL was provided and DNS resolution for that name failed,
  ACL processing was stopped at that point. Thanks to mildew for the patch.
  Fedora Bugzilla: http://bugzilla.redhat.com/show_bug.cgi?id=395911
- fixed a potential race condition, see link for details:
  http://rgerhards.blogspot.com/2007/12/rsyslog-race-condition.html
  Note that the probability of problems from this bug was very remote
- fixed a memory leak that happend when PostgreSQL date formats were
  used
---------------------------------------------------------------------------
Version 1.20.0 (rgerhards), 2007-12-07
- an output module for postgres databases has been added. Thanks to
  sur5r for contributing this code
- unloading dynamic modules has been cleaned up, we now have a
  real implementation and not just a dummy "good enough for the time
  being".
- enhanced platform independence - thanks to Bartosz Kuzma and Michael
  Biebl for their very useful contributions
- some general code cleanup (including warnings on 64 platforms, only)
---------------------------------------------------------------------------
Version 1.19.12 (rgerhards), 2007-12-03
- cleaned up the build system (thanks to Michael Biebl for the patch)
- fixed a bug where ommysql was still not compiled with -pthread option
---------------------------------------------------------------------------
Version 1.19.11 (rgerhards), 2007-11-29
- applied -pthread option to build when building for multi-threading mode
  hopefully solves an issue with segfaulting
---------------------------------------------------------------------------
Version 1.19.10 (rgerhards), 2007-10-19
- introdcued the new ":modulename:" syntax for calling module actions
  in selector lines; modified ommysql to support it. This is primarily
  an aid for further modules and a prequisite to actually allow third
  party modules to be created.
- minor fix in slackware startup script, "-r 0" is now "-r0"
- updated rsyslogd doc set man page; now in html format
- undid creation of a separate thread for the main loop -- this did not
  turn out to be needed or useful, so reduce complexity once again.
- added doc fixes provided by Michael Biebl - thanks
---------------------------------------------------------------------------
Version 1.19.9 (rgerhards), 2007-10-12
- now packaging system which again contains all components in a single
  tarball
- modularized main() a bit more, resulting in less complex code
- experimentally added an additional thread - will see if that affects
  the segfault bug we experience on some platforms. Note that this change
  is scheduled to be removed again later.
---------------------------------------------------------------------------
Version 1.19.8 (rgerhards), 2007-09-27
- improved repeated message processing
- applied patch provided by varmojfekoj to support building ommysql
  in its own way (now also resides in a plugin subdirectory);
  ommysql is now a separate package
- fixed a bug in cvthname() that lead to message loss if part
  of the source hostname would have been dropped
- created some support for distributing ommysql together with the
  main rsyslog package. I need to re-think it in the future, but
  for the time being the current mode is best. I now simply include
  one additional tarball for ommysql inside the main distribution.
  I look forward to user feedback on how this should be done best. In the
  long term, a separate project should be spawend for ommysql, but I'd
  like to do that only after the plugin interface is fully stable (what
  it is not yet).
---------------------------------------------------------------------------
Version 1.19.7 (rgerhards), 2007-09-25
- added code to handle situations where senders send us messages ending with
  a NUL character. It is now simply removed. This also caused trailing LF
  reduction to fail, when it was followed by such a NUL. This is now also
  handled.
- replaced some non-thread-safe function calls by their thread-safe
  counterparts
- fixed a minor memory leak that occured when the %APPNAME% property was
  used (I think nobody used that in practice)
- fixed a bug that caused signal handlers in cvthname() not to be restored when
  a malicious pointer record was detected and processing of the message been
  stopped for that reason (this should be really rare and can not be related
  to the segfault bug we are hunting).
- fixed a bug in cvthname that lead to passing a wrong parameter - in
  practice, this had no impact.
- general code cleanup (e.g. compiler warnings, comments)
---------------------------------------------------------------------------
Version 1.19.6 (rgerhards), 2007-09-11
- applied patch by varmojfekoj to change signal handling to the new
  sigaction API set (replacing the depreciated signal() calls and its
  friends.
- fixed a bug that in --enable-debug mode caused an assertion when the
  discard action was used
- cleaned up compiler warnings
- applied patch by varmojfekoj to FIX a bug that could cause 
  segfaults if empty properties were processed using modifying
  options (e.g. space-cc, drop-cc)
- fixed man bug: rsyslogd supports -l option
---------------------------------------------------------------------------
Version 1.19.5 (rgerhards), 2007-09-07
- changed part of the CStr interface so that better error tracking
  is provided and the calling sequence is more intuitive (there were
  invalid calls based on a too-weired interface)
- (hopefully) fixed some remaining bugs rooted in wrong use of 
  the CStr class. These could lead to program abort.
- applied patch by varmojfekoj two fix two potential segfault situations
- added $ModDir config directive
- modified $ModLoad so that an absolute path may be specified as
  module name (e.g. /rsyslog/ommysql.so)
---------------------------------------------------------------------------
Version 1.19.4 (rgerhards/varmojfekoj), 2007-09-04
- fixed a number of small memory leaks - thanks varmojfekoj for patching
- fixed an issue with CString class that could lead to rsyslog abort
  in tplToString() - thanks varmojfekoj for patching
- added a man-version of the config file documenation - thanks to Michel
  Samia for providing the man file
- fixed bug: a template like this causes an infinite loop:
  $template opts,"%programname:::a,b%"
  thanks varmojfekoj for the patch
- fixed bug: case changing options crash freeing the string pointer
  because they modify it: $template opts2,"%programname::1:lowercase%"
  thanks varmojfekoj for the patch
---------------------------------------------------------------------------
Version 1.19.3 (mmeckelein/varmojfekoj), 2007-08-31
- small mem leak fixed (after calling parseSelectorAct) - Thx varmojkekoj
- documentation section "Regular File" und "Blocks" updated
- solved an issue with dynamic file generation - Once again many thanks
  to varmojfekoj
- the negative selector for program name filter (Blocks) does not work as
  expected - Thanks varmojfekoj for patching
- added forwarding information to sysklogd (requires special template)
  to config doc
---------------------------------------------------------------------------
Version 1.19.2 (mmeckelein/varmojfekoj), 2007-08-28
- a specifically formed message caused a segfault - Many thanks varmojfekoj
  for providing a patch
- a typo and a weird condition are fixed in msg.c - Thanks again
  varmojfekoj 
- on file creation the file was always owned by root:root. This is fixed
  now - Thanks ypsa for solving this issue
---------------------------------------------------------------------------
Version 1.19.1 (mmeckelein), 2007-08-22
- a bug that caused a high load when a TCP/UDP connection was closed is 
  fixed now - Thanks mildew for solving this issue
- fixed a bug which caused a segfault on reinit - Thx varmojfekoj for the
  patch
- changed the hardcoded module path "/lib/rsyslog" to $(pkglibdir) in order
  to avoid trouble e.g. on 64 bit platforms (/lib64) - many thanks Peter
  Vrabec and darix, both provided a patch for solving this issue
- enhanced the unloading of modules - thanks again varmojfekoj
- applied a patch from varmojfekoj which fixes various little things in
  MySQL output module
---------------------------------------------------------------------------
Version 1.19.0 (varmojfekoj/rgerhards), 2007-08-16
- integrated patch from varmojfekoj to make the mysql module a loadable one
  many thanks for the patch, MUCH appreciated
---------------------------------------------------------------------------
Version 1.18.2 (rgerhards), 2007-08-13
- fixed a bug in outchannel code that caused templates to be incorrectly
  parsed
- fixed a bug in ommysql that caused a wrong ";template" missing message
- added some code for unloading modules; not yet fully complete (and we do
  not yet have loadable modules, so this is no problem)
- removed debian subdirectory by request of a debian packager (this is a special
  subdir for debian and there is also no point in maintaining it when there
  is a debian package available - so I gladly did this) in some cases
- improved overall doc quality (some pages were quite old) and linked to
  more of the online resources.
- improved /contrib/delete_mysql script by adding a host option and some
  other minor modifications
---------------------------------------------------------------------------
Version 1.18.1 (rgerhards), 2007-08-08
- applied a patch from varmojfekoj which solved a potential segfault
  of rsyslogd on HUP
- applied patch from Michel Samia to fix compilation when the pthreads
  feature is disabled
- some code cleanup (moved action object to its own file set)
- add config directive $MainMsgQueueSize, which now allows to configure the
  queue size dynamically
- all compile-time settings are now shown in rsyslogd -v, not just the
  active ones
- enhanced performance a little bit more
- added config file directive $ActionResumeInterval
- fixed a bug that prevented compilation under debian sid
- added a contrib directory for user-contributed useful things
---------------------------------------------------------------------------
Version 1.18.0 (rgerhards), 2007-08-03
- rsyslog now supports fallback actions when an action did not work. This
  is a great feature e.g. for backup database servers or backup syslog
  servers
- modified rklogd to only change the console log level if -c is specified
- added feature to use multiple actions inside a single selector
- implemented $ActionExecOnlyWhenPreviousIsSuspended config directive
- error messages during startup are now spit out to the configured log
  destinations
---------------------------------------------------------------------------
Version 1.17.6 (rgerhards), 2007-08-01
- continued to work on output module modularization - basic stage of
  this work is now FINISHED
- fixed bug in OMSRcreate() - always returned SR_RET_OK
- fixed a bug that caused ommysql to always complain about missing
  templates
- fixed a mem leak in OMSRdestruct - freeing the object itself was
  forgotten - thanks to varmojfekoj for the patch
- fixed a memory leak in syslogd/init() that happend when the config
  file could not be read - thanks to varmojfekoj for the patch
- fixed insufficient memory allocation in addAction() and its helpers.
  The initial fix and idea was developed by mildew, I fine-tuned
  it a bit. Thanks a lot for the fix, I'd probably had pulled out my
  hair to find the bug...
- added output of config file line number when a parsing error occured
- fixed bug in objomsr.c that caused program to abort in debug mode with
  an invalid assertion (in some cases)
- fixed a typo that caused the default template for MySQL to be wrong.
  thanks to mildew for catching this.
- added configuration file command $DebugPrintModuleList and
  $DebugPrintCfSysLineHandlerList
- fixed an invalid value for the MARK timer - unfortunately, there was
  a testing aid left in place. This resulted in quite frequent MARK messages
- added $IncludeConfig config directive
- applied a patch from mildew to prevent rsyslogd from freezing under heavy
  load. This could happen when the queue was full. Now, we drop messages
  but rsyslogd remains active.
---------------------------------------------------------------------------
Version 1.17.5 (rgerhards), 2007-07-30
- continued to work on output module modularization
- fixed a missing file bug - thanks to Andrea Montanari for reporting
  this problem
- fixed a problem with shutting down the worker thread and freeing the
  selector_t list - this caused messages to be lost, because the
  message queue was not properly drained before the selectors got
  destroyed.
---------------------------------------------------------------------------
Version 1.17.4 (rgerhards), 2007-07-27
- continued to work on output module modularization
- fixed a situation where rsyslogd could create zombie processes
  thanks to mildew for the patch
- applied patch from Michel Samia to fix compilation when NOT
  compiled for pthreads
---------------------------------------------------------------------------
Version 1.17.3 (rgerhards), 2007-07-25
- continued working on output module modularization
- fixed a bug that caused rsyslogd to segfault on exit (and
  probably also on HUP), when there was an unsent message in a selector
  that required forwarding and the dns lookup failed for that selector
  (yes, it was pretty unlikely to happen;))
  thanks to varmojfekoj <varmojfekoj@gmail.com> for the patch
- fixed a memory leak in config file parsing and die()
  thanks to varmojfekoj <varmojfekoj@gmail.com> for the patch
- rsyslogd now checks on startup if it is capable to performa any work
  at all. If it cant, it complains and terminates
  thanks to Michel Samia for providing the patch!
- fixed a small memory leak when HUPing syslogd. The allowed sender
  list now gets freed. thanks to mildew for the patch.
- changed the way error messages in early startup are logged. They
  now do no longer use the syslogd code directly but are rather
  send to stderr.
---------------------------------------------------------------------------
Version 1.17.2 (rgerhards), 2007-07-23
- made the port part of the -r option optional. Needed for backward
  compatibility with sysklogd
- replaced system() calls with something more reasonable. Please note that
  this might break compatibility with some existing configuration files.
  We accept this in favour of the gained security.
- removed a memory leak that could occur if timegenerated was used in
  RFC 3164 format in templates
- did some preparation in msg.c for advanced multithreading - placed the
  hooks, but not yet any active code
- worked further on modularization
- added $ModLoad MySQL (dummy) config directive
- added DropTrailingLFOnReception config directive
---------------------------------------------------------------------------
Version 1.17.1 (rgerhards), 2007-07-20
- fixed a bug that caused make install to install rsyslogd and rklogd under
  the wrong names
- fixed bug that caused $AllowedSenders to handle IPv6 scopes incorrectly;
  also fixed but that could grabble $AllowedSender wildcards. Thanks to
  mildew@gmail.com for the patch
- minor code cleanup - thanks to Peter Vrabec for the patch
- fixed minimal memory leak on HUP (caused by templates)
  thanks to varmojfekoj <varmojfekoj@gmail.com> for the patch
- fixed another memory leak on HUPing and on exiting rsyslogd
  again thanks to varmojfekoj <varmojfekoj@gmail.com> for the patch
- code cleanup (removed compiler warnings)
- fixed portability bug in configure.ac - thanks to Bartosz Kuźma for patch
- moved msg object into its own file set
- added the capability to continue trying to write log files when the
  file system is full. Functionality based on patch by Martin Schulze
  to sysklogd package.
---------------------------------------------------------------------------
Version 1.17.0 (RGer), 2007-07-17
- added $RepeatedLineReduction config parameter
- added $EscapeControlCharactersOnReceive config parameter
- added $ControlCharacterEscapePrefix config parameter
- added $DirCreateMode config parameter
- added $CreateDirs config parameter
- added $DebugPrintTemplateList config parameter
- added $ResetConfigVariables config parameter
- added $FileOwner config parameter
- added $FileGroup config parameter
- added $DirOwner config parameter
- added $DirGroup config parameter
- added $FailOnChownFailure config parameter
- added regular expression support to the filter engine
  thanks to Michel Samia for providing the patch!
- enhanced $AllowedSender functionality. Credits to mildew@gmail.com for
  the patch doing that
  - added IPv6 support
  - allowed DNS hostnames
  - allowed DNS wildcard names
- added new option $DropMsgsWithMaliciousDnsPTRRecords
- added autoconf so that rfc3195d, rsyslogd and klogd are stored to /sbin
- added capability to auto-create directories with dynaFiles
---------------------------------------------------------------------------
Version 1.16.0 (RGer/Peter Vrabec), 2007-07-13 - The Friday, 13th Release ;)
- build system switched to autotools
- removed SYSV preprocessor macro use, replaced with autotools equivalents
- fixed a bug that caused rsyslogd to segfault when TCP listening was
  disabled and it terminated
- added new properties "syslogfacility-text" and "syslogseverity-text"
  thanks to varmojfekoj <varmojfekoj@gmail.com> for the patch
- added the -x option to disable hostname dns reslution
  thanks to varmojfekoj <varmojfekoj@gmail.com> for the patch
- begun to better modularize syslogd.c - this is an ongoing project; moved
  type definitions to a separate file
- removed some now-unused fields from struct filed
- move file size limit fields in struct field to the "right spot" (the file
  writing part of the union - f_un.f_file)
- subdirectories linux and solaris are no longer part of the distribution
  package. This is not because we cease support for them, but there are no
  longer any files in them after the move to autotools
---------------------------------------------------------------------------
Version 1.15.1 (RGer), 2007-07-10
- fixed a bug that caused a dynaFile selector to stall when there was
  an open error with one file 
- improved template processing for dynaFiles; templates are now only
  looked up during initialization - speeds up processing
- optimized memory layout in struct filed when compiled with MySQL
  support
- fixed a bug that caused compilation without SYSLOG_INET to fail
- re-enabled the "last message repeated n times" feature. This
  feature was not taken care of while rsyslogd evolved from sysklogd
  and it was more or less defunct. Now it is fully functional again.
- added system properties: $NOW, $YEAR, $MONTH, $DAY, $HOUR, $MINUTE
- fixed a bug in iovAsString() that caused a memory leak under stress
  conditions (most probably memory shortage). This was unlikely to
  ever happen, but it doesn't hurt doing it right
- cosmetic: defined type "uchar", change all unsigned chars to uchar
---------------------------------------------------------------------------
Version 1.15.0 (RGer), 2007-07-05
- added ability to dynamically generate file names based on templates
  and thus properties. This was a much-requested feature. It makes
  life easy when it e.g. comes to splitting files based on the sender
  address.
- added $umask and $FileCreateMode config file directives
- applied a patch from Bartosz Kuzma to compile cleanly under NetBSD
- checks for extra (unexpected) characters in system config file lines
  have been added
- added IPv6 documentation - was accidently missing from CVS
- begun to change char to unsigned char
---------------------------------------------------------------------------
Version 1.14.2 (RGer), 2007-07-03
** this release fixes all known nits with IPv6 **
- restored capability to do /etc/service lookup for "syslog"
  service when -r 0 was given
- documented IPv6 handling of syslog messages
- integrate patch from Bartosz Kuźma to make rsyslog compile under
  Solaris again (the patch replaced a strndup() call, which is not
  available under Solaris
- improved debug logging when waiting on select
- updated rsyslogd man page with new options (-46A)
---------------------------------------------------------------------------
Version 1.14.1 (RGer/Peter Vrabec), 2007-06-29
- added Peter Vrabec's patch for IPv6 TCP
- prefixed all messages send to stderr in rsyslogd with "rsyslogd: "
---------------------------------------------------------------------------
Version 1.14.0 (RGer/Peter Vrabec), 2007-06-28
- Peter Vrabec provided IPv6 for rsyslog, so we are now IPv6 enabled
  IPv6 Support is currently for UDP only, TCP is to come soon.
  AllowedSender configuration does not yet work for IPv6.
- fixed code in iovCreate() that broke C's strict aliasing rules 
- fixed some char/unsigned char differences that forced the compiler
  to spit out warning messages
- updated the Red Hat init script to fix a known issue (thanks to
  Peter Vrabec)
---------------------------------------------------------------------------
Version 1.13.5 (RGer), 2007-06-22
- made the TCP session limit configurable via command line switch
  now -t <port>,<max sessions>
- added man page for rklogd(8) (basically a copy from klogd, but now
  there is one...)
- fixed a bug that caused internal messages (e.g. rsyslogd startup) to
  appear without a tag.
- removed a minor memory leak that occurred when TAG processing requalified
  a HOSTNAME to be a TAG (and a TAG already was set).
- removed potential small memory leaks in MsgSet***() functions. There
  would be a leak if a property was re-set, something that happened
  extremely seldom.
---------------------------------------------------------------------------
Version 1.13.4 (RGer), 2007-06-18
- added a new property "PRI-text", which holds the PRI field in
  textual form (e.g. "syslog.info")
- added alias "syslogseverity" for "syslogpriority", which is a
  misleading property name that needs to stay for historical
  reasons (and backward-compatility)
- added doc on how to record PRI value in log file
- enhanced signal handling in klogd, including removal of an unsafe
  call to the logging system during signal handling
---------------------------------------------------------------------------
Version 1.13.3 (RGer), 2007-06-15
- create a version of syslog.c from scratch. This is now
  - highly optimized for rsyslog
  - removes an incompatible license problem as the original
    version had a BSD license with advertising clause
  - fixed in the regard that rklogd will continue to work when
    rsysogd has been restarted (the original version, as well
    as sysklogd, will remain silent then)
  - solved an issue with an extra NUL char at message end that the
    original version had
- applied some changes to klogd to care for the new interface
- fixed a bug in syslogd.c which prevented compiling under debian
---------------------------------------------------------------------------
Version 1.13.2 (RGer), 2007-06-13
- lib order in makefile patched to facilitate static linking - thanks
  to Bennett Todd for providing the patch
- Integrated a patch from Peter Vrabec (pvrabec@redheat.com):
  - added klogd under the name of rklogd (remove dependency on
    original sysklogd package
  - createDB.sql now in UTF
  - added additional config files for use on Red Hat
---------------------------------------------------------------------------
Version 1.13.1 (RGer), 2007-02-05
- changed the listen backlog limit to a more reasonable value based on
  the maximum number of TCP connections configurd (10% + 5) - thanks to Guy
  Standen for the hint (actually, the limit was 5 and that was a 
  left-over from early testing).
- fixed a bug in makefile which caused DB-support to be disabled when
  NETZIP support was enabled
- added the -e option to allow transmission of every message to remote
  hosts (effectively turns off duplicate message suppression)
- (somewhat) improved memory consumption when compiled with MySQL support
- looks like we fixed an incompatibility with MySQL 5.x and above software
  At least in one case, the remote server name was destroyed, leading to 
  a connection failure. The new, improved code does not have this issue and
  so we see this as solved (the new code is generally somewhat better, so
  there is a good chance we fixed this incompatibility).
---------------------------------------------------------------------------
Version 1.13.0 (RGer), 2006-12-19
- added '$' as ToPos proptery replacer specifier - means "up to the
  end of the string"
- property replacer option "escape-cc", "drop-cc" and "space-cc"  added
- changed the handling of \0 characters inside syslog messages. We now
  consistently escape them to "#000". This is somewhat recommended in
  the draft-ietf-syslog-protocol-19 draft. While the real recomendation
  is to not escape any characters at all, we can not do this without
  considerable modification of the code. So we escape it to "#000", which
  is consistent with a sample found in the Internet-draft.
- removed message glue logic (see printchopped() comment for details)
  Also caused removal of parts table and thus some improvements in
  memory usage.
- changed the default MAXLINE to 2048 to take care of recent syslog
  standardization efforts (can easily be changed in syslogd.c)
- added support for byte-counted TCP syslog messages (much like
  syslog-transport-tls-05 Internet Draft). This was necessary to
  support compression over TCP.
- added support for receiving compressed syslog messages
- added support for sending compressed syslog messages
- fixed a bug where the last message in a syslog/tcp stream was
  lost if it was not properly terminated by a LF character
---------------------------------------------------------------------------
Version 1.12.3 (RGer), 2006-10-04
- implemented some changes to support Solaris (but support is not
  yet complete)
- commented out (via #if 0) some methods that are currently not being use
  but should be kept for further us
- added (interim) -u 1 option to turn off hostname and tag parsing
- done some modifications to better support Fedora
- made the field delimiter inside property replace configurable via
  template
- fixed a bug in property replacer: if fields were used, the delimitor
  became part of the field. Up until now, this was barely noticable as 
  the delimiter as TAB only and thus invisible to a human. With other
  delimiters available now, it quickly showed up. This bug fix might cause
  some grief to existing installations if they used the extra TAB for
  whatever reasons - sorry folks... Anyhow, a solution is easy: just add
  a TAB character contstant into your template. Thus, there has no attempt
  been made to do this in a backwards-compatible way.
---------------------------------------------------------------------------
Version 1.12.2 (RGer), 2006-02-15
- fixed a bug in the RFC 3339 date formatter. An extra space was added
  after the actual timestamp
- added support for providing high-precision RFC3339 timestamps for
  (rsyslogd-)internally-generated messages
- very (!) experimental support for syslog-protocol internet draft
  added (the draft is experimental, the code is solid ;))
- added support for field-extracting in the property replacer
- enhanced the legacy-syslog parser so that it can interpret messages
  that do not contain a TIMESTAMP
- fixed a bug that caused the default socket (usually /dev/log) to be
  opened even when -o command line option was given
- fixed a bug in the Debian sample startup script - it caused rsyslogd
  to listen to remote requests, which it shouldn't by default
---------------------------------------------------------------------------
Version 1.12.1 (RGer), 2005-11-23
- made multithreading work with BSD. Some signal-handling needed to be
  restructured. Also, there might be a slight delay of up to 10 seconds
  when huping and terminating rsyslogd under BSD
- fixed a bug where a NULL-pointer was passed to printf() in logmsg().
- fixed a bug during "make install" where rc3195d was not installed
  Thanks to Bennett Todd for spotting this.
- fixed a bug where rsyslogd dumped core when no TAG was found in the
  received message
- enhanced message parser so that it can deal with missing hostnames
  in many cases (may not be totally fail-safe)
- fixed a bug where internally-generated messages did not have the correct
  TAG
---------------------------------------------------------------------------
Version 1.12.0 (RGer), 2005-10-26
- moved to a multi-threaded design. single-threading is still optionally
  available. Multi-threading is experimental!
- fixed a potential race condition. In the original code, marking was done
  by an alarm handler, which could lead to all sorts of bad things. This
  has been changed now. See comments in syslogd.c/domark() for details.
- improved debug output for property-based filters
- not a code change, but: I have checked all exit()s to make sure that
  none occurs once rsyslogd has started up. Even in unusual conditions
  (like low-memory conditions) rsyslogd somehow remains active. Of course,
  it might loose a message or two, but at least it does not abort and it
  can also recover when the condition no longer persists.
- fixed a bug that could cause loss of the last message received
  immediately before rsyslogd was terminated.
- added comments on thread-safety of global variables in syslogd.c
- fixed a small bug: spurios printf() when TCP syslog was used
- fixed a bug that causes rsyslogd to dump core on termination when one
  of the selector lines did not receive a message during the run (very
  unlikely)
- fixed an one-too-low memory allocation in the TCP sender. Could result
  in rsyslogd dumping core.
- fixed a bug with regular expression support (thanks to Andres Riancho)
- a little bit of code restructuring (especially main(), which was
  horribly large)
---------------------------------------------------------------------------
Version 1.11.1 (RGer), 2005-10-19
- support for BSD-style program name and host blocks
- added a new property "programname" that can be used in templates
- added ability to specify listen port for rfc3195d
- fixed a bug that rendered the "startswith" comparison operation
  unusable.
- changed more functions to "static" storage class to help compiler
  optimize (should have been static in the first place...)
- fixed a potential memory leak in the string buffer class destructor.
  As the destructur was previously never called, the leak did not actually
  appear.
- some internal restructuring in anticipation/preparation of minimal
  multi-threading support
- rsyslogd still shares some code with the sysklogd project. Some patches
  for this shared code have been brought over from the sysklogd CVS.
---------------------------------------------------------------------------
Version 1.11.0 (RGer), 2005-10-12
- support for receiving messages via RFC 3195; added rfc3195d for that
  purpose
- added an additional guard to prevent rsyslogd from aborting when the
  2gb file size limit is hit. While a user can configure rsyslogd to
  handle such situations, it would abort if that was not done AND large
  file support was not enabled (ok, this is hopefully an unlikely scenario)
- fixed a bug that caused additional Unix domain sockets to be incorrectly
  processed - could lead to message loss in extreme cases
---------------------------------------------------------------------------
Version 1.10.2 (RGer), 2005-09-27
- added comparison operations in property-based filters:
  * isequal
  * startswith
- added ability to negate all property-based filter comparison operations
  by adding a !-sign right in front of the operation name
- added the ability to specify remote senders for UDP and TCP
  received messages. Allows to block all but well-known hosts
- changed the $-config line directives to be case-INsensitive
- new command line option -w added: "do not display warnings if messages
  from disallowed senders are received"
- fixed a bug that caused rsyslogd to dump core when the compare value
  was not quoted in property-based filters
- fixed a bug in the new CStr compare function which lead to invalid
  results (fortunately, this function was not yet used widely)
- added better support for "debugging" rsyslog.conf property filters
  (only if -d switch is given)
- changed some function definitions to static, which eventually enables
  some compiler optimizations
- fixed a bug in MySQL code; when a SQL error occured, rsyslogd could
  run in a tight loop. This was due to invalid sequence of error reporting
  and is now fixed.
---------------------------------------------------------------------------
Version 1.10.1 (RGer), 2005-09-23
- added the ability to execute a shell script as an action.
  Thanks to Bjoern Kalkbrenner for providing the code!
- fixed a bug in the MySQL code; due to the bug the automatic one-time
  retry after an error did not happen - this lead to error message in
  cases where none should be seen (e.g. after a MySQL restart)
- fixed a security issue with SQL-escaping in conjunction with
  non-(SQL-)standard MySQL features.
---------------------------------------------------------------------------
Version 1.10.0 (RGer), 2005-09-20
  REMINDER: 1.10 is the first unstable version if the 1.x series!
- added the capability to filter on any property in selector lines
  (not just facility and priority)
- changed stringbuf into a new counted string class
- added support for a "discard" action. If a selector line with
  discard (~ character) is found, no selector lines *after* that
  line will be processed.
- thanks to Andres Riancho, regular expression support has been
  added to the template engine
- added the FROMHOST property in the template processor, which could
  previously not be obtained. Thanks to Cristian Testa for pointing
  this out and even providing a fix.
- added display of compile-time options to -v output
- performance improvement for production build - made some checks
  to happen only during debug mode
- fixed a problem with compiling on SUSE and - while doing so - removed
  the socket call to set SO_BSDCOMPAT in cases where it is obsolete.
---------------------------------------------------------------------------
Version 1.0.4 (RGer), 2006-02-01
- a small but important fix: the tcp receiver had two forgotten printf's
  in it that caused a lot of unnecessary output to stdout. This was
  important enough to justify a new release
---------------------------------------------------------------------------
Version 1.0.3 (RGer), 2005-11-14
- added an additional guard to prevent rsyslogd from aborting when the
  2gb file size limit is hit. While a user can configure rsyslogd to
  handle such situations, it would abort if that was not done AND large
  file support was not enabled (ok, this is hopefully an unlikely scenario)
- fixed a bug that caused additional Unix domain sockets to be incorrectly
  processed - could lead to message loss in extreme cases
- applied some patches available from the sysklogd project to code
  shared from there
- fixed a bug that causes rsyslogd to dump core on termination when one
  of the selector lines did not receive a message during the run (very
  unlikely)
- fixed an one-too-low memory allocation in the TCP sender. Could result
  in rsyslogd dumping core.
- fixed a bug in the TCP sender that caused the retry logic to fail
  after an error or receiver overrun
- fixed a bug in init() that could lead to dumping core
- fixed a bug that could lead to dumping core when no HOSTNAME or no TAG
  was present in the syslog message
---------------------------------------------------------------------------
Version 1.0.2 (RGer), 2005-10-05
- fixed an issue with MySQL error reporting. When an error occured,
  the MySQL driver went into an endless loop (at least in most cases).
---------------------------------------------------------------------------
Version 1.0.1 (RGer), 2005-09-23
- fixed a security issue with SQL-escaping in conjunction with
  non-(SQL-)standard MySQL features.
---------------------------------------------------------------------------
Version 1.0.0 (RGer), 2005-09-12
- changed install doc to cover daily cron scripts - a trouble source
- added rc script for slackware (provided by Chris Elvidge - thanks!) 
- fixed a really minor bug in usage() - the -r option was still
  reported as without the port parameter
---------------------------------------------------------------------------
Version 0.9.8 (RGer), 2005-09-05
- made startup and shutdown message more consistent and included the
  pid, so that they can be easier correlated. Used syslog-protocol
  structured data format for this purpose.
- improved config info in startup message, now tells not only
  if it is listening remote on udp, but also for tcp. Also includes
  the port numbers. The previous startup message was misleading, because
  it did not say "remote reception" if rsyslogd was only listening via
  tcp (but not via udp).
- added a "how can you help" document to the doc set
---------------------------------------------------------------------------
Version 0.9.7 (RGer), 2005-08-15
- some of the previous doc files (like INSTALL) did not properly
  reflect the changes to the build process and the new doc. Fixed
  that.
- changed syslogd.c so that when compiled without database support,
  an error message is displayed when a database action is detected
  in the config file (previously this was used as an user rule ;))
- fixed a bug in the os-specific Makefiles which caused MySQL
  support to not be compiled, even if selected
---------------------------------------------------------------------------
Version 0.9.6 (RGer), 2005-08-09
- greatly enhanced documentation. Now available in html format in
  the "doc" folder and FreeBSD. Finally includes an install howto.
- improved MySQL error messages a little - they now show up as log
  messages, too (formerly only in debug mode)
- added the ability to specify the listen port for udp syslog.
  WARNING: This introduces an incompatibility. Formerly, udp
  syslog was enabled by the -r command line option. Now, it is
  "-r [port]", which is consistent with the tcp listener. However,
  just -r will now return an error message.
- added sample startup scripts for Debian and FreeBSD
- added support for easy feature selection in the makefile. Un-
  fortunately, this also means I needed to spilt the make file
  for different OS and distros. There are some really bad syntax
  differences between FreeBSD and Linux make.
---------------------------------------------------------------------------
Version 0.9.5 (RGer), 2005-08-01
- the "semicolon bug" was actually not (fully) solved in 0.9.4. One
  part of the bug was solved, but another still existed. This one
  is fixed now, too.
- the "semicolon bug" actually turned out to be a more generic bug.
  It appeared whenever an invalid template name was given. With some
  selector actions, rsyslogd dumped core, with other it "just" had
  a small ressource leak with others all worked well. These anomalies
  are now fixed. Note that they only appeared during system initaliziation
  once the system was running, nothing bad happened.
- improved error reporting for template errors on startup. They are now
  shown on the console and the start-up tty. Formerly, they were only
  visible in debug mode.
- support for multiple instances of rsyslogd on a single machine added
- added new option "-o" --> omit local unix domain socket. This option
  enables rsyslogd NOT to listen to the local socket. This is most
  helpful when multiple instances of rsyslogd (or rsyslogd and another
  syslogd) shall run on a single system.
- added new option "-i <pidfile>" which allows to specify the pidfile.
  This is needed when multiple instances of rsyslogd are to be run.
- the new project home page is now online at www.rsyslog.com
---------------------------------------------------------------------------
Version 0.9.4 (RGer), 2005-07-25
- finally added the TCP sender. It now supports non-blocking mode, no
  longer disabling message reception during connect. As it is now, it
  is usable in production. The code could be more sophisticated, but
  I've kept it short in anticipation of the move to liblogging, which
  will lead to the removal of the code just written ;)
- the "exiting on signal..." message still had the "syslogd" name in 
  it. Changed this to "rsyslogd", as we do not have a large user base
  yet, this should pose no problem.
- fixed "the semiconlon" bug. rsyslogd dumped core if a write-db action
  was specified but no semicolon was given after the password (an empty
  template was ok, but the semicolon needed to be present).
- changed a default for traditional output format. During testing, it
  was seen that the timestamp written to file in default format was
  the time of message reception, not the time specified in the TIMESTAMP
  field of the message itself. Traditionally, the message TIMESTAMP is
  used and this has been changed now.
---------------------------------------------------------------------------
Version 0.9.3 (RGer), 2005-07-19
- fixed a bug in the message parser. In June, the RFC 3164 timestamp
  was not correctly parsed (yes, only in June and some other months,
  see the code comment to learn why...)
- added the ability to specify the destination port when forwarding
  syslog messages (both for TCP and UDP)
- added an very experimental TCP sender (activated by
  @@machine:port in config). This is not yet for production use. If
  the receiver is not alive, rsyslogd will wait quite some time until
  the connection request times out, which most probably leads to
  loss of incoming messages.

---------------------------------------------------------------------------
Version 0.9.2 (RGer), around 2005-07-06
- I intended to change the maxsupported message size to 32k to
  support IHE - but given the memory inefficiency in the usual use
  cases, I have not done this. I have, however, included very
  specific instructions on how to do this in the source code. I have
  also done some testing with 32k messages, so you can change the
  max size without taking too much risk.
- added a syslog/tcp receiver; we now can receive messages via
  plain tcp, but we can still send only via UDP. The syslog/tcp
  receiver is the primary enhancement of this release.
- slightly changed some error messages that contained a spurios \n at
  the end of the line (which gives empty lines in your log...)

---------------------------------------------------------------------------
Version 0.9.1 (RGer)
- fixed code so that it compiles without errors under FreeBSD
- removed now unused function "allocate_log()" from syslogd.c
- changed the make file so that it contains more defines for
  different environments (in the long term, we need a better
  system for disabling/enabling features...)
- changed some printf's printing off_t types to %lld and
  explicit (long long) casts. I tried to figure out the exact type,
  but did not succeed in this. In the worst case, ultra-large peta-
  byte files will now display funny informational messages on rollover,
  something I think we can live with for the next 10 years or so...

---------------------------------------------------------------------------
Version 0.9.0 (RGer)
- changed the filed structure to be a linked list. Previously, it
  was a table - well, for non-SYSV it was defined as linked list,
  but from what I see that code did no longer work after my
  modifications. I am now using a linked list in general because
  that is needed for other upcoming modifications.
- fixed a bug that caused rsyslogd not to listen to anything if
  the configuration file could not be read
- pervious versions disabled network logging (send/receive) if
  syslog/udp port was not in /etc/services. Now defaulting to
  port 514 in this case.
- internal error messages are now supported up to 256 bytes
- error message seen during config file read are now also displayed
  to the attached tty and not only the console
- changed some error messages during init to be sent to the console
  and/or emergency log. Previously, they were only seen if the
  -d (debug) option was present on the command line.
- fixed the "2gb file issue on 32bit systems". If a file grew to
  more than 2gb, the syslogd was aborted with "file size exceeded". 
  Now, defines have been added according to
  http://www.daimi.au.dk/~kasperd/comp.os.linux.development.faq.html#LARGEFILE
  Testing revealed that they work ;)
  HOWEVER, if your file system, glibc, kernel, whatever does not
  support files larger 2gb, you need to set a file size limit with
  the new output channel mechanism.
- updated man pages to reflect the changes

---------------------------------------------------------------------------
Version 0.8.4

- improved -d debug output (removed developer-only content)
- now compiles under FreeBSD and NetBSD (only quick testing done on NetBSD)
---------------------------------------------------------------------------
Version 0.8.3

- security model in "make install" changed
- minor doc updates
---------------------------------------------------------------------------
Version 0.8.2

- added man page for rsyslog.conf and rsyslogd
- gave up on the concept of rsyslog being a "drop in" replacement
  for syslogd. Now, the user installs rsyslogd and also needs to
  adjust his system settings to this specifically. This also lead
  to these changes:
  * changed Makefile so that install now installs rsyslogd instead
    of dealing with syslogd
  * changed the default config file name to rsyslog.conf
---------------------------------------------------------------------------
Version 0.8.1

- fixed a nasty memory leak (probably not the last one with this release)
- some enhancements to Makefile as suggested by Bennett Todd
- syslogd-internal messages (like restart) were missing the hostname
  this has been corrected
---------------------------------------------------------------------------
Version 0.8.0

Initial testing release. Based on the sysklogd package. Thanks to the
sysklogd maintainers for all their good work!
---------------------------------------------------------------------------

----------------------------------------------------------------------
The following comments were left in the syslogd source. While they provide
not too much detail, the help to date when Rainer started work on the
project (which was 2003, now even surprising for Rainer himself ;)).
 * \author Rainer Gerhards <rgerhards@adiscon.com>
 * \date 2003-10-17
 *       Some initial modifications on the sysklogd package to support
 *       liblogging. These have actually not yet been merged to the
 *       source you see currently (but they hopefully will)
 *
 * \date 2004-10-28
 *       Restarted the modifications of sysklogd. This time, we
 *       focus on a simpler approach first. The initial goal is to
 *       provide MySQL database support (so that syslogd can log
 *       to the database).
----------------------------------------------------------------------
The following comments are from the stock syslogd.c source. They provide
some insight into what happened to the source before we forked
rsyslogd. However, much of the code already has been replaced and more
is to be replaced. So over time, these comments become less valuable.
I have moved them out of the syslogd.c file to shrink it, especially
as a lot of them do no longer apply. For historical reasons and
understanding of how the daemon evolved, they are probably still
helpful.
 * Author: Eric Allman
 * extensive changes by Ralph Campbell
 * more extensive changes by Eric Allman (again)
 *
 * Steve Lord:	Fix UNIX domain socket code, added linux kernel logging
 *		change defines to
 *		SYSLOG_INET	- listen on a UDP socket
 *		SYSLOG_UNIXAF	- listen on unix domain socket
 *		SYSLOG_KERNEL	- listen to linux kernel
 *
 * Mon Feb 22 09:55:42 CST 1993:  Dr. Wettstein
 * 	Additional modifications to the source.  Changed priority scheme
 *	to increase the level of configurability.  In its stock configuration
 *	syslogd no longer logs all messages of a certain priority and above
 *	to a log file.  The * wildcard is supported to specify all priorities.
 *	Note that this is a departure from the BSD standard.
 *
 *	Syslogd will now listen to both the inetd and the unixd socket.  The
 *	strategy is to allow all local programs to direct their output to
 *	syslogd through the unixd socket while the program listens to the
 *	inetd socket to get messages forwarded from other hosts.
 *
 * Fri Mar 12 16:55:33 CST 1993:  Dr. Wettstein
 *	Thanks to Stephen Tweedie (dcs.ed.ac.uk!sct) for helpful bug-fixes
 *	and an enlightened commentary on the prioritization problem.
 *
 *	Changed the priority scheme so that the default behavior mimics the
 *	standard BSD.  In this scenario all messages of a specified priority
 *	and above are logged.
 *
 *	Add the ability to specify a wildcard (=) as the first character
 *	of the priority name.  Doing this specifies that ONLY messages with
 *	this level of priority are to be logged.  For example:
 *
 *		*.=debug			/usr/adm/debug
 *
 *	Would log only messages with a priority of debug to the /usr/adm/debug
 *	file.
 *
 *	Providing an * as the priority specifies that all messages are to be
 *	logged.  Note that this case is degenerate with specifying a priority
 *	level of debug.  The wildcard * was retained because I believe that
 *	this is more intuitive.
 *
 * Thu Jun 24 11:34:13 CDT 1993:  Dr. Wettstein
 *	Modified sources to incorporate changes in libc4.4.  Messages from
 *	syslog are now null-terminated, syslogd code now parses messages
 *	based on this termination scheme.  Linux as of libc4.4 supports the
 *	fsync system call.  Modified code to fsync after all writes to
 *	log files.
 *
 * Sat Dec 11 11:59:43 CST 1993:  Dr. Wettstein
 *	Extensive changes to the source code to allow compilation with no
 *	complaints with -Wall.
 *
 *	Reorganized the facility and priority name arrays so that they
 *	compatible with the syslog.h source found in /usr/include/syslog.h.
 *	NOTE that this should really be changed.  The reason I do not
 *	allow the use of the values defined in syslog.h is on account of
 *	the extensions made to allow the wildcard character in the
 *	priority field.  To fix this properly one should malloc an array,
 *	copy the contents of the array defined by syslog.h and then
 *	make whatever modifications that are desired.  Next round.
 *
 * Thu Jan  6 12:07:36 CST 1994:  Dr. Wettstein
 *	Added support for proper decomposition and re-assembly of
 *	fragment messages on UNIX domain sockets.  Lack of this capability
 *	was causing 'partial' messages to be output.  Since facility and
 *	priority information is encoded as a leader on the messages this
 *	was causing lines to be placed in erroneous files.
 *
 *	Also added a patch from Shane Alderton (shane@ion.apana.org.au) to
 *	correct a problem with syslogd dumping core when an attempt was made
 *	to write log messages to a logged-on user.  Thank you.
 *
 *	Many thanks to Juha Virtanen (jiivee@hut.fi) for a series of
 *	interchanges which lead to the fixing of problems with messages set
 *	to priorities of none and emerg.  Also thanks to Juha for a patch
 *	to exclude users with a class of LOGIN from receiving messages.
 *
 *	Shane Alderton provided an additional patch to fix zombies which
 *	were conceived when messages were written to multiple users.
 *
 * Mon Feb  6 09:57:10 CST 1995:  Dr. Wettstein
 *	Patch to properly reset the single priority message flag.  Thanks
 *	to Christopher Gori for spotting this bug and forwarding a patch.
 *
 * Wed Feb 22 15:38:31 CST 1995:  Dr. Wettstein
 *	Added version information to startup messages.
 *
 *	Added defines so that paths to important files are taken from
 *	the definitions in paths.h.  Hopefully this will insure that
 *	everything follows the FSSTND standards.  Thanks to Chris Metcalf
 *	for a set of patches to provide this functionality.  Also thanks
 *	Elias Levy for prompting me to get these into the sources.
 *
 * Wed Jul 26 18:57:23 MET DST 1995:  Martin Schulze
 *	Linux' gethostname only returns the hostname and not the fqdn as
 *	expected in the code. But if you call hostname with an fqdn then
 *	gethostname will return an fqdn, so we have to mention that. This
 *	has been changed.
 *
 *	The 'LocalDomain' and the hostname of a remote machine is
 *	converted to lower case, because the original caused some
 *	inconsistency, because the (at least my) nameserver did respond an
 *	fqdn containing of upper- _and_ lowercase letters while
 *	'LocalDomain' consisted only of lowercase letters and that didn't
 *	match.
 *
 * Sat Aug  5 18:59:15 MET DST 1995:  Martin Schulze
 *	Now no messages that were received from any remote host are sent
 *	out to another. At my domain this missing feature caused ugly
 *	syslog-loops, sometimes.
 *
 *	Remember that no message is sent out. I can't figure out any
 *	scenario where it might be useful to change this behavior and to
 *	send out messages to other hosts than the one from which we
 *	received the message, but I might be shortsighted. :-/
 *
 * Thu Aug 10 19:01:08 MET DST 1995:  Martin Schulze
 *	Added my pidfile.[ch] to it to perform a better handling with
 *	pidfiles. Now both, syslogd and klogd, can only be started
 *	once. They check the pidfile.
 *
 * Sun Aug 13 19:01:41 MET DST 1995:  Martin Schulze
 *	Add an addition to syslog.conf's interpretation. If a priority
 *	begins with an exclamation mark ('!') the normal interpretation
 *	of the priority is inverted: ".!*" is the same as ".none", ".!=info"
 *	don't logs the info priority, ".!crit" won't log any message with
 *	the priority crit or higher. For example:
 *
 *		mail.*;mail.!=info		/usr/adm/mail
 *
 *	Would log all messages of the facility mail except those with
 *	the priority info to /usr/adm/mail. This makes the syslogd
 *	much more flexible.
 *
 *	Defined TABLE_ALLPRI=255 and changed some occurrences.
 *
 * Sat Aug 19 21:40:13 MET DST 1995:  Martin Schulze
 *	Making the table of facilities and priorities while in debug
 *	mode more readable.
 *
 *	If debugging is turned on, printing the whole table of
 *	facilities and priorities every hexadecimal or 'X' entry is
 *	now 2 characters wide.
 *
 *	The number of the entry is prepended to each line of
 *	facilities and priorities, and F_UNUSED lines are not shown
 *	anymore.
 *
 *	Corrected some #ifdef SYSV's.
 *
 * Mon Aug 21 22:10:35 MET DST 1995:  Martin Schulze
 *	Corrected a strange behavior during parsing of configuration
 *	file. The original BSD syslogd doesn't understand spaces as
 *	separators between specifier and action. This syslogd now
 *	understands them. The old behavior caused some confusion over
 *	the Linux community.
 *
 * Thu Oct 19 00:02:07 MET 1995:  Martin Schulze
 *	The default behavior has changed for security reasons. The
 *	syslogd will not receive any remote message unless you turn
 *	reception on with the "-r" option.
 *
 *	Not defining SYSLOG_INET will result in not doing any network
 *	activity, i.e. not sending or receiving messages.  I changed
 *	this because the old idea is implemented with the "-r" option
 *	and the old thing didn't work anyway.
 *
 * Thu Oct 26 13:14:06 MET 1995:  Martin Schulze
 *	Added another logfile type F_FORW_UNKN.  The problem I ran into
 *	was a name server that runs on my machine and a forwarder of
 *	kern.crit to another host.  The hosts address can only be
 *	fetched using the nameserver.  But named is started after
 *	syslogd, so syslogd complained.
 *
 *	This logfile type will retry to get the address of the
 *	hostname ten times and then complain.  This should be enough to
 *	get the named up and running during boot sequence.
 *
 * Fri Oct 27 14:08:15 1995:  Dr. Wettstein
 *	Changed static array of logfiles to a dynamic array. This
 *	can grow during process.
 *
 * Fri Nov 10 23:08:18 1995:  Martin Schulze
 *	Inserted a new tabular sys_h_errlist that contains plain text
 *	for error codes that are returned from the net subsystem and
 *	stored in h_errno. I have also changed some wrong lookups to
 *	sys_errlist.
 *
 * Wed Nov 22 22:32:55 1995:  Martin Schulze
 *	Added the fabulous strip-domain feature that allows us to
 *	strip off (several) domain names from the fqdn and only log
 *	the simple hostname. This is useful if you're in a LAN that
 *	has a central log server and also different domains.
 *
 *	I have also also added the -l switch do define hosts as
 *	local. These will get logged with their simple hostname, too.
 *
 * Thu Nov 23 19:02:56 MET DST 1995:  Martin Schulze
 *	Added the possibility to omit fsyncing of logfiles after every
 *	write. This will give some performance back if you have
 *	programs that log in a very verbose manner (like innd or
 *	smartlist). Thanks to Stephen R. van den Berg <srb@cuci.nl>
 *	for the idea.
 *
 * Thu Jan 18 11:14:36 CST 1996:  Dr. Wettstein
 *	Added patche from beta-testers to stop compile error.  Also
 *	added removal of pid file as part of termination cleanup.
 *
 * Wed Feb 14 12:42:09 CST 1996:  Dr. Wettstein
 *	Allowed forwarding of messages received from remote hosts to
 *	be controlled by a command-line switch.  Specifying -h allows
 *	forwarding.  The default behavior is to disable forwarding of
 *	messages which were received from a remote host.
 *
 *	Parent process of syslogd does not exit until child process has
 *	finished initialization process.  This allows rc.* startup to
 *	pause until syslogd facility is up and operating.
 *
 *	Re-arranged the select code to move UNIX domain socket accepts
 *	to be processed later.  This was a contributed change which
 *	has been proposed to correct the delays sometimes encountered
 *	when syslogd starts up.
 *
 *	Minor code cleanups.
 *
 * Thu May  2 15:15:33 CDT 1996:  Dr. Wettstein
 *	Fixed bug in init function which resulted in file descripters
 *	being orphaned when syslogd process was re-initialized with SIGHUP
 *	signal.  Thanks to Edvard Tuinder
 *	(Edvard.Tuinder@praseodymium.cistron.nl) for putting me on the
 *	trail of this bug.  I am amazed that we didn't catch this one
 *	before now.
 *
 * Tue May 14 00:03:35 MET DST 1996:  Martin Schulze
 *	Corrected a mistake that causes the syslogd to stop logging at
 *	some virtual consoles under Linux. This was caused by checking
 *	the wrong error code. Thanks to Michael Nonweiler
 *	<mrn20@hermes.cam.ac.uk> for sending me a patch.
 *
 * Mon May 20 13:29:32 MET DST 1996:  Miquel van Smoorenburg <miquels@cistron.nl>
 *	Added continuation line supported and fixed a bug in
 *	the init() code.
 *
 * Tue May 28 00:58:45 MET DST 1996:  Martin Schulze
 *	Corrected behaviour of blocking pipes - i.e. the whole system
 *	hung.  Michael Nonweiler <mrn20@hermes.cam.ac.uk> has sent us
 *	a patch to correct this.  A new logfile type F_PIPE has been
 *	introduced.
 *
 * Mon Feb 3 10:12:15 MET DST 1997:  Martin Schulze
 *	Corrected behaviour of logfiles if the file can't be opened.
 *	There was a bug that causes syslogd to try to log into non
 *	existing files which ate cpu power.
 *
 * Sun Feb 9 03:22:12 MET DST 1997:  Martin Schulze
 *	Modified syslogd.c to not kill itself which confuses bash 2.0.
 *
 * Mon Feb 10 00:09:11 MET DST 1997:  Martin Schulze
 *	Improved debug code to decode the numeric facility/priority
 *	pair into textual information.
 *
 * Tue Jun 10 12:35:10 MET DST 1997:  Martin Schulze
 *	Corrected freeing of logfiles.  Thanks to Jos Vos <jos@xos.nl>
 *	for reporting the bug and sending an idea to fix the problem.
 *
 * Tue Jun 10 12:51:41 MET DST 1997:  Martin Schulze
 *	Removed sleep(10) from parent process.  This has caused a slow
 *	startup in former times - and I don't see any reason for this.
 *
 * Sun Jun 15 16:23:29 MET DST 1997: Michael Alan Dorman
 *	Some more glibc patches made by <mdorman@debian.org>.
 *
 * Thu Jan  1 16:04:52 CET 1998: Martin Schulze <joey@infodrom.north.de
 *	Applied patch from Herbert Thielen <Herbert.Thielen@lpr.e-technik.tu-muenchen.de>.
 *	This included some balance parentheses for emacs and a bug in
 *	the exclamation mark handling.
 *
 *	Fixed small bug which caused syslogd to write messages to the
 *	wrong logfile under some very rare conditions.  Thanks to
 *	Herbert Xu <herbert@gondor.apana.org.au> for fiddling this out.
 *
 * Thu Jan  8 22:46:35 CET 1998: Martin Schulze <joey@infodrom.north.de>
 *	Reworked one line of the above patch as it prevented syslogd
 *	from binding the socket with the result that no messages were
 *	forwarded to other hosts.
 *
 * Sat Jan 10 01:33:06 CET 1998: Martin Schulze <joey@infodrom.north.de>
 *	Fixed small bugs in F_FORW_UNKN meachanism.  Thanks to Torsten
 *	Neumann <torsten@londo.rhein-main.de> for pointing me to it.
 *
 * Mon Jan 12 19:50:58 CET 1998: Martin Schulze <joey@infodrom.north.de>
 *	Modified debug output concerning remote receiption.
 *
 * Mon Feb 23 23:32:35 CET 1998: Topi Miettinen <Topi.Miettinen@ml.tele.fi>
 *	Re-worked handling of Unix and UDP sockets to support closing /
 *	opening of them in order to have it open only if it is needed
 *	either for forwarding to a remote host or by receiption from
 *	the network.
 *
 * Wed Feb 25 10:54:09 CET 1998: Martin Schulze <joey@infodrom.north.de>
 *	Fixed little comparison mistake that prevented the MARK
 *	feature to work properly.
 *
 * Wed Feb 25 13:21:44 CET 1998: Martin Schulze <joey@infodrom.north.de>
 *	Corrected Topi's patch as it prevented forwarding during
 *	startup due to an unknown LogPort.
 *
 * Sat Oct 10 20:01:48 CEST 1998: Martin Schulze <joey@infodrom.north.de>
 *	Added support for TESTING define which will turn syslogd into
 *	stdio-mode used for debugging.
 *
 * Sun Oct 11 20:16:59 CEST 1998: Martin Schulze <joey@infodrom.north.de>
 *	Reworked the initialization/fork code.  Now the parent
 *	process activates a signal handler which the daughter process
 *	will raise if it is initialized.  Only after that one the
 *	parent process may exit.  Otherwise klogd might try to flush
 *	its log cache while syslogd can't receive the messages yet.
 *
 * Mon Oct 12 13:30:35 CEST 1998: Martin Schulze <joey@infodrom.north.de>
 *	Redirected some error output with regard to argument parsing to
 *	stderr.
 *
 * Mon Oct 12 14:02:51 CEST 1998: Martin Schulze <joey@infodrom.north.de>
 *	Applied patch provided vom Topi Miettinen with regard to the
 *	people from OpenBSD.  This provides the additional '-a'
 *	argument used for specifying additional UNIX domain sockets to
 *	listen to.  This is been used with chroot()'ed named's for
 *	example.  See for http://www.psionic.com/papers/dns.html
 *
 * Mon Oct 12 18:29:44 CEST 1998: Martin Schulze <joey@infodrom.north.de>
 *	Added `ftp' facility which was introduced in glibc version 2.
 *	It's #ifdef'ed so won't harm with older libraries.
 *
 * Mon Oct 12 19:59:21 MET DST 1998: Martin Schulze <joey@infodrom.north.de>
 *	Code cleanups with regard to bsd -> posix transition and
 *	stronger security (buffer length checking).  Thanks to Topi
 *	Miettinen <tom@medialab.sonera.net>
 *	. index() --> strchr()
 *	. sprintf() --> snprintf()
 *	. bcopy() --> memcpy()
 *	. bzero() --> memset()
 *	. UNAMESZ --> UT_NAMESIZE
 *	. sys_errlist --> strerror()
 *
 * Mon Oct 12 20:22:59 CEST 1998: Martin Schulze <joey@infodrom.north.de>
 *	Added support for setutent()/getutent()/endutend() instead of
 *	binary reading the UTMP file.  This is the the most portable
 *	way.  This allows /var/run/utmp format to change, even to a
 *	real database or utmp daemon. Also if utmp file locking is
 *	implemented in libc, syslog will use it immediately.  Thanks
 *	to Topi Miettinen <tom@medialab.sonera.net>.
 *
 * Mon Oct 12 20:49:18 MET DST 1998: Martin Schulze <joey@infodrom.north.de>
 *	Avoid logging of SIGCHLD when syslogd is in the process of
 *	exiting and closing its files.  Again thanks to Topi.
 *
 * Mon Oct 12 22:18:34 CEST 1998: Martin Schulze <joey@infodrom.north.de>
 *	Modified printline() to support 8bit characters - such as
 *	russion letters.  Thanks to Vladas Lapinskas <lapinskas@mail.iae.lt>.
 *
 * Sat Nov 14 02:29:37 CET 1998: Martin Schulze <joey@infodrom.north.de>
 *	``-m 0'' now turns of MARK logging entirely.
 *
 * Tue Jan 19 01:04:18 MET 1999: Martin Schulze <joey@infodrom.north.de>
 *	Finally fixed an error with `-a' processing, thanks to Topi
 *	Miettinen <tom@medialab.sonera.net>.
 *
 * Sun May 23 10:08:53 CEST 1999: Martin Schulze <joey@infodrom.north.de>
 *	Removed superflous call to utmpname().  The path to the utmp
 *	file is defined in the used libc and should not be hardcoded
 *	into the syslogd binary referring the system it was compiled on.
 *
 * Sun Sep 17 20:45:33 CEST 2000: Martin Schulze <joey@infodrom.ffis.de>
 *	Fixed some bugs in printline() code that did not escape
 *	control characters '\177' through '\237' and contained a
 *	single-byte buffer overflow.  Thanks to Solar Designer
 *	<solar@false.com>.
 *
 * Sun Sep 17 21:26:16 CEST 2000: Martin Schulze <joey@infodrom.ffis.de>
 *	Don't close open sockets upon reload.  Thanks to Bill
 *	Nottingham.
 *
 * Mon Sep 18 09:10:47 CEST 2000: Martin Schulze <joey@infodrom.ffis.de>
 *	Fixed bug in printchopped() that caused syslogd to emit
 *	kern.emerg messages when splitting long lines.  Thanks to
 *	Daniel Jacobowitz <dan@debian.org> for the fix.
 *
 * Mon Sep 18 15:33:26 CEST 2000: Martin Schulze <joey@infodrom.ffis.de>
 *	Removed unixm/unix domain sockets and switch to Datagram Unix
 *	Sockets.  This should remove one possibility to play DoS with
 *	syslogd.  Thanks to Olaf Kirch <okir@caldera.de> for the patch.
 *
 * Sun Mar 11 20:23:44 CET 2001: Martin Schulze <joey@infodrom.ffis.de>
 *	Don't return a closed fd if `-a' is called with a wrong path.
 *	Thanks to Bill Nottingham <notting@redhat.com> for providing
 *	a patch.<|MERGE_RESOLUTION|>--- conflicted
+++ resolved
@@ -1,5 +1,4 @@
 ---------------------------------------------------------------------------
-<<<<<<< HEAD
 Version 5.9.0  [V5-DEVEL] (rgerhards), 2011-03-??
 - this begins a new devel branch for v5
 - enhanced omhdfs to support batching mode. This permits to increase
@@ -9,8 +8,6 @@
   affected directive was: $ActionExecOnlyWhenPreviousIsSuspended on
   closes: http://bugzilla.adiscon.com/show_bug.cgi?id=236
 ---------------------------------------------------------------------------
-Version 5.7.9  [V5-BETA] (rgerhards), 2011-03-??
-=======
 Version 5.8.0  [V5-stable] (rgerhards), 2011-04-??
 - bugfix: DA queue was never shutdown once it was started
   closes: http://bugzilla.adiscon.com/show_bug.cgi?id=241
@@ -34,7 +31,6 @@
   closes: http://bugzilla.adiscon.com/show_bug.cgi?id=195
 ---------------------------------------------------------------------------
 Version 5.7.9  [V5-BETA] (rgerhards), 2011-03-16
->>>>>>> eccfbf71
 - improved testbench
   among others, life tests for ommysql (against a test database) have
   been added, valgrind-based testing enhanced, ...
