--- conflicted
+++ resolved
@@ -108,7 +108,6 @@
 # modules that need to be generated first
 SUBDIRS += tests
 
-<<<<<<< HEAD
 # make sure "make distcheck" tries to build all modules. This means that
 # a developer must always have an environment where every supporting library
 # is available. If that is not the case, the respective configure option may
@@ -116,6 +115,4 @@
 # in a make distcheck is so that we detect code that accidently was not updated
 # when some global update happened.
 DISTCHECK_CONFIGURE_FLAGS=--enable-gssapi_krb5 --enable-imfile --enable-snmp --enable-pgsql --enable-libdbi --enable-mysql --enable-imtemplate --enable-relp --enable-rsyslogd --enable-mail --enable-klog  --enable-diagtools --enable-gnutls
-=======
-ACLOCAL_AMFLAGS = -I m4
->>>>>>> 24a36fd1
+ACLOCAL_AMFLAGS = -I m4