--- conflicted
+++ resolved
@@ -243,9 +243,6 @@
 				--enable-pmsnare \
 				--enable-imtemplate \
 				--enable-omtemplate \
-<<<<<<< HEAD
-=======
 				--enable-mmsnmptrapd \
->>>>>>> 40b342cf
 				--with-systemdsystemunitdir=$$dc_install_base/$(systemdsystemunitdir)
 ACLOCAL_AMFLAGS = -I m4