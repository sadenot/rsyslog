--- conflicted
+++ resolved
@@ -12,11 +12,7 @@
  * NOTE: read comments in module-template.h to understand how this pipe
  *       works!
  *
-<<<<<<< HEAD
- * Copyright 2007-2013 Rainer Gerhards and Adiscon GmbH.
-=======
  * Copyright 2007-2014 Rainer Gerhards and Adiscon GmbH.
->>>>>>> 094c9e96
  *
  * This file is part of rsyslog.
  *
@@ -309,13 +305,10 @@
 
 
 BEGINtryResume
-<<<<<<< HEAD
 	instanceData *__restrict__ const pData = pWrkrData->pData;
-=======
 	fd_set wrds;
 	struct timeval tv;
 	int ready;
->>>>>>> 094c9e96
 CODESTARTtryResume
 	if(pData->fd == -1) {
 		rsRetVal iRetLocal;
@@ -342,14 +335,10 @@
 BEGINdoAction
 	instanceData *pData;
 CODESTARTdoAction
-<<<<<<< HEAD
 	pData = pWrkrData->pData;
 	DBGPRINTF("ompipe: writing to %s\n", pData->pipe);
 	/* this module is single-threaded by nature */
 	pthread_mutex_lock(&pData->mutWrite);
-=======
-	DBGPRINTF("ompipe writing to: %s\n", pData->pipe);
->>>>>>> 094c9e96
 	iRet = writePipe(ppString, pData);
 	pthread_mutex_unlock(&pData->mutWrite);
 ENDdoAction
