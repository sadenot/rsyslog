/**
 * \brief This is the main file of the rsyslogd daemon.
 *
 * Please visit the rsyslog project at
 *
 * http://www.rsyslog.com
 *
 * to learn more about it and discuss any questions you may have.
 *
 * rsyslog had initially been forked from the sysklogd project.
 * I would like to express my thanks to the developers of the sysklogd
 * package - without it, I would have had a much harder start...
 *
 * Please note that while rsyslog started from the sysklogd code base,
 * it nowadays has almost nothing left in common with it. Allmost all
 * parts of the code have been rewritten.
 *
 * This Project was intiated and is maintained by
 * Rainer Gerhards <rgerhards@hq.adiscon.com>. See
 * AUTHORS to learn who helped make it become a reality.
 *
 * If you have questions about rsyslogd in general, please email
 * info@adiscon.com. To learn more about rsyslogd, please visit
 * http://www.rsyslog.com.
 *
 * \author Rainer Gerhards <rgerhards@adiscon.com>
 * \date 2003-10-17
 *       Some initial modifications on the sysklogd package to support
 *       liblogging. These have actually not yet been merged to the
 *       source you see currently (but they hopefully will)
 *
 * \date 2004-10-28
 *       Restarted the modifications of sysklogd. This time, we
 *       focus on a simpler approach first. The initial goal is to
 *       provide MySQL database support (so that syslogd can log
 *       to the database).
 *
 * rsyslog - An Enhanced syslogd Replacement.
 * Copyright 2003-2008 Rainer Gerhards and Adiscon GmbH.
 *
 * This file is part of rsyslog.
 *
 * Rsyslog is free software: you can redistribute it and/or modify
 * it under the terms of the GNU General Public License as published by
 * the Free Software Foundation, either version 3 of the License, or
 * (at your option) any later version.
 *
 * Rsyslog is distributed in the hope that it will be useful,
 * but WITHOUT ANY WARRANTY; without even the implied warranty of
 * MERCHANTABILITY or FITNESS FOR A PARTICULAR PURPOSE.  See the
 * GNU General Public License for more details.
 *
 * You should have received a copy of the GNU General Public License
 * along with Rsyslog.  If not, see <http://www.gnu.org/licenses/>.
 *
 * A copy of the GPL can be found in the file "COPYING" in this distribution.
 */
#include "config.h"
#include "rsyslog.h"

#define DEFUPRI		(LOG_USER|LOG_NOTICE)
#define TIMERINTVL	30		/* interval for checking flush, mark */

#include <unistd.h>
#include <stdlib.h>
#include <stdio.h>
#include <stddef.h>
#include <ctype.h>
#include <limits.h>
#define GNU_SOURCE
#include <string.h>
#include <stdarg.h>
#include <time.h>
#include <assert.h>

#ifdef OS_SOLARIS
#	include <errno.h>
#	include <fcntl.h>
#	include <stropts.h>
#	include <sys/termios.h>
#	include <sys/types.h>
#else
#	include <libgen.h>
#	include <sys/errno.h>
#endif

#include <sys/ioctl.h>
#include <sys/wait.h>
#include <sys/file.h>
#include <sys/resource.h>
#include <grp.h>

#if HAVE_SYS_TIMESPEC_H
# include <sys/timespec.h>
#endif

#if HAVE_SYS_STAT_H
#	include <sys/stat.h>
#endif

#include <signal.h>

#if HAVE_PATHS_H
#include <paths.h>
#endif

#ifdef USE_NETZIP
#include <zlib.h>
#endif

#include <netdb.h>

#include "pidfile.h"
#include "srUtils.h"
#include "stringbuf.h"
#include "syslogd-types.h"
#include "template.h"
#include "outchannel.h"
#include "syslogd.h"

#include "msg.h"
#include "modules.h"
#include "action.h"
#include "iminternal.h"
#include "cfsysline.h"
#include "omshell.h"
#include "omusrmsg.h"
#include "omfwd.h"
#include "omfile.h"
#include "omdiscard.h"
#include "threads.h"
#include "wti.h"
#include "queue.h"
#include "stream.h"
#include "conf.h"
#include "errmsg.h"
#include "datetime.h"
#include "parser.h"
<<<<<<< HEAD
#include "sysvar.h"
#include "batch.h"
=======
>>>>>>> aef1a38f
#include "unicode-helper.h"
#include "ruleset.h"
#include "rule.h"
#include "net.h"
#include "vm.h"

/* definitions for objects we access */
DEFobjCurrIf(obj)
DEFobjCurrIf(glbl)
DEFobjCurrIf(datetime)
DEFobjCurrIf(conf)
DEFobjCurrIf(expr)
DEFobjCurrIf(module)
DEFobjCurrIf(errmsg)
DEFobjCurrIf(rule)
DEFobjCurrIf(ruleset)
DEFobjCurrIf(net) /* TODO: make go away! */


/* forward definitions */
static rsRetVal GlobalClassExit(void);

/* We define our own set of syslog defintions so that we
 * do not need to rely on (possibly different) implementations.
 * 2007-07-19 rgerhards
 */
/* missing definitions for solaris
 * 2006-02-16 Rger
 */
#ifdef __sun
#	define LOG_AUTHPRIV LOG_AUTH
#endif
#define INTERNAL_NOPRI  0x10    /* the "no priority" priority */
#define LOG_FTP         (11<<3) /* ftp daemon */


#ifndef UTMP_FILE
#ifdef UTMP_FILENAME
#define UTMP_FILE UTMP_FILENAME
#else
#ifdef _PATH_UTMP
#define UTMP_FILE _PATH_UTMP
#else
#define UTMP_FILE "/etc/utmp"
#endif
#endif
#endif

#ifndef _PATH_LOGCONF 
#define _PATH_LOGCONF	"/etc/rsyslog.conf"
#endif

#ifndef _PATH_MODDIR
#define _PATH_MODDIR	"/lib/rsyslog/"
#endif

#if defined(SYSLOGD_PIDNAME)
#	undef _PATH_LOGPID
#	if defined(FSSTND)
#		ifdef OS_BSD
#			define _PATH_VARRUN "/var/run/"
#		endif
#		if defined(__sun) || defined(__hpux)
#			define _PATH_VARRUN "/var/run/"
#		endif
#		define _PATH_LOGPID _PATH_VARRUN SYSLOGD_PIDNAME
#	else
#		define _PATH_LOGPID "/etc/" SYSLOGD_PIDNAME
#	endif
#else
#	ifndef _PATH_LOGPID
#		if defined(__sun) || defined(__hpux)
#			define _PATH_VARRUN "/var/run/"
#		endif
#		if defined(FSSTND)
#			define _PATH_LOGPID _PATH_VARRUN "rsyslogd.pid"
#		else
#			define _PATH_LOGPID "/etc/rsyslogd.pid"
#		endif
#	endif
#endif

#ifndef _PATH_DEV
#	define _PATH_DEV	"/dev/"
#endif

#ifndef _PATH_TTY
#	define _PATH_TTY	"/dev/tty"
#endif

static uchar	*ConfFile = (uchar*) _PATH_LOGCONF; /* read-only after startup */
static char	*PidFile = _PATH_LOGPID; /* read-only after startup */

static pid_t myPid;	/* our pid for use in self-generated messages, e.g. on startup */
/* mypid is read-only after the initial fork() */
static int bHadHUP = 0; /* did we have a HUP? */

static int bParseHOSTNAMEandTAG = 1; /* global config var: should the hostname and tag be
                                      * parsed inside message - rgerhards, 2006-03-13 */
static int bFinished = 0;	/* used by termination signal handler, read-only except there
				 * is either 0 or the number of the signal that requested the
 				 * termination.
				 */
static int iConfigVerify = 0;	/* is this just a config verify run? */

/* Intervals at which we flush out "message repeated" messages,
 * in seconds after previous message is logged.  After each flush,
 * we move to the next interval until we reach the largest.
 * TODO: this shall go into action object! -- rgerhards, 2008-01-29
 */
int	repeatinterval[2] = { 30, 60 };	/* # of secs before flush */

#define LIST_DELIMITER	':'		/* delimiter between two hosts */

static pid_t ppid; /* This is a quick and dirty hack used for spliting main/startup thread */

typedef struct legacyOptsLL_s {
	uchar *line;
	struct legacyOptsLL_s *next;
} legacyOptsLL_t;
legacyOptsLL_t *pLegacyOptsLL = NULL;

/* global variables for config file state */
int	bDropTrailingLF = 1; /* drop trailing LF's on reception? */
int	iCompatibilityMode = 0;		/* version we should be compatible with; 0 means sysklogd. It is
					   the default, so if no -c<n> option is given, we make ourselvs
					   as compatible to sysklogd as possible. */
static int	bDebugPrintTemplateList = 1;/* output template list in debug mode? */
static int	bDebugPrintCfSysLineHandlerList = 1;/* output cfsyslinehandler list in debug mode? */
static int	bDebugPrintModuleList = 1;/* output module list in debug mode? */
uchar	cCCEscapeChar = '\\';/* character to be used to start an escape sequence for control chars */
int 	bEscapeCCOnRcv = 1; /* escape control characters on reception: 0 - no, 1 - yes */
static int	bErrMsgToStderr = 1; /* print error messages to stderr (in addition to everything else)? */
int 	bReduceRepeatMsgs; /* reduce repeated message - 0 - no, 1 - yes */
int	bActExecWhenPrevSusp; /* execute action only when previous one was suspended? */
int	iActExecOnceInterval = 0; /* execute action once every nn seconds */
/* end global config file state variables */

int	MarkInterval = 20 * 60;	/* interval between marks in seconds - read-only after startup */
int      send_to_all = 0;        /* send message to all IPv4/IPv6 addresses */
static int	NoFork = 0; 	/* don't fork - don't run in daemon mode - read-only after startup */
static int	bHaveMainQueue = 0;/* set to 1 if the main queue - in queueing mode - is available
				 * If the main queue is either not yet ready or not running in 
				 * queueing mode (mode DIRECT!), then this is set to 0.
				 */
static int uidDropPriv = 0;	/* user-id to which priveleges should be dropped to (AFTER init()!) */
static int gidDropPriv = 0;	/* group-id to which priveleges should be dropped to (AFTER init()!) */

extern	int errno;

static uchar *pszConfDAGFile = NULL;				/* name of config DAG file, non-NULL means generate one */
/* main message queue and its configuration parameters */
static qqueue_t *pMsgQueue = NULL;				/* the main message queue */
static int iMainMsgQueueSize = 10000;				/* size of the main message queue above */
static int iMainMsgQHighWtrMark = 8000;				/* high water mark for disk-assisted queues */
static int iMainMsgQLowWtrMark = 2000;				/* low water mark for disk-assisted queues */
static int iMainMsgQDiscardMark = 9800;				/* begin to discard messages */
static int iMainMsgQDiscardSeverity = 8;			/* by default, discard nothing to prevent unintentional loss */
static int iMainMsgQueueNumWorkers = 1;				/* number of worker threads for the mm queue above */
static queueType_t MainMsgQueType = QUEUETYPE_FIXED_ARRAY;	/* type of the main message queue above */
static uchar *pszMainMsgQFName = NULL;				/* prefix for the main message queue file */
static int64 iMainMsgQueMaxFileSize = 1024*1024;
static int iMainMsgQPersistUpdCnt = 0;				/* persist queue info every n updates */
static int bMainMsgQSyncQeueFiles = 0;				/* sync queue files on every write? */
static int iMainMsgQtoQShutdown = 0;				/* queue shutdown */ 
static int iMainMsgQtoActShutdown = 1000;			/* action shutdown (in phase 2) */ 
static int iMainMsgQtoEnq = 2000;				/* timeout for queue enque */ 
static int iMainMsgQtoWrkShutdown = 60000;			/* timeout for worker thread shutdown */
static int iMainMsgQWrkMinMsgs = 100;				/* minimum messages per worker needed to start a new one */
static int iMainMsgQDeqSlowdown = 0;				/* dequeue slowdown (simple rate limiting) */
static int64 iMainMsgQueMaxDiskSpace = 0;			/* max disk space allocated 0 ==> unlimited */
static int iMainMsgQueDeqBatchSize = 32;			/* dequeue batch size */
static int bMainMsgQSaveOnShutdown = 1;				/* save queue on shutdown (when DA enabled)? */
static int iMainMsgQueueDeqtWinFromHr = 0;			/* hour begin of time frame when queue is to be dequeued */
static int iMainMsgQueueDeqtWinToHr = 25;			/* hour begin of time frame when queue is to be dequeued */


/* support for simple textual representation of FIOP names
 * rgerhards, 2005-09-27
 */
char*
getFIOPName(unsigned iFIOP)
{
	char *pRet;
	switch(iFIOP) {
		case FIOP_CONTAINS:
			pRet = "contains";
			break;
		case FIOP_ISEQUAL:
			pRet = "isequal";
			break;
		case FIOP_STARTSWITH:
			pRet = "startswith";
			break;
		case FIOP_REGEX:
			pRet = "regex";
			break;
		default:
			pRet = "NOP";
			break;
	}
	return pRet;
}


/* Reset config variables to default values.
 * rgerhards, 2007-07-17
 */
static rsRetVal resetConfigVariables(uchar __attribute__((unused)) *pp, void __attribute__((unused)) *pVal)
{
	cCCEscapeChar = '#';
	bActExecWhenPrevSusp = 0;
	iActExecOnceInterval = 0;
	bDebugPrintTemplateList = 1;
	bDebugPrintCfSysLineHandlerList = 1;
	bDebugPrintModuleList = 1;
	bEscapeCCOnRcv = 1; /* default is to escape control characters */
	bReduceRepeatMsgs = 0;
	free(pszMainMsgQFName);
	pszMainMsgQFName = NULL;
	iMainMsgQueueSize = 10000;
	iMainMsgQHighWtrMark = 8000;
	iMainMsgQLowWtrMark = 2000;
	iMainMsgQDiscardMark = 9800;
	iMainMsgQDiscardSeverity = 8;
	iMainMsgQueMaxFileSize = 1024 * 1024;
	iMainMsgQueueNumWorkers = 1;
	iMainMsgQPersistUpdCnt = 0;
	bMainMsgQSyncQeueFiles = 0;
	iMainMsgQtoQShutdown = 0;
	iMainMsgQtoActShutdown = 1000;
	iMainMsgQtoEnq = 2000;
	iMainMsgQtoWrkShutdown = 60000;
	iMainMsgQWrkMinMsgs = 100;
	iMainMsgQDeqSlowdown = 0;
	bMainMsgQSaveOnShutdown = 1;
	MainMsgQueType = QUEUETYPE_FIXED_ARRAY;
	iMainMsgQueMaxDiskSpace = 0;
	iMainMsgQueDeqBatchSize = 32;
	glbliActionResumeRetryCount = 0;

	return RS_RET_OK;
}


/* hardcoded standard templates (used for defaults) */
static uchar template_DebugFormat[] = "\"Debug line with all properties:\nFROMHOST: '%FROMHOST%', fromhost-ip: '%fromhost-ip%', HOSTNAME: '%HOSTNAME%', PRI: %PRI%,\nsyslogtag '%syslogtag%', programname: '%programname%', APP-NAME: '%APP-NAME%', PROCID: '%PROCID%', MSGID: '%MSGID%',\nTIMESTAMP: '%TIMESTAMP%', STRUCTURED-DATA: '%STRUCTURED-DATA%',\nmsg: '%msg%'\nescaped msg: '%msg:::drop-cc%'\nrawmsg: '%rawmsg%'\n\n\"";
static uchar template_SyslogProtocol23Format[] = "\"<%PRI%>1 %TIMESTAMP:::date-rfc3339% %HOSTNAME% %APP-NAME% %PROCID% %MSGID% %STRUCTURED-DATA% %msg%\n\"";
static uchar template_TraditionalFileFormat[] = "\"%TIMESTAMP% %HOSTNAME% %syslogtag%%msg:::sp-if-no-1st-sp%%msg:::drop-last-lf%\n\"";
static uchar template_FileFormat[] = "\"%TIMESTAMP:::date-rfc3339% %HOSTNAME% %syslogtag%%msg:::sp-if-no-1st-sp%%msg:::drop-last-lf%\n\"";
static uchar template_WallFmt[] = "\"\r\n\7Message from syslogd@%HOSTNAME% at %timegenerated% ...\r\n %syslogtag%%msg%\n\r\"";
static uchar template_ForwardFormat[] = "\"<%PRI%>%TIMESTAMP:::date-rfc3339% %HOSTNAME% %syslogtag:1:32%%msg:::sp-if-no-1st-sp%%msg%\"";
static uchar template_TraditionalForwardFormat[] = "\"<%PRI%>%TIMESTAMP% %HOSTNAME% %syslogtag:1:32%%msg:::sp-if-no-1st-sp%%msg%\"";
static uchar template_StdUsrMsgFmt[] = "\" %syslogtag%%msg%\n\r\"";
static uchar template_StdDBFmt[] = "\"insert into SystemEvents (Message, Facility, FromHost, Priority, DeviceReportedTime, ReceivedAt, InfoUnitID, SysLogTag) values ('%msg%', %syslogfacility%, '%HOSTNAME%', %syslogpriority%, '%timereported:::date-mysql%', '%timegenerated:::date-mysql%', %iut%, '%syslogtag%')\",SQL";
static uchar template_StdPgSQLFmt[] = "\"insert into SystemEvents (Message, Facility, FromHost, Priority, DeviceReportedTime, ReceivedAt, InfoUnitID, SysLogTag) values ('%msg%', %syslogfacility%, '%HOSTNAME%', %syslogpriority%, '%timereported:::date-pgsql%', '%timegenerated:::date-pgsql%', %iut%, '%syslogtag%')\",STDSQL";
/* end template */


/* up to the next comment, prototypes that should be removed by reordering */
/* Function prototypes. */
static char **crunch_list(char *list);
static void reapchild();
static void debug_switch();
static void sighup_handler();
static void processImInternal(void);


static int usage(void)
{
	fprintf(stderr, "usage: rsyslogd [-c<version>] [-46AdnqQvwx] [-l<hostlist>] [-s<domainlist>]\n"
			"                [-f<conffile>] [-i<pidfile>] [-N<level>] [-M<module load path>]\n"
			"                [-u<number>]\n"
			"To run rsyslogd in native mode, use \"rsyslogd -c3 <other options>\"\n\n"
			"For further information see http://www.rsyslog.com/doc\n");
	exit(1); /* "good" exit - done to terminate usage() */
}


/* ------------------------------ some support functions for imdiag ------------------------------ *
 * This is a bit dirty, but the only way to do it, at least with reasonable effort.
 * rgerhards, 2009-05-25
 */

/* return back the approximate current number of messages in the main message queue
 */
rsRetVal
diagGetMainMsgQSize(int *piSize)
{
	DEFiRet;
	assert(piSize != NULL);
	*piSize = pMsgQueue->iQueueSize;
	RETiRet;
}


/* ------------------------------ end support functions for imdiag  ------------------------------ */


/* rgerhards, 2005-10-24: crunch_list is called only during option processing. So
 * it is never called once rsyslogd is running (not even when HUPed). This code
 * contains some exits, but they are considered safe because they only happen
 * during startup. Anyhow, when we review the code here, we might want to
 * reconsider the exit()s.
 */
static char **crunch_list(char *list)
{
	int count, i;
	char *p, *q;
	char **result = NULL;

	p = list;
	
	/* strip off trailing delimiters */
	while (p[strlen(p)-1] == LIST_DELIMITER) {
		count--;
		p[strlen(p)-1] = '\0';
	}
	/* cut off leading delimiters */
	while (p[0] == LIST_DELIMITER) {
		count--;
		p++; 
	}
	
	/* count delimiters to calculate elements */
	for (count=i=0; p[i]; i++)
		if (p[i] == LIST_DELIMITER) count++;
	
	if ((result = (char **)malloc(sizeof(char *) * (count+2))) == NULL) {
		printf ("Sorry, can't get enough memory, exiting.\n");
		exit(0); /* safe exit, because only called during startup */
	}
	
	/*
	 * We now can assume that the first and last
	 * characters are different from any delimiters,
	 * so we don't have to care about this.
	 */
	count = 0;
	while ((q=strchr(p, LIST_DELIMITER))) {
		result[count] = (char *) malloc((q - p + 1) * sizeof(char));
		if (result[count] == NULL) {
			printf ("Sorry, can't get enough memory, exiting.\n");
			exit(0); /* safe exit, because only called during startup */
		}
		strncpy(result[count], p, q - p);
		result[count][q - p] = '\0';
		p = q; p++;
		count++;
	}
	if ((result[count] = \
	     (char *)malloc(sizeof(char) * strlen(p) + 1)) == NULL) {
		printf ("Sorry, can't get enough memory, exiting.\n");
		exit(0); /* safe exit, because only called during startup */
	}
	strcpy(result[count],p);
	result[++count] = NULL;

#if 0
	count=0;
	while (result[count])
		DBGPRINTF("#%d: %s\n", count, StripDomains[count++]);
#endif
	return result;
}


void untty(void)
#ifdef HAVE_SETSID
{
	if(!Debug) {
		setsid();
	}
	return;
}
#else
{
	int i;

	if(!Debug) {
		i = open(_PATH_TTY, O_RDWR|O_CLOEXEC);
		if (i >= 0) {
#			if !defined(__hpux)
				(void) ioctl(i, (int) TIOCNOTTY, NULL);
#			else
				/* TODO: we need to implement something for HP UX! -- rgerhards, 2008-03-04 */
				/* actually, HP UX should have setsid, so the code directly above should
				 * trigger. So the actual question is why it doesn't do that...
				 */
#			endif
			close(i);
		}
	}
}
#endif


/* Take a raw input line, decode the message, and print the message
 * on the appropriate log files.
 * rgerhards 2004-11-08: Please note
 * that this function does only a partial decoding. At best, it splits 
 * the PRI part. No further decode happens. The rest is done in 
 * logmsg().
 * Added the iSource parameter so that we know if we have to parse
 * HOSTNAME or not. rgerhards 2004-11-16.
 * changed parameter iSource to bParseHost. For details, see comment in
 * printchopped(). rgerhards 2005-10-06
 * rgerhards: 2008-03-06: added "flags" to allow an input module to specify
 * flags, most importantly to request ignoring the messages' timestamp.
 *
 * rgerhards, 2008-03-19:
 * I added an additional calling parameter to permit specifying the flow
 * control capability of the source.
 *
 * rgerhards, 2008-05-16:
 * I added an additional calling parameter (hnameIP) to enable specifying the IP
 * of a remote host.
 *
 * rgerhards, 2008-09-11:
 * Interface change: added new parameter "InputName", permits the input to provide 
 * a string that identifies it. May be NULL, but must be a valid char* pointer if
 * non-NULL.
 *
 * rgerhards, 2008-10-06:
 * Interface change: added new parameter "stTime", which enables the caller to provide
 * a timestamp that is to be used as timegenerated instead of the current system time.
 * This is meant to facilitate performance optimization. Some inputs support such modes.
 * If stTime is NULL, the current system time is used.
 *
 * rgerhards, 2008-10-09:
 * interface change: bParseHostname removed, now in flags
 */
static inline rsRetVal printline(uchar *hname, uchar *hnameIP, uchar *msg, int flags, flowControl_t flowCtlType,
	uchar *pszInputName, struct syslogTime *stTime, time_t ttGenTime)
{
	DEFiRet;
	register uchar *p;
	int pri;
	msg_t *pMsg;

	/* Now it is time to create the message object (rgerhards) */
	if(stTime == NULL) {
		CHKiRet(msgConstruct(&pMsg));
	} else {
		CHKiRet(msgConstructWithTime(&pMsg, stTime, ttGenTime));
	}
	if(pszInputName != NULL)
		MsgSetInputName(pMsg, pszInputName, ustrlen(pszInputName));
	MsgSetFlowControlType(pMsg, flowCtlType);
	MsgSetRawMsg(pMsg, (char*)msg);
	
	/* test for special codes */
	pri = DEFUPRI;
	p = msg;
	if (*p == '<') {
		pri = 0;
		while (isdigit((int) *++p))
		{
		   pri = 10 * pri + (*p - '0');
		}
		if (*p == '>')
			++p;
	}
	if (pri &~ (LOG_FACMASK|LOG_PRIMASK))
		pri = DEFUPRI;
	pMsg->iFacility = LOG_FAC(pri);
	pMsg->iSeverity = LOG_PRI(pri);

	/* Now we look at the HOSTNAME. That is a bit complicated...
	 * If we have a locally received message, it does NOT
	 * contain any hostname information in the message itself.
	 * As such, the HOSTNAME is the same as the system that
	 * the message was received from (that, for obvious reasons,
	 * being the local host).  rgerhards 2004-11-16
	 */
	if((pMsg->msgFlags & PARSE_HOSTNAME) == 0)
		MsgSetHOSTNAME(pMsg, hname);
	MsgSetRcvFrom(pMsg, hname);
	MsgSetAfterPRIOffs(pMsg, p - msg);
	CHKiRet(MsgSetRcvFromIP(pMsg, hnameIP));

	logmsg(pMsg, flags);

finalize_it:
	RETiRet;
}


/* This takes a received message that must be decoded and submits it to
 * the main message queue. The function calls the necessary parser.
 *
 * rgerhards, 2006-11-30: I have greatly changed this function. Formerly,
 * it tried to reassemble multi-part messages, which is a legacy stock
 * sysklogd concept. In essence, that was that messages not ending with
 * \0 were glued together. As far as I can see, this is a sysklogd
 * specific feature and, from looking at the code, seems to be used
 * pretty seldom (if at all). I remove this now, not the least because it is totally
 * incompatible with upcoming IETF syslog standards. If you experience
 * strange behaviour with messages beeing split across multiple lines,
 * this function here might be the place to look at.
 *
 * Some previous history worth noting:
 * I added the "iSource" parameter. This is needed to distinguish between
 * messages that have a hostname in them (received from the internet) and
 * those that do not have (most prominently /dev/log).  rgerhards 2004-11-16
 * And now I removed the "iSource" parameter and changed it to be "bParseHost",
 * because all that it actually controls is whether the host is parsed or not.
 * For rfc3195 support, we needed to modify the algo for host parsing, so we can
 * no longer rely just on the source (rfc3195d forwarded messages arrive via
 * unix domain sockets but contain the hostname). rgerhards, 2005-10-06
 *
 * rgerhards, 2008-02-18:
 * This function was previously called "printchopped"() and has been renamed
 * as part of the effort to create a clean internal message submission interface.
 * It also has been adopted to our usual calling interface, but currently does
 * not provide any useful return states. But we now have the hook and things can
 * improve in the future. <-- TODO!
 *
 * rgerhards, 2008-03-19:
 * I added an additional calling parameter to permit specifying the flow
 * control capability of the source.
 *
 * rgerhards, 2008-05-16:
 * I added an additional calling parameter (hnameIP) to enable specifying the IP
 * of a remote host.
 *
 * rgerhards, 2008-09-11:
 * Interface change: added new parameter "InputName", permits the input to provide 
 * a string that identifies it. May be NULL, but must be a valid char* pointer if
 * non-NULL.
 *
 * rgerhards, 2008-10-06:
 * Interface change: added new parameter "stTime", which enables the caller to provide
 * a timestamp that is to be used as timegenerated instead of the current system time.
 * This is meant to facilitate performance optimization. Some inputs support such modes.
 * If stTime is NULL, the current system time is used.
 *
 * rgerhards, 2008-10-09:
 * interface change: bParseHostname removed, now in flags
 */
rsRetVal
parseAndSubmitMessage(uchar *hname, uchar *hnameIP, uchar *msg, int len, int flags, flowControl_t flowCtlType,
	uchar *pszInputName, struct syslogTime *stTime, time_t ttGenTime)
{
	DEFiRet;
	register int iMsg;
	uchar *pMsg;
	uchar *pData;
	uchar *pEnd;
	int iMaxLine;
	uchar *tmpline = NULL;
#	ifdef USE_NETZIP
	uchar *deflateBuf = NULL;
	uLongf iLenDefBuf;
#	endif

	assert(hname != NULL);
	assert(hnameIP != NULL);
	assert(msg != NULL);
	assert(len >= 0);

	/* we first allocate work buffers large enough to hold the configured maximum
	 * size of a message. Over time, we should change this to a more optimal way, i.e.
	 * by calling the function with the actual length of the message to be parsed.
	 * rgerhards, 2008-09-02
	 *
	 * TODO: optimize buffer handling */
	iMaxLine = glbl.GetMaxLine();
	CHKmalloc(tmpline = malloc(sizeof(uchar) * (iMaxLine + 1)));

	/* we first check if we have a NUL character at the very end of the
	 * message. This seems to be a frequent problem with a number of senders.
	 * So I have now decided to drop these NULs. However, if they are intentional,
	 * that may cause us some problems, e.g. with syslog-sign. On the other hand,
	 * current code always has problems with intentional NULs (as it needs to escape
	 * them to prevent problems with the C string libraries), so that does not
	 * really matter. Just to be on the save side, we'll log destruction of such
	 * NULs in the debug log.
	 * rgerhards, 2007-09-14
	 */
	if(*(msg + len - 1) == '\0') {
		DBGPRINTF("dropped NUL at very end of message\n");
		len--;
	}

	/* then we check if we need to drop trailing LFs, which often make
	 * their way into syslog messages unintentionally. In order to remain
	 * compatible to recent IETF developments, we allow the user to
	 * turn on/off this handling.  rgerhards, 2007-07-23
	 */
	if(bDropTrailingLF && *(msg + len - 1) == '\n') {
		DBGPRINTF("dropped LF at very end of message (DropTrailingLF is set)\n");
		len--;
	}

	iMsg = 0;	/* initialize receiving buffer index */
	pMsg = tmpline; /* set receiving buffer pointer */
	pData = msg;	/* set source buffer pointer */
	pEnd = msg + len; /* this is one off, which is intensional */

#	ifdef USE_NETZIP
	/* we first need to check if we have a compressed record. If so,
	 * we must decompress it.
	 */
	if(len > 0 && *msg == 'z') { /* compressed data present? (do NOT change order if conditions!) */
		/* we have compressed data, so let's deflate it. We support a maximum
		 * message size of iMaxLine. If it is larger, an error message is logged
		 * and the message is dropped. We do NOT try to decompress larger messages
		 * as such might be used for denial of service. It might happen to later
		 * builds that such functionality be added as an optional, operator-configurable
		 * feature.
		 */
		int ret;
		iLenDefBuf = iMaxLine;
		CHKmalloc(deflateBuf = malloc(sizeof(uchar) * (iMaxLine + 1)));
		ret = uncompress((uchar *) deflateBuf, &iLenDefBuf, (uchar *) msg+1, len-1);
		DBGPRINTF("Compressed message uncompressed with status %d, length: new %ld, old %d.\n",
		        ret, (long) iLenDefBuf, len-1);
		/* Now check if the uncompression worked. If not, there is not much we can do. In
		 * that case, we log an error message but ignore the message itself. Storing the
		 * compressed text is dangerous, as it contains control characters. So we do
		 * not do this. If someone would like to have a copy, this code here could be
		 * modified to do a hex-dump of the buffer in question. We do not include
		 * this functionality right now.
		 * rgerhards, 2006-12-07
		 */
		if(ret != Z_OK) {
			errmsg.LogError(0, NO_ERRCODE, "Uncompression of a message failed with return code %d "
			            "- enable debug logging if you need further information. "
				    "Message ignored.", ret);
			FINALIZE; /* unconditional exit, nothing left to do... */
		}
		pData = deflateBuf;
		pEnd = deflateBuf + iLenDefBuf;
	}
#	else /* ifdef USE_NETZIP */
	/* in this case, we still need to check if the message is compressed. If so, we must
	 * tell the user we can not accept it.
	 */
	if(len > 0 && *msg == 'z') {
		errmsg.LogError(0, NO_ERRCODE, "Received a compressed message, but rsyslogd does not have compression "
		         "support enabled. The message will be ignored.");
		FINALIZE;
	}	
#	endif /* ifdef USE_NETZIP */

	while(pData < pEnd) {
		if(iMsg >= iMaxLine) {
			/* emergency, we now need to flush, no matter if
			 * we are at end of message or not...
			 */
			if(iMsg == iMaxLine) {
				*(pMsg + iMsg) = '\0'; /* space *is* reserved for this! */
				printline(hname, hnameIP, tmpline, flags, flowCtlType, pszInputName, stTime, ttGenTime);
			} else {
				/* This case in theory never can happen. If it happens, we have
				 * a logic error. I am checking for it, because if I would not,
				 * we would address memory invalidly with the code above. I
				 * do not care much about this case, just a debug log entry
				 * (I couldn't do any more smart things anyway...).
				 * rgerhards, 2007-9-20
				 */
				DBGPRINTF("internal error: iMsg > max msg size in printchopped()\n");
			}
			FINALIZE; /* in this case, we are done... nothing left we can do */
		}
		if(*pData == '\0') { /* guard against \0 characters... */
			/* changed to the sequence (somewhat) proposed in
			 * draft-ietf-syslog-protocol-19. rgerhards, 2006-11-30
			 */
			if(iMsg + 3 < iMaxLine) { /* do we have space? */
				*(pMsg + iMsg++) =  cCCEscapeChar;
				*(pMsg + iMsg++) = '0';
				*(pMsg + iMsg++) = '0';
				*(pMsg + iMsg++) = '0';
			} /* if we do not have space, we simply ignore the '\0'... */
			  /* log an error? Very questionable... rgerhards, 2006-11-30 */
			  /* decided: we do not log an error, it won't help... rger, 2007-06-21 */
			++pData;
		} else if(bEscapeCCOnRcv && iscntrl((int) *pData)) {
			/* we are configured to escape control characters. Please note
			 * that this most probably break non-western character sets like
			 * Japanese, Korean or Chinese. rgerhards, 2007-07-17
			 * Note: sysklogd logs octal values only for DEL and CCs above 127.
			 * For others, it logs ^n where n is the control char converted to an
			 * alphabet character. We like consistency and thus escape it to octal
			 * in all cases. If someone complains, we may change the mode. At least
			 * we known now what's going on.
			 * rgerhards, 2007-07-17
			 */
			if(iMsg + 3 < iMaxLine) { /* do we have space? */
				*(pMsg + iMsg++) = cCCEscapeChar;
				*(pMsg + iMsg++) = '0' + ((*pData & 0300) >> 6);
				*(pMsg + iMsg++) = '0' + ((*pData & 0070) >> 3);
				*(pMsg + iMsg++) = '0' + ((*pData & 0007));
			} /* again, if we do not have space, we ignore the char - see comment at '\0' */
			++pData;
		} else {
			*(pMsg + iMsg++) = *pData++;
		}
	}

	*(pMsg + iMsg) = '\0'; /* space *is* reserved for this! */

	/* typically, we should end up here! */
	printline(hname, hnameIP, tmpline, flags, flowCtlType, pszInputName, stTime, ttGenTime);

finalize_it:
	if(tmpline != NULL)
		free(tmpline);
#	ifdef USE_NETZIP
	if(deflateBuf != NULL)
		free(deflateBuf);
#	endif
	RETiRet;
}


/* this is a special function used to submit an error message. This
 * function is also passed to the runtime library as the generic error
 * message handler. -- rgerhards, 2008-04-17
 */
rsRetVal
submitErrMsg(int iErr, uchar *msg)
{
	DEFiRet;
	iRet = logmsgInternal(iErr, LOG_SYSLOG|LOG_ERR, msg, 0);
	RETiRet;
}


/* rgerhards 2004-11-09: the following is a function that can be used
 * to log a message orginating from the syslogd itself. In sysklogd code,
 * this is done by simply calling logmsg(). However, logmsg() is changed in
 * rsyslog so that it takes a msg "object". So it can no longer be called
 * directly. This method here solves the need. It provides an interface that
 * allows to construct a locally-generated message. Please note that this
 * function here probably is only an interim solution and that we need to
 * think on the best way to do this.
 */
rsRetVal
logmsgInternal(int iErr, int pri, uchar *msg, int flags)
{
	uchar pszTag[33];
	msg_t *pMsg;
	DEFiRet;

	CHKiRet(msgConstruct(&pMsg));
	MsgSetInputName(pMsg, UCHAR_CONSTANT("rsyslogd"), sizeof("rsyslogd")-1);
	MsgSetRawMsg(pMsg, (char*)msg);
	MsgSetHOSTNAME(pMsg, glbl.GetLocalHostName());
	MsgSetRcvFrom(pMsg, glbl.GetLocalHostName());
	MsgSetRcvFromIP(pMsg, UCHAR_CONSTANT("127.0.0.1"));
	/* check if we have an error code associated and, if so,
	 * adjust the tag. -- r5gerhards, 2008-06-27
	 */
	if(iErr == NO_ERRCODE) {
		MsgSetTAG(pMsg, "rsyslogd:");
	} else {
		snprintf((char*)pszTag, sizeof(pszTag), "rsyslogd%d:", iErr);
		pszTag[32] = '\0'; /* just to make sure... */
		MsgSetTAG(pMsg, (char*)pszTag);
	}
	pMsg->iFacility = LOG_FAC(pri);
	pMsg->iSeverity = LOG_PRI(pri);
	pMsg->bParseHOSTNAME = 0;
	flags |= INTERNAL_MSG;

	/* we now check if we should print internal messages out to stderr. This was
	 * suggested by HKS as a way to help people troubleshoot rsyslog configuration
	 * (by running it interactively. This makes an awful lot of sense, so I add
	 * it here. -- rgerhards, 2008-07-28
	 * Note that error messages can not be disable during a config verify. This
	 * permits us to process unmodified config files which otherwise contain a
	 * supressor statement.
	 */
	if(((Debug || NoFork) && bErrMsgToStderr) || iConfigVerify) {
		fprintf(stderr, "rsyslogd: %s\n", msg);
	}

	if(bHaveMainQueue == 0) { /* not yet in queued mode */
		iminternalAddMsg(pri, pMsg, flags);
	} else {
		/* we have the queue, so we can simply provide the 
		 * message to the queue engine.
		 */
		logmsg(pMsg, flags);
	}
finalize_it:
	RETiRet;
}

<<<<<<< HEAD
/* This functions looks at the given message and checks if it matches the
 * provided filter condition. If so, it returns true, else it returns
 * false. This is a helper to logmsg() and meant to drive the decision
 * process if a message is to be processed or not. As I expect this
 * decision code to grow more complex over time AND logmsg() is already
 * a very lengthy function, I thought a separate function is more appropriate.
 * 2005-09-19 rgerhards
 * 2008-02-25 rgerhards: changed interface, now utilizes iRet, bProcessMsg
 * returns is message should be procesed.
 */
static rsRetVal shouldProcessThisMessage(selector_t *f, msg_t *pMsg, int *bProcessMsg)
{
	DEFiRet;
	unsigned short pbMustBeFreed;
	char *pszPropVal;
	int bRet = 0;
	vm_t *pVM = NULL;
	var_t *pResult = NULL;

	assert(f != NULL);
	assert(pMsg != NULL);

	/* we first have a look at the global, BSD-style block filters (for tag
	 * and host). Only if they match, we evaluate the actual filter.
	 * rgerhards, 2005-10-18
	 */
	if(f->eHostnameCmpMode == HN_NO_COMP) {
		/* EMPTY BY INTENSION - we check this value first, because
		 * it is the one most often used, so this saves us time!
		 */
	} else if(f->eHostnameCmpMode == HN_COMP_MATCH) {
		if(rsCStrSzStrCmp(f->pCSHostnameComp, (uchar*) getHOSTNAME(pMsg), getHOSTNAMELen(pMsg))) {
			/* not equal, so we are already done... */
			dbgprintf("hostname filter '+%s' does not match '%s'\n", 
				rsCStrGetSzStrNoNULL(f->pCSHostnameComp), getHOSTNAME(pMsg));
			FINALIZE;
		}
	} else { /* must be -hostname */
		if(!rsCStrSzStrCmp(f->pCSHostnameComp, (uchar*) getHOSTNAME(pMsg), getHOSTNAMELen(pMsg))) {
			/* not equal, so we are already done... */
			dbgprintf("hostname filter '-%s' does not match '%s'\n", 
				rsCStrGetSzStrNoNULL(f->pCSHostnameComp), getHOSTNAME(pMsg));
			FINALIZE;
		}
	}
	
	if(f->pCSProgNameComp != NULL) {
		int bInv = 0, bEqv = 0, offset = 0;
		if(*(rsCStrGetSzStrNoNULL(f->pCSProgNameComp)) == '-') {
			if(*(rsCStrGetSzStrNoNULL(f->pCSProgNameComp) + 1) == '-')
				offset = 1;
			else {
				bInv = 1;
				offset = 1;
			}
		}
		if(!rsCStrOffsetSzStrCmp(f->pCSProgNameComp, offset, (uchar*) getProgramName(pMsg), getProgramNameLen(pMsg)))
			bEqv = 1;

		if((!bEqv && !bInv) || (bEqv && bInv)) {
			/* not equal or inverted selection, so we are already done... */
			dbgprintf("programname filter '%s' does not match '%s'\n", 
				rsCStrGetSzStrNoNULL(f->pCSProgNameComp), getProgramName(pMsg));
			FINALIZE;
		}
	}
	
	/* done with the BSD-style block filters */

	if(f->f_filter_type == FILTER_PRI) {
		/* skip messages that are incorrect priority */
		if ( (f->f_filterData.f_pmask[pMsg->iFacility] == TABLE_NOPRI) || \
		    ((f->f_filterData.f_pmask[pMsg->iFacility] & (1<<pMsg->iSeverity)) == 0) )
			bRet = 0;
		else
			bRet = 1;
	} else if(f->f_filter_type == FILTER_EXPR) {
		CHKiRet(vm.Construct(&pVM));
		CHKiRet(vm.ConstructFinalize(pVM));
		CHKiRet(vm.SetMsg(pVM, pMsg));
		CHKiRet(vm.ExecProg(pVM, f->f_filterData.f_expr->pVmprg));
		CHKiRet(vm.PopBoolFromStack(pVM, &pResult));
		dbgprintf("result of expression evaluation: %lld\n", pResult->val.num);
		/* VM is destructed on function exit */
		bRet = (pResult->val.num) ? 1 : 0;
	} else {
		assert(f->f_filter_type == FILTER_PROP); /* assert() just in case... */
		pszPropVal = MsgGetProp(pMsg, NULL, f->f_filterData.prop.pCSPropName, &pbMustBeFreed);

		/* Now do the compares (short list currently ;)) */
		switch(f->f_filterData.prop.operation ) {
		case FIOP_CONTAINS:
			if(rsCStrLocateInSzStr(f->f_filterData.prop.pCSCompValue, (uchar*) pszPropVal) != -1)
				bRet = 1;
			break;
		case FIOP_ISEQUAL:
			if(rsCStrSzStrCmp(f->f_filterData.prop.pCSCompValue,
					  (uchar*) pszPropVal, strlen(pszPropVal)) == 0)
				bRet = 1; /* process message! */
			break;
		case FIOP_STARTSWITH:
			if(rsCStrSzStrStartsWithCStr(f->f_filterData.prop.pCSCompValue,
					  (uchar*) pszPropVal, strlen(pszPropVal)) == 0)
				bRet = 1; /* process message! */
			break;
		case FIOP_REGEX:
			if(rsCStrSzStrMatchRegex(f->f_filterData.prop.pCSCompValue,
					(unsigned char*) pszPropVal, 0, &f->f_filterData.prop.regex_cache) == RS_RET_OK)
				bRet = 1;
			break;
		case FIOP_EREREGEX:
			if(rsCStrSzStrMatchRegex(f->f_filterData.prop.pCSCompValue,
					  (unsigned char*) pszPropVal, 1, &f->f_filterData.prop.regex_cache) == RS_RET_OK)
				bRet = 1;
			break;
		default:
			/* here, it handles NOP (for performance reasons) */
			assert(f->f_filterData.prop.operation == FIOP_NOP);
			bRet = 1; /* as good as any other default ;) */
			break;
		}

		/* now check if the value must be negated */
		if(f->f_filterData.prop.isNegated)
			bRet = (bRet == 1) ?  0 : 1;

		if(Debug) {
			dbgprintf("Filter: check for property '%s' (value '%s') ",
			        rsCStrGetSzStrNoNULL(f->f_filterData.prop.pCSPropName),
			        pszPropVal);
			if(f->f_filterData.prop.isNegated)
				dbgprintf("NOT ");
			dbgprintf("%s '%s': %s\n",
			       getFIOPName(f->f_filterData.prop.operation),
			       rsCStrGetSzStrNoNULL(f->f_filterData.prop.pCSCompValue),
			       bRet ? "TRUE" : "FALSE");
		}

		/* cleanup */
		if(pbMustBeFreed)
			free(pszPropVal);
	}

finalize_it:
	/* destruct in any case, not just on error, but it makes error handling much easier */
	if(pVM != NULL)
		vm.Destruct(&pVM);

	if(pResult != NULL)
		var.Destruct(&pResult);

	*bProcessMsg = bRet;
	RETiRet;
}


/* helper to processMsg(), used to call the configured actions. It is
 * executed from within llExecFunc() of the action list.
 * rgerhards, 2007-08-02
 */
typedef struct processMsgDoActions_s {
	int bPrevWasSuspended; /* was the previous action suspended? */
	msg_t *pMsg;
} processMsgDoActions_t;
DEFFUNC_llExecFunc(processMsgDoActions)
{
	DEFiRet;
	rsRetVal iRetMod;	/* return value of module - we do not always pass that back */
	action_t *pAction = (action_t*) pData;
	processMsgDoActions_t *pDoActData = (processMsgDoActions_t*) pParam;

	assert(pAction != NULL);

	if((pAction->bExecWhenPrevSusp  == 1) && (pDoActData->bPrevWasSuspended == 0)) {
		dbgprintf("not calling action because the previous one is not suspended\n");
		ABORT_FINALIZE(RS_RET_OK);
	}

	/* MULTIQUEUE: look at this below! (I say: batch states!) */
	iRetMod = actionCallAction(pAction, pDoActData->pMsg);
	if(iRetMod == RS_RET_DISCARDMSG) {
		ABORT_FINALIZE(RS_RET_DISCARDMSG);
	} else if(iRetMod == RS_RET_SUSPENDED) {
		/* indicate suspension for next module to be called */
		pDoActData->bPrevWasSuspended = 1;
	} else {
		pDoActData->bPrevWasSuspended = 0;
	}

finalize_it:
	RETiRet;
}


/* Process (consume) a received message from the main queue. Here, messages are
 * filtered and those where the filter evaluates to true are passed to the action
 * queue for further processing.
 * rgerhards, 2005-10-13
 */
static void
processMsg(msg_t *pMsg)
{
	selector_t *f;
	int bContinue;
	int bProcessMsg;
	processMsgDoActions_t DoActData;
	rsRetVal iRet;

	BEGINfunc
	assert(pMsg != NULL);

	/* log the message to the particular outputs */

	bContinue = 1;
	for (f = Files; f != NULL && bContinue ; f = f->f_next) {
		/* first check the filters... */
		iRet = shouldProcessThisMessage(f, pMsg, &bProcessMsg);
		if(!bProcessMsg) {
			continue;
		}

		/* ok -- from here, we have action-specific code, nothing really selector-specific -- rger 2007-08-01 */
		DoActData.pMsg = pMsg;
		DoActData.bPrevWasSuspended = 0;
		if(llExecFunc(&f->llActList, processMsgDoActions, (void*)&DoActData) == RS_RET_DISCARDMSG)
			bContinue = 0;
	}
	ENDfunc
}

=======
>>>>>>> aef1a38f

/* The consumer of dequeued messages. This function is called by the
 * queue engine on dequeueing of a message. It runs on a SEPARATE
 * THREAD. It receives an array of pointers, which it must iterate
 * over. We do not do any further batching, as this is of no benefit
 * for the main queue.
 */
static rsRetVal
msgConsumer(void __attribute__((unused)) *notNeeded, batch_t *pBatch)
{
	int i;
	msg_t *pMsg;
	DEFiRet;

	assert(pBatch != NULL);

	for(i = 0 ; i < pBatch->nElem ; i++) {
		pMsg = (msg_t*) pBatch->pElem[i].pUsrp;
		DBGPRINTF("msgConsumer processes msg %d/%d\n", i, pBatch->nElem);
		if((pMsg->msgFlags & NEEDS_PARSING) != 0) {
			parseMsg(pMsg);
		}
		processMsg(pMsg);
	}
<<<<<<< HEAD
=======
	ruleset.ProcessMsg(pMsg);
	msgDestruct(&pMsg);
>>>>>>> aef1a38f

	RETiRet;
}


/* Helper to parseRFCSyslogMsg. This function parses a field up to
 * (and including) the SP character after it. The field contents is
 * returned in a caller-provided buffer. The parsepointer is advanced
 * to after the terminating SP. The caller must ensure that the 
 * provided buffer is large enough to hold the to be extracted value.
 * Returns 0 if everything is fine or 1 if either the field is not
 * SP-terminated or any other error occurs.
 * rger, 2005-11-24
 */
static int parseRFCField(uchar **pp2parse, uchar *pResult)
{
	uchar *p2parse;
	int iRet = 0;

	assert(pp2parse != NULL);
	assert(*pp2parse != NULL);
	assert(pResult != NULL);

	p2parse = *pp2parse;

	/* this is the actual parsing loop */
	while(*p2parse && *p2parse != ' ') {
		*pResult++ = *p2parse++;
	}

	if(*p2parse == ' ')
		++p2parse; /* eat SP, but only if not at end of string */
	else
		iRet = 1; /* there MUST be an SP! */
	*pResult = '\0';

	/* set the new parse pointer */
	*pp2parse = p2parse;
	return 0;
}


/* Helper to parseRFCSyslogMsg. This function parses the structured
 * data field of a message. It does NOT parse inside structured data,
 * just gets the field as whole. Parsing the single entities is left
 * to other functions. The parsepointer is advanced
 * to after the terminating SP. The caller must ensure that the 
 * provided buffer is large enough to hold the to be extracted value.
 * Returns 0 if everything is fine or 1 if either the field is not
 * SP-terminated or any other error occurs.
 * rger, 2005-11-24
 */
static int parseRFCStructuredData(uchar **pp2parse, uchar *pResult)
{
	uchar *p2parse;
	int bCont = 1;
	int iRet = 0;

	assert(pp2parse != NULL);
	assert(*pp2parse != NULL);
	assert(pResult != NULL);

	p2parse = *pp2parse;

	/* this is the actual parsing loop
	 * Remeber: structured data starts with [ and includes any characters
	 * until the first ] followed by a SP. There may be spaces inside
	 * structured data. There may also be \] inside the structured data, which
	 * do NOT terminate an element.
	 */
	if(*p2parse != '[')
		return 1; /* this is NOT structured data! */

	if(*p2parse == '-') { /* empty structured data? */
		*pResult++ = '-';
		++p2parse;
	} else {
		while(bCont) {
			if(*p2parse == '\0') {
				iRet = 1; /* this is not valid! */
				bCont = 0;
			} else if(*p2parse == '\\' && *(p2parse+1) == ']') {
				/* this is escaped, need to copy both */
				*pResult++ = *p2parse++;
				*pResult++ = *p2parse++;
			} else if(*p2parse == ']' && *(p2parse+1) == ' ') {
				/* found end, just need to copy the ] and eat the SP */
				*pResult++ = *p2parse;
				p2parse += 2;
				bCont = 0;
			} else {
				*pResult++ = *p2parse++;
			}
		}
	}

	if(*p2parse == ' ')
		++p2parse; /* eat SP, but only if not at end of string */
	else
		iRet = 1; /* there MUST be an SP! */
	*pResult = '\0';

	/* set the new parse pointer */
	*pp2parse = p2parse;
	return 0;
}

/* parse a RFC-formatted syslog message. This function returns
 * 0 if processing of the message shall continue and 1 if something
 * went wrong and this messe should be ignored. This function has been
 * implemented in the effort to support syslog-protocol. Please note that
 * the name (parse *RFC*) stems from the hope that syslog-protocol will
 * some time become an RFC. Do not confuse this with informational
 * RFC 3164 (which is legacy syslog).
 *
 * currently supported format:
 *
 * <PRI>VERSION SP TIMESTAMP SP HOSTNAME SP APP-NAME SP PROCID SP MSGID SP [SD-ID]s SP MSG
 *
 * <PRI> is already stripped when this function is entered. VERSION already
 * has been confirmed to be "1", but has NOT been stripped from the message.
 *
 * rger, 2005-11-24
 */
int parseRFCSyslogMsg(msg_t *pMsg, int flags)
{
	uchar *p2parse;
	uchar *pBuf;
	int bContParse = 1;

	BEGINfunc
	assert(pMsg != NULL);
	assert(pMsg->pszRawMsg != NULL);
	p2parse = pMsg->pszRawMsg + pMsg->offAfterPRI; /* point to start of text, after PRI */

	/* do a sanity check on the version and eat it */
	assert(p2parse[0] == '1' && p2parse[1] == ' ');
	p2parse += 2;

	/* Now get us some memory we can use as a work buffer while parsing.
	 * We simply allocated a buffer sufficiently large to hold all of the
	 * message, so we can not run into any troubles. I think this is
	 * more wise then to use individual buffers.
	 */
	if((pBuf = malloc(sizeof(uchar) * ustrlen(p2parse) + 1)) == NULL)
		return 1;
		
	/* IMPORTANT NOTE:
	 * Validation is not actually done below nor are any errors handled. I have
	 * NOT included this for the current proof of concept. However, it is strongly
	 * advisable to add it when this code actually goes into production.
	 * rgerhards, 2005-11-24
	 */

	/* TIMESTAMP */
	if(datetime.ParseTIMESTAMP3339(&(pMsg->tTIMESTAMP),  &p2parse) == RS_RET_OK) {
		if(flags & IGNDATE) {
			/* we need to ignore the msg data, so simply copy over reception date */
			memcpy(&pMsg->tTIMESTAMP, &pMsg->tRcvdAt, sizeof(struct syslogTime));
		}
	} else {
		DBGPRINTF("no TIMESTAMP detected!\n");
		bContParse = 0;
	}

	/* HOSTNAME */
	if(bContParse) {
		parseRFCField(&p2parse, pBuf);
		MsgSetHOSTNAME(pMsg, pBuf);
	} else {
		/* we can not parse, so we get the system we
		 * received the data from.
		 */
		MsgSetHOSTNAME(pMsg, getRcvFrom(pMsg));
	}

	/* APP-NAME */
	if(bContParse) {
		parseRFCField(&p2parse, pBuf);
		MsgSetAPPNAME(pMsg, (char*)pBuf);
	}

	/* PROCID */
	if(bContParse) {
		parseRFCField(&p2parse, pBuf);
		MsgSetPROCID(pMsg, (char*)pBuf);
	}

	/* MSGID */
	if(bContParse) {
		parseRFCField(&p2parse, pBuf);
		MsgSetMSGID(pMsg, (char*)pBuf);
	}

	/* STRUCTURED-DATA */
	if(bContParse) {
		parseRFCStructuredData(&p2parse, pBuf);
		MsgSetStructuredData(pMsg, (char*)pBuf);
	}

	/* MSG */
	MsgSetMSG(pMsg, (char*)p2parse);

	free(pBuf);
	ENDfunc
	return 0; /* all ok */
}


/* parse a legay-formatted syslog message. This function returns
 * 0 if processing of the message shall continue and 1 if something
 * went wrong and this messe should be ignored. This function has been
 * implemented in the effort to support syslog-protocol.
 * rger, 2005-11-24
 * As of 2006-01-10, I am removing the logic to continue parsing only
 * when a valid TIMESTAMP is detected. Validity of other fields already
 * is ignored. This is due to the fact that the parser has grown smarter
 * and is now more able to understand different dialects of the syslog
 * message format. I do not expect any bad side effects of this change,
 * but I thought I log it in this comment.
 * rgerhards, 2006-01-10
 */
int parseLegacySyslogMsg(msg_t *pMsg, int flags)
{
	uchar *p2parse;
	char *pBuf;
	char *pWork;
	cstr_t *pStrB;
	int iCnt;
	int bTAGCharDetected;
	BEGINfunc

	assert(pMsg != NULL);
	assert(pMsg->pszRawMsg != NULL);
	p2parse = pMsg->pszRawMsg + pMsg->offAfterPRI; /* point to start of text, after PRI */

	/* Check to see if msg contains a timestamp. We start by assuming
	 * that the message timestamp is the time of reciption (which we 
	 * generated ourselfs and then try to actually find one inside the
	 * message. There we go from high-to low precison and are done
	 * when we find a matching one. -- rgerhards, 2008-09-16
	 */
	if(datetime.ParseTIMESTAMP3339(&(pMsg->tTIMESTAMP), &p2parse) == RS_RET_OK) {
		/* we are done - parse pointer is moved by ParseTIMESTAMP3339 */;
	} else if(datetime.ParseTIMESTAMP3164(&(pMsg->tTIMESTAMP), &p2parse) == RS_RET_OK) {
		/* we are done - parse pointer is moved by ParseTIMESTAMP3164 */;
	} else if(*p2parse == ' ') { /* try to see if it is slighly malformed - HP procurve seems to do that sometimes */
		++p2parse;	/* move over space */
		if(datetime.ParseTIMESTAMP3164(&(pMsg->tTIMESTAMP), &p2parse) == RS_RET_OK) {
			/* indeed, we got it! */
			/* we are done - parse pointer is moved by ParseTIMESTAMP3164 */;
		} else {
			/* parse pointer needs to be restored, as we moved it off-by-one
			 * for this try.
			 */
			--p2parse;
		}
	}

	if(flags & IGNDATE) {
		/* we need to ignore the msg data, so simply copy over reception date */
		memcpy(&pMsg->tTIMESTAMP, &pMsg->tRcvdAt, sizeof(struct syslogTime));
	}

	/* rgerhards, 2006-03-13: next, we parse the hostname and tag. But we 
	 * do this only when the user has not forbidden this. I now introduce some
	 * code that allows a user to configure rsyslogd to treat the rest of the
	 * message as MSG part completely. In this case, the hostname will be the
	 * machine that we received the message from and the tag will be empty. This
	 * is meant to be an interim solution, but for now it is in the code.
	 */
	if(bParseHOSTNAMEandTAG && !(flags & INTERNAL_MSG)) {
		/* parse HOSTNAME - but only if this is network-received!
		 * rger, 2005-11-14: we still have a problem with BSD messages. These messages
		 * do NOT include a host name. In most cases, this leads to the TAG to be treated
		 * as hostname and the first word of the message as the TAG. Clearly, this is not
		 * of advantage ;) I think I have now found a way to handle this situation: there
		 * are certain characters which are frequently used in TAG (e.g. ':'), which are
		 * *invalid* in host names. So while parsing the hostname, I check for these characters.
		 * If I find them, I set a simple flag but continue. After parsing, I check the flag.
		 * If it was set, then we most probably do not have a hostname but a TAG. Thus, I change
		 * the fields. I think this logic shall work with any type of syslog message.
		 */
		bTAGCharDetected = 0;
		if(flags & PARSE_HOSTNAME) {
			/* TODO: quick and dirty memory allocation */
			/* the memory allocated is far too much in most cases. But on the plus side,
			 * it is quite fast... - rgerhards, 2007-09-20
			 */
			if((pBuf = malloc(sizeof(char)* (ustrlen(p2parse) +1))) == NULL)
				return 1;
			pWork = pBuf;
			/* this is the actual parsing loop */
			while(*p2parse && *p2parse != ' ' && *p2parse != ':') {
				if(*p2parse == '[' || *p2parse == ']' || *p2parse == '/')
					bTAGCharDetected = 1;
				*pWork++ = *p2parse++;
			}
			/* we need to handle ':' seperately, because it terminates the
			 * TAG - so we also need to terminate the parser here!
			 * rgerhards, 2007-09-10 *p2parse points to a valid address here in 
			 * any case. We can reach this point only if we are at end of string,
			 * or we have a ':' or ' '. What the if below does is check if we are
			 * not at end of string and, if so, advance the parse pointer. If we 
			 * are already at end of string, *p2parse is equal to '\0', neither if
			 * will be true and the parse pointer remain as is. This is perfectly
			 * well.
			 */
			if(*p2parse == ':') {
				bTAGCharDetected = 1;
				/* We will move hostname to tag, so preserve ':' (otherwise we 
				 * will needlessly change the message format) */
				*pWork++ = *p2parse++; 
			} else if(*p2parse == ' ')
				++p2parse;
			*pWork = '\0';
			MsgAssignHOSTNAME(pMsg, pBuf);
		}
		/* check if we seem to have a TAG */
		if(bTAGCharDetected) {
			/* indeed, this smells like a TAG, so lets use it for this. We take
			 * the HOSTNAME from the sender system instead.
			 */
			DBGPRINTF("HOSTNAME contains invalid characters, assuming it to be a TAG.\n");
			moveHOSTNAMEtoTAG(pMsg);
			MsgSetHOSTNAME(pMsg, getRcvFrom(pMsg));
		}

		/* now parse TAG - that should be present in message from all sources.
		 * This code is somewhat not compliant with RFC 3164. As of 3164,
		 * the TAG field is ended by any non-alphanumeric character. In
		 * practice, however, the TAG often contains dashes and other things,
		 * which would end the TAG. So it is not desirable. As such, we only
		 * accept colon and SP to be terminators. Even there is a slight difference:
		 * a colon is PART of the TAG, while a SP is NOT part of the tag
		 * (it is CONTENT). Starting 2008-04-04, we have removed the 32 character
		 * size limit (from RFC3164) on the tag. This had bad effects on existing
		 * envrionments, as sysklogd didn't obey it either (probably another bug
		 * in RFC3164...). We now receive the full size, but will modify the
		 * outputs so that only 32 characters max are used by default.
		 */
		/* The following code in general is quick & dirty - I need to get
		 * it going for a test, rgerhards 2004-11-16 */
		/* lol.. we tried to solve it, just to remind ourselfs that 32 octets
		 * is the max size ;) we need to shuffle the code again... Just for 
		 * the records: the code is currently clean, but we could optimize it! */
		if(!bTAGCharDetected) {
			uchar *pszTAG;
			if(cstrConstruct(&pStrB) != RS_RET_OK) 
				return 1;
			rsCStrSetAllocIncrement(pStrB, 33);
			pWork = pBuf;
			iCnt = 0;
			while(*p2parse && *p2parse != ':' && *p2parse != ' ') {
				cstrAppendChar(pStrB, *p2parse++);
				++iCnt;
			}
			if(*p2parse == ':') {
				++p2parse; 
				cstrAppendChar(pStrB, ':');
			}
			cstrFinalize(pStrB);
			cstrConvSzStrAndDestruct(pStrB, &pszTAG, 1);
			if(pszTAG == NULL)
			{	/* rger, 2005-11-10: no TAG found - this implies that what
				 * we have considered to be the HOSTNAME is most probably the
				 * TAG. We consider it so probable, that we now adjust it
				 * that way. So we pick up the previously set hostname, assign
				 * it to tag and use the sender system (from IP stack) as
				 * the hostname. This situation is the standard case with
				 * stock BSD syslogd.
				 */
				DBGPRINTF("No TAG in message, assuming that HOSTNAME is missing.\n");
				moveHOSTNAMEtoTAG(pMsg);
				MsgSetHOSTNAME(pMsg, getRcvFrom(pMsg));
			} else { /* we have a TAG, so we can happily set it ;) */
				MsgAssignTAG(pMsg, pszTAG);
			}
		} else {
			/* we have no TAG, so we ... */
			/*DO NOTHING*/;
		}
	} else {
		/* we enter this code area when the user has instructed rsyslog NOT
		 * to parse HOSTNAME and TAG - rgerhards, 2006-03-13
		 */
		if(!(flags & INTERNAL_MSG))
		{
			DBGPRINTF("HOSTNAME and TAG not parsed by user configuraton.\n");
			MsgSetHOSTNAME(pMsg, getRcvFrom(pMsg));
		}
	}

	/* The rest is the actual MSG */
	MsgSetMSG(pMsg, (char*)p2parse);

	ENDfunc
	return 0; /* all ok */
}


/* submit a fully created message to the main message queue. The message is
 * fully processed and parsed, so no parsing at all happens. This is primarily
 * a hook to prevent the need for callers to know about the main message queue
 * (which may change in the future as we will probably have multiple rule
 * sets and thus queues...).
 * rgerhards, 2008-02-13
 */
rsRetVal
submitMsg(msg_t *pMsg)
{
	DEFiRet;

	ISOBJ_TYPE_assert(pMsg, msg);
	
	MsgPrepareEnqueue(pMsg);
	qqueueEnqObj(pMsgQueue, pMsg->flowCtlType, (void*) pMsg);

	RETiRet;
}


/* Log a message to the appropriate log files, users, etc. based on
 * the priority.
 * rgerhards 2004-11-08: actually, this also decodes all but the PRI part.
 * rgerhards 2004-11-09: ... but only, if syslogd could properly be initialized
 *			 if not, we use emergency logging to the console and in
 *                       this case, no further decoding happens.
 * changed to no longer receive a plain message but a msg object instead.
 * rgerhards-2004-11-16: OK, we are now up to another change... This method
 * actually needs to PARSE the message. How exactly this needs to happen depends on
 * a number of things. Most importantly, it depends on the source. For example,
 * locally received messages (SOURCE_UNIXAF) do NOT have a hostname in them. So
 * we need to treat them differntly form network-received messages which have.
 * Well, actually not all network-received message really have a hostname. We
 * can just hope they do, but we can not be sure. So this method tries to find
 * whatever can be found in the message and uses that... Obviously, there is some
 * potential for misinterpretation, which we simply can not solve under the
 * circumstances given.
 */
void
logmsg(msg_t *pMsg, int flags)
{
	char *msg;

	BEGINfunc
	assert(pMsg != NULL);
	assert(pMsg->pszRawMsg != NULL);

	msg = (char*) pMsg->pszRawMsg + pMsg->offAfterPRI;  /* point to start of text, after PRI */
	DBGPRINTF("logmsg: flags %x, from '%s', msg %s\n", flags, getRcvFrom(pMsg), msg);

	/* rger 2005-11-24 (happy thanksgiving!): we now need to check if we have
	 * a traditional syslog message or one formatted according to syslog-protocol.
	 * We need to apply different parsers depending on that. We use the
	 * -protocol VERSION field for the detection.
	 */
	if(msg[0] == '1' && msg[1] == ' ') {
		DBGPRINTF("Message has syslog-protocol format.\n");
		setProtocolVersion(pMsg, 1);
		if(parseRFCSyslogMsg(pMsg, flags) == 1) {
			msgDestruct(&pMsg);
			return;
		}
	} else { /* we have legacy syslog */
		DBGPRINTF("Message has legacy syslog format.\n");
		setProtocolVersion(pMsg, 0);
		if(parseLegacySyslogMsg(pMsg, flags) == 1) {
			msgDestruct(&pMsg);
			return;
		}
	}

	/* ---------------------- END PARSING ---------------- */
	
	/* now submit the message to the main queue - then we are done */
	pMsg->msgFlags = flags;
	MsgPrepareEnqueue(pMsg);
	qqueueEnqObj(pMsgQueue, pMsg->flowCtlType, (void*) pMsg);
	ENDfunc
}


static void
reapchild()
{
	int saved_errno = errno;
	struct sigaction sigAct;

	memset(&sigAct, 0, sizeof (sigAct));
	sigemptyset(&sigAct.sa_mask);
	sigAct.sa_handler = reapchild;
	sigaction(SIGCHLD, &sigAct, NULL);  /* reset signal handler -ASP */

	while(waitpid(-1, NULL, WNOHANG) > 0);
	errno = saved_errno;
}


/* helper to doFlushRptdMsgs() to flush the individual action links via llExecFunc
 * rgerhards, 2007-08-02
 */
DEFFUNC_llExecFunc(flushRptdMsgsActions)
{
	action_t *pAction = (action_t*) pData;
	assert(pAction != NULL);
	
	BEGINfunc
	LockObj(pAction);
	/* TODO: time() performance: the call below could be moved to
	 * the beginn of the llExec(). This makes it slightly less correct, but
	 * in an acceptable way. -- rgerhards, 2008-09-16
	 */
	if (pAction->f_prevcount && time(NULL) >= REPEATTIME(pAction)) {
		DBGPRINTF("flush %s: repeated %d times, %d sec.\n",
		    module.GetStateName(pAction->pMod), pAction->f_prevcount,
		    repeatinterval[pAction->f_repeatcount]);
		actionWriteToAction(pAction);
		BACKOFF(pAction);
	}
	UnlockObj(pAction);

	ENDfunc
	return RS_RET_OK; /* we ignore errors, we can not do anything either way */
}


/* This method flushes repeat messages.
 */
static void
doFlushRptdMsgs(void)
{
	ruleset.IterateAllActions(flushRptdMsgsActions, NULL);
}


static void debug_switch()
{
	struct sigaction sigAct;

	if(debugging_on == 0) {
		debugging_on = 1;
		DBGPRINTF("Switching debugging_on to true\n");
	} else {
		DBGPRINTF("Switching debugging_on to false\n");
		debugging_on = 0;
	}
	
	memset(&sigAct, 0, sizeof (sigAct));
	sigemptyset(&sigAct.sa_mask);
	sigAct.sa_handler = debug_switch;
	sigaction(SIGUSR1, &sigAct, NULL);
}


void legacyOptsEnq(uchar *line)
{
	legacyOptsLL_t *pNew;

	pNew = malloc(sizeof(legacyOptsLL_t));
	if(line == NULL)
		pNew->line = NULL;
	else
		pNew->line = (uchar *) strdup((char *) line);
	pNew->next = NULL;

	if(pLegacyOptsLL == NULL)
		pLegacyOptsLL = pNew;
	else {
		legacyOptsLL_t *pThis = pLegacyOptsLL;

		while(pThis->next != NULL)
			pThis = pThis->next;
		pThis->next = pNew;
	}
}


void legacyOptsFree(void)
{
	legacyOptsLL_t *pThis = pLegacyOptsLL, *pNext;

	while(pThis != NULL) {
		if(pThis->line != NULL)
			free(pThis->line);
		pNext = pThis->next;
		free(pThis);
		pThis = pNext;
	}
}


void legacyOptsHook(void)
{
	legacyOptsLL_t *pThis = pLegacyOptsLL;

	while(pThis != NULL) {
		if(pThis->line != NULL) {
			errno = 0;
			errmsg.LogError(0, NO_ERRCODE, "Warning: backward compatibility layer added to following "
				        "directive to rsyslog.conf: %s", pThis->line);
			conf.cfsysline(pThis->line);
		}
		pThis = pThis->next;
	}
}


void legacyOptsParseTCP(char ch, char *arg)
{
	register int i;
	register char *pArg = arg;
	static char conflict = '\0';

	if((conflict == 'g' && ch == 't') || (conflict == 't' && ch == 'g')) {
		fprintf(stderr, "rsyslogd: If you want to use both -g and -t, use directives instead, -%c ignored.\n", ch);
		return;
	} else
		conflict = ch;

	/* extract port */
	i = 0;
	while(isdigit((int) *pArg))
		i = i * 10 + *pArg++ - '0';

	/* number of sessions */
	if(*pArg == '\0' || *pArg == ',') {
		if(ch == 't')
			legacyOptsEnq((uchar *) "ModLoad imtcp");
		else if(ch == 'g')
			legacyOptsEnq((uchar *) "ModLoad imgssapi");

		if(i >= 0 && i <= 65535) {
			uchar line[30];

			if(ch == 't') {
				snprintf((char *) line, sizeof(line), "InputTCPServerRun %d", i);
			} else if(ch == 'g') {
				snprintf((char *) line, sizeof(line), "InputGSSServerRun %d", i);
			}
			legacyOptsEnq(line);
		} else {
			if(ch == 't') {
				fprintf(stderr, "rsyslogd: Invalid TCP listen port %d - changed to 514.\n", i);
				legacyOptsEnq((uchar *) "InputTCPServerRun 514");
			} else if(ch == 'g') {
				fprintf(stderr, "rsyslogd: Invalid GSS listen port %d - changed to 514.\n", i);
				legacyOptsEnq((uchar *) "InputGSSServerRun 514");
			}
		}

		if(*pArg == ',') {
			++pArg;
			while(isspace((int) *pArg))
				++pArg;
			i = 0;
			while(isdigit((int) *pArg)) {
				i = i * 10 + *pArg++ - '0';
			}
			if(i > 0) {
				uchar line[30];

				snprintf((char *) line, sizeof(line), "InputTCPMaxSessions %d", i);
				legacyOptsEnq(line);
			} else {
				if(ch == 't') {
					fprintf(stderr,	"rsyslogd: TCP session max configured "
						"to %d [-t %s] - changing to 1.\n", i, arg);
					legacyOptsEnq((uchar *) "InputTCPMaxSessions 1");
				} else if (ch == 'g') {
					fprintf(stderr,	"rsyslogd: GSS session max configured "
						"to %d [-g %s] - changing to 1.\n", i, arg);
					legacyOptsEnq((uchar *) "InputTCPMaxSessions 1");
				}
			}
		}
	} else
		fprintf(stderr, "rsyslogd: Invalid -t %s command line option.\n", arg);
}


/* doDie() is a signal handler. If called, it sets the bFinished variable
 * to indicate the program should terminate. However, it does not terminate
 * it itself, because that causes issues with multi-threading. The actual
 * termination is then done on the main thread. This solution might introduce
 * a minimal delay, but it is much cleaner than the approach of doing everything
 * inside the signal handler.
 * rgerhards, 2005-10-26
 * Note: we do not call DBGPRINTF() as this may cause us to block in case something
 * with the threading is wrong.
 */
static void doDie(int sig)
{
#	define MSG1 "DoDie called.\n"
#	define MSG2 "DoDie called 5 times - unconditional exit\n"
	static int iRetries = 0; /* debug aid */
	dbgprintf(MSG1);
	if(Debug)
		write(1, MSG1, sizeof(MSG1) - 1);
	if(iRetries++ == 4) {
		if(Debug)
			write(1, MSG2, sizeof(MSG2) - 1);
		abort();
	}
	bFinished = sig;
#	undef MSG1
#	undef MSG2
}


/* This function frees all dynamically allocated memory for program termination.
 * It must be called only immediately before exit(). It is primarily an aid
 * for memory debuggers, which prevents cluttered outupt.
 * rgerhards, 2008-03-20
 */
static void
freeAllDynMemForTermination(void)
{
	free(pszMainMsgQFName);
	free(pModDir);
	free(pszConfDAGFile);
}


/* Finalize and destruct all actions.
 */
static inline void
destructAllActions(void)
{
	ruleset.DestructAllActions();
	bHaveMainQueue = 0; // flag that internal messages need to be temporarily stored
}


/* die() is called when the program shall end. This typically only occurs
 * during sigterm or during the initialization. 
 * As die() is intended to shutdown rsyslogd, it is
 * safe to call exit() here. Just make sure that die() itself is not called
 * at inapropriate places. As a general rule of thumb, it is a bad idea to add
 * any calls to die() in new code!
 * rgerhards, 2005-10-24
 */
static void
die(int sig)
{
	char buf[256];

	DBGPRINTF("exiting on signal %d\n", sig);

	/* IMPORTANT: we should close the inputs first, and THEN send our termination
	 * message. If we do it the other way around, logmsgInternal() may block on
	 * a full queue and the inputs still fill up that queue. Depending on the
	 * scheduling order, we may end up with logmsgInternal being held for a quite
	 * long time. When the inputs are terminated first, that should not happen
	 * because the queue is drained in parallel. The situation could only become
	 * an issue with extremely long running actions in a queue full environment.
	 * However, such actions are at least considered poorly written, if not
	 * outright wrong. So we do not care about this very remote problem.
	 * rgerhards, 2008-01-11
	 */

	/* close the inputs */
	DBGPRINTF("Terminating input threads...\n");
	thrdTerminateAll();

	/* and THEN send the termination log message (see long comment above) */
	if (sig) {
		(void) snprintf(buf, sizeof(buf) / sizeof(char),
		 " [origin software=\"rsyslogd\" " "swVersion=\"" VERSION \
		 "\" x-pid=\"%d\" x-info=\"http://www.rsyslog.com\"]" " exiting on signal %d.",
		 (int) myPid, sig);
		errno = 0;
		logmsgInternal(NO_ERRCODE, LOG_SYSLOG|LOG_INFO, (uchar*)buf, 0);
	}
	
	/* drain queue (if configured so) and stop main queue worker thread pool */
	DBGPRINTF("Terminating main queue...\n");
	qqueueDestruct(&pMsgQueue);
	pMsgQueue = NULL;

	/* Free ressources and close connections. This includes flushing any remaining
	 * repeated msgs.
	 */
	DBGPRINTF("Terminating outputs...\n");
	destructAllActions();

	DBGPRINTF("all primary multi-thread sources have been terminated - now doing aux cleanup...\n");
	/* rger 2005-02-22
	 * now clean up the in-memory structures. OK, the OS
	 * would also take care of that, but if we do it
	 * ourselfs, this makes finding memory leaks a lot
	 * easier.
	 */
	tplDeleteAll();

	remove_pid(PidFile);

	/* de-init some modules */
	modExitIminternal();

	/*dbgPrintAllDebugInfo(); / * this is the last spot where this can be done - below output modules are unloaded! */

	/* the following line cleans up CfSysLineHandlers that were not based on loadable
	 * modules. As such, they are not yet cleared.
	 */
	unregCfSysLineHdlrs();

	legacyOptsFree();

	/* terminate the remaining classes */
	GlobalClassExit();

	/* TODO: this would also be the right place to de-init the builtin output modules. We
	 * do not currently do that, because the module interface does not allow for
	 * it. This will come some time later (it's essential with loadable modules).
	 * For the time being, this is a memory leak on exit, but as the process is
	 * terminated, we do not really bother about it.
	 * rgerhards, 2007-08-03
	 * I have added some code now, but all that mod init/de-init should be moved to
	 * init, so that modules are unloaded and reloaded on HUP to. Eventually it should go
	 * into destructAllActions() - but that needs to be seen. -- rgerhards, 2007-08-09
	 */
	module.UnloadAndDestructAll(eMOD_LINK_ALL);

	DBGPRINTF("Clean shutdown completed, bye\n");
	/* dbgClassExit MUST be the last one, because it de-inits the debug system */
	dbgClassExit();

	/* free all remaining memory blocks - this is not absolutely necessary, but helps
	 * us keep memory debugger logs clean and this is in aid in developing. It doesn't
	 * cost much time, so we do it always. -- rgerhards, 2008-03-20
	 */
	freeAllDynMemForTermination();
	/* NO CODE HERE - feeelAllDynMemForTermination() must be the last thing before exit()! */
	exit(0); /* "good" exit, this is the terminator function for rsyslog [die()] */
}

/*
 * Signal handler to terminate the parent process.
 * rgerhards, 2005-10-24: this is only called during forking of the
 * detached syslogd. I consider this method to be safe.
 */
static void doexit()
{
	exit(0); /* "good" exit, only during child-creation */
}


/* set the maximum message size */
static rsRetVal setMaxMsgSize(void __attribute__((unused)) *pVal, int iNewVal)
{
	return glbl.SetMaxLine(iNewVal);
}


/* set the action resume interval */
static rsRetVal setActionResumeInterval(void __attribute__((unused)) *pVal, int iNewVal)
{
	return actionSetGlobalResumeInterval(iNewVal);
}


/* set the processes max number ob files (upon configuration request)
 * 2009-04-14 rgerhards
 */
static rsRetVal setMaxFiles(void __attribute__((unused)) *pVal, int iFiles)
{
	struct rlimit maxFiles;
	char errStr[1024];
	DEFiRet;

	maxFiles.rlim_cur = iFiles;
	maxFiles.rlim_max = iFiles;

	if(setrlimit(RLIMIT_NOFILE, &maxFiles) < 0) {
		/* NOTE: under valgrind, we seem to be unable to extend the size! */
		rs_strerror_r(errno, errStr, sizeof(errStr));
		errmsg.LogError(0, RS_RET_ERR_RLIM_NOFILE, "could not set process file limit to %d: %s [kernel max %ld]",
				iFiles, errStr, (long) maxFiles.rlim_max);
		ABORT_FINALIZE(RS_RET_ERR_RLIM_NOFILE);
	}
	DBGPRINTF("Max number of files set to %d [kernel max %ld].\n", iFiles, (long) maxFiles.rlim_max);

finalize_it:
	RETiRet;
}


/* set the processes umask (upon configuration request) */
static rsRetVal setUmask(void __attribute__((unused)) *pVal, int iUmask)
{
	umask(iUmask);
	DBGPRINTF("umask set to 0%3.3o.\n", iUmask);

	return RS_RET_OK;
}


/* drop to specified group 
 * if something goes wrong, the function never returns
 * Note that such an abort can cause damage to on-disk structures, so we should
 * re-design the "interface" in the long term. -- rgerhards, 2008-11-26
 */
static void doDropPrivGid(int iGid)
{
	int res;
	uchar szBuf[1024];

	res = setgroups(0, NULL); /* remove all supplementary group IDs */
	if(res) {
		perror("could not remove supplemental group IDs");
		exit(1);
	}
	DBGPRINTF("setgroups(0, NULL): %d\n", res);
	res = setgid(iGid);
	if(res) {
		/* if we can not set the userid, this is fatal, so let's unconditionally abort */
		perror("could not set requested group id");
		exit(1);
	}
	DBGPRINTF("setgid(%d): %d\n", iGid, res);
	snprintf((char*)szBuf, sizeof(szBuf)/sizeof(uchar), "rsyslogd's groupid changed to %d", iGid);
	logmsgInternal(NO_ERRCODE, LOG_SYSLOG|LOG_INFO, szBuf, 0);
}


/* drop to specified user 
 * if something goes wrong, the function never returns
 * Note that such an abort can cause damage to on-disk structures, so we should
 * re-design the "interface" in the long term. -- rgerhards, 2008-11-19
 */
static void doDropPrivUid(int iUid)
{
	int res;
	uchar szBuf[1024];

	res = setuid(iUid);
	if(res) {
		/* if we can not set the userid, this is fatal, so let's unconditionally abort */
		perror("could not set requested userid");
		exit(1);
	}
	DBGPRINTF("setuid(%d): %d\n", iUid, res);
	snprintf((char*)szBuf, sizeof(szBuf)/sizeof(uchar), "rsyslogd's userid changed to %d", iUid);
	logmsgInternal(NO_ERRCODE, LOG_SYSLOG|LOG_INFO, szBuf, 0);
}


/* helper to generateConfigDAG, to print out all actions via
 * the llExecFunc() facility.
 * rgerhards, 2007-08-02
 */
struct dag_info {
	FILE *fp;	/* output file */
	int iActUnit;	/* current action unit number */
	int iAct;	/* current action in unit */
	int bDiscarded;	/* message discarded (config error) */
	};
DEFFUNC_llExecFunc(generateConfigDAGAction)
{
	action_t *pAction;
	uchar *pszModName;
	uchar *pszVertexName;
	struct dag_info *pDagInfo;
	DEFiRet;

	pDagInfo = (struct dag_info*) pParam;
	pAction = (action_t*) pData;

	pszModName = module.GetStateName(pAction->pMod);

	/* vertex */
	if(pAction->pszName == NULL) {
		if(!strcmp((char*)pszModName, "builtin-discard"))
			pszVertexName = (uchar*)"discard";
		else
			pszVertexName = pszModName;
	} else {
		pszVertexName = pAction->pszName;
	}

	fprintf(pDagInfo->fp, "\tact%d_%d\t\t[label=\"%s\"%s%s]\n",
		pDagInfo->iActUnit, pDagInfo->iAct, pszVertexName,
		pDagInfo->bDiscarded ? " style=dotted color=red" : "",
		(pAction->pQueue->qType == QUEUETYPE_DIRECT) ? "" : " shape=hexagon"
		);

	/* edge */
	if(pDagInfo->iAct == 0) {
	} else {
		fprintf(pDagInfo->fp, "\tact%d_%d -> act%d_%d[%s%s]\n",
			pDagInfo->iActUnit, pDagInfo->iAct - 1,
			pDagInfo->iActUnit, pDagInfo->iAct,
			pDagInfo->bDiscarded ? " style=dotted color=red" : "",
			pAction->bExecWhenPrevSusp ? " label=\"only if\\nsuspended\"" : "" );
	}

	/* check for discard */
	if(!strcmp((char*) pszModName, "builtin-discard")) {
		fprintf(pDagInfo->fp, "\tact%d_%d\t\t[shape=box]\n",
			pDagInfo->iActUnit, pDagInfo->iAct);
		pDagInfo->bDiscarded = 1;
	}


	++pDagInfo->iAct;

	RETiRet;
}


/* create config DAG
 * This functions takes a rsyslog config and produces a .dot file for use
 * with graphviz (http://www.graphviz.org). This is done in an effort to
 * document, and also potentially troubleshoot, configurations. Plus, I
 * consider it a nice feature to explain some concepts. Note that the
 * current version only produces a graph with relatively little information.
 * This is a foundation that may be later expanded (if it turns out to be
 * useful enough).
 * rgerhards, 2009-05-11
 */
static rsRetVal
generateConfigDAG(uchar *pszDAGFile)
{
	//rule_t *f;
	FILE *fp;
	int iActUnit = 1;
	//int bHasFilter = 0;	/* filter associated with this action unit? */
	//int bHadFilter;
	//int i;
	struct dag_info dagInfo;
	//char *pszFilterName;
	char szConnectingNode[64];
	DEFiRet;

	assert(pszDAGFile != NULL);
	
	if((fp = fopen((char*) pszDAGFile, "w")) == NULL) {
		logmsgInternal(NO_ERRCODE, LOG_SYSLOG|LOG_INFO, (uchar*)
			"configuraton graph output file could not be opened, none generated", 0);
		ABORT_FINALIZE(RS_RET_FILENAME_INVALID);
	}

	dagInfo.fp = fp;

	/* from here on, we assume writes go well. This here is a really
	 * unimportant utility function and if something goes wrong, it has
	 * almost no effect. So let's not overdo this...
	 */
	fprintf(fp, "# graph created by rsyslog " VERSION "\n\n"
	 	    "# use the dot tool from http://www.graphviz.org to visualize!\n"
		    "digraph rsyslogConfig {\n"
		    "\tinputs [shape=tripleoctagon]\n"
		    "\tinputs -> act0_0\n"
		    "\tact0_0 [label=\"main\\nqueue\" shape=hexagon]\n"
		    /*"\tmainq -> act1_0\n"*/
		    );
	strcpy(szConnectingNode, "act0_0");
	dagInfo.bDiscarded = 0;

/* TODO: re-enable! */
#if 0
	for(f = Files; f != NULL ; f = f->f_next) {
		/* BSD-Style filters are currently ignored */
		bHadFilter = bHasFilter;
		if(f->f_filter_type == FILTER_PRI) {
			bHasFilter = 0;
			for (i = 0; i <= LOG_NFACILITIES; i++)
				if (f->f_filterData.f_pmask[i] != 0xff) {
					bHasFilter = 1;
					break;
				}
		} else {
			bHasFilter = 1;
		}

		/* we know we have a filter, so it can be false */
		switch(f->f_filter_type) {
			case FILTER_PRI:
				pszFilterName = "pri filter";
				break;
			case FILTER_PROP:
				pszFilterName = "property filter";
				break;
			case FILTER_EXPR:
				pszFilterName = "script filter";
				break;
		}

		/* write action unit node */
		if(bHasFilter) {
			fprintf(fp, "\t%s -> act%d_end\t[label=\"%s:\\nfalse\"]\n",
				szConnectingNode, iActUnit, pszFilterName);
			fprintf(fp, "\t%s -> act%d_0\t[label=\"%s:\\ntrue\"]\n",
				szConnectingNode, iActUnit, pszFilterName);
			fprintf(fp, "\tact%d_end\t\t\t\t[shape=point]\n", iActUnit);
			snprintf(szConnectingNode, sizeof(szConnectingNode), "act%d_end", iActUnit);
		} else {
			fprintf(fp, "\t%s -> act%d_0\t[label=\"no filter\"]\n",
				szConnectingNode, iActUnit);
			snprintf(szConnectingNode, sizeof(szConnectingNode), "act%d_0", iActUnit);
		}

		/* draw individual nodes */
		dagInfo.iActUnit = iActUnit;
		dagInfo.iAct = 0;
		dagInfo.bDiscarded = 0;
		llExecFunc(&f->llActList, generateConfigDAGAction, &dagInfo); /* actions */

		/* finish up */
		if(bHasFilter && !dagInfo.bDiscarded) {
			fprintf(fp, "\tact%d_%d -> %s\n",
				iActUnit, dagInfo.iAct - 1, szConnectingNode);
		}

		++iActUnit;
	}
#endif

	fprintf(fp, "\t%s -> act%d_0\n", szConnectingNode, iActUnit);
	fprintf(fp, "\tact%d_0\t\t[label=discard shape=box]\n"
		    "}\n", iActUnit);
	fclose(fp);

finalize_it:
	RETiRet;
}


/* print debug information as part of init(). This pretty much
 * outputs the whole config of rsyslogd. I've moved this code
 * out of init() to clean it somewhat up.
 * rgerhards, 2007-07-31
 */
static void dbgPrintInitInfo(void)
{
	ruleset.DebugPrintAll();
	DBGPRINTF("\n");
	if(bDebugPrintTemplateList)
		tplPrintList();
	if(bDebugPrintModuleList)
		module.PrintList();
	ochPrintList();

	if(bDebugPrintCfSysLineHandlerList)
		dbgPrintCfSysLineHandlers();

	DBGPRINTF("Messages with malicious PTR DNS Records are %sdropped.\n",
		  glbl.GetDropMalPTRMsgs() ? "" : "not ");

	DBGPRINTF("Control characters are %sreplaced upon reception.\n",
		  bEscapeCCOnRcv? "" : "not ");

	if(bEscapeCCOnRcv)
		DBGPRINTF("Control character escape sequence prefix is '%c'.\n",
			cCCEscapeChar);

	DBGPRINTF("Main queue size %d messages.\n", iMainMsgQueueSize);
	DBGPRINTF("Main queue worker threads: %d, wThread shutdown: %d, Perists every %d updates.\n",
		  iMainMsgQueueNumWorkers, iMainMsgQtoWrkShutdown, iMainMsgQPersistUpdCnt);
	DBGPRINTF("Main queue timeouts: shutdown: %d, action completion shutdown: %d, enq: %d\n",
		   iMainMsgQtoQShutdown, iMainMsgQtoActShutdown, iMainMsgQtoEnq);
	DBGPRINTF("Main queue watermarks: high: %d, low: %d, discard: %d, discard-severity: %d\n",
		   iMainMsgQHighWtrMark, iMainMsgQLowWtrMark, iMainMsgQDiscardMark, iMainMsgQDiscardSeverity);
	DBGPRINTF("Main queue save on shutdown %d, max disk space allowed %lld\n",
		   bMainMsgQSaveOnShutdown, iMainMsgQueMaxDiskSpace);
	/* TODO: add
	iActionRetryCount = 0;
	iActionRetryInterval = 30000;
	static int iMainMsgQtoWrkMinMsgs = 100;	
	static int iMainMsgQbSaveOnShutdown = 1;
	iMainMsgQueMaxDiskSpace = 0;
	setQPROP(qqueueSetiMinMsgsPerWrkr, "$MainMsgQueueWorkerThreadMinimumMessages", 100);
	setQPROP(qqueueSetbSaveOnShutdown, "$MainMsgQueueSaveOnShutdown", 1);
	 */
	DBGPRINTF("Work Directory: '%s'.\n", glbl.GetWorkDir());
}


/* Start the input modules. This function will probably undergo big changes
 * while we implement the input module interface. For now, it does the most
 * important thing to get at least my poor initial input modules up and
 * running. Almost no config option is taken.
 * rgerhards, 2007-12-14
 */
static rsRetVal
startInputModules(void)
{
	DEFiRet;
	modInfo_t *pMod;

	/* loop through all modules and activate them (brr...) */
	pMod = module.GetNxtType(NULL, eMOD_IN);
	while(pMod != NULL) {
		if((iRet = pMod->mod.im.willRun()) == RS_RET_OK) {
			/* activate here */
			thrdCreate(pMod->mod.im.runInput, pMod->mod.im.afterRun);
		} else {
			DBGPRINTF("module %lx will not run, iRet %d\n", (unsigned long) pMod, iRet);
		}
	pMod = module.GetNxtType(pMod, eMOD_IN);
	}

	ENDfunc
	return RS_RET_OK; /* intentional: we do not care about module errors */
}


/* INIT -- Initialize syslogd from configuration table
 * init() is called at initial startup AND each time syslogd is HUPed
 * Note that if iConfigVerify is set, only the config file is verified but nothing
 * else happens. -- rgerhards, 2008-07-28
 */
static rsRetVal
init(void)
{
	rsRetVal localRet;
	int iNbrActions;
	int bHadConfigErr = 0;
	ruleset_t *pRuleset;
	char cbuf[BUFSIZ];
	char bufStartUpMsg[512];
	struct sigaction sigAct;
	DEFiRet;

	thrdTerminateAll(); /* stop all running input threads - TODO: reconsider location! */

	/* initialize some static variables */
	pDfltHostnameCmp = NULL;
	pDfltProgNameCmp = NULL;
	eDfltHostnameCmpMode = HN_NO_COMP;

	DBGPRINTF("rsyslog %s - called init()\n", VERSION);

	/* delete the message queue, which also flushes all messages left over */
	if(pMsgQueue != NULL) {
		DBGPRINTF("deleting main message queue\n");
		qqueueDestruct(&pMsgQueue); /* delete pThis here! */
		pMsgQueue = NULL;
	}

	/*  Close all open log files and free log descriptor array. This also frees
	 *  all output-modules instance data.
	 */
	destructAllActions();

	/* Unload all non-static modules */
	DBGPRINTF("Unloading non-static modules.\n");
	module.UnloadAndDestructAll(eMOD_LINK_DYNAMIC_LOADED);

	DBGPRINTF("Clearing templates.\n");
	tplDeleteNew();

	/* re-setting values to defaults (where applicable) */
	/* once we have loadable modules, we must re-visit this code. The reason is
	 * that config variables are not re-set, because the module is not yet loaded. On
	 * the other hand, that doesn't matter, because the module got unloaded and is then
	 * re-loaded, so the variables should be re-set via that way. And this is exactly how
	 * it works. Loadable module's variables are initialized on load, the rest here.
	 * rgerhards, 2008-04-28
	 */
	conf.cfsysline((uchar*)"ResetConfigVariables");

	conf.ReInitConf();

	/* construct the default ruleset */
	ruleset.Construct(&pRuleset);
	ruleset.SetName(pRuleset, UCHAR_CONSTANT("RSYSLOG_DefaultRuleset"));
	ruleset.ConstructFinalize(pRuleset);

	/* open the configuration file */
	localRet = conf.processConfFile(ConfFile);
	CHKiRet(conf.GetNbrActActions(&iNbrActions));

	if(localRet != RS_RET_OK) {
		errmsg.LogError(0, localRet, "CONFIG ERROR: could not interpret master config file '%s'.", ConfFile);
		bHadConfigErr = 1;
	} else if(iNbrActions == 0) {
		errmsg.LogError(0, RS_RET_NO_ACTIONS, "CONFIG ERROR: there are no active actions configured. Inputs will "
			 "run, but no output whatsoever is created.");
		bHadConfigErr = 1;
	}

	if((localRet != RS_RET_OK && localRet != RS_RET_NONFATAL_CONFIG_ERR) || iNbrActions == 0) {
		/* rgerhards: this code is executed to set defaults when the
		 * config file could not be opened. We might think about
		 * abandoning the run in this case - but this, too, is not
		 * very clever... So we stick with what we have.
		 * We ignore any errors while doing this - we would be lost anyhow...
		 */
		errmsg.LogError(0, NO_ERRCODE, "EMERGENCY CONFIGURATION ACTIVATED - fix rsyslog config file!");

		/* note: we previously used _POSIY_TTY_NAME_MAX+1, but this turned out to be
		 * too low on linux... :-S   -- rgerhards, 2008-07-28
		 */
		char szTTYNameBuf[128];
		rule_t *pRule = NULL; /* initialization to NULL is *vitally* important! */
		conf.cfline(UCHAR_CONSTANT("*.ERR\t" _PATH_CONSOLE), &pRule);
		conf.cfline(UCHAR_CONSTANT("syslog.*\t" _PATH_CONSOLE), &pRule);
		conf.cfline(UCHAR_CONSTANT("*.PANIC\t*"), &pRule);
		conf.cfline(UCHAR_CONSTANT("syslog.*\troot"), &pRule);
		if(ttyname_r(0, szTTYNameBuf, sizeof(szTTYNameBuf)) == 0) {
			snprintf(cbuf,sizeof(cbuf), "*.*\t%s", szTTYNameBuf);
			conf.cfline((uchar*)cbuf, &pRule);
		} else {
			DBGPRINTF("error %d obtaining controlling terminal, not using that emergency rule\n", errno);
		}
		ruleset.AddRule(ruleset.GetCurrent(), &pRule);
	}

	legacyOptsHook();

	/* we are now done with reading the configuration. This is the right time to
	 * free some objects that were just needed for loading it. rgerhards 2005-10-19
	 */
	if(pDfltHostnameCmp != NULL) {
		rsCStrDestruct(&pDfltHostnameCmp);
	}

	if(pDfltProgNameCmp != NULL) {
		rsCStrDestruct(&pDfltProgNameCmp);
	}

	/* some checks */
	if(iMainMsgQueueNumWorkers < 1) {
		errmsg.LogError(0, NO_ERRCODE, "$MainMsgQueueNumWorkers must be at least 1! Set to 1.\n");
		iMainMsgQueueNumWorkers = 1;
	}

	if(MainMsgQueType == QUEUETYPE_DISK) {
		errno = 0;	/* for logerror! */
		if(glbl.GetWorkDir() == NULL) {
			errmsg.LogError(0, NO_ERRCODE, "No $WorkDirectory specified - can not run main message queue in 'disk' mode. "
				 "Using 'FixedArray' instead.\n");
			MainMsgQueType = QUEUETYPE_FIXED_ARRAY;
		}
		if(pszMainMsgQFName == NULL) {
			errmsg.LogError(0, NO_ERRCODE, "No $MainMsgQueueFileName specified - can not run main message queue in "
				 "'disk' mode. Using 'FixedArray' instead.\n");
			MainMsgQueType = QUEUETYPE_FIXED_ARRAY;
		}
	}

	/* check if we need to generate a config DAG and, if so, do that */
	if(pszConfDAGFile != NULL)
		generateConfigDAG(pszConfDAGFile);

	/* we are done checking the config - now validate if we should actually run or not.
	 * If not, terminate. -- rgerhards, 2008-07-25
	 */
	if(iConfigVerify) {
		if(bHadConfigErr) {
			/* a bit dirty, but useful... */
			exit(1);
		}
		ABORT_FINALIZE(RS_RET_VALIDATION_RUN);
	}

	/* switch the message object to threaded operation, if necessary */
	if(MainMsgQueType == QUEUETYPE_DIRECT || iMainMsgQueueNumWorkers > 1) {
		MsgEnableThreadSafety();
	}

	/* create message queue */
	CHKiRet_Hdlr(qqueueConstruct(&pMsgQueue, MainMsgQueType, iMainMsgQueueNumWorkers, iMainMsgQueueSize, msgConsumer)) {
		/* no queue is fatal, we need to give up in that case... */
		fprintf(stderr, "fatal error %d: could not create message queue - rsyslogd can not run!\n", iRet);
		exit(1);
	}
	/* name our main queue object (it's not fatal if it fails...) */
	obj.SetName((obj_t*) pMsgQueue, (uchar*) "main queue");

	/* ... set some properties ... */
#	define setQPROP(func, directive, data) \
	CHKiRet_Hdlr(func(pMsgQueue, data)) { \
		errmsg.LogError(0, NO_ERRCODE, "Invalid " #directive ", error %d. Ignored, running with default setting", iRet); \
	}
#	define setQPROPstr(func, directive, data) \
	CHKiRet_Hdlr(func(pMsgQueue, data, (data == NULL)? 0 : strlen((char*) data))) { \
		errmsg.LogError(0, NO_ERRCODE, "Invalid " #directive ", error %d. Ignored, running with default setting", iRet); \
	}

	setQPROP(qqueueSetMaxFileSize, "$MainMsgQueueFileSize", iMainMsgQueMaxFileSize);
	setQPROP(qqueueSetsizeOnDiskMax, "$MainMsgQueueMaxDiskSpace", iMainMsgQueMaxDiskSpace);
	setQPROP(qqueueSetiDeqBatchSize, "$MainMsgQueueDequeueBatchSize", iMainMsgQueDeqBatchSize);
	setQPROPstr(qqueueSetFilePrefix, "$MainMsgQueueFileName", pszMainMsgQFName);
	setQPROP(qqueueSetiPersistUpdCnt, "$MainMsgQueueCheckpointInterval", iMainMsgQPersistUpdCnt);
	setQPROP(qqueueSetbSyncQueueFiles, "$MainMsgQueueSyncQueueFiles", bMainMsgQSyncQeueFiles);
	setQPROP(qqueueSettoQShutdown, "$MainMsgQueueTimeoutShutdown", iMainMsgQtoQShutdown );
	setQPROP(qqueueSettoActShutdown, "$MainMsgQueueTimeoutActionCompletion", iMainMsgQtoActShutdown);
	setQPROP(qqueueSettoWrkShutdown, "$MainMsgQueueWorkerTimeoutThreadShutdown", iMainMsgQtoWrkShutdown);
	setQPROP(qqueueSettoEnq, "$MainMsgQueueTimeoutEnqueue", iMainMsgQtoEnq);
	setQPROP(qqueueSetiHighWtrMrk, "$MainMsgQueueHighWaterMark", iMainMsgQHighWtrMark);
	setQPROP(qqueueSetiLowWtrMrk, "$MainMsgQueueLowWaterMark", iMainMsgQLowWtrMark);
	setQPROP(qqueueSetiDiscardMrk, "$MainMsgQueueDiscardMark", iMainMsgQDiscardMark);
	setQPROP(qqueueSetiDiscardSeverity, "$MainMsgQueueDiscardSeverity", iMainMsgQDiscardSeverity);
	setQPROP(qqueueSetiMinMsgsPerWrkr, "$MainMsgQueueWorkerThreadMinimumMessages", iMainMsgQWrkMinMsgs);
	setQPROP(qqueueSetbSaveOnShutdown, "$MainMsgQueueSaveOnShutdown", bMainMsgQSaveOnShutdown);
	setQPROP(qqueueSetiDeqSlowdown, "$MainMsgQueueDequeueSlowdown", iMainMsgQDeqSlowdown);
	setQPROP(qqueueSetiDeqtWinFromHr,  "$MainMsgQueueDequeueTimeBegin", iMainMsgQueueDeqtWinFromHr);
	setQPROP(qqueueSetiDeqtWinToHr,    "$MainMsgQueueDequeueTimeEnd", iMainMsgQueueDeqtWinToHr);

#	undef setQPROP
#	undef setQPROPstr

	/* ... and finally start the queue! */
	CHKiRet_Hdlr(qqueueStart(pMsgQueue)) {
		/* no queue is fatal, we need to give up in that case... */
		fprintf(stderr, "fatal error %d: could not start message queue - rsyslogd can not run!\n", iRet);
		exit(1);
	}

	bHaveMainQueue = (MainMsgQueType == QUEUETYPE_DIRECT) ? 0 : 1;
	DBGPRINTF("Main processing queue is initialized and running\n");

	/* the output part and the queue is now ready to run. So it is a good time
	 * to start the inputs. Please note that the net code above should be
	 * shuffled to down here once we have everything in input modules.
	 * rgerhards, 2007-12-14
	 */
	startInputModules();

	if(Debug) {
		dbgPrintInitInfo();
	}

	/* we now generate the startup message. It now includes everything to
	 * identify this instance. -- rgerhards, 2005-08-17
	 */
	snprintf(bufStartUpMsg, sizeof(bufStartUpMsg)/sizeof(char), 
		 " [origin software=\"rsyslogd\" " "swVersion=\"" VERSION \
		 "\" x-pid=\"%d\" x-info=\"http://www.rsyslog.com\"] restart",
		 (int) myPid);
	logmsgInternal(NO_ERRCODE, LOG_SYSLOG|LOG_INFO, (uchar*)bufStartUpMsg, 0);

	memset(&sigAct, 0, sizeof (sigAct));
	sigemptyset(&sigAct.sa_mask);
	sigAct.sa_handler = sighup_handler;
	sigaction(SIGHUP, &sigAct, NULL);

	DBGPRINTF(" (re)started.\n");

finalize_it:
	RETiRet;
}


/* Switch the default ruleset (that, what servcies bind to if nothing specific
 * is specified).
 * rgerhards, 2009-06-12
 */
static rsRetVal
setDefaultRuleset(void __attribute__((unused)) *pVal, uchar *pszName)
{
	DEFiRet;

	CHKiRet(ruleset.SetDefaultRuleset(pszName));

finalize_it:
	free(pszName); /* no longer needed */
	RETiRet;
}


/* Switch to either an already existing rule set or start a new one. The
 * named rule set becomes the new "current" rule set (what means that new
 * actions are added to it).
 * rgerhards, 2009-06-12
 */
static rsRetVal
setCurrRuleset(void __attribute__((unused)) *pVal, uchar *pszName)
{
	ruleset_t *pRuleset;
	rsRetVal localRet;
	DEFiRet;

	localRet = ruleset.SetCurrRuleset(pszName);

	if(localRet == RS_RET_NOT_FOUND) {
		DBGPRINTF("begin new current rule set '%s'\n", pszName);
		CHKiRet(ruleset.Construct(&pRuleset));
		CHKiRet(ruleset.SetName(pRuleset, pszName));
		CHKiRet(ruleset.ConstructFinalize(pRuleset));
	} else {
		ABORT_FINALIZE(localRet);
	}

finalize_it:
	free(pszName); /* no longer needed */
	RETiRet;
}


/* set the main message queue mode
 * rgerhards, 2008-01-03
 */
static rsRetVal setMainMsgQueType(void __attribute__((unused)) *pVal, uchar *pszType)
{
	DEFiRet;

	if (!strcasecmp((char *) pszType, "fixedarray")) {
		MainMsgQueType = QUEUETYPE_FIXED_ARRAY;
		DBGPRINTF("main message queue type set to FIXED_ARRAY\n");
	} else if (!strcasecmp((char *) pszType, "linkedlist")) {
		MainMsgQueType = QUEUETYPE_LINKEDLIST;
		DBGPRINTF("main message queue type set to LINKEDLIST\n");
	} else if (!strcasecmp((char *) pszType, "disk")) {
		MainMsgQueType = QUEUETYPE_DISK;
		DBGPRINTF("main message queue type set to DISK\n");
	} else if (!strcasecmp((char *) pszType, "direct")) {
		MainMsgQueType = QUEUETYPE_DIRECT;
		DBGPRINTF("main message queue type set to DIRECT (no queueing at all)\n");
	} else {
		errmsg.LogError(0, RS_RET_INVALID_PARAMS, "unknown mainmessagequeuetype parameter: %s", (char *) pszType);
		iRet = RS_RET_INVALID_PARAMS;
	}
	free(pszType); /* no longer needed */

	RETiRet;
}


/*
 * The following function is resposible for handling a SIGHUP signal.  Since
 * we are now doing mallocs/free as part of init we had better not being
 * doing this during a signal handler.  Instead this function simply sets
 * a flag variable which will tells the main loop to do "the right thing".
 */
void sighup_handler()
{
	struct sigaction sigAct;
	
	bHadHUP = 1;

	memset(&sigAct, 0, sizeof (sigAct));
	sigemptyset(&sigAct.sa_mask);
	sigAct.sa_handler = sighup_handler;
	sigaction(SIGHUP, &sigAct, NULL);
}


/* this function pulls all internal messages from the buffer
 * and puts them into the processing engine.
 * We can only do limited error handling, as this would not
 * really help us. TODO: add error messages?
 * rgerhards, 2007-08-03
 */
static void processImInternal(void)
{
	int iPri;
	int iFlags;
	msg_t *pMsg;

	while(iminternalRemoveMsg(&iPri, &pMsg, &iFlags) == RS_RET_OK) {
		logmsg(pMsg, iFlags);
	}
}


/* helper to doHUP(), this "HUPs" each action. The necessary locking
 * is done inside the action class and nothing we need to take care of.
 * rgerhards, 2008-10-22
 */
DEFFUNC_llExecFunc(doHUPActions)
{
	BEGINfunc
	actionCallHUPHdlr((action_t*) pData);
	ENDfunc
	return RS_RET_OK; /* we ignore errors, we can not do anything either way */
}


/* This function processes a HUP after one has been detected. Note that this
 * is *NOT* the sighup handler. The signal is recorded by the handler, that record
 * detected inside the mainloop and then this function is called to do the
 * real work. -- rgerhards, 2008-10-22
 */
static inline void
doHUP(void)
{
	char buf[512];

	snprintf(buf, sizeof(buf) / sizeof(char),
		 " [origin software=\"rsyslogd\" " "swVersion=\"" VERSION
		 "\" x-pid=\"%d\" x-info=\"http://www.rsyslog.com\"] rsyslogd was HUPed, type '%s'.",
		 (int) myPid, glbl.GetHUPisRestart() ? "restart" : "lightweight");
		errno = 0;
	logmsgInternal(NO_ERRCODE, LOG_SYSLOG|LOG_INFO, (uchar*)buf, 0);

	if(glbl.GetHUPisRestart()) {
		DBGPRINTF("Received SIGHUP, configured to be restart, reloading rsyslogd.\n");
		init(); /* main queue is stopped as part of init() */
	} else {
		DBGPRINTF("Received SIGHUP, configured to be a non-restart type of HUP - notifying actions.\n");
		ruleset.IterateAllActions(doHUPActions, NULL);
	}
}


/* This is the main processing loop. It is called after successful initialization.
 * When it returns, the syslogd terminates.
 * Its sole function is to provide some housekeeping things. The real work is done
 * by the other threads spawned.
 */
static void
mainloop(void)
{
	struct timeval tvSelectTimeout;

	BEGINfunc
	/* first check if we have any internal messages queued and spit them out. We used
	 * to do that on any loop iteration, but that is no longer necessry. The reason
	 * is that once we reach this point here, we always run on multiple threads and
	 * thus the main queue is properly initialized. -- rgerhards, 2008-06-09
	 */
	processImInternal();

	while(!bFinished){
		/* this is now just a wait - please note that we do use a near-"eternal"
		 * timeout of 1 day if we do not have repeated message reduction turned on
		 * (which it is not by default). This enables us to help safe the environment
		 * by not unnecessarily awaking rsyslog on a regular tick (just think
		 * powertop, for example). In that case, we primarily wait for a signal,
		 * but a once-a-day wakeup should be quite acceptable. -- rgerhards, 2008-06-09
		 */
		//tvSelectTimeout.tv_sec = (bReduceRepeatMsgs == 1) ? TIMERINTVL : 86400 /*1 day*/;
tvSelectTimeout.tv_sec = 5; // TESTING ONLY!!! TODO: change back!!!
		tvSelectTimeout.tv_usec = 0;
		select(1, NULL, NULL, NULL, &tvSelectTimeout);
		if(bFinished)
			break;	/* exit as quickly as possible - see long comment below */

		/* If we received a HUP signal, we call doFlushRptdMsgs() a bit early. This
 		 * doesn't matter, because doFlushRptdMsgs() checks timestamps. What may happen,
 		 * however, is that the too-early call may lead to a bit too-late output
 		 * of "last message repeated n times" messages. But that is quite acceptable.
 		 * rgerhards, 2007-12-21
		 * ... and just to explain, we flush here because that is exactly what the mainloop
		 * shall do - provide a periodic interval in which not-yet-flushed messages will
		 * be flushed. Be careful, there is a potential race condition: doFlushRptdMsgs()
		 * needs to aquire a lock on the action objects. If, however, long-running consumers
		 * cause the main queue worker threads to lock them for a long time, we may receive
		 * a starvation condition, resulting in the mainloop being held on lock for an extended
		 * period of time. That, in turn, could lead to unresponsiveness to termination
		 * requests. It is especially important that the bFinished flag is checked before
		 * doFlushRptdMsgs() is called (I know because I ran into that situation). I am
		 * not yet sure if the remaining probability window of a termination-related
		 * problem is large enough to justify changing the code - I would consider it
		 * extremely unlikely that the problem ever occurs in practice. Fixing it would
		 * require not only a lot of effort but would cost considerable performance. So
		 * for the time being, I think the remaining risk can be accepted.
		 * rgerhards, 2008-01-10
 		 */
		if(bReduceRepeatMsgs == 1)
			doFlushRptdMsgs();

		if(bHadHUP) {
			doHUP();
			bHadHUP = 0;
			continue;
		}
		execScheduled(); /* handle Apc calls (if any) */
	}
	ENDfunc
}


/* load build-in modules
 * very first version begun on 2007-07-23 by rgerhards
 */
static rsRetVal loadBuildInModules(void)
{
	DEFiRet;

	if((iRet = module.doModInit(modInitFile, UCHAR_CONSTANT("builtin-file"), NULL)) != RS_RET_OK) {
		RETiRet;
	}
#ifdef SYSLOG_INET
	if((iRet = module.doModInit(modInitFwd, UCHAR_CONSTANT("builtin-fwd"), NULL)) != RS_RET_OK) {
		RETiRet;
	}
#endif
	if((iRet = module.doModInit(modInitShell, UCHAR_CONSTANT("builtin-shell"), NULL)) != RS_RET_OK) {
		RETiRet;
	}
	if((iRet = module.doModInit(modInitDiscard, UCHAR_CONSTANT("builtin-discard"), NULL)) != RS_RET_OK) {
		RETiRet;
	}

	/* dirty, but this must be for the time being: the usrmsg module must always be
	 * loaded as last module. This is because it processes any type of action selector.
	 * If we load it before other modules, these others will never have a chance of
	 * working with the config file. We may change that implementation so that a user name
	 * must start with an alnum, that would definitely help (but would it break backwards
	 * compatibility?). * rgerhards, 2007-07-23
	 * User names now must begin with:
	 *   [a-zA-Z0-9_.]
	 */
	CHKiRet(module.doModInit(modInitUsrMsg, (uchar*) "builtin-usrmsg", NULL));

	/* ok, initialization of the command handler probably does not 100% belong right in
	 * this space here. However, with the current design, this is actually quite a good
	 * place to put it. We might decide to shuffle it around later, but for the time
	 * being, the code has found its home here. A not-just-sideeffect of this decision
	 * is that rsyslog will terminate if we can not register our built-in config commands.
	 * This, I think, is the right thing to do. -- rgerhards, 2007-07-31
	 */
	CHKiRet(regCfSysLineHdlr((uchar *)"actionresumeretrycount", 0, eCmdHdlrInt, NULL, &glbliActionResumeRetryCount, NULL));
	CHKiRet(regCfSysLineHdlr((uchar *)"defaultruleset", 0, eCmdHdlrGetWord, setDefaultRuleset, NULL, NULL));
	CHKiRet(regCfSysLineHdlr((uchar *)"ruleset", 0, eCmdHdlrGetWord, setCurrRuleset, NULL, NULL));
	CHKiRet(regCfSysLineHdlr((uchar *)"mainmsgqueuefilename", 0, eCmdHdlrGetWord, NULL, &pszMainMsgQFName, NULL));
	CHKiRet(regCfSysLineHdlr((uchar *)"mainmsgqueuesize", 0, eCmdHdlrInt, NULL, &iMainMsgQueueSize, NULL));
	CHKiRet(regCfSysLineHdlr((uchar *)"mainmsgqueuehighwatermark", 0, eCmdHdlrInt, NULL, &iMainMsgQHighWtrMark, NULL));
	CHKiRet(regCfSysLineHdlr((uchar *)"mainmsgqueuelowwatermark", 0, eCmdHdlrInt, NULL, &iMainMsgQLowWtrMark, NULL));
	CHKiRet(regCfSysLineHdlr((uchar *)"mainmsgqueuediscardmark", 0, eCmdHdlrInt, NULL, &iMainMsgQDiscardMark, NULL));
	CHKiRet(regCfSysLineHdlr((uchar *)"mainmsgqueuediscardseverity", 0, eCmdHdlrSeverity, NULL, &iMainMsgQDiscardSeverity, NULL));
	CHKiRet(regCfSysLineHdlr((uchar *)"mainmsgqueuecheckpointinterval", 0, eCmdHdlrInt, NULL, &iMainMsgQPersistUpdCnt, NULL));
	CHKiRet(regCfSysLineHdlr((uchar *)"mainmsgqueuesyncqueuefiles", 0, eCmdHdlrBinary, NULL, &bMainMsgQSyncQeueFiles, NULL));
	CHKiRet(regCfSysLineHdlr((uchar *)"mainmsgqueuetype", 0, eCmdHdlrGetWord, setMainMsgQueType, NULL, NULL));
	CHKiRet(regCfSysLineHdlr((uchar *)"mainmsgqueueworkerthreads", 0, eCmdHdlrInt, NULL, &iMainMsgQueueNumWorkers, NULL));
	CHKiRet(regCfSysLineHdlr((uchar *)"mainmsgqueuetimeoutshutdown", 0, eCmdHdlrInt, NULL, &iMainMsgQtoQShutdown, NULL));
	CHKiRet(regCfSysLineHdlr((uchar *)"mainmsgqueuetimeoutactioncompletion", 0, eCmdHdlrInt, NULL, &iMainMsgQtoActShutdown, NULL));
	CHKiRet(regCfSysLineHdlr((uchar *)"mainmsgqueuetimeoutenqueue", 0, eCmdHdlrInt, NULL, &iMainMsgQtoEnq, NULL));
	CHKiRet(regCfSysLineHdlr((uchar *)"mainmsgqueueworkertimeoutthreadshutdown", 0, eCmdHdlrInt, NULL, &iMainMsgQtoWrkShutdown, NULL));
	CHKiRet(regCfSysLineHdlr((uchar *)"mainmsgqueuedequeueslowdown", 0, eCmdHdlrInt, NULL, &iMainMsgQDeqSlowdown, NULL));
	CHKiRet(regCfSysLineHdlr((uchar *)"mainmsgqueueworkerthreadminimummessages", 0, eCmdHdlrInt, NULL, &iMainMsgQWrkMinMsgs, NULL));
	CHKiRet(regCfSysLineHdlr((uchar *)"mainmsgqueuemaxfilesize", 0, eCmdHdlrSize, NULL, &iMainMsgQueMaxFileSize, NULL));
	CHKiRet(regCfSysLineHdlr((uchar *)"mainmsgqueuedequeuebatchsize", 0, eCmdHdlrSize, NULL, &iMainMsgQueDeqBatchSize, NULL));
	CHKiRet(regCfSysLineHdlr((uchar *)"mainmsgqueuemaxdiskspace", 0, eCmdHdlrSize, NULL, &iMainMsgQueMaxDiskSpace, NULL));
	CHKiRet(regCfSysLineHdlr((uchar *)"mainmsgqueuesaveonshutdown", 0, eCmdHdlrBinary, NULL, &bMainMsgQSaveOnShutdown, NULL));
	CHKiRet(regCfSysLineHdlr((uchar *)"mainmsgqueuedequeuetimebegin", 0, eCmdHdlrInt, NULL, &iMainMsgQueueDeqtWinFromHr, NULL));
	CHKiRet(regCfSysLineHdlr((uchar *)"mainmsgqueuedequeuetimeend", 0, eCmdHdlrInt, NULL, &iMainMsgQueueDeqtWinToHr, NULL));
	CHKiRet(regCfSysLineHdlr((uchar *)"repeatedmsgreduction", 0, eCmdHdlrBinary, NULL, &bReduceRepeatMsgs, NULL));
	CHKiRet(regCfSysLineHdlr((uchar *)"actionexeconlywhenpreviousissuspended", 0, eCmdHdlrBinary, NULL, &bActExecWhenPrevSusp, NULL));
	CHKiRet(regCfSysLineHdlr((uchar *)"actionexeconlyonceeveryinterval", 0, eCmdHdlrInt, NULL, &iActExecOnceInterval, NULL));
	CHKiRet(regCfSysLineHdlr((uchar *)"actionresumeinterval", 0, eCmdHdlrInt, setActionResumeInterval, NULL, NULL));
	CHKiRet(regCfSysLineHdlr((uchar *)"controlcharacterescapeprefix", 0, eCmdHdlrGetChar, NULL, &cCCEscapeChar, NULL));
	CHKiRet(regCfSysLineHdlr((uchar *)"escapecontrolcharactersonreceive", 0, eCmdHdlrBinary, NULL, &bEscapeCCOnRcv, NULL));
	CHKiRet(regCfSysLineHdlr((uchar *)"droptrailinglfonreception", 0, eCmdHdlrBinary, NULL, &bDropTrailingLF, NULL));
	CHKiRet(regCfSysLineHdlr((uchar *)"template", 0, eCmdHdlrCustomHandler, conf.doNameLine, (void*)DIR_TEMPLATE, NULL));
	CHKiRet(regCfSysLineHdlr((uchar *)"outchannel", 0, eCmdHdlrCustomHandler, conf.doNameLine, (void*)DIR_OUTCHANNEL, NULL));
	CHKiRet(regCfSysLineHdlr((uchar *)"allowedsender", 0, eCmdHdlrCustomHandler, conf.doNameLine, (void*)DIR_ALLOWEDSENDER, NULL));
	CHKiRet(regCfSysLineHdlr((uchar *)"modload", 0, eCmdHdlrCustomHandler, conf.doModLoad, NULL, NULL));
	CHKiRet(regCfSysLineHdlr((uchar *)"includeconfig", 0, eCmdHdlrCustomHandler, conf.doIncludeLine, NULL, NULL));
	CHKiRet(regCfSysLineHdlr((uchar *)"umask", 0, eCmdHdlrFileCreateMode, setUmask, NULL, NULL));
	CHKiRet(regCfSysLineHdlr((uchar *)"maxopenfiles", 0, eCmdHdlrInt, setMaxFiles, NULL, NULL));
	CHKiRet(regCfSysLineHdlr((uchar *)"debugprinttemplatelist", 0, eCmdHdlrBinary, NULL, &bDebugPrintTemplateList, NULL));
	CHKiRet(regCfSysLineHdlr((uchar *)"debugprintmodulelist", 0, eCmdHdlrBinary, NULL, &bDebugPrintModuleList, NULL));
	CHKiRet(regCfSysLineHdlr((uchar *)"debugprintcfsyslinehandlerlist", 0, eCmdHdlrBinary,
		 NULL, &bDebugPrintCfSysLineHandlerList, NULL));
	CHKiRet(regCfSysLineHdlr((uchar *)"moddir", 0, eCmdHdlrGetWord, NULL, &pModDir, NULL));
	CHKiRet(regCfSysLineHdlr((uchar *)"generateconfiggraph", 0, eCmdHdlrGetWord, NULL, &pszConfDAGFile, NULL));
	CHKiRet(regCfSysLineHdlr((uchar *)"resetconfigvariables", 1, eCmdHdlrCustomHandler, resetConfigVariables, NULL, NULL));
	CHKiRet(regCfSysLineHdlr((uchar *)"errormessagestostderr", 0, eCmdHdlrBinary, NULL, &bErrMsgToStderr, NULL));
	CHKiRet(regCfSysLineHdlr((uchar *)"maxmessagesize", 0, eCmdHdlrSize, setMaxMsgSize, NULL, NULL));
	CHKiRet(regCfSysLineHdlr((uchar *)"privdroptouser", 0, eCmdHdlrUID, NULL, &uidDropPriv, NULL));
	CHKiRet(regCfSysLineHdlr((uchar *)"privdroptouserid", 0, eCmdHdlrInt, NULL, &uidDropPriv, NULL));
	CHKiRet(regCfSysLineHdlr((uchar *)"privdroptogroup", 0, eCmdHdlrGID, NULL, &gidDropPriv, NULL));
	CHKiRet(regCfSysLineHdlr((uchar *)"privdroptogroupid", 0, eCmdHdlrGID, NULL, &gidDropPriv, NULL));

	/* now add other modules handlers (we should work on that to be able to do it in ClassInit(), but so far
	 * that is not possible). -- rgerhards, 2008-01-28
	 */
	CHKiRet(actionAddCfSysLineHdrl());

finalize_it:
	RETiRet;
}


/* print version and compile-time setting information.
 */
static void printVersion(void)
{
	printf("rsyslogd %s, ", VERSION);
	printf("compiled with:\n");
#ifdef FEATURE_REGEXP
	printf("\tFEATURE_REGEXP:\t\t\t\tYes\n");
#else
	printf("\tFEATURE_REGEXP:\t\t\t\tNo\n");
#endif
#ifndef	NOLARGEFILE
	printf("\tFEATURE_LARGEFILE:\t\t\tYes\n");
#else
	printf("\tFEATURE_LARGEFILE:\t\t\tNo\n");
#endif
#ifdef	USE_NETZIP
	printf("\tFEATURE_NETZIP (message compression):\tYes\n");
#else
	printf("\tFEATURE_NETZIP (message compression):\tNo\n");
#endif
#if defined(SYSLOG_INET) && defined(USE_GSSAPI)
	printf("\tGSSAPI Kerberos 5 support:\t\tYes\n");
#else
	printf("\tGSSAPI Kerberos 5 support:\t\tNo\n");
#endif
#ifndef	NDEBUG
	printf("\tFEATURE_DEBUG (debug build, slow code):\tYes\n");
#else
	printf("\tFEATURE_DEBUG (debug build, slow code):\tNo\n");
#endif
#ifdef	HAVE_ATOMIC_BUILTINS
	printf("\tAtomic operations supported:\t\tYes\n");
#else
	printf("\tAtomic operations supported:\t\tNo\n");
#endif
#ifdef	RTINST
	printf("\tRuntime Instrumentation (slow code):\tYes\n");
#else
	printf("\tRuntime Instrumentation (slow code):\tNo\n");
#endif
	printf("\nSee http://www.rsyslog.com for more information.\n");
}


/* This function is called after initial initalization. It is used to
 * move code out of the too-long main() function.
 * rgerhards, 2007-10-17
 */
static rsRetVal mainThread()
{
	DEFiRet;
	uchar *pTmp;

	/* Note: signals MUST be processed by the thread this code is running in. The reason
	 * is that we need to interrupt the select() system call. -- rgerhards, 2007-10-17
	 */

	/* initialize the build-in templates */
	pTmp = template_DebugFormat;
	tplAddLine("RSYSLOG_DebugFormat", &pTmp);
	pTmp = template_SyslogProtocol23Format;
	tplAddLine("RSYSLOG_SyslogProtocol23Format", &pTmp);
	pTmp = template_FileFormat; /* new format for files with high-precision stamp */
	tplAddLine("RSYSLOG_FileFormat", &pTmp);
	pTmp = template_TraditionalFileFormat;
	tplAddLine("RSYSLOG_TraditionalFileFormat", &pTmp);
	pTmp = template_WallFmt;
	tplAddLine(" WallFmt", &pTmp);
	pTmp = template_ForwardFormat;
	tplAddLine("RSYSLOG_ForwardFormat", &pTmp);
	pTmp = template_TraditionalForwardFormat;
	tplAddLine("RSYSLOG_TraditionalForwardFormat", &pTmp);
	pTmp = template_StdUsrMsgFmt;
	tplAddLine(" StdUsrMsgFmt", &pTmp);
	pTmp = template_StdDBFmt;
	tplAddLine(" StdDBFmt", &pTmp);
        pTmp = template_StdPgSQLFmt;
        tplLastStaticInit(tplAddLine(" StdPgSQLFmt", &pTmp));

	CHKiRet(init());

	if(Debug && debugging_on) {
		DBGPRINTF("Debugging enabled, SIGUSR1 to turn off debugging.\n");
	}
	/* Send a signal to the parent so it can terminate.
	 */
	if(myPid != ppid)
		kill(ppid, SIGTERM);


	/* If instructed to do so, we now drop privileges. Note that this is not 100% secure,
	 * because inputs and outputs are already running at this time. However, we can implement
	 * dropping of privileges rather quickly and it will work in many cases. While it is not
	 * the ultimate solution, the current one is still much better than not being able to
	 * drop privileges at all. Doing it correctly, requires a change in architecture, which
	 * we should do over time. TODO -- rgerhards, 2008-11-19
	 */
	if(gidDropPriv != 0) {
		doDropPrivGid(gidDropPriv);
		glbl.SetHUPisRestart(0); /* we can not do restart-type HUPs with dropped privs */
	}

	if(uidDropPriv != 0) {
		doDropPrivUid(uidDropPriv);
		glbl.SetHUPisRestart(0); /* we can not do restart-type HUPs with dropped privs */
	}


	/* END OF INTIALIZATION
	 * ... but keep in mind that we might do a restart and thus init() might
	 * be called again. If that happens, we must shut down the worker thread,
	 * do the init() and then restart things.
	 * rgerhards, 2005-10-24
	 */
	DBGPRINTF("initialization completed, transitioning to regular run mode\n");

	mainloop();

finalize_it:
	RETiRet;
}


/* Method to initialize all global classes and use the objects that we need.
 * rgerhards, 2008-01-04
 * rgerhards, 2008-04-16: the actual initialization is now carried out by the runtime
 */
static rsRetVal
InitGlobalClasses(void)
{
	DEFiRet;
	char *pErrObj; /* tells us which object failed if that happens (useful for troubleshooting!) */

	/* Intialize the runtime system */
	pErrObj = "rsyslog runtime"; /* set in case the runtime errors before setting an object */
	CHKiRet(rsrtInit(&pErrObj, &obj));
	CHKiRet(rsrtSetErrLogger(submitErrMsg)); /* set out error handler */

	/* Now tell the system which classes we need ourselfs */
	pErrObj = "glbl";
	CHKiRet(objUse(glbl,     CORE_COMPONENT));
	pErrObj = "errmsg";
	CHKiRet(objUse(errmsg,   CORE_COMPONENT));
	pErrObj = "module";
	CHKiRet(objUse(module,   CORE_COMPONENT));
	pErrObj = "datetime";
	CHKiRet(objUse(datetime, CORE_COMPONENT));
	pErrObj = "expr";
	CHKiRet(objUse(expr,     CORE_COMPONENT));
	pErrObj = "rule";
	CHKiRet(objUse(rule,     CORE_COMPONENT));
	pErrObj = "ruleset";
	CHKiRet(objUse(ruleset,  CORE_COMPONENT));
	pErrObj = "conf";
	CHKiRet(objUse(conf,     CORE_COMPONENT));

	/* intialize some dummy classes that are not part of the runtime */
	pErrObj = "action";
	CHKiRet(actionClassInit());
	pErrObj = "template";
	CHKiRet(templateInit());
	pErrObj = "parser";
	CHKiRet(parserClassInit());

	/* TODO: the dependency on net shall go away! -- rgerhards, 2008-03-07 */
	pErrObj = "net";
	CHKiRet(objUse(net, LM_NET_FILENAME));

finalize_it:
	if(iRet != RS_RET_OK) {
		/* we know we are inside the init sequence, so we can safely emit
		 * messages to stderr. -- rgerhards, 2008-04-02
		 */
		fprintf(stderr, "Error during class init for object '%s' - failing...\n", pErrObj);
	}

	RETiRet;
}


/* Method to exit all global classes. We do not do any error checking here,
 * because that wouldn't help us at all. So better try to deinit blindly
 * as much as succeeds (which usually means everything will). We just must
 * be careful to do the de-init in the opposite order of the init, because
 * of the dependencies. However, its not as important this time, because
 * we have reference counting.
 * rgerhards, 2008-03-10
 */
static rsRetVal
GlobalClassExit(void)
{
	DEFiRet;

	/* first, release everything we used ourself */
	objRelease(net,      LM_NET_FILENAME);/* TODO: the dependency on net shall go away! -- rgerhards, 2008-03-07 */
	objRelease(conf,     CORE_COMPONENT);
	objRelease(ruleset,  CORE_COMPONENT);
	objRelease(rule,     CORE_COMPONENT);
	objRelease(expr,     CORE_COMPONENT);
	vmClassExit();					/* this is hack, currently core_modules do not get this automatically called */
	objRelease(datetime, CORE_COMPONENT);

	/* TODO: implement the rest of the deinit */
	/* dummy "classes */
	strExit();

#if 0
	CHKiRet(objGetObjInterface(&obj)); /* this provides the root pointer for all other queries */
	/* the following classes were intialized by objClassInit() */
	CHKiRet(objUse(errmsg,   CORE_COMPONENT));
	CHKiRet(objUse(module,   CORE_COMPONENT));
#endif
	rsrtExit(); /* *THIS* *MUST/SHOULD?* always be the first class initilizer being called (except debug)! */

	RETiRet;
}


/* some support for command line option parsing. Any non-trivial options must be
 * buffered until the complete command line has been parsed. This is necessary to
 * prevent dependencies between the options. That, in turn, means we need to have
 * something that is capable of buffering options and there values. The follwing
 * functions handle that.
 * rgerhards, 2008-04-04
 */
typedef struct bufOpt {
	struct bufOpt *pNext;
	char optchar;
	char *arg;
} bufOpt_t;
static bufOpt_t *bufOptRoot = NULL;
static bufOpt_t *bufOptLast = NULL;

/* add option buffer */
static rsRetVal
bufOptAdd(char opt, char *arg)
{
	DEFiRet;
	bufOpt_t *pBuf;

	if((pBuf = malloc(sizeof(bufOpt_t))) == NULL)
		ABORT_FINALIZE(RS_RET_OUT_OF_MEMORY);

	pBuf->optchar = opt;
	pBuf->arg = arg;
	pBuf->pNext = NULL;

	if(bufOptLast == NULL) {
		bufOptRoot = pBuf; /* then there is also no root! */
	} else {
		bufOptLast->pNext = pBuf;
	}
	bufOptLast = pBuf;

finalize_it:
	RETiRet;
}



/* remove option buffer from top of list, return values and destruct buffer itself.
 * returns RS_RET_END_OF_LINKEDLIST when no more options are present.
 * (we use int *opt instead of char *opt to keep consistent with getopt())
 */
static rsRetVal
bufOptRemove(int *opt, char **arg)
{
	DEFiRet;
	bufOpt_t *pBuf;

	if(bufOptRoot == NULL)
		ABORT_FINALIZE(RS_RET_END_OF_LINKEDLIST);
	pBuf = bufOptRoot;

	*opt = pBuf->optchar;
	*arg = pBuf->arg;

	bufOptRoot = pBuf->pNext;
	free(pBuf);

finalize_it:
	RETiRet;
}


/* global initialization, to be done only once and before the mainloop is started.
 * rgerhards, 2008-07-28 (extracted from realMain())
 */
static rsRetVal
doGlblProcessInit(void)
{
	struct sigaction sigAct;
	int num_fds;
	int i;
	DEFiRet;

	thrdInit();

	if( !(Debug || NoFork) )
	{
		DBGPRINTF("Checking pidfile.\n");
		if (!check_pid(PidFile))
		{
			memset(&sigAct, 0, sizeof (sigAct));
			sigemptyset(&sigAct.sa_mask);
			sigAct.sa_handler = doexit;
			sigaction(SIGTERM, &sigAct, NULL);

			if (fork()) {
				/* Parent process
				 */
				sleep(300);
				/* Not reached unless something major went wrong.  5
				 * minutes should be a fair amount of time to wait.
				 * Please note that this procedure is important since
				 * the father must not exit before syslogd isn't
				 * initialized or the klogd won't be able to flush its
				 * logs.  -Joey
				 */
				exit(1); /* "good" exit - after forking, not diasabling anything */
			}
			num_fds = getdtablesize();
			for (i= 0; i < num_fds; i++)
				(void) close(i);
			untty();
		}
		else
		{
			fputs(" Already running.\n", stderr);
			exit(1); /* "good" exit, done if syslogd is already running */
		}
	} else {
		debugging_on = 1;
	}

	/* tuck my process id away */
	DBGPRINTF("Writing pidfile %s.\n", PidFile);
	if (!check_pid(PidFile))
	{
		if (!write_pid(PidFile))
		{
			fputs("Can't write pid.\n", stderr);
			exit(1); /* exit during startup - questionable */
		}
	}
	else
	{
		fputs("Pidfile (and pid) already exist.\n", stderr);
		exit(1); /* exit during startup - questionable */
	}
	myPid = getpid(); 	/* save our pid for further testing (also used for messages) */

	memset(&sigAct, 0, sizeof (sigAct));
	sigemptyset(&sigAct.sa_mask);

	sigAct.sa_handler = sigsegvHdlr;
	sigaction(SIGSEGV, &sigAct, NULL);
	sigAct.sa_handler = sigsegvHdlr;
	sigaction(SIGABRT, &sigAct, NULL);
	sigAct.sa_handler = doDie;
	sigaction(SIGTERM, &sigAct, NULL);
	sigAct.sa_handler = Debug ? doDie : SIG_IGN;
	sigaction(SIGINT, &sigAct, NULL);
	sigaction(SIGQUIT, &sigAct, NULL);
	sigAct.sa_handler = reapchild;
	sigaction(SIGCHLD, &sigAct, NULL);
	sigAct.sa_handler = Debug ? debug_switch : SIG_IGN;
	sigaction(SIGUSR1, &sigAct, NULL);
	sigAct.sa_handler = SIG_IGN;
	sigaction(SIGPIPE, &sigAct, NULL);
	sigaction(SIGXFSZ, &sigAct, NULL); /* do not abort if 2gig file limit is hit */

	RETiRet;
}


/* This is the main entry point into rsyslogd. Over time, we should try to
 * modularize it a bit more...
 */
int realMain(int argc, char **argv)
{	
	DEFiRet;

	register uchar *p;
	int ch;
	struct hostent *hent;
	extern int optind;
	extern char *optarg;
	int bEOptionWasGiven = 0;
	int bImUxSockLoaded = 0; /* already generated a $ModLoad imuxsock? */
	int iHelperUOpt;
	int bChDirRoot = 1; /* change the current working directory to "/"? */
	char *arg;	/* for command line option processing */
	uchar legacyConfLine[80];
	uchar *LocalHostName;
	uchar *LocalDomain;
	uchar *LocalFQDNName;

	/* first, parse the command line options. We do not carry out any actual work, just
	 * see what we should do. This relieves us from certain anomalies and we can process
	 * the parameters down below in the correct order. For example, we must know the
	 * value of -M before we can do the init, but at the same time we need to have
	 * the base classes init before we can process most of the options. Now, with the
	 * split of functionality, this is no longer a problem. Thanks to varmofekoj for
	 * suggesting this algo.
	 * Note: where we just need to set some flags and can do so without knowledge
	 * of other options, we do this during the inital option processing. With later
	 * versions (if a dependency on -c option is introduced), we must move that code
	 * to other places, but I think it is quite appropriate and saves code to do this
	 * only when actually neeeded. 
	 * rgerhards, 2008-04-04
	 */
	while((ch = getopt(argc, argv, "46a:Ac:def:g:hi:l:m:M:nN:op:qQr::s:t:T:u:vwx")) != EOF) {
		switch((char)ch) {
                case '4':
                case '6':
                case 'A':
                case 'a':
		case 'f': /* configuration file */
		case 'h':
		case 'i': /* pid file name */
		case 'l':
		case 'm': /* mark interval */
		case 'n': /* don't fork */
		case 'N': /* enable config verify mode */
                case 'o':
                case 'p':
		case 'q': /* add hostname if DNS resolving has failed */
		case 'Q': /* dont resolve hostnames in ACL to IPs */
		case 's':
		case 'T': /* chroot on startup (primarily for testing) */
		case 'u': /* misc user settings */
		case 'w': /* disable disallowed host warnings */
		case 'x': /* disable dns for remote messages */
			CHKiRet(bufOptAdd(ch, optarg));
			break;
		case 'c':		/* compatibility mode */
			iCompatibilityMode = atoi(optarg);
			break;
		case 'd': /* debug - must be handled now, so that debug is active during init! */
			Debug = 1;
			break;
		case 'e':		/* log every message (no repeat message supression) */
			fprintf(stderr, "note: -e option is no longer supported, every message is now logged by default\n");
			bEOptionWasGiven = 1;
			break;
		case 'g':		/* enable tcp gssapi logging */
#if defined(SYSLOG_INET) && defined(USE_GSSAPI)
			CHKiRet(bufOptAdd('g', optarg));
#else
			fprintf(stderr, "rsyslogd: -g not valid - not compiled with gssapi support");
#endif
			break;
		case 'M': /* default module load path -- this MUST be carried out immediately! */
			glblModPath = (uchar*) optarg;
			break;
		case 'r':		/* accept remote messages */
#ifdef SYSLOG_INET
			CHKiRet(bufOptAdd(ch, optarg));
#else
			fprintf(stderr, "rsyslogd: -r not valid - not compiled with network support\n");
#endif
			break;
		case 't':		/* enable tcp logging */
#ifdef SYSLOG_INET
			CHKiRet(bufOptAdd(ch, optarg));
#else
			fprintf(stderr, "rsyslogd: -t not valid - not compiled with network support\n");
#endif
			break;
		case 'v': /* MUST be carried out immediately! */
			printVersion();
			exit(0); /* exit for -v option - so this is a "good one" */
		case '?':              
		default:
			usage();
		}
	}

	if ((argc -= optind))
		usage();

	DBGPRINTF("rsyslogd %s startup, compatibility mode %d, module path '%s'\n",
		  VERSION, iCompatibilityMode, glblModPath == NULL ? "" : (char*)glblModPath);

	/* we are done with the initial option parsing and processing. Now we init the system. */

	ppid = getpid();

	CHKiRet_Hdlr(InitGlobalClasses()) {
		fprintf(stderr, "rsyslogd initializiation failed - global classes could not be initialized.\n"
				"Did you do a \"make install\"?\n"
				"Suggested action: run rsyslogd with -d -n options to see what exactly "
				"fails.\n");
		FINALIZE;
	}

	/* doing some core initializations */

	/* get our host and domain names - we need to do this early as we may emit
	 * error log messages, which need the correct hostname. -- rgerhards, 2008-04-04
	 */
	net.getLocalHostname(&LocalFQDNName);
	CHKmalloc(LocalHostName = (uchar*) strdup((char*)LocalFQDNName));
	glbl.SetLocalFQDNName(LocalFQDNName); /* set the FQDN before we modify it */
	if((p = (uchar*)strchr((char*)LocalHostName, '.'))) {
		*p++ = '\0';
		LocalDomain = p;
	} else {
		LocalDomain = (uchar*)"";

		/* It's not clearly defined whether gethostname()
		 * should return the simple hostname or the fqdn. A
		 * good piece of software should be aware of both and
		 * we want to distribute good software.  Joey
		 *
		 * Good software also always checks its return values...
		 * If syslogd starts up before DNS is up & /etc/hosts
		 * doesn't have LocalHostName listed, gethostbyname will
		 * return NULL. 
		 */
		/* TODO: gethostbyname() is not thread-safe, but replacing it is
		 * not urgent as we do not run on multiple threads here. rgerhards, 2007-09-25
		 */
		hent = gethostbyname((char*)LocalHostName);
		if(hent) {
			free(LocalHostName);
			CHKmalloc(LocalHostName = (uchar*)strdup(hent->h_name));
				
			if((p = (uchar*)strchr((char*)LocalHostName, '.')))
			{
				*p++ = '\0';
				LocalDomain = p;
			}
		}
	}

	/* Convert to lower case to recognize the correct domain laterly */
	for(p = LocalDomain ; *p ; p++)
		*p = (char)tolower((int)*p);
	
	/* we now have our hostname and can set it inside the global vars.
	 * TODO: think if all of this would better be a runtime function
	 * rgerhards, 2008-04-17
	 */
	glbl.SetLocalHostName(LocalHostName);
	glbl.SetLocalDomain(LocalDomain);

	/* initialize the objects */
	if((iRet = modInitIminternal()) != RS_RET_OK) {
		fprintf(stderr, "fatal error: could not initialize errbuf object (error code %d).\n",
			iRet);
		exit(1); /* "good" exit, leaving at init for fatal error */
	}

	if((iRet = loadBuildInModules()) != RS_RET_OK) {
		fprintf(stderr, "fatal error: could not activate built-in modules. Error code %d.\n",
			iRet);
		exit(1); /* "good" exit, leaving at init for fatal error */
	}

	/* END core initializations - we now come back to carrying out command line options*/

	while((iRet = bufOptRemove(&ch, &arg)) == RS_RET_OK) {
		DBGPRINTF("deque option %c, optarg '%s'\n", ch, (arg == NULL) ? "" : arg);
		switch((char)ch) {
                case '4':
	                glbl.SetDefPFFamily(PF_INET);
                        break;
                case '6':
                        glbl.SetDefPFFamily(PF_INET6);
                        break;
                case 'A':
                        send_to_all++;
                        break;
                case 'a':
			if(iCompatibilityMode < 3) {
				if(!bImUxSockLoaded) {
					legacyOptsEnq((uchar *) "ModLoad imuxsock");
					bImUxSockLoaded = 1;
				}
				snprintf((char *) legacyConfLine, sizeof(legacyConfLine), "addunixlistensocket %s", arg);
				legacyOptsEnq(legacyConfLine);
			} else {
				fprintf(stderr, "error -a is no longer supported, use module imuxsock instead");
			}
                        break;
		case 'f':		/* configuration file */
			ConfFile = (uchar*) arg;
			break;
		case 'g':		/* enable tcp gssapi logging */
			if(iCompatibilityMode < 3) {
				legacyOptsParseTCP(ch, arg);
			} else
				fprintf(stderr,	"-g option only supported in compatibility modes 0 to 2 - ignored\n");
			break;
		case 'h':
			if(iCompatibilityMode < 3) {
				errmsg.LogError(0, NO_ERRCODE, "WARNING: -h option is no longer supported - ignored");
			} else {
				usage(); /* for v3 and above, it simply is an error */
			}
			break;
		case 'i':		/* pid file name */
			PidFile = arg;
			break;
		case 'l':
			if(glbl.GetLocalHosts() != NULL) {
				fprintf (stderr, "rsyslogd: Only one -l argument allowed, the first one is taken.\n");
			} else {
				glbl.SetLocalHosts(crunch_list(arg));
			}
			break;
		case 'm':		/* mark interval */
			if(iCompatibilityMode < 3) {
				MarkInterval = atoi(arg) * 60;
			} else
				fprintf(stderr,
					"-m option only supported in compatibility modes 0 to 2 - ignored\n");
			break;
		case 'n':		/* don't fork */
			NoFork = 1;
			break;
		case 'N':		/* enable config verify mode */
			iConfigVerify = atoi(arg);
			break;
                case 'o':
			if(iCompatibilityMode < 3) {
				if(!bImUxSockLoaded) {
					legacyOptsEnq((uchar *) "ModLoad imuxsock");
					bImUxSockLoaded = 1;
				}
				legacyOptsEnq((uchar *) "OmitLocalLogging");
			} else {
				fprintf(stderr, "error -o is no longer supported, use module imuxsock instead");
			}
                        break;
                case 'p':
			if(iCompatibilityMode < 3) {
				if(!bImUxSockLoaded) {
					legacyOptsEnq((uchar *) "ModLoad imuxsock");
					bImUxSockLoaded = 1;
				}
				snprintf((char *) legacyConfLine, sizeof(legacyConfLine), "SystemLogSocketName %s", arg);
				legacyOptsEnq(legacyConfLine);
			} else {
				fprintf(stderr, "error -p is no longer supported, use module imuxsock instead");
			}
		case 'q':               /* add hostname if DNS resolving has failed */
		        *net.pACLAddHostnameOnFail = 1;
		        break;
		case 'Q':               /* dont resolve hostnames in ACL to IPs */
		        *net.pACLDontResolve = 1;
		        break;
		case 'r':		/* accept remote messages */
			if(iCompatibilityMode < 3) {
				legacyOptsEnq((uchar *) "ModLoad imudp");
				snprintf((char *) legacyConfLine, sizeof(legacyConfLine), "UDPServerRun %s", arg);
				legacyOptsEnq(legacyConfLine);
			} else
				fprintf(stderr, "-r option only supported in compatibility modes 0 to 2 - ignored\n");
			break;
		case 's':
			if(glbl.GetStripDomains() != NULL) {
				fprintf (stderr, "rsyslogd: Only one -s argument allowed, the first one is taken.\n");
			} else {
				glbl.SetStripDomains(crunch_list(arg));
			}
			break;
		case 't':		/* enable tcp logging */
			if(iCompatibilityMode < 3) {
				legacyOptsParseTCP(ch, arg);
			} else
				fprintf(stderr,	"-t option only supported in compatibility modes 0 to 2 - ignored\n");
			break;
		case 'T':/* chroot() immediately at program startup, but only for testing, NOT security yet */
			if(chroot(arg) != 0) {
				perror("chroot");
				exit(1);
			}
			break;
		case 'u':		/* misc user settings */
			iHelperUOpt = atoi(arg);
			if(iHelperUOpt & 0x01)
				bParseHOSTNAMEandTAG = 0;
			if(iHelperUOpt & 0x02)
				bChDirRoot = 0;
			break;
		case 'w':		/* disable disallowed host warnigs */
			glbl.SetOption_DisallowWarning(0);
			break;
		case 'x':		/* disable dns for remote messages */
			glbl.SetDisableDNS(1);
			break;
		case '?':              
		default:
			usage();
		}
	}

	if(iRet != RS_RET_END_OF_LINKEDLIST)
		FINALIZE;

	if(iConfigVerify) {
		fprintf(stderr, "rsyslogd: version %s, config validation run (level %d), master config %s\n",
			VERSION, iConfigVerify, ConfFile);
	}

	if(bChDirRoot) {
		if(chdir("/") != 0)
			fprintf(stderr, "Can not do 'cd /' - still trying to run\n");
	}


	/* process compatibility mode settings */
	if(iCompatibilityMode < 4) {
		errmsg.LogError(0, NO_ERRCODE, "WARNING: rsyslogd is running in compatibility mode. Automatically "
		                            "generated config directives may interfer with your rsyslog.conf settings. "
					    "We suggest upgrading your config and adding -c4 as the first "
					    "rsyslogd option.");
	}

	if(iCompatibilityMode < 3) {
		if(MarkInterval > 0) {
			legacyOptsEnq((uchar *) "ModLoad immark");
			snprintf((char *) legacyConfLine, sizeof(legacyConfLine), "MarkMessagePeriod %d", MarkInterval);
			legacyOptsEnq(legacyConfLine);
		}
		if(!bImUxSockLoaded) {
			legacyOptsEnq((uchar *) "ModLoad imuxsock");
		}
	}

	if(bEOptionWasGiven && iCompatibilityMode < 3) {
		errmsg.LogError(0, NO_ERRCODE, "WARNING: \"message repeated n times\" feature MUST be turned on in "
					    "rsyslog.conf - CURRENTLY EVERY MESSAGE WILL BE LOGGED. Visit "
					    "http://www.rsyslog.com/rptdmsgreduction to learn "
					    "more and cast your vote if you want us to keep this feature.");
	}

	if(!iConfigVerify)
		CHKiRet(doGlblProcessInit());

	CHKiRet(mainThread());

	/* do any de-init's that need to be done AFTER this comment */

	die(bFinished);
	
	thrdExit();

finalize_it:
	if(iRet == RS_RET_VALIDATION_RUN) {
		fprintf(stderr, "rsyslogd: End of config validation run. Bye.\n");
	} else if(iRet != RS_RET_OK) {
		fprintf(stderr, "rsyslogd run failed with error %d (see rsyslog.h "
				"or try http://www.rsyslog.com/e/%d to learn what that number means)\n", iRet, iRet*-1);
	}

	ENDfunc
	return 0;
}


/* This is the main entry point into rsyslogd. This must be a function in its own
 * right in order to intialize the debug system in a portable way (otherwise we would
 * need to have a statement before variable definitions.
 * rgerhards, 20080-01-28
 */
int main(int argc, char **argv)
{	
	dbgClassInit();
	return realMain(argc, argv);
}
/* vim:set ai:
 */<|MERGE_RESOLUTION|>--- conflicted
+++ resolved
@@ -136,11 +136,8 @@
 #include "errmsg.h"
 #include "datetime.h"
 #include "parser.h"
-<<<<<<< HEAD
-#include "sysvar.h"
+//#include "sysvar.h"
 #include "batch.h"
-=======
->>>>>>> aef1a38f
 #include "unicode-helper.h"
 #include "ruleset.h"
 #include "rule.h"
@@ -933,7 +930,8 @@
 	RETiRet;
 }
 
-<<<<<<< HEAD
+#if 0 // Code obsoleted by merge imfile, but check for changes if there are problems
+//thus I leave it in for the time being TODO: remove
 /* This functions looks at the given message and checks if it matches the
  * provided filter condition. If so, it returns true, else it returns
  * false. This is a helper to logmsg() and meant to drive the decision
@@ -1164,8 +1162,7 @@
 	ENDfunc
 }
 
-=======
->>>>>>> aef1a38f
+#endif // if 0 from merge omfile
 
 /* The consumer of dequeued messages. This function is called by the
  * queue engine on dequeueing of a message. It runs on a SEPARATE
@@ -1188,13 +1185,8 @@
 		if((pMsg->msgFlags & NEEDS_PARSING) != 0) {
 			parseMsg(pMsg);
 		}
-		processMsg(pMsg);
-	}
-<<<<<<< HEAD
-=======
-	ruleset.ProcessMsg(pMsg);
-	msgDestruct(&pMsg);
->>>>>>> aef1a38f
+		ruleset.ProcessMsg(pMsg);
+	}
 
 	RETiRet;
 }
