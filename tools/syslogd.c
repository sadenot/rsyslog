/**
 * \brief This is the main file of the rsyslogd daemon.
 *
 * Please visit the rsyslog project at
 *
 * http://www.rsyslog.com
 *
 * to learn more about it and discuss any questions you may have.
 *
 * rsyslog had initially been forked from the sysklogd project.
 * I would like to express my thanks to the developers of the sysklogd
 * package - without it, I would have had a much harder start...
 *
 * Please note that while rsyslog started from the sysklogd code base,
 * it nowadays has almost nothing left in common with it. Allmost all
 * parts of the code have been rewritten.
 *
 * This Project was intiated and is maintained by
 * Rainer Gerhards <rgerhards@hq.adiscon.com>.
 *
 * For further information, please see http://www.rsyslog.com
 *
 * rsyslog - An Enhanced syslogd Replacement.
 * Copyright 2003-2009 Rainer Gerhards and Adiscon GmbH.
 *
 * This file is part of rsyslog.
 *
 * Rsyslog is free software: you can redistribute it and/or modify
 * it under the terms of the GNU General Public License as published by
 * the Free Software Foundation, either version 3 of the License, or
 * (at your option) any later version.
 *
 * Rsyslog is distributed in the hope that it will be useful,
 * but WITHOUT ANY WARRANTY; without even the implied warranty of
 * MERCHANTABILITY or FITNESS FOR A PARTICULAR PURPOSE.  See the
 * GNU General Public License for more details.
 *
 * You should have received a copy of the GNU General Public License
 * along with Rsyslog.  If not, see <http://www.gnu.org/licenses/>.
 *
 * A copy of the GPL can be found in the file "COPYING" in this distribution.
 */
#include "config.h"
#include "rsyslog.h"

#define DEFUPRI		(LOG_USER|LOG_NOTICE)
#define TIMERINTVL	30		/* interval for checking flush, mark */

#include <unistd.h>
#include <stdlib.h>
#include <stdio.h>
#include <stddef.h>
#include <ctype.h>
#include <limits.h>
#define GNU_SOURCE
#include <string.h>
#include <stdarg.h>
#include <time.h>
#include <assert.h>

#ifdef OS_SOLARIS
#	include <errno.h>
#	include <fcntl.h>
#	include <stropts.h>
#	include <sys/termios.h>
#	include <sys/types.h>
#else
#	include <libgen.h>
#	include <sys/errno.h>
#endif

#include <sys/ioctl.h>
#include <sys/wait.h>
#include <sys/file.h>
#include <sys/resource.h>
#include <grp.h>

#if HAVE_SYS_TIMESPEC_H
# include <sys/timespec.h>
#endif

#if HAVE_SYS_STAT_H
#	include <sys/stat.h>
#endif

#include <signal.h>

#if HAVE_PATHS_H
#include <paths.h>
#endif

#ifdef USE_NETZIP
#include <zlib.h>
#endif

#include <netdb.h>

#include "pidfile.h"
#include "srUtils.h"
#include "stringbuf.h"
#include "syslogd-types.h"
#include "template.h"
#include "outchannel.h"
#include "syslogd.h"

#include "msg.h"
#include "modules.h"
#include "action.h"
#include "iminternal.h"
#include "cfsysline.h"
#include "omshell.h"
#include "omusrmsg.h"
#include "omfwd.h"
#include "omfile.h"
#include "ompipe.h"
#include "omdiscard.h"
#include "pmrfc5424.h"
#include "pmrfc3164.h"
#include "smfile.h"
#include "smtradfile.h"
#include "smfwd.h"
#include "smtradfwd.h"
#include "threads.h"
#include "wti.h"
#include "queue.h"
#include "stream.h"
#include "conf.h"
#include "errmsg.h"
#include "datetime.h"
#include "parser.h"
#include "batch.h"
#include "unicode-helper.h"
#include "ruleset.h"
#include "rule.h"
#include "net.h"
#include "vm.h"
#include "prop.h"
#include "sd-daemon.h"

/* definitions for objects we access */
DEFobjCurrIf(obj)
DEFobjCurrIf(glbl)
DEFobjCurrIf(datetime) /* TODO: make go away! */
DEFobjCurrIf(conf)
DEFobjCurrIf(expr)
DEFobjCurrIf(module)
DEFobjCurrIf(errmsg)
DEFobjCurrIf(rule)
DEFobjCurrIf(ruleset)
DEFobjCurrIf(prop)
DEFobjCurrIf(parser)
DEFobjCurrIf(net) /* TODO: make go away! */


/* forward definitions */
static rsRetVal GlobalClassExit(void);


#ifndef _PATH_LOGCONF 
#define _PATH_LOGCONF	"/etc/rsyslog.conf"
#endif

#ifndef _PATH_MODDIR
#       if defined(__FreeBSD__)
#               define _PATH_MODDIR     "/usr/local/lib/rsyslog/"
#       else
#               define _PATH_MODDIR     "/lib/rsyslog/"
#       endif
#endif

#if defined(SYSLOGD_PIDNAME)
#	undef _PATH_LOGPID
#	if defined(FSSTND)
#		ifdef OS_BSD
#			define _PATH_VARRUN "/var/run/"
#		endif
#		if defined(__sun) || defined(__hpux)
#			define _PATH_VARRUN "/var/run/"
#		endif
#		define _PATH_LOGPID _PATH_VARRUN SYSLOGD_PIDNAME
#	else
#		define _PATH_LOGPID "/etc/" SYSLOGD_PIDNAME
#	endif
#else
#	ifndef _PATH_LOGPID
#		if defined(__sun) || defined(__hpux)
#			define _PATH_VARRUN "/var/run/"
#		endif
#		if defined(FSSTND)
#			define _PATH_LOGPID _PATH_VARRUN "rsyslogd.pid"
#		else
#			define _PATH_LOGPID "/etc/rsyslogd.pid"
#		endif
#	endif
#endif

#ifndef _PATH_TTY
#	define _PATH_TTY	"/dev/tty"
#endif

static prop_t *pInternalInputName = NULL;	/* there is only one global inputName for all internally-generated messages */
static prop_t *pLocalHostIP = NULL;		/* there is only one global IP for all internally-generated messages */
static uchar	*ConfFile = (uchar*) _PATH_LOGCONF; /* read-only after startup */
static char	*PidFile = _PATH_LOGPID; /* read-only after startup */

static pid_t myPid;	/* our pid for use in self-generated messages, e.g. on startup */
/* mypid is read-only after the initial fork() */
static int bHadHUP = 0; /* did we have a HUP? */

static int bFinished = 0;	/* used by termination signal handler, read-only except there
				 * is either 0 or the number of the signal that requested the
 				 * termination.
				 */
static int iConfigVerify = 0;	/* is this just a config verify run? */

/* Intervals at which we flush out "message repeated" messages,
 * in seconds after previous message is logged.  After each flush,
 * we move to the next interval until we reach the largest.
 * TODO: this shall go into action object! -- rgerhards, 2008-01-29
 */
int	repeatinterval[2] = { 30, 60 };	/* # of secs before flush */

#define LIST_DELIMITER	':'		/* delimiter between two hosts */

static pid_t ppid; /* This is a quick and dirty hack used for spliting main/startup thread */

typedef struct legacyOptsLL_s {
	uchar *line;
	struct legacyOptsLL_s *next;
} legacyOptsLL_t;
legacyOptsLL_t *pLegacyOptsLL = NULL;

/* global variables for config file state */
int	iCompatibilityMode = 0;		/* version we should be compatible with; 0 means sysklogd. It is
					   the default, so if no -c<n> option is given, we make ourselvs
					   as compatible to sysklogd as possible. */
#define DFLT_bLogStatusMsgs 1
static int	bLogStatusMsgs = DFLT_bLogStatusMsgs;	/* log rsyslog start/stop/HUP messages? */
static int	bDebugPrintTemplateList = 1;/* output template list in debug mode? */
static int	bDebugPrintCfSysLineHandlerList = 1;/* output cfsyslinehandler list in debug mode? */
static int	bDebugPrintModuleList = 1;/* output module list in debug mode? */
<<<<<<< HEAD
=======
uchar	cCCEscapeChar = '#';/* character to be used to start an escape sequence for control chars */
int 	bEscapeCCOnRcv = 1; /* escape control characters on reception: 0 - no, 1 - yes */
int    bEscapeTab = 1; /* treat tab as escape control character: 0 - no, 1 - yes */
>>>>>>> cc823773
static int	bErrMsgToStderr = 1; /* print error messages to stderr (in addition to everything else)? */
int 	bReduceRepeatMsgs; /* reduce repeated message - 0 - no, 1 - yes */
int 	bAbortOnUncleanConfig = 0; /* abort run (rather than starting with partial config) if there was any issue in conf */
int	bActExecWhenPrevSusp; /* execute action only when previous one was suspended? */
/* end global config file state variables */

int	MarkInterval = 20 * 60;	/* interval between marks in seconds - read-only after startup */
int      send_to_all = 0;        /* send message to all IPv4/IPv6 addresses */
static int	NoFork = 0; 	/* don't fork - don't run in daemon mode - read-only after startup */
static int	bHaveMainQueue = 0;/* set to 1 if the main queue - in queueing mode - is available
				 * If the main queue is either not yet ready or not running in 
				 * queueing mode (mode DIRECT!), then this is set to 0.
				 */
static int uidDropPriv = 0;	/* user-id to which priveleges should be dropped to (AFTER init()!) */
static int gidDropPriv = 0;	/* group-id to which priveleges should be dropped to (AFTER init()!) */

extern	int errno;

static uchar *pszConfDAGFile = NULL;				/* name of config DAG file, non-NULL means generate one */
/* main message queue and its configuration parameters */
qqueue_t *pMsgQueue = NULL;				/* the main message queue */
static int iMainMsgQueueSize = 10000;				/* size of the main message queue above */
static int iMainMsgQHighWtrMark = 8000;				/* high water mark for disk-assisted queues */
static int iMainMsgQLowWtrMark = 2000;				/* low water mark for disk-assisted queues */
static int iMainMsgQDiscardMark = 9800;				/* begin to discard messages */
static int iMainMsgQDiscardSeverity = 8;			/* by default, discard nothing to prevent unintentional loss */
static int iMainMsgQueueNumWorkers = 1;				/* number of worker threads for the mm queue above */
static queueType_t MainMsgQueType = QUEUETYPE_FIXED_ARRAY;	/* type of the main message queue above */
static uchar *pszMainMsgQFName = NULL;				/* prefix for the main message queue file */
static int64 iMainMsgQueMaxFileSize = 1024*1024;
static int iMainMsgQPersistUpdCnt = 0;				/* persist queue info every n updates */
static int bMainMsgQSyncQeueFiles = 0;				/* sync queue files on every write? */
static int iMainMsgQtoQShutdown = 1500;				/* queue shutdown (ms) */ 
static int iMainMsgQtoActShutdown = 1000;			/* action shutdown (in phase 2) */ 
static int iMainMsgQtoEnq = 2000;				/* timeout for queue enque */ 
static int iMainMsgQtoWrkShutdown = 60000;			/* timeout for worker thread shutdown */
static int iMainMsgQWrkMinMsgs = 100;				/* minimum messages per worker needed to start a new one */
static int iMainMsgQDeqSlowdown = 0;				/* dequeue slowdown (simple rate limiting) */
static int64 iMainMsgQueMaxDiskSpace = 0;			/* max disk space allocated 0 ==> unlimited */
static int64 iMainMsgQueDeqBatchSize = 32;			/* dequeue batch size */
static int bMainMsgQSaveOnShutdown = 1;				/* save queue on shutdown (when DA enabled)? */
static int iMainMsgQueueDeqtWinFromHr = 0;			/* hour begin of time frame when queue is to be dequeued */
static int iMainMsgQueueDeqtWinToHr = 25;			/* hour begin of time frame when queue is to be dequeued */


/* Reset config variables to default values.
 * rgerhards, 2007-07-17
 */
static rsRetVal resetConfigVariables(uchar __attribute__((unused)) *pp, void __attribute__((unused)) *pVal)
{
<<<<<<< HEAD
=======
	cCCEscapeChar = '#';
>>>>>>> cc823773
	bLogStatusMsgs = DFLT_bLogStatusMsgs;
	bActExecWhenPrevSusp = 0;
	bDebugPrintTemplateList = 1;
	bDebugPrintCfSysLineHandlerList = 1;
	bDebugPrintModuleList = 1;
<<<<<<< HEAD
=======
	bEscapeCCOnRcv = 1; /* default is to escape control characters */
	bEscapeTab = 1;
>>>>>>> cc823773
	bReduceRepeatMsgs = 0;
	bAbortOnUncleanConfig = 0;
	free(pszMainMsgQFName);
	pszMainMsgQFName = NULL;
	iMainMsgQueueSize = 10000;
	iMainMsgQHighWtrMark = 8000;
	iMainMsgQLowWtrMark = 2000;
	iMainMsgQDiscardMark = 9800;
	iMainMsgQDiscardSeverity = 8;
	iMainMsgQueMaxFileSize = 1024 * 1024;
	iMainMsgQueueNumWorkers = 1;
	iMainMsgQPersistUpdCnt = 0;
	bMainMsgQSyncQeueFiles = 0;
	iMainMsgQtoQShutdown = 1500;
	iMainMsgQtoActShutdown = 1000;
	iMainMsgQtoEnq = 2000;
	iMainMsgQtoWrkShutdown = 60000;
	iMainMsgQWrkMinMsgs = 100;
	iMainMsgQDeqSlowdown = 0;
	bMainMsgQSaveOnShutdown = 1;
	MainMsgQueType = QUEUETYPE_FIXED_ARRAY;
	iMainMsgQueMaxDiskSpace = 0;
	iMainMsgQueDeqBatchSize = 32;
	glbliActionResumeRetryCount = 0;

	return RS_RET_OK;
}


/* hardcoded standard templates (used for defaults) */
static uchar template_DebugFormat[] = "\"Debug line with all properties:\nFROMHOST: '%FROMHOST%', fromhost-ip: '%fromhost-ip%', HOSTNAME: '%HOSTNAME%', PRI: %PRI%,\nsyslogtag '%syslogtag%', programname: '%programname%', APP-NAME: '%APP-NAME%', PROCID: '%PROCID%', MSGID: '%MSGID%',\nTIMESTAMP: '%TIMESTAMP%', STRUCTURED-DATA: '%STRUCTURED-DATA%',\nmsg: '%msg%'\nescaped msg: '%msg:::drop-cc%'\ninputname: %inputname% rawmsg: '%rawmsg%'\n\n\"";
static uchar template_SyslogProtocol23Format[] = "\"<%PRI%>1 %TIMESTAMP:::date-rfc3339% %HOSTNAME% %APP-NAME% %PROCID% %MSGID% %STRUCTURED-DATA% %msg%\n\"";
static uchar template_TraditionalFileFormat[] = "=RSYSLOG_TraditionalFileFormat";
static uchar template_FileFormat[] = "=RSYSLOG_FileFormat";
static uchar template_ForwardFormat[] = "=RSYSLOG_ForwardFormat";
static uchar template_TraditionalForwardFormat[] = "=RSYSLOG_TraditionalForwardFormat";
static uchar template_WallFmt[] = "\"\r\n\7Message from syslogd@%HOSTNAME% at %timegenerated% ...\r\n %syslogtag%%msg%\n\r\"";
static uchar template_StdUsrMsgFmt[] = "\" %syslogtag%%msg%\n\r\"";
static uchar template_StdDBFmt[] = "\"insert into SystemEvents (Message, Facility, FromHost, Priority, DeviceReportedTime, ReceivedAt, InfoUnitID, SysLogTag) values ('%msg%', %syslogfacility%, '%HOSTNAME%', %syslogpriority%, '%timereported:::date-mysql%', '%timegenerated:::date-mysql%', %iut%, '%syslogtag%')\",SQL";
static uchar template_StdPgSQLFmt[] = "\"insert into SystemEvents (Message, Facility, FromHost, Priority, DeviceReportedTime, ReceivedAt, InfoUnitID, SysLogTag) values ('%msg%', %syslogfacility%, '%HOSTNAME%', %syslogpriority%, '%timereported:::date-pgsql%', '%timegenerated:::date-pgsql%', %iut%, '%syslogtag%')\",STDSQL";
static uchar template_spoofadr[] = "\"%fromhost-ip%\"";
/* end templates */


/* up to the next comment, prototypes that should be removed by reordering */
/* Function prototypes. */
static char **crunch_list(char *list);
static void reapchild();
static void debug_switch();
static void sighup_handler();


static int usage(void)
{
	fprintf(stderr, "usage: rsyslogd [-c<version>] [-46AdnqQvwx] [-l<hostlist>] [-s<domainlist>]\n"
			"                [-f<conffile>] [-i<pidfile>] [-N<level>] [-M<module load path>]\n"
			"                [-u<number>]\n"
			"To run rsyslogd in native mode, use \"rsyslogd -c5 <other options>\"\n\n"
			"For further information see http://www.rsyslog.com/doc\n");
	exit(1); /* "good" exit - done to terminate usage() */
}


/* ------------------------------ some support functions for imdiag ------------------------------ *
 * This is a bit dirty, but the only way to do it, at least with reasonable effort.
 * rgerhards, 2009-05-25
 */

/* return back the approximate current number of messages in the main message queue
 * This number includes the messages that reside in an associated DA queue (if
 * it exists) -- rgerhards, 2009-10-14
 */
rsRetVal
diagGetMainMsgQSize(int *piSize)
{
	DEFiRet;
	assert(piSize != NULL);
	*piSize = (pMsgQueue->pqDA != NULL) ? pMsgQueue->pqDA->iQueueSize : 0;
	*piSize += pMsgQueue->iQueueSize;
	RETiRet;
}


/* ------------------------------ end support functions for imdiag  ------------------------------ */


/* rgerhards, 2005-10-24: crunch_list is called only during option processing. So
 * it is never called once rsyslogd is running. This code
 * contains some exits, but they are considered safe because they only happen
 * during startup. Anyhow, when we review the code here, we might want to
 * reconsider the exit()s.
 */
static char **crunch_list(char *list)
{
	int count, i;
	char *p, *q;
	char **result = NULL;

	p = list;

	/* strip off trailing delimiters */
	while (p[strlen(p)-1] == LIST_DELIMITER) {
		count--;
		p[strlen(p)-1] = '\0';
	}
	/* cut off leading delimiters */
	while (p[0] == LIST_DELIMITER) {
		count--;
               p++;
	}

	/* count delimiters to calculate elements */
	for (count=i=0; p[i]; i++)
		if (p[i] == LIST_DELIMITER) count++;

	if ((result = (char **)MALLOC(sizeof(char *) * (count+2))) == NULL) {
		printf ("Sorry, can't get enough memory, exiting.\n");
		exit(0); /* safe exit, because only called during startup */
	}

	/*
	 * We now can assume that the first and last
	 * characters are different from any delimiters,
	 * so we don't have to care about this.
	 */
	count = 0;
	while ((q=strchr(p, LIST_DELIMITER))) {
		result[count] = (char *) MALLOC((q - p + 1) * sizeof(char));
		if (result[count] == NULL) {
			printf ("Sorry, can't get enough memory, exiting.\n");
			exit(0); /* safe exit, because only called during startup */
		}
		strncpy(result[count], p, q - p);
		result[count][q - p] = '\0';
		p = q; p++;
		count++;
	}
	if ((result[count] = \
	     (char *)MALLOC(sizeof(char) * strlen(p) + 1)) == NULL) {
		printf ("Sorry, can't get enough memory, exiting.\n");
		exit(0); /* safe exit, because only called during startup */
	}
	strcpy(result[count],p);
	result[++count] = NULL;

#if 0
	count=0;
	while (result[count])
		DBGPRINTF("#%d: %s\n", count, StripDomains[count++]);
#endif
	return result;
}


void untty(void)
#ifdef HAVE_SETSID
{
	if(!Debug) {
		setsid();
	}
	return;
}
#else
{
	int i;

	if(!Debug) {
		i = open(_PATH_TTY, O_RDWR|O_CLOEXEC);
		if (i >= 0) {
#			if !defined(__hpux)
				(void) ioctl(i, (int) TIOCNOTTY, NULL);
#			else
				/* TODO: we need to implement something for HP UX! -- rgerhards, 2008-03-04 */
				/* actually, HP UX should have setsid, so the code directly above should
				 * trigger. So the actual question is why it doesn't do that...
				 */
#			endif
			close(i);
		}
	}
}
#endif


/* This takes a received message that must be decoded and submits it to
 * the main message queue. This is a legacy function which is being provided
 * to aid older input plugins that do not support message creation via
 * the new interfaces themselves. It is not recommended to use this
 * function for new plugins. -- rgerhards, 2009-10-12
 */
rsRetVal
parseAndSubmitMessage(uchar *hname, uchar *hnameIP, uchar *msg, int len, int flags, flowControl_t flowCtlType,
	prop_t *pInputName, struct syslogTime *stTime, time_t ttGenTime)
{
	prop_t *pProp = NULL;
	msg_t *pMsg;
	DEFiRet;

	/* we now create our own message object and submit it to the queue */
	if(stTime == NULL) {
		CHKiRet(msgConstruct(&pMsg));
	} else {
		CHKiRet(msgConstructWithTime(&pMsg, stTime, ttGenTime));
	}
	if(pInputName != NULL)
		MsgSetInputName(pMsg, pInputName);
	MsgSetRawMsg(pMsg, (char*)msg, len);
	MsgSetFlowControlType(pMsg, flowCtlType);
	pMsg->msgFlags  = flags | NEEDS_PARSING;

	MsgSetRcvFromStr(pMsg, hname, ustrlen(hname), &pProp);
	CHKiRet(prop.Destruct(&pProp));
	CHKiRet(MsgSetRcvFromIPStr(pMsg, hnameIP, ustrlen(hnameIP), &pProp));
	CHKiRet(prop.Destruct(&pProp));
	CHKiRet(submitMsg(pMsg));

finalize_it:
	RETiRet;
}


<<<<<<< HEAD
=======
/* This takes a received message that must be decoded and submits it to
 * the main message queue. The function calls the necessary parser.
 *
 * rgerhards, 2006-11-30: I have greatly changed this function. Formerly,
 * it tried to reassemble multi-part messages, which is a legacy stock
 * sysklogd concept. In essence, that was that messages not ending with
 * \0 were glued together. As far as I can see, this is a sysklogd
 * specific feature and, from looking at the code, seems to be used
 * pretty seldom (if at all). I remove this now, not the least because it is totally
 * incompatible with upcoming IETF syslog standards. If you experience
 * strange behaviour with messages beeing split across multiple lines,
 * this function here might be the place to look at.
 *
 * Some previous history worth noting:
 * I added the "iSource" parameter. This is needed to distinguish between
 * messages that have a hostname in them (received from the internet) and
 * those that do not have (most prominently /dev/log).  rgerhards 2004-11-16
 * And now I removed the "iSource" parameter and changed it to be "bParseHost",
 * because all that it actually controls is whether the host is parsed or not.
 * For rfc3195 support, we needed to modify the algo for host parsing, so we can
 * no longer rely just on the source (rfc3195d forwarded messages arrive via
 * unix domain sockets but contain the hostname). rgerhards, 2005-10-06
 *
 * rgerhards, 2008-02-18:
 * This function was previously called "printchopped"() and has been renamed
 * as part of the effort to create a clean internal message submission interface.
 * It also has been adopted to our usual calling interface, but currently does
 * not provide any useful return states. But we now have the hook and things can
 * improve in the future. <-- TODO!
 *
 * rgerhards, 2008-03-19:
 * I added an additional calling parameter to permit specifying the flow
 * control capability of the source.
 *
 * rgerhards, 2008-05-16:
 * I added an additional calling parameter (hnameIP) to enable specifying the IP
 * of a remote host.
 *
 * rgerhards, 2008-09-11:
 * Interface change: added new parameter "InputName", permits the input to provide 
 * a string that identifies it. May be NULL, but must be a valid char* pointer if
 * non-NULL.
 *
 * rgerhards, 2008-10-06:
 * Interface change: added new parameter "stTime", which enables the caller to provide
 * a timestamp that is to be used as timegenerated instead of the current system time.
 * This is meant to facilitate performance optimization. Some inputs support such modes.
 * If stTime is NULL, the current system time is used.
 *
 * rgerhards, 2008-10-09:
 * interface change: bParseHostname removed, now in flags
 */
rsRetVal
parseAndSubmitMessage(uchar *hname, uchar *hnameIP, uchar *msg, int len, int flags, flowControl_t flowCtlType,
	prop_t *pInputName, struct syslogTime *stTime, time_t ttGenTime)
{
	DEFiRet;
	register int iMsg;
	uchar *pMsg;
	uchar *pData;
	uchar *pEnd;
	int iMaxLine;
	uchar *tmpline = NULL;
#	ifdef USE_NETZIP
	uchar *deflateBuf = NULL;
	uLongf iLenDefBuf;
#	endif

	assert(hname != NULL);
	assert(hnameIP != NULL);
	assert(msg != NULL);
	assert(len >= 0);

	/* we first allocate work buffers large enough to hold the configured maximum
	 * size of a message. Over time, we should change this to a more optimal way, i.e.
	 * by calling the function with the actual length of the message to be parsed.
	 * rgerhards, 2008-09-02
	 *
	 * TODO: optimize buffer handling */
	iMaxLine = glbl.GetMaxLine();
	CHKmalloc(tmpline = malloc(sizeof(uchar) * (iMaxLine + 1)));

	/* we first check if we have a NUL character at the very end of the
	 * message. This seems to be a frequent problem with a number of senders.
	 * So I have now decided to drop these NULs. However, if they are intentional,
	 * that may cause us some problems, e.g. with syslog-sign. On the other hand,
	 * current code always has problems with intentional NULs (as it needs to escape
	 * them to prevent problems with the C string libraries), so that does not
	 * really matter. Just to be on the save side, we'll log destruction of such
	 * NULs in the debug log.
	 * rgerhards, 2007-09-14
	 */
	if(*(msg + len - 1) == '\0') {
		DBGPRINTF("dropped NUL at very end of message\n");
		len--;
	}

	/* then we check if we need to drop trailing LFs, which often make
	 * their way into syslog messages unintentionally. In order to remain
	 * compatible to recent IETF developments, we allow the user to
	 * turn on/off this handling.  rgerhards, 2007-07-23
	 */
	if(bDropTrailingLF && *(msg + len - 1) == '\n') {
		DBGPRINTF("dropped LF at very end of message (DropTrailingLF is set)\n");
		len--;
	}

	iMsg = 0;	/* initialize receiving buffer index */
	pMsg = tmpline; /* set receiving buffer pointer */
	pData = msg;	/* set source buffer pointer */
	pEnd = msg + len; /* this is one off, which is intensional */

#	ifdef USE_NETZIP
	/* we first need to check if we have a compressed record. If so,
	 * we must decompress it.
	 */
	if(len > 0 && *msg == 'z') { /* compressed data present? (do NOT change order if conditions!) */
		/* we have compressed data, so let's deflate it. We support a maximum
		 * message size of iMaxLine. If it is larger, an error message is logged
		 * and the message is dropped. We do NOT try to decompress larger messages
		 * as such might be used for denial of service. It might happen to later
		 * builds that such functionality be added as an optional, operator-configurable
		 * feature.
		 */
		int ret;
		iLenDefBuf = iMaxLine;
		CHKmalloc(deflateBuf = malloc(sizeof(uchar) * (iMaxLine + 1)));
		ret = uncompress((uchar *) deflateBuf, &iLenDefBuf, (uchar *) msg+1, len-1);
		DBGPRINTF("Compressed message uncompressed with status %d, length: new %ld, old %d.\n",
		        ret, (long) iLenDefBuf, len-1);
		/* Now check if the uncompression worked. If not, there is not much we can do. In
		 * that case, we log an error message but ignore the message itself. Storing the
		 * compressed text is dangerous, as it contains control characters. So we do
		 * not do this. If someone would like to have a copy, this code here could be
		 * modified to do a hex-dump of the buffer in question. We do not include
		 * this functionality right now.
		 * rgerhards, 2006-12-07
		 */
		if(ret != Z_OK) {
			errmsg.LogError(0, NO_ERRCODE, "Uncompression of a message failed with return code %d "
			            "- enable debug logging if you need further information. "
				    "Message ignored.", ret);
			FINALIZE; /* unconditional exit, nothing left to do... */
		}
		pData = deflateBuf;
		pEnd = deflateBuf + iLenDefBuf;
	}
#	else /* ifdef USE_NETZIP */
	/* in this case, we still need to check if the message is compressed. If so, we must
	 * tell the user we can not accept it.
	 */
	if(len > 0 && *msg == 'z') {
		errmsg.LogError(0, NO_ERRCODE, "Received a compressed message, but rsyslogd does not have compression "
		         "support enabled. The message will be ignored.");
		FINALIZE;
	}	
#	endif /* ifdef USE_NETZIP */

	while(pData < pEnd) {
		if(iMsg >= iMaxLine) {
			/* emergency, we now need to flush, no matter if
			 * we are at end of message or not...
			 */
			if(iMsg == iMaxLine) {
				*(pMsg + iMsg) = '\0'; /* space *is* reserved for this! */
				printline(hname, hnameIP, tmpline, flags, flowCtlType, pInputName, stTime, ttGenTime);
			} else {
				/* This case in theory never can happen. If it happens, we have
				 * a logic error. I am checking for it, because if I would not,
				 * we would address memory invalidly with the code above. I
				 * do not care much about this case, just a debug log entry
				 * (I couldn't do any more smart things anyway...).
				 * rgerhards, 2007-9-20
				 */
				DBGPRINTF("internal error: iMsg > max msg size in parseAndSubmitMessage()\n");
			}
			FINALIZE; /* in this case, we are done... nothing left we can do */
		}
		if(*pData == '\0') { /* guard against \0 characters... */
			/* changed to the sequence (somewhat) proposed in
			 * draft-ietf-syslog-protocol-19. rgerhards, 2006-11-30
			 */
			if(iMsg + 3 < iMaxLine) { /* do we have space? */
				*(pMsg + iMsg++) =  cCCEscapeChar;
				*(pMsg + iMsg++) = '0';
				*(pMsg + iMsg++) = '0';
				*(pMsg + iMsg++) = '0';
			} /* if we do not have space, we simply ignore the '\0'... */
			  /* log an error? Very questionable... rgerhards, 2006-11-30 */
			  /* decided: we do not log an error, it won't help... rger, 2007-06-21 */
			++pData;
		} else if(bEscapeCCOnRcv && iscntrl((int) *pData) && (*pData != '\t' || bEscapeTab)) {
			/* we are configured to escape control characters. Please note
			 * that this most probably break non-western character sets like
			 * Japanese, Korean or Chinese. rgerhards, 2007-07-17
			 * Note: sysklogd logs octal values only for DEL and CCs above 127.
			 * For others, it logs ^n where n is the control char converted to an
			 * alphabet character. We like consistency and thus escape it to octal
			 * in all cases. If someone complains, we may change the mode. At least
			 * we known now what's going on.
			 * rgerhards, 2007-07-17
			 */
			if(iMsg + 3 < iMaxLine) { /* do we have space? */
				*(pMsg + iMsg++) = cCCEscapeChar;
				*(pMsg + iMsg++) = '0' + ((*pData & 0300) >> 6);
				*(pMsg + iMsg++) = '0' + ((*pData & 0070) >> 3);
				*(pMsg + iMsg++) = '0' + ((*pData & 0007));
			} /* again, if we do not have space, we ignore the char - see comment at '\0' */
			++pData;
		} else {
			*(pMsg + iMsg++) = *pData++;
		}
	}

	*(pMsg + iMsg) = '\0'; /* space *is* reserved for this! */

	/* typically, we should end up here! */
	printline(hname, hnameIP, tmpline, flags, flowCtlType, pInputName, stTime, ttGenTime);

finalize_it:
	if(tmpline != NULL)
		free(tmpline);
#	ifdef USE_NETZIP
	if(deflateBuf != NULL)
		free(deflateBuf);
#	endif
	RETiRet;
}


>>>>>>> cc823773
/* this is a special function used to submit an error message. This
 * function is also passed to the runtime library as the generic error
 * message handler. -- rgerhards, 2008-04-17
 */
rsRetVal
submitErrMsg(int iErr, uchar *msg)
{
	DEFiRet;
	iRet = logmsgInternal(iErr, LOG_SYSLOG|LOG_ERR, msg, 0);
	RETiRet;
}


/* rgerhards 2004-11-09: the following is a function that can be used
 * to log a message orginating from the syslogd itself.
 */
rsRetVal
logmsgInternal(int iErr, int pri, uchar *msg, int flags)
{
	uchar pszTag[33];
	msg_t *pMsg;
	DEFiRet;

	CHKiRet(msgConstruct(&pMsg));
	MsgSetInputName(pMsg, pInternalInputName);
	MsgSetRawMsgWOSize(pMsg, (char*)msg);
	MsgSetHOSTNAME(pMsg, glbl.GetLocalHostName(), ustrlen(glbl.GetLocalHostName()));
	MsgSetRcvFrom(pMsg, glbl.GetLocalHostNameProp());
	MsgSetRcvFromIP(pMsg, pLocalHostIP);
	MsgSetMSGoffs(pMsg, 0);
	/* check if we have an error code associated and, if so,
	 * adjust the tag. -- rgerhards, 2008-06-27
	 */
	if(iErr == NO_ERRCODE) {
		MsgSetTAG(pMsg, UCHAR_CONSTANT("rsyslogd:"), sizeof("rsyslogd:") - 1);
	} else {
		size_t len = snprintf((char*)pszTag, sizeof(pszTag), "rsyslogd%d:", iErr);
		pszTag[32] = '\0'; /* just to make sure... */
		MsgSetTAG(pMsg, pszTag, len);
	}
	pMsg->iFacility = LOG_FAC(pri);
	pMsg->iSeverity = LOG_PRI(pri);
	flags |= INTERNAL_MSG;
	pMsg->msgFlags  = flags;

	/* we now check if we should print internal messages out to stderr. This was
	 * suggested by HKS as a way to help people troubleshoot rsyslog configuration
	 * (by running it interactively. This makes an awful lot of sense, so I add
	 * it here. -- rgerhards, 2008-07-28
	 * Note that error messages can not be disable during a config verify. This
	 * permits us to process unmodified config files which otherwise contain a
	 * supressor statement.
	 */
	if(((Debug == DEBUG_FULL || NoFork) && bErrMsgToStderr) || iConfigVerify) {
		if(LOG_PRI(pri) == LOG_ERR)
			fprintf(stderr, "rsyslogd: %s\n", msg);
	}

	if(bHaveMainQueue == 0) { /* not yet in queued mode */
		iminternalAddMsg(pri, pMsg);
	} else {
               /* we have the queue, so we can simply provide the
		 * message to the queue engine.
		 */
		submitMsg(pMsg);
	}
finalize_it:
	RETiRet;
}

/* check message against ACL set
 * rgerhards, 2009-11-16
 */
#if 0
static inline rsRetVal
chkMsgAgainstACL() {
	/* if we reach this point, we had a good receive and can process the packet received */
	/* check if we have a different sender than before, if so, we need to query some new values */
	if(net.CmpHost(&frominet, frominetPrev, socklen) != 0) {
		CHKiRet(net.cvthname(&frominet, fromHost, fromHostFQDN, fromHostIP));
		memcpy(frominetPrev, &frominet, socklen); /* update cache indicator */
		/* Here we check if a host is permitted to send us
		* syslog messages. If it isn't, we do not further
		* process the message but log a warning (if we are
		* configured to do this).
		* rgerhards, 2005-09-26
		*/
		*pbIsPermitted = net.isAllowedSender((uchar*)"UDP",
						    (struct sockaddr *)&frominet, (char*)fromHostFQDN);

		if(!*pbIsPermitted) {
			DBGPRINTF("%s is not an allowed sender\n", (char*)fromHostFQDN);
			if(glbl.GetOption_DisallowWarning) {
				time_t tt;

				datetime.GetTime(&tt);
				if(tt > ttLastDiscard + 60) {
					ttLastDiscard = tt;
					errmsg.LogError(0, NO_ERRCODE,
					"UDP message from disallowed sender %s discarded",
					(char*)fromHost);
				}
			}
		}
	}
}
#endif


/* preprocess a batch of messages, that is ready them for actual processing. This is done
 * as a first stage and totally in parallel to any other worker active in the system. So
 * it helps us keep up the overall concurrency level.
 * rgerhards, 2010-06-09
 */
static inline rsRetVal
preprocessBatch(batch_t *pBatch) {
	uchar fromHost[NI_MAXHOST];
	uchar fromHostIP[NI_MAXHOST];
	uchar fromHostFQDN[NI_MAXHOST];
	prop_t *propFromHost = NULL;
	prop_t *propFromHostIP = NULL;
	int bSingleRuleset;
	ruleset_t *batchRuleset; /* the ruleset used for all message inside the batch, if there is a single one */
	int bIsPermitted;
	msg_t *pMsg;
	int i;
	rsRetVal localRet;
	DEFiRet;

	bSingleRuleset = 1;
	batchRuleset = (pBatch->nElem > 0) ? ((msg_t*) pBatch->pElem[0].pUsrp)->pRuleset : NULL;
	
	for(i = 0 ; i < pBatch->nElem  && !*(pBatch->pbShutdownImmediate) ; i++) {
		pMsg = (msg_t*) pBatch->pElem[i].pUsrp;
		if((pMsg->msgFlags & NEEDS_ACLCHK_U) != 0) {
			DBGPRINTF("msgConsumer: UDP ACL must be checked for message (hostname-based)\n");
			if(net.cvthname(pMsg->rcvFrom.pfrominet, fromHost, fromHostFQDN, fromHostIP) != RS_RET_OK)
				continue;
			bIsPermitted = net.isAllowedSender2((uchar*)"UDP",
			    (struct sockaddr *)pMsg->rcvFrom.pfrominet, (char*)fromHostFQDN, 1);
			if(!bIsPermitted) {
				DBGPRINTF("Message from '%s' discarded, not a permitted sender host\n",
					  fromHostFQDN);
				pBatch->pElem[i].state = BATCH_STATE_DISC;
			} else {
				/* save some of the info we obtained */
				MsgSetRcvFromStr(pMsg, fromHost, ustrlen(fromHost), &propFromHost);
				CHKiRet(MsgSetRcvFromIPStr(pMsg, fromHostIP, ustrlen(fromHostIP), &propFromHostIP));
				pMsg->msgFlags &= ~NEEDS_ACLCHK_U;
			}
		}
		if((pMsg->msgFlags & NEEDS_PARSING) != 0) {
			if((localRet = parser.ParseMsg(pMsg)) != RS_RET_OK)  {
				DBGPRINTF("Message discarded, parsing error %d\n", localRet);
				pBatch->pElem[i].state = BATCH_STATE_DISC;
			}
		}
		if(pMsg->pRuleset != batchRuleset)
			bSingleRuleset = 0;
	}

	batchSetSingleRuleset(pBatch, bSingleRuleset);

finalize_it:
	if(propFromHost != NULL)
		prop.Destruct(&propFromHost);
	if(propFromHostIP != NULL)
		prop.Destruct(&propFromHostIP);
	RETiRet;
}

/* The consumer of dequeued messages. This function is called by the
 * queue engine on dequeueing of a message. It runs on a SEPARATE
 * THREAD. It receives an array of pointers, which it must iterate
 * over. We do not do any further batching, as this is of no benefit
 * for the main queue.
 */
static rsRetVal
msgConsumer(void __attribute__((unused)) *notNeeded, batch_t *pBatch, int *pbShutdownImmediate)
{
	DEFiRet;
	assert(pBatch != NULL);
	pBatch->pbShutdownImmediate = pbShutdownImmediate; /* TODO: move this to batch creation! */
	preprocessBatch(pBatch);
//pBatch->bSingleRuleset = 0; // TODO: testing aid, remove!!!!
	ruleset.ProcessBatch(pBatch);
//TODO: the BATCH_STATE_COMM must be set somewhere down the road, but we 
//do not have this yet and so we emulate -- 2010-06-10
int i;
	for(i = 0 ; i < pBatch->nElem  && !*pbShutdownImmediate ; i++) {
		pBatch->pElem[i].state = BATCH_STATE_COMM;
	}
	RETiRet;
}


/* submit a message to the main message queue.   This is primarily
 * a hook to prevent the need for callers to know about the main message queue
 * rgerhards, 2008-02-13
 */
rsRetVal
submitMsg(msg_t *pMsg)
{
	qqueue_t *pQueue;
	ruleset_t *pRuleset;
	DEFiRet;

	ISOBJ_TYPE_assert(pMsg, msg);

	pRuleset = MsgGetRuleset(pMsg);

	pQueue = (pRuleset == NULL) ? pMsgQueue : ruleset.GetRulesetQueue(pRuleset);
	MsgPrepareEnqueue(pMsg);
	qqueueEnqObj(pQueue, pMsg->flowCtlType, (void*) pMsg);

	RETiRet;
}


/* submit multiple messages at once, very similar to submitMsg, just
 * for multi_submit_t. All messages need to go into the SAME queue!
 * rgerhards, 2009-06-16
 */
rsRetVal
multiSubmitMsg(multi_submit_t *pMultiSub)
{
	int i;
	qqueue_t *pQueue;
	ruleset_t *pRuleset;
	DEFiRet;
	assert(pMultiSub != NULL);

	if(pMultiSub->nElem == 0)
		FINALIZE;

	for(i = 0 ; i < pMultiSub->nElem ; ++i) {
		MsgPrepareEnqueue(pMultiSub->ppMsgs[i]);
	}

	pRuleset = MsgGetRuleset(pMultiSub->ppMsgs[0]);
	pQueue = (pRuleset == NULL) ? pMsgQueue : ruleset.GetRulesetQueue(pRuleset);
	iRet = pQueue->MultiEnq(pQueue, pMultiSub);
	pMultiSub->nElem = 0;

finalize_it:
	RETiRet;
}




static void
reapchild()
{
	int saved_errno = errno;
	struct sigaction sigAct;

	memset(&sigAct, 0, sizeof (sigAct));
	sigemptyset(&sigAct.sa_mask);
	sigAct.sa_handler = reapchild;
	sigaction(SIGCHLD, &sigAct, NULL);  /* reset signal handler -ASP */

	while(waitpid(-1, NULL, WNOHANG) > 0);
	errno = saved_errno;
}


/* helper to doFlushRptdMsgs() to flush the individual action links via llExecFunc
 * rgerhards, 2007-08-02
 */
DEFFUNC_llExecFunc(flushRptdMsgsActions)
{
	action_t *pAction = (action_t*) pData;
	assert(pAction != NULL);

	BEGINfunc
	LockObj(pAction);
	/* TODO: time() performance: the call below could be moved to
	 * the beginn of the llExec(). This makes it slightly less correct, but
	 * in an acceptable way. -- rgerhards, 2008-09-16
	 */
	if (pAction->f_prevcount && datetime.GetTime(NULL) >= REPEATTIME(pAction)) {
		DBGPRINTF("flush %s: repeated %d times, %d sec.\n",
		    module.GetStateName(pAction->pMod), pAction->f_prevcount,
		    repeatinterval[pAction->f_repeatcount]);
		actionWriteToAction(pAction);
		BACKOFF(pAction);
	}
	UnlockObj(pAction);

	ENDfunc
	return RS_RET_OK; /* we ignore errors, we can not do anything either way */
}


/* This method flushes repeat messages.
 */
static void
doFlushRptdMsgs(void)
{
	ruleset.IterateAllActions(flushRptdMsgsActions, NULL);
}


static void debug_switch()
{
	time_t tTime;
	struct tm tp;
	struct sigaction sigAct;

	datetime.GetTime(&tTime);
	localtime_r(&tTime, &tp);
	if(debugging_on == 0) {
		debugging_on = 1;
		dbgprintf("\n");
		dbgprintf("\n");
		dbgprintf("********************************************************************************\n");
		dbgprintf("Switching debugging_on to true at %2.2d:%2.2d:%2.2d\n",
			  tp.tm_hour, tp.tm_min, tp.tm_sec);
		dbgprintf("********************************************************************************\n");
	} else {
		dbgprintf("********************************************************************************\n");
		dbgprintf("Switching debugging_on to false at %2.2d:%2.2d:%2.2d\n",
			  tp.tm_hour, tp.tm_min, tp.tm_sec);
		dbgprintf("********************************************************************************\n");
		dbgprintf("\n");
		dbgprintf("\n");
		debugging_on = 0;
	}

	memset(&sigAct, 0, sizeof (sigAct));
	sigemptyset(&sigAct.sa_mask);
	sigAct.sa_handler = debug_switch;
	sigaction(SIGUSR1, &sigAct, NULL);
}


void legacyOptsEnq(uchar *line)
{
	legacyOptsLL_t *pNew;

	pNew = MALLOC(sizeof(legacyOptsLL_t));
	if(line == NULL)
		pNew->line = NULL;
	else
		pNew->line = (uchar *) strdup((char *) line);
	pNew->next = NULL;

	if(pLegacyOptsLL == NULL)
		pLegacyOptsLL = pNew;
	else {
		legacyOptsLL_t *pThis = pLegacyOptsLL;

		while(pThis->next != NULL)
			pThis = pThis->next;
		pThis->next = pNew;
	}
}


void legacyOptsFree(void)
{
	legacyOptsLL_t *pThis = pLegacyOptsLL, *pNext;

	while(pThis != NULL) {
		if(pThis->line != NULL)
			free(pThis->line);
		pNext = pThis->next;
		free(pThis);
		pThis = pNext;
	}
}


void legacyOptsHook(void)
{
	legacyOptsLL_t *pThis = pLegacyOptsLL;

	while(pThis != NULL) {
		if(pThis->line != NULL) {
			errno = 0;
			errmsg.LogError(0, NO_ERRCODE, "Warning: backward compatibility layer added to following "
				        "directive to rsyslog.conf: %s", pThis->line);
			conf.cfsysline(pThis->line);
		}
		pThis = pThis->next;
	}
}


void legacyOptsParseTCP(char ch, char *arg)
{
	register int i;
	register char *pArg = arg;
	static char conflict = '\0';

	if((conflict == 'g' && ch == 't') || (conflict == 't' && ch == 'g')) {
		fprintf(stderr, "rsyslogd: If you want to use both -g and -t, use directives instead, -%c ignored.\n", ch);
		return;
	} else
		conflict = ch;

	/* extract port */
	i = 0;
	while(isdigit((int) *pArg))
		i = i * 10 + *pArg++ - '0';

	/* number of sessions */
	if(*pArg == '\0' || *pArg == ',') {
		if(ch == 't')
			legacyOptsEnq((uchar *) "ModLoad imtcp");
		else if(ch == 'g')
			legacyOptsEnq((uchar *) "ModLoad imgssapi");

		if(i >= 0 && i <= 65535) {
			uchar line[30];

			if(ch == 't') {
				snprintf((char *) line, sizeof(line), "InputTCPServerRun %d", i);
			} else if(ch == 'g') {
				snprintf((char *) line, sizeof(line), "InputGSSServerRun %d", i);
			}
			legacyOptsEnq(line);
		} else {
			if(ch == 't') {
				fprintf(stderr, "rsyslogd: Invalid TCP listen port %d - changed to 514.\n", i);
				legacyOptsEnq((uchar *) "InputTCPServerRun 514");
			} else if(ch == 'g') {
				fprintf(stderr, "rsyslogd: Invalid GSS listen port %d - changed to 514.\n", i);
				legacyOptsEnq((uchar *) "InputGSSServerRun 514");
			}
		}

		if(*pArg == ',') {
			++pArg;
			while(isspace((int) *pArg))
				++pArg;
			i = 0;
			while(isdigit((int) *pArg)) {
				i = i * 10 + *pArg++ - '0';
			}
			if(i > 0) {
				uchar line[30];

				snprintf((char *) line, sizeof(line), "InputTCPMaxSessions %d", i);
				legacyOptsEnq(line);
			} else {
				if(ch == 't') {
					fprintf(stderr,	"rsyslogd: TCP session max configured "
						"to %d [-t %s] - changing to 1.\n", i, arg);
					legacyOptsEnq((uchar *) "InputTCPMaxSessions 1");
				} else if (ch == 'g') {
					fprintf(stderr,	"rsyslogd: GSS session max configured "
						"to %d [-g %s] - changing to 1.\n", i, arg);
					legacyOptsEnq((uchar *) "InputTCPMaxSessions 1");
				}
			}
		}
	} else
		fprintf(stderr, "rsyslogd: Invalid -t %s command line option.\n", arg);
}


/* doDie() is a signal handler. If called, it sets the bFinished variable
 * to indicate the program should terminate. However, it does not terminate
 * it itself, because that causes issues with multi-threading. The actual
 * termination is then done on the main thread. This solution might introduce
 * a minimal delay, but it is much cleaner than the approach of doing everything
 * inside the signal handler.
 * rgerhards, 2005-10-26
 * Note: we do not call DBGPRINTF() as this may cause us to block in case something
 * with the threading is wrong.
 */
static void doDie(int sig)
{
#	define MSG1 "DoDie called.\n"
#	define MSG2 "DoDie called 5 times - unconditional exit\n"
	static int iRetries = 0; /* debug aid */
<<<<<<< HEAD
	dbgprintf(MSG1);
=======
>>>>>>> cc823773
	if(Debug == DEBUG_FULL)
		write(1, MSG1, sizeof(MSG1) - 1);
	if(iRetries++ == 4) {
		if(Debug == DEBUG_FULL)
			write(1, MSG2, sizeof(MSG2) - 1);
		abort();
	}
	bFinished = sig;
#	undef MSG1
#	undef MSG2
}


/* This function frees all dynamically allocated memory for program termination.
 * It must be called only immediately before exit(). It is primarily an aid
 * for memory debuggers, which prevents cluttered outupt.
 * rgerhards, 2008-03-20
 */
static void
freeAllDynMemForTermination(void)
{
	free(pszMainMsgQFName);
	free(pModDir);
	free(pszConfDAGFile);
}


/* Finalize and destruct all actions.
 */
static inline void
destructAllActions(void)
{
	ruleset.DestructAllActions();
	bHaveMainQueue = 0; // flag that internal messages need to be temporarily stored
}


/* die() is called when the program shall end. This typically only occurs
 * during sigterm or during the initialization.
 * As die() is intended to shutdown rsyslogd, it is
 * safe to call exit() here. Just make sure that die() itself is not called
 * at inapropriate places. As a general rule of thumb, it is a bad idea to add
 * any calls to die() in new code!
 * rgerhards, 2005-10-24
 */
static void
die(int sig)
{
	char buf[256];

	DBGPRINTF("exiting on signal %d\n", sig);

	/* IMPORTANT: we should close the inputs first, and THEN send our termination
	 * message. If we do it the other way around, logmsgInternal() may block on
	 * a full queue and the inputs still fill up that queue. Depending on the
	 * scheduling order, we may end up with logmsgInternal being held for a quite
	 * long time. When the inputs are terminated first, that should not happen
	 * because the queue is drained in parallel. The situation could only become
	 * an issue with extremely long running actions in a queue full environment.
	 * However, such actions are at least considered poorly written, if not
	 * outright wrong. So we do not care about this very remote problem.
	 * rgerhards, 2008-01-11
	 */

	/* close the inputs */
	DBGPRINTF("Terminating input threads...\n");
	glbl.SetGlobalInputTermination();
	thrdTerminateAll();

	/* and THEN send the termination log message (see long comment above) */
	if(sig && bLogStatusMsgs) {
		(void) snprintf(buf, sizeof(buf) / sizeof(char),
		 " [origin software=\"rsyslogd\" " "swVersion=\"" VERSION \
		 "\" x-pid=\"%d\" x-info=\"http://www.rsyslog.com\"]" " exiting on signal %d.",
		 (int) myPid, sig);
		errno = 0;
		logmsgInternal(NO_ERRCODE, LOG_SYSLOG|LOG_INFO, (uchar*)buf, 0);
	}

	/* drain queue (if configured so) and stop main queue worker thread pool */
	DBGPRINTF("Terminating main queue...\n");
	qqueueDestruct(&pMsgQueue);
	pMsgQueue = NULL;

	/* Free ressources and close connections. This includes flushing any remaining
	 * repeated msgs.
	 */
	DBGPRINTF("Terminating outputs...\n");
	destructAllActions();

	DBGPRINTF("all primary multi-thread sources have been terminated - now doing aux cleanup...\n");
	/* rger 2005-02-22
	 * now clean up the in-memory structures. OK, the OS
	 * would also take care of that, but if we do it
	 * ourselfs, this makes finding memory leaks a lot
	 * easier.
	 */
	tplDeleteAll();

	/* de-init some modules */
	modExitIminternal();

	/*dbgPrintAllDebugInfo(); / * this is the last spot where this can be done - below output modules are unloaded! */

	/* the following line cleans up CfSysLineHandlers that were not based on loadable
	 * modules. As such, they are not yet cleared.
	 */
	unregCfSysLineHdlrs();

	legacyOptsFree();

	/* destruct our global properties */
	if(pInternalInputName != NULL)
		prop.Destruct(&pInternalInputName);
	if(pLocalHostIP != NULL)
		prop.Destruct(&pLocalHostIP);

	/* terminate the remaining classes */
	GlobalClassExit();

	module.UnloadAndDestructAll(eMOD_LINK_ALL);

	DBGPRINTF("Clean shutdown completed, bye\n");
	/* dbgClassExit MUST be the last one, because it de-inits the debug system */
	dbgClassExit();

	/* free all remaining memory blocks - this is not absolutely necessary, but helps
	 * us keep memory debugger logs clean and this is in aid in developing. It doesn't
	 * cost much time, so we do it always. -- rgerhards, 2008-03-20
	 */
	freeAllDynMemForTermination();
	/* NO CODE HERE - feeelAllDynMemForTermination() must be the last thing before exit()! */

	remove_pid(PidFile);

	exit(0); /* "good" exit, this is the terminator function for rsyslog [die()] */
}

/*
 * Signal handler to terminate the parent process.
 * rgerhards, 2005-10-24: this is only called during forking of the
 * detached syslogd. I consider this method to be safe.
 */
static void doexit()
{
	exit(0); /* "good" exit, only during child-creation */
}


/* set the maximum message size */
static rsRetVal setMaxMsgSize(void __attribute__((unused)) *pVal, long iNewVal)
{
	return glbl.SetMaxLine(iNewVal);
}


/* set the action resume interval */
static rsRetVal setActionResumeInterval(void __attribute__((unused)) *pVal, int iNewVal)
{
	return actionSetGlobalResumeInterval(iNewVal);
}


/* set the processes max number ob files (upon configuration request)
 * 2009-04-14 rgerhards
 */
static rsRetVal setMaxFiles(void __attribute__((unused)) *pVal, int iFiles)
{
	struct rlimit maxFiles;
	char errStr[1024];
	DEFiRet;

	maxFiles.rlim_cur = iFiles;
	maxFiles.rlim_max = iFiles;

	if(setrlimit(RLIMIT_NOFILE, &maxFiles) < 0) {
		/* NOTE: under valgrind, we seem to be unable to extend the size! */
		rs_strerror_r(errno, errStr, sizeof(errStr));
		errmsg.LogError(0, RS_RET_ERR_RLIM_NOFILE, "could not set process file limit to %d: %s [kernel max %ld]",
				iFiles, errStr, (long) maxFiles.rlim_max);
		ABORT_FINALIZE(RS_RET_ERR_RLIM_NOFILE);
	}
#ifdef USE_UNLIMITED_SELECT
	glbl.SetFdSetSize(howmany(iFiles, __NFDBITS) * sizeof (fd_mask));
#endif
	DBGPRINTF("Max number of files set to %d [kernel max %ld].\n", iFiles, (long) maxFiles.rlim_max);

finalize_it:
	RETiRet;
}


/* set the processes umask (upon configuration request) */
static rsRetVal setUmask(void __attribute__((unused)) *pVal, int iUmask)
{
	umask(iUmask);
	DBGPRINTF("umask set to 0%3.3o.\n", iUmask);

	return RS_RET_OK;
}


/* drop to specified group
 * if something goes wrong, the function never returns
 * Note that such an abort can cause damage to on-disk structures, so we should
 * re-design the "interface" in the long term. -- rgerhards, 2008-11-26
 */
static void doDropPrivGid(int iGid)
{
	int res;
	uchar szBuf[1024];

	res = setgroups(0, NULL); /* remove all supplementary group IDs */
	if(res) {
		perror("could not remove supplemental group IDs");
		exit(1);
	}
	DBGPRINTF("setgroups(0, NULL): %d\n", res);
	res = setgid(iGid);
	if(res) {
		/* if we can not set the userid, this is fatal, so let's unconditionally abort */
		perror("could not set requested group id");
		exit(1);
	}
	DBGPRINTF("setgid(%d): %d\n", iGid, res);
	snprintf((char*)szBuf, sizeof(szBuf)/sizeof(uchar), "rsyslogd's groupid changed to %d", iGid);
	logmsgInternal(NO_ERRCODE, LOG_SYSLOG|LOG_INFO, szBuf, 0);
}


/* drop to specified user
 * if something goes wrong, the function never returns
 * Note that such an abort can cause damage to on-disk structures, so we should
 * re-design the "interface" in the long term. -- rgerhards, 2008-11-19
 */
static void doDropPrivUid(int iUid)
{
	int res;
	uchar szBuf[1024];

	res = setuid(iUid);
	if(res) {
		/* if we can not set the userid, this is fatal, so let's unconditionally abort */
		perror("could not set requested userid");
		exit(1);
	}
	DBGPRINTF("setuid(%d): %d\n", iUid, res);
	snprintf((char*)szBuf, sizeof(szBuf)/sizeof(uchar), "rsyslogd's userid changed to %d", iUid);
	logmsgInternal(NO_ERRCODE, LOG_SYSLOG|LOG_INFO, szBuf, 0);
}


/* helper to generateConfigDAG, to print out all actions via
 * the llExecFunc() facility.
 * rgerhards, 2007-08-02
 */
struct dag_info {
	FILE *fp;	/* output file */
	int iActUnit;	/* current action unit number */
	int iAct;	/* current action in unit */
	int bDiscarded;	/* message discarded (config error) */
	};
DEFFUNC_llExecFunc(generateConfigDAGAction)
{
	action_t *pAction;
	uchar *pszModName;
	uchar *pszVertexName;
	struct dag_info *pDagInfo;
	DEFiRet;

	pDagInfo = (struct dag_info*) pParam;
	pAction = (action_t*) pData;

	pszModName = module.GetStateName(pAction->pMod);

	/* vertex */
	if(pAction->pszName == NULL) {
		if(!strcmp((char*)pszModName, "builtin-discard"))
			pszVertexName = (uchar*)"discard";
		else
			pszVertexName = pszModName;
	} else {
		pszVertexName = pAction->pszName;
	}

	fprintf(pDagInfo->fp, "\tact%d_%d\t\t[label=\"%s\"%s%s]\n",
		pDagInfo->iActUnit, pDagInfo->iAct, pszVertexName,
		pDagInfo->bDiscarded ? " style=dotted color=red" : "",
		(pAction->pQueue->qType == QUEUETYPE_DIRECT) ? "" : " shape=hexagon"
		);

	/* edge */
	if(pDagInfo->iAct == 0) {
	} else {
		fprintf(pDagInfo->fp, "\tact%d_%d -> act%d_%d[%s%s]\n",
			pDagInfo->iActUnit, pDagInfo->iAct - 1,
			pDagInfo->iActUnit, pDagInfo->iAct,
			pDagInfo->bDiscarded ? " style=dotted color=red" : "",
			pAction->bExecWhenPrevSusp ? " label=\"only if\\nsuspended\"" : "" );
	}

	/* check for discard */
	if(!strcmp((char*) pszModName, "builtin-discard")) {
		fprintf(pDagInfo->fp, "\tact%d_%d\t\t[shape=box]\n",
			pDagInfo->iActUnit, pDagInfo->iAct);
		pDagInfo->bDiscarded = 1;
	}


	++pDagInfo->iAct;

	RETiRet;
}


/* create config DAG
 * This functions takes a rsyslog config and produces a .dot file for use
 * with graphviz (http://www.graphviz.org). This is done in an effort to
 * document, and also potentially troubleshoot, configurations. Plus, I
 * consider it a nice feature to explain some concepts. Note that the
 * current version only produces a graph with relatively little information.
 * This is a foundation that may be later expanded (if it turns out to be
 * useful enough).
 * rgerhards, 2009-05-11
 */
static rsRetVal
generateConfigDAG(uchar *pszDAGFile)
{
	//rule_t *f;
	FILE *fp;
	int iActUnit = 1;
	//int bHasFilter = 0;	/* filter associated with this action unit? */
	//int bHadFilter;
	//int i;
	struct dag_info dagInfo;
	//char *pszFilterName;
	char szConnectingNode[64];
	DEFiRet;

	assert(pszDAGFile != NULL);

	if((fp = fopen((char*) pszDAGFile, "w")) == NULL) {
		logmsgInternal(NO_ERRCODE, LOG_SYSLOG|LOG_INFO, (uchar*)
			"configuraton graph output file could not be opened, none generated", 0);
		ABORT_FINALIZE(RS_RET_FILENAME_INVALID);
	}

	dagInfo.fp = fp;

	/* from here on, we assume writes go well. This here is a really
	 * unimportant utility function and if something goes wrong, it has
	 * almost no effect. So let's not overdo this...
	 */
	fprintf(fp, "# graph created by rsyslog " VERSION "\n\n"
	 	    "# use the dot tool from http://www.graphviz.org to visualize!\n"
		    "digraph rsyslogConfig {\n"
		    "\tinputs [shape=tripleoctagon]\n"
		    "\tinputs -> act0_0\n"
		    "\tact0_0 [label=\"main\\nqueue\" shape=hexagon]\n"
		    /*"\tmainq -> act1_0\n"*/
		    );
	strcpy(szConnectingNode, "act0_0");
	dagInfo.bDiscarded = 0;

/* TODO: re-enable! */
#if 0
	for(f = Files; f != NULL ; f = f->f_next) {
		/* BSD-Style filters are currently ignored */
		bHadFilter = bHasFilter;
		if(f->f_filter_type == FILTER_PRI) {
			bHasFilter = 0;
			for (i = 0; i <= LOG_NFACILITIES; i++)
				if (f->f_filterData.f_pmask[i] != 0xff) {
					bHasFilter = 1;
					break;
				}
		} else {
			bHasFilter = 1;
		}

		/* we know we have a filter, so it can be false */
		switch(f->f_filter_type) {
			case FILTER_PRI:
				pszFilterName = "pri filter";
				break;
			case FILTER_PROP:
				pszFilterName = "property filter";
				break;
			case FILTER_EXPR:
				pszFilterName = "script filter";
				break;
		}

		/* write action unit node */
		if(bHasFilter) {
			fprintf(fp, "\t%s -> act%d_end\t[label=\"%s:\\nfalse\"]\n",
				szConnectingNode, iActUnit, pszFilterName);
			fprintf(fp, "\t%s -> act%d_0\t[label=\"%s:\\ntrue\"]\n",
				szConnectingNode, iActUnit, pszFilterName);
			fprintf(fp, "\tact%d_end\t\t\t\t[shape=point]\n", iActUnit);
			snprintf(szConnectingNode, sizeof(szConnectingNode), "act%d_end", iActUnit);
		} else {
			fprintf(fp, "\t%s -> act%d_0\t[label=\"no filter\"]\n",
				szConnectingNode, iActUnit);
			snprintf(szConnectingNode, sizeof(szConnectingNode), "act%d_0", iActUnit);
		}

		/* draw individual nodes */
		dagInfo.iActUnit = iActUnit;
		dagInfo.iAct = 0;
		dagInfo.bDiscarded = 0;
		llExecFunc(&f->llActList, generateConfigDAGAction, &dagInfo); /* actions */

		/* finish up */
		if(bHasFilter && !dagInfo.bDiscarded) {
			fprintf(fp, "\tact%d_%d -> %s\n",
				iActUnit, dagInfo.iAct - 1, szConnectingNode);
		}

		++iActUnit;
	}
#endif

	fprintf(fp, "\t%s -> act%d_0\n", szConnectingNode, iActUnit);
	fprintf(fp, "\tact%d_0\t\t[label=discard shape=box]\n"
		    "}\n", iActUnit);
	fclose(fp);

finalize_it:
	RETiRet;
}


/* print debug information as part of init(). This pretty much
 * outputs the whole config of rsyslogd. I've moved this code
 * out of init() to clean it somewhat up.
 * rgerhards, 2007-07-31
 */
static void dbgPrintInitInfo(void)
{
	ruleset.DebugPrintAll();
	DBGPRINTF("\n");
	if(bDebugPrintTemplateList)
		tplPrintList();
	if(bDebugPrintModuleList)
		module.PrintList();
	ochPrintList();

	if(bDebugPrintCfSysLineHandlerList)
		dbgPrintCfSysLineHandlers();

	DBGPRINTF("Messages with malicious PTR DNS Records are %sdropped.\n",
		  glbl.GetDropMalPTRMsgs() ? "" : "not ");

	DBGPRINTF("Main queue size %d messages.\n", iMainMsgQueueSize);
	DBGPRINTF("Main queue worker threads: %d, wThread shutdown: %d, Perists every %d updates.\n",
		  iMainMsgQueueNumWorkers, iMainMsgQtoWrkShutdown, iMainMsgQPersistUpdCnt);
	DBGPRINTF("Main queue timeouts: shutdown: %d, action completion shutdown: %d, enq: %d\n",
		   iMainMsgQtoQShutdown, iMainMsgQtoActShutdown, iMainMsgQtoEnq);
	DBGPRINTF("Main queue watermarks: high: %d, low: %d, discard: %d, discard-severity: %d\n",
		   iMainMsgQHighWtrMark, iMainMsgQLowWtrMark, iMainMsgQDiscardMark, iMainMsgQDiscardSeverity);
	DBGPRINTF("Main queue save on shutdown %d, max disk space allowed %lld\n",
		   bMainMsgQSaveOnShutdown, iMainMsgQueMaxDiskSpace);
	/* TODO: add
	iActionRetryCount = 0;
	iActionRetryInterval = 30000;
       static int iMainMsgQtoWrkMinMsgs = 100;
	static int iMainMsgQbSaveOnShutdown = 1;
	iMainMsgQueMaxDiskSpace = 0;
	setQPROP(qqueueSetiMinMsgsPerWrkr, "$MainMsgQueueWorkerThreadMinimumMessages", 100);
	setQPROP(qqueueSetbSaveOnShutdown, "$MainMsgQueueSaveOnShutdown", 1);
	 */
	DBGPRINTF("Work Directory: '%s'.\n", glbl.GetWorkDir());
}


/* Actually run the input modules.  This happens after privileges are dropped,
 * if that is requested.
 */
static rsRetVal
runInputModules(void)
{
	modInfo_t *pMod;
	int bNeedsCancel;

	BEGINfunc
	/* loop through all modules and activate them (brr...) */
	pMod = module.GetNxtType(NULL, eMOD_IN);
	while(pMod != NULL) {
		if(pMod->mod.im.bCanRun) {
			/* activate here */
			bNeedsCancel = (pMod->isCompatibleWithFeature(sFEATURENonCancelInputTermination) == RS_RET_OK) ?
				       0 : 1;
			thrdCreate(pMod->mod.im.runInput, pMod->mod.im.afterRun, bNeedsCancel);
		}
	pMod = module.GetNxtType(pMod, eMOD_IN);
	}

	ENDfunc
	return RS_RET_OK; /* intentional: we do not care about module errors */
}


/* Start the input modules. This function will probably undergo big changes
 * while we implement the input module interface. For now, it does the most
 * important thing to get at least my poor initial input modules up and
 * running. Almost no config option is taken.
 * rgerhards, 2007-12-14
 */
static rsRetVal
startInputModules(void)
{
	DEFiRet;
	modInfo_t *pMod;

	/* loop through all modules and activate them (brr...) */
	pMod = module.GetNxtType(NULL, eMOD_IN);
	while(pMod != NULL) {
		iRet = pMod->mod.im.willRun();
		pMod->mod.im.bCanRun = (iRet == RS_RET_OK);
		if(!pMod->mod.im.bCanRun) {
			DBGPRINTF("module %lx will not run, iRet %d\n", (unsigned long) pMod, iRet);
		}
	pMod = module.GetNxtType(pMod, eMOD_IN);
	}

	ENDfunc
	return RS_RET_OK; /* intentional: we do not care about module errors */
}


/* create a main message queue, now also used for ruleset queues. This function
 * needs to be moved to some other module, but it is considered acceptable for
 * the time being (remember that we want to restructure config processing at large!).
 * rgerhards, 2009-10-27
 */
rsRetVal createMainQueue(qqueue_t **ppQueue, uchar *pszQueueName)
{
	DEFiRet;

	/* switch the message object to threaded operation, if necessary */
	if(MainMsgQueType == QUEUETYPE_DIRECT || iMainMsgQueueNumWorkers > 1) {
		MsgEnableThreadSafety();
	}

	/* create message queue */
	CHKiRet_Hdlr(qqueueConstruct(ppQueue, MainMsgQueType, iMainMsgQueueNumWorkers, iMainMsgQueueSize, msgConsumer)) {
		/* no queue is fatal, we need to give up in that case... */
		errmsg.LogError(0, iRet, "could not create (ruleset) main message queue"); \
	}
	/* name our main queue object (it's not fatal if it fails...) */
	obj.SetName((obj_t*) (*ppQueue), pszQueueName);

	/* ... set some properties ... */
#	define setQPROP(func, directive, data) \
	CHKiRet_Hdlr(func(*ppQueue, data)) { \
		errmsg.LogError(0, NO_ERRCODE, "Invalid " #directive ", error %d. Ignored, running with default setting", iRet); \
	}
#	define setQPROPstr(func, directive, data) \
	CHKiRet_Hdlr(func(*ppQueue, data, (data == NULL)? 0 : strlen((char*) data))) { \
		errmsg.LogError(0, NO_ERRCODE, "Invalid " #directive ", error %d. Ignored, running with default setting", iRet); \
	}

	setQPROP(qqueueSetMaxFileSize, "$MainMsgQueueFileSize", iMainMsgQueMaxFileSize);
	setQPROP(qqueueSetsizeOnDiskMax, "$MainMsgQueueMaxDiskSpace", iMainMsgQueMaxDiskSpace);
	setQPROP(qqueueSetiDeqBatchSize, "$MainMsgQueueDequeueBatchSize", iMainMsgQueDeqBatchSize);
	setQPROPstr(qqueueSetFilePrefix, "$MainMsgQueueFileName", pszMainMsgQFName);
	setQPROP(qqueueSetiPersistUpdCnt, "$MainMsgQueueCheckpointInterval", iMainMsgQPersistUpdCnt);
	setQPROP(qqueueSetbSyncQueueFiles, "$MainMsgQueueSyncQueueFiles", bMainMsgQSyncQeueFiles);
	setQPROP(qqueueSettoQShutdown, "$MainMsgQueueTimeoutShutdown", iMainMsgQtoQShutdown );
	setQPROP(qqueueSettoActShutdown, "$MainMsgQueueTimeoutActionCompletion", iMainMsgQtoActShutdown);
	setQPROP(qqueueSettoWrkShutdown, "$MainMsgQueueWorkerTimeoutThreadShutdown", iMainMsgQtoWrkShutdown);
	setQPROP(qqueueSettoEnq, "$MainMsgQueueTimeoutEnqueue", iMainMsgQtoEnq);
	setQPROP(qqueueSetiHighWtrMrk, "$MainMsgQueueHighWaterMark", iMainMsgQHighWtrMark);
	setQPROP(qqueueSetiLowWtrMrk, "$MainMsgQueueLowWaterMark", iMainMsgQLowWtrMark);
	setQPROP(qqueueSetiDiscardMrk, "$MainMsgQueueDiscardMark", iMainMsgQDiscardMark);
	setQPROP(qqueueSetiDiscardSeverity, "$MainMsgQueueDiscardSeverity", iMainMsgQDiscardSeverity);
	setQPROP(qqueueSetiMinMsgsPerWrkr, "$MainMsgQueueWorkerThreadMinimumMessages", iMainMsgQWrkMinMsgs);
	setQPROP(qqueueSetbSaveOnShutdown, "$MainMsgQueueSaveOnShutdown", bMainMsgQSaveOnShutdown);
	setQPROP(qqueueSetiDeqSlowdown, "$MainMsgQueueDequeueSlowdown", iMainMsgQDeqSlowdown);
	setQPROP(qqueueSetiDeqtWinFromHr,  "$MainMsgQueueDequeueTimeBegin", iMainMsgQueueDeqtWinFromHr);
	setQPROP(qqueueSetiDeqtWinToHr,    "$MainMsgQueueDequeueTimeEnd", iMainMsgQueueDeqtWinToHr);

#	undef setQPROP
#	undef setQPROPstr

	/* ... and finally start the queue! */
	CHKiRet_Hdlr(qqueueStart(*ppQueue)) {
		/* no queue is fatal, we need to give up in that case... */
		errmsg.LogError(0, iRet, "could not start (ruleset) main message queue"); \
	}
	RETiRet;
}


/* INIT -- Initialize syslogd
 * Note that if iConfigVerify is set, only the config file is verified but nothing
 * else happens. -- rgerhards, 2008-07-28
 */
static rsRetVal
init(void)
{
	rsRetVal localRet;
	int iNbrActions;
	int bHadConfigErr = 0;
	ruleset_t *pRuleset;
	char cbuf[BUFSIZ];
	char bufStartUpMsg[512];
	struct sigaction sigAct;
	DEFiRet;

	DBGPRINTF("rsyslog %s - called init()\n", VERSION);

	/* construct the default ruleset */
	ruleset.Construct(&pRuleset);
	ruleset.SetName(pRuleset, UCHAR_CONSTANT("RSYSLOG_DefaultRuleset"));
	ruleset.ConstructFinalize(pRuleset);

	/* open the configuration file */
	localRet = conf.processConfFile(ConfFile);
	CHKiRet(conf.GetNbrActActions(&iNbrActions));

	if(localRet != RS_RET_OK) {
		errmsg.LogError(0, localRet, "CONFIG ERROR: could not interpret master config file '%s'.", ConfFile);
		bHadConfigErr = 1;
	} else if(iNbrActions == 0) {
		errmsg.LogError(0, RS_RET_NO_ACTIONS, "CONFIG ERROR: there are no active actions configured. Inputs will "
			 "run, but no output whatsoever is created.");
		bHadConfigErr = 1;
	}

	if((localRet != RS_RET_OK && localRet != RS_RET_NONFATAL_CONFIG_ERR) || iNbrActions == 0) {
		/* rgerhards: this code is executed to set defaults when the
		 * config file could not be opened. We might think about
		 * abandoning the run in this case - but this, too, is not
		 * very clever... So we stick with what we have.
		 * We ignore any errors while doing this - we would be lost anyhow...
		 */
		errmsg.LogError(0, NO_ERRCODE, "EMERGENCY CONFIGURATION ACTIVATED - fix rsyslog config file!");

		/* note: we previously used _POSIY_TTY_NAME_MAX+1, but this turned out to be
		 * too low on linux... :-S   -- rgerhards, 2008-07-28
		 */
		char szTTYNameBuf[128];
		rule_t *pRule = NULL; /* initialization to NULL is *vitally* important! */
		conf.cfline(UCHAR_CONSTANT("*.ERR\t" _PATH_CONSOLE), &pRule);
		conf.cfline(UCHAR_CONSTANT("syslog.*\t" _PATH_CONSOLE), &pRule);
		conf.cfline(UCHAR_CONSTANT("*.PANIC\t*"), &pRule);
		conf.cfline(UCHAR_CONSTANT("syslog.*\troot"), &pRule);
		if(ttyname_r(0, szTTYNameBuf, sizeof(szTTYNameBuf)) == 0) {
			snprintf(cbuf,sizeof(cbuf), "*.*\t%s", szTTYNameBuf);
			conf.cfline((uchar*)cbuf, &pRule);
		} else {
			DBGPRINTF("error %d obtaining controlling terminal, not using that emergency rule\n", errno);
		}
		ruleset.AddRule(ruleset.GetCurrent(), &pRule);
	}

	legacyOptsHook();

<<<<<<< HEAD
=======
	/* re-generate local host name property, as the config may have changed our FQDN settings */
	glbl.GenerateLocalHostNameProperty();

	/* we are now done with reading the configuration. This is the right time to
	 * free some objects that were just needed for loading it. rgerhards 2005-10-19
	 */
	if(pDfltHostnameCmp != NULL) {
		rsCStrDestruct(&pDfltHostnameCmp);
	}

	if(pDfltProgNameCmp != NULL) {
		rsCStrDestruct(&pDfltProgNameCmp);
	}

>>>>>>> cc823773
	/* some checks */
	if(iMainMsgQueueNumWorkers < 1) {
		errmsg.LogError(0, NO_ERRCODE, "$MainMsgQueueNumWorkers must be at least 1! Set to 1.\n");
		iMainMsgQueueNumWorkers = 1;
	}

	if(MainMsgQueType == QUEUETYPE_DISK) {
		errno = 0;	/* for logerror! */
		if(glbl.GetWorkDir() == NULL) {
			errmsg.LogError(0, NO_ERRCODE, "No $WorkDirectory specified - can not run main message queue in 'disk' mode. "
				 "Using 'FixedArray' instead.\n");
			MainMsgQueType = QUEUETYPE_FIXED_ARRAY;
		}
		if(pszMainMsgQFName == NULL) {
			errmsg.LogError(0, NO_ERRCODE, "No $MainMsgQueueFileName specified - can not run main message queue in "
				 "'disk' mode. Using 'FixedArray' instead.\n");
			MainMsgQueType = QUEUETYPE_FIXED_ARRAY;
		}
	}

	/* check if we need to generate a config DAG and, if so, do that */
	if(pszConfDAGFile != NULL)
		generateConfigDAG(pszConfDAGFile);

	/* we are done checking the config - now validate if we should actually run or not.
	 * If not, terminate. -- rgerhards, 2008-07-25
	 */
	if(iConfigVerify) {
		if(bHadConfigErr) {
			/* a bit dirty, but useful... */
			exit(1);
		}
		ABORT_FINALIZE(RS_RET_VALIDATION_RUN);
	}

	if(bAbortOnUncleanConfig && bHadConfigErr) {
		fprintf(stderr, "rsyslogd: $AbortOnUncleanConfig is set, and config is not clean.\n"
		                "Check error log for details, fix errors and restart. As a last\n"
				"resort, you may want to remove $AbortOnUncleanConfig to permit a\n"
				"startup with a dirty config.\n");
		exit(2);
	}

	/* create message queue */
	CHKiRet_Hdlr(createMainQueue(&pMsgQueue, UCHAR_CONSTANT("main Q"))) {
		/* no queue is fatal, we need to give up in that case... */
		fprintf(stderr, "fatal error %d: could not create message queue - rsyslogd can not run!\n", iRet);
		exit(1);
	}

	bHaveMainQueue = (MainMsgQueType == QUEUETYPE_DIRECT) ? 0 : 1;
	DBGPRINTF("Main processing queue is initialized and running\n");

	/* the output part and the queue is now ready to run. So it is a good time
	 * to initialize the inputs. Please note that the net code above should be
	 * shuffled to down here once we have everything in input modules.
	 * rgerhards, 2007-12-14
	 * NOTE: as of 2009-06-29, the input modules are initialized, but not yet run.
	 * Keep in mind. though, that the outputs already run if the queue was
	 * persisted to disk. -- rgerhards
	 */
	startInputModules();

	if(Debug) {
		dbgPrintInitInfo();
	}

<<<<<<< HEAD
=======
	/* we now generate the startup message. It now includes everything to
	 * identify this instance. -- rgerhards, 2005-08-17
	 */
	if(bLogStatusMsgs) {
		snprintf(bufStartUpMsg, sizeof(bufStartUpMsg)/sizeof(char), 
			 " [origin software=\"rsyslogd\" " "swVersion=\"" VERSION \
			 "\" x-pid=\"%d\" x-info=\"http://www.rsyslog.com\"] (re)start",
			 (int) myPid);
		logmsgInternal(NO_ERRCODE, LOG_SYSLOG|LOG_INFO, (uchar*)bufStartUpMsg, 0);
	}

>>>>>>> cc823773
	memset(&sigAct, 0, sizeof (sigAct));
	sigemptyset(&sigAct.sa_mask);
	sigAct.sa_handler = sighup_handler;
	sigaction(SIGHUP, &sigAct, NULL);

	DBGPRINTF(" started.\n");

	/* we now generate the startup message. It now includes everything to
	 * identify this instance. -- rgerhards, 2005-08-17
	 */
	if(bLogStatusMsgs) {
               snprintf(bufStartUpMsg, sizeof(bufStartUpMsg)/sizeof(char),
			 " [origin software=\"rsyslogd\" " "swVersion=\"" VERSION \
			 "\" x-pid=\"%d\" x-info=\"http://www.rsyslog.com\"] start",
			 (int) myPid);
		logmsgInternal(NO_ERRCODE, LOG_SYSLOG|LOG_INFO, (uchar*)bufStartUpMsg, 0);
	}

finalize_it:
	RETiRet;
}


/* Switch the default ruleset (that, what servcies bind to if nothing specific
 * is specified).
 * rgerhards, 2009-06-12
 */
static rsRetVal
setDefaultRuleset(void __attribute__((unused)) *pVal, uchar *pszName)
{
	DEFiRet;

	CHKiRet(ruleset.SetDefaultRuleset(pszName));

finalize_it:
	free(pszName); /* no longer needed */
	RETiRet;
}



<<<<<<< HEAD
/* Put the rsyslog main thread to sleep for n seconds. This was introduced as
=======
/* Put the rsyslog main thread to sleep for n seconds. This was introduced as 
>>>>>>> cc823773
 * a quick and dirty workaround for a privilege drop race in regard to listener
 * startup, which itself was a result of the not-yet-done proper coding of
 * privilege drop code (quite some effort). It may be useful for other occasions, too.
 * is specified).
 * rgerhards, 2009-06-12
 */
static rsRetVal
putToSleep(void __attribute__((unused)) *pVal, int iNewVal)
{
	DEFiRet;
	DBGPRINTF("rsyslog main thread put to sleep via $sleep %d directive...\n", iNewVal);
	srSleep(iNewVal, 0);
	DBGPRINTF("rsyslog main thread continues after $sleep %d\n", iNewVal);
	RETiRet;
}


/* Switch to either an already existing rule set or start a new one. The
 * named rule set becomes the new "current" rule set (what means that new
 * actions are added to it).
 * rgerhards, 2009-06-12
 */
static rsRetVal
setCurrRuleset(void __attribute__((unused)) *pVal, uchar *pszName)
{
	ruleset_t *pRuleset;
	rsRetVal localRet;
	DEFiRet;

	localRet = ruleset.SetCurrRuleset(pszName);

	if(localRet == RS_RET_NOT_FOUND) {
		DBGPRINTF("begin new current rule set '%s'\n", pszName);
		CHKiRet(ruleset.Construct(&pRuleset));
		CHKiRet(ruleset.SetName(pRuleset, pszName));
		CHKiRet(ruleset.ConstructFinalize(pRuleset));
	} else {
		ABORT_FINALIZE(localRet);
	}

finalize_it:
	free(pszName); /* no longer needed */
	RETiRet;
}


/* set the main message queue mode
 * rgerhards, 2008-01-03
 */
static rsRetVal setMainMsgQueType(void __attribute__((unused)) *pVal, uchar *pszType)
{
	DEFiRet;

	if (!strcasecmp((char *) pszType, "fixedarray")) {
		MainMsgQueType = QUEUETYPE_FIXED_ARRAY;
		DBGPRINTF("main message queue type set to FIXED_ARRAY\n");
	} else if (!strcasecmp((char *) pszType, "linkedlist")) {
		MainMsgQueType = QUEUETYPE_LINKEDLIST;
		DBGPRINTF("main message queue type set to LINKEDLIST\n");
	} else if (!strcasecmp((char *) pszType, "disk")) {
		MainMsgQueType = QUEUETYPE_DISK;
		DBGPRINTF("main message queue type set to DISK\n");
	} else if (!strcasecmp((char *) pszType, "direct")) {
		MainMsgQueType = QUEUETYPE_DIRECT;
		DBGPRINTF("main message queue type set to DIRECT (no queueing at all)\n");
	} else {
		errmsg.LogError(0, RS_RET_INVALID_PARAMS, "unknown mainmessagequeuetype parameter: %s", (char *) pszType);
		iRet = RS_RET_INVALID_PARAMS;
	}
	free(pszType); /* no longer needed */

	RETiRet;
}


/*
 * The following function is resposible for handling a SIGHUP signal.  Since
 * we are now doing mallocs/free as part of init we had better not being
 * doing this during a signal handler.  Instead this function simply sets
 * a flag variable which will tells the main loop to do "the right thing".
 */
void sighup_handler()
{
	struct sigaction sigAct;

	bHadHUP = 1;

	memset(&sigAct, 0, sizeof (sigAct));
	sigemptyset(&sigAct.sa_mask);
	sigAct.sa_handler = sighup_handler;
	sigaction(SIGHUP, &sigAct, NULL);
}

void sigttin_handler()
{
}

/* this function pulls all internal messages from the buffer
 * and puts them into the processing engine.
 * We can only do limited error handling, as this would not
 * really help us. TODO: add error messages?
 * rgerhards, 2007-08-03
 */
static inline void processImInternal(void)
{
	int iPri;
	msg_t *pMsg;

	while(iminternalRemoveMsg(&iPri, &pMsg) == RS_RET_OK) {
		submitMsg(pMsg);
	}
}


/* helper to doHUP(), this "HUPs" each action. The necessary locking
 * is done inside the action class and nothing we need to take care of.
 * rgerhards, 2008-10-22
 */
DEFFUNC_llExecFunc(doHUPActions)
{
	BEGINfunc
	actionCallHUPHdlr((action_t*) pData);
	ENDfunc
	return RS_RET_OK; /* we ignore errors, we can not do anything either way */
}


/* This function processes a HUP after one has been detected. Note that this
 * is *NOT* the sighup handler. The signal is recorded by the handler, that record
 * detected inside the mainloop and then this function is called to do the
 * real work. -- rgerhards, 2008-10-22
 */
static inline void
doHUP(void)
{
	char buf[512];

	if(bLogStatusMsgs) {
		snprintf(buf, sizeof(buf) / sizeof(char),
			 " [origin software=\"rsyslogd\" " "swVersion=\"" VERSION
<<<<<<< HEAD
			 "\" x-pid=\"%d\" x-info=\"http://www.rsyslog.com\"] rsyslogd was HUPed",
			 (int) myPid);
			errno = 0;
		logmsgInternal(NO_ERRCODE, LOG_SYSLOG|LOG_INFO, (uchar*)buf, 0);
=======
			 "\" x-pid=\"%d\" x-info=\"http://www.rsyslog.com\"] rsyslogd was HUPed, type '%s'.",
			 (int) myPid, glbl.GetHUPisRestart() ? "restart" : "lightweight");
			errno = 0;
		logmsgInternal(NO_ERRCODE, LOG_SYSLOG|LOG_INFO, (uchar*)buf, 0);
	}

	if(glbl.GetHUPisRestart()) {
		DBGPRINTF("Received SIGHUP, configured to be restart, reloading rsyslogd.\n");
		init(); /* main queue is stopped as part of init() */
		runInputModules();
	} else {
		DBGPRINTF("Received SIGHUP, configured to be a non-restart type of HUP - notifying actions.\n");
		ruleset.IterateAllActions(doHUPActions, NULL);
>>>>>>> cc823773
	}

	ruleset.IterateAllActions(doHUPActions, NULL);
}


/* This is the main processing loop. It is called after successful initialization.
 * When it returns, the syslogd terminates.
 * Its sole function is to provide some housekeeping things. The real work is done
 * by the other threads spawned.
 */
static void
mainloop(void)
{
	struct timeval tvSelectTimeout;

	BEGINfunc
	/* first check if we have any internal messages queued and spit them out. We used
	 * to do that on any loop iteration, but that is no longer necessry. The reason
	 * is that once we reach this point here, we always run on multiple threads and
	 * thus the main queue is properly initialized. -- rgerhards, 2008-06-09
	 */
	processImInternal();

	while(!bFinished){
		/* this is now just a wait - please note that we do use a near-"eternal"
		 * timeout of 1 day if we do not have repeated message reduction turned on
		 * (which it is not by default). This enables us to help safe the environment
		 * by not unnecessarily awaking rsyslog on a regular tick (just think
		 * powertop, for example). In that case, we primarily wait for a signal,
		 * but a once-a-day wakeup should be quite acceptable. -- rgerhards, 2008-06-09
		 */
		tvSelectTimeout.tv_sec = (bReduceRepeatMsgs == 1) ? TIMERINTVL : 86400 /*1 day*/;
		//tvSelectTimeout.tv_sec = TIMERINTVL; /* TODO: change this back to the above code when we have a better solution for apc */
		tvSelectTimeout.tv_usec = 0;
		select(1, NULL, NULL, NULL, &tvSelectTimeout);
		if(bFinished)
			break;	/* exit as quickly as possible - see long comment below */

		/* If we received a HUP signal, we call doFlushRptdMsgs() a bit early. This
 		 * doesn't matter, because doFlushRptdMsgs() checks timestamps. What may happen,
 		 * however, is that the too-early call may lead to a bit too-late output
 		 * of "last message repeated n times" messages. But that is quite acceptable.
 		 * rgerhards, 2007-12-21
		 * ... and just to explain, we flush here because that is exactly what the mainloop
		 * shall do - provide a periodic interval in which not-yet-flushed messages will
		 * be flushed. Be careful, there is a potential race condition: doFlushRptdMsgs()
		 * needs to aquire a lock on the action objects. If, however, long-running consumers
		 * cause the main queue worker threads to lock them for a long time, we may receive
		 * a starvation condition, resulting in the mainloop being held on lock for an extended
		 * period of time. That, in turn, could lead to unresponsiveness to termination
		 * requests. It is especially important that the bFinished flag is checked before
		 * doFlushRptdMsgs() is called (I know because I ran into that situation). I am
		 * not yet sure if the remaining probability window of a termination-related
		 * problem is large enough to justify changing the code - I would consider it
		 * extremely unlikely that the problem ever occurs in practice. Fixing it would
		 * require not only a lot of effort but would cost considerable performance. So
		 * for the time being, I think the remaining risk can be accepted.
		 * rgerhards, 2008-01-10
 		 */
		if(bReduceRepeatMsgs == 1)
			doFlushRptdMsgs();

		if(bHadHUP) {
			doHUP();
			bHadHUP = 0;
			continue;
		}
		// TODO: remove execScheduled(); /* handle Apc calls (if any) */
	}
	ENDfunc
}


/* load build-in modules
 * very first version begun on 2007-07-23 by rgerhards
 */
static rsRetVal loadBuildInModules(void)
{
	DEFiRet;

	if((iRet = module.doModInit(modInitFile, UCHAR_CONSTANT("builtin-file"), NULL)) != RS_RET_OK) {
		RETiRet;
	}
	if((iRet = module.doModInit(modInitPipe, UCHAR_CONSTANT("builtin-pipe"), NULL)) != RS_RET_OK) {
		RETiRet;
	}
#ifdef SYSLOG_INET
	if((iRet = module.doModInit(modInitFwd, UCHAR_CONSTANT("builtin-fwd"), NULL)) != RS_RET_OK) {
		RETiRet;
	}
#endif
	if((iRet = module.doModInit(modInitShell, UCHAR_CONSTANT("builtin-shell"), NULL)) != RS_RET_OK) {
		RETiRet;
	}
	if((iRet = module.doModInit(modInitDiscard, UCHAR_CONSTANT("builtin-discard"), NULL)) != RS_RET_OK) {
		RETiRet;
	}

	/* dirty, but this must be for the time being: the usrmsg module must always be
	 * loaded as last module. This is because it processes any type of action selector.
	 * If we load it before other modules, these others will never have a chance of
	 * working with the config file. We may change that implementation so that a user name
	 * must start with an alnum, that would definitely help (but would it break backwards
	 * compatibility?). * rgerhards, 2007-07-23
	 * User names now must begin with:
	 *   [a-zA-Z0-9_.]
	 */
	CHKiRet(module.doModInit(modInitUsrMsg, (uchar*) "builtin-usrmsg", NULL));

	/* load build-in parser modules */
	CHKiRet(module.doModInit(modInitpmrfc5424, UCHAR_CONSTANT("builtin-pmrfc5424"), NULL));
	CHKiRet(module.doModInit(modInitpmrfc3164, UCHAR_CONSTANT("builtin-pmrfc3164"), NULL));

	/* and set default parser modules (order is *very* important, legacy (3164) parse needs to go last! */
	CHKiRet(parser.AddDfltParser(UCHAR_CONSTANT("rsyslog.rfc5424")));
	CHKiRet(parser.AddDfltParser(UCHAR_CONSTANT("rsyslog.rfc3164")));

	/* load build-in strgen modules */
	CHKiRet(module.doModInit(modInitsmfile, UCHAR_CONSTANT("builtin-smfile"), NULL));
	CHKiRet(module.doModInit(modInitsmtradfile, UCHAR_CONSTANT("builtin-smtradfile"), NULL));
	CHKiRet(module.doModInit(modInitsmfwd, UCHAR_CONSTANT("builtin-smfwd"), NULL));
	CHKiRet(module.doModInit(modInitsmtradfwd, UCHAR_CONSTANT("builtin-smtradfwd"), NULL));

	/* ok, initialization of the command handler probably does not 100% belong right in
	 * this space here. However, with the current design, this is actually quite a good
	 * place to put it. We might decide to shuffle it around later, but for the time
	 * being, the code has found its home here. A not-just-sideeffect of this decision
	 * is that rsyslog will terminate if we can not register our built-in config commands.
	 * This, I think, is the right thing to do. -- rgerhards, 2007-07-31
	 */
	CHKiRet(regCfSysLineHdlr((uchar *)"logrsyslogstatusmessages", 0, eCmdHdlrBinary, NULL, &bLogStatusMsgs, NULL));
	CHKiRet(regCfSysLineHdlr((uchar *)"actionresumeretrycount", 0, eCmdHdlrInt, NULL, &glbliActionResumeRetryCount, NULL));
	CHKiRet(regCfSysLineHdlr((uchar *)"defaultruleset", 0, eCmdHdlrGetWord, setDefaultRuleset, NULL, NULL));
	CHKiRet(regCfSysLineHdlr((uchar *)"ruleset", 0, eCmdHdlrGetWord, setCurrRuleset, NULL, NULL));
	CHKiRet(regCfSysLineHdlr((uchar *)"sleep", 0, eCmdHdlrInt, putToSleep, NULL, NULL));
	CHKiRet(regCfSysLineHdlr((uchar *)"mainmsgqueuefilename", 0, eCmdHdlrGetWord, NULL, &pszMainMsgQFName, NULL));
	CHKiRet(regCfSysLineHdlr((uchar *)"mainmsgqueuesize", 0, eCmdHdlrInt, NULL, &iMainMsgQueueSize, NULL));
	CHKiRet(regCfSysLineHdlr((uchar *)"mainmsgqueuehighwatermark", 0, eCmdHdlrInt, NULL, &iMainMsgQHighWtrMark, NULL));
	CHKiRet(regCfSysLineHdlr((uchar *)"mainmsgqueuelowwatermark", 0, eCmdHdlrInt, NULL, &iMainMsgQLowWtrMark, NULL));
	CHKiRet(regCfSysLineHdlr((uchar *)"mainmsgqueuediscardmark", 0, eCmdHdlrInt, NULL, &iMainMsgQDiscardMark, NULL));
	CHKiRet(regCfSysLineHdlr((uchar *)"mainmsgqueuediscardseverity", 0, eCmdHdlrSeverity, NULL, &iMainMsgQDiscardSeverity, NULL));
	CHKiRet(regCfSysLineHdlr((uchar *)"mainmsgqueuecheckpointinterval", 0, eCmdHdlrInt, NULL, &iMainMsgQPersistUpdCnt, NULL));
	CHKiRet(regCfSysLineHdlr((uchar *)"mainmsgqueuesyncqueuefiles", 0, eCmdHdlrBinary, NULL, &bMainMsgQSyncQeueFiles, NULL));
	CHKiRet(regCfSysLineHdlr((uchar *)"mainmsgqueuetype", 0, eCmdHdlrGetWord, setMainMsgQueType, NULL, NULL));
	CHKiRet(regCfSysLineHdlr((uchar *)"mainmsgqueueworkerthreads", 0, eCmdHdlrInt, NULL, &iMainMsgQueueNumWorkers, NULL));
	CHKiRet(regCfSysLineHdlr((uchar *)"mainmsgqueuetimeoutshutdown", 0, eCmdHdlrInt, NULL, &iMainMsgQtoQShutdown, NULL));
	CHKiRet(regCfSysLineHdlr((uchar *)"mainmsgqueuetimeoutactioncompletion", 0, eCmdHdlrInt, NULL, &iMainMsgQtoActShutdown, NULL));
	CHKiRet(regCfSysLineHdlr((uchar *)"mainmsgqueuetimeoutenqueue", 0, eCmdHdlrInt, NULL, &iMainMsgQtoEnq, NULL));
	CHKiRet(regCfSysLineHdlr((uchar *)"mainmsgqueueworkertimeoutthreadshutdown", 0, eCmdHdlrInt, NULL, &iMainMsgQtoWrkShutdown, NULL));
	CHKiRet(regCfSysLineHdlr((uchar *)"mainmsgqueuedequeueslowdown", 0, eCmdHdlrInt, NULL, &iMainMsgQDeqSlowdown, NULL));
	CHKiRet(regCfSysLineHdlr((uchar *)"mainmsgqueueworkerthreadminimummessages", 0, eCmdHdlrInt, NULL, &iMainMsgQWrkMinMsgs, NULL));
	CHKiRet(regCfSysLineHdlr((uchar *)"mainmsgqueuemaxfilesize", 0, eCmdHdlrSize, NULL, &iMainMsgQueMaxFileSize, NULL));
	CHKiRet(regCfSysLineHdlr((uchar *)"mainmsgqueuedequeuebatchsize", 0, eCmdHdlrSize, NULL, &iMainMsgQueDeqBatchSize, NULL));
	CHKiRet(regCfSysLineHdlr((uchar *)"mainmsgqueuemaxdiskspace", 0, eCmdHdlrSize, NULL, &iMainMsgQueMaxDiskSpace, NULL));
	CHKiRet(regCfSysLineHdlr((uchar *)"mainmsgqueuesaveonshutdown", 0, eCmdHdlrBinary, NULL, &bMainMsgQSaveOnShutdown, NULL));
	CHKiRet(regCfSysLineHdlr((uchar *)"mainmsgqueuedequeuetimebegin", 0, eCmdHdlrInt, NULL, &iMainMsgQueueDeqtWinFromHr, NULL));
	CHKiRet(regCfSysLineHdlr((uchar *)"mainmsgqueuedequeuetimeend", 0, eCmdHdlrInt, NULL, &iMainMsgQueueDeqtWinToHr, NULL));
	CHKiRet(regCfSysLineHdlr((uchar *)"abortonuncleanconfig", 0, eCmdHdlrBinary, NULL, &bAbortOnUncleanConfig, NULL));
	CHKiRet(regCfSysLineHdlr((uchar *)"repeatedmsgreduction", 0, eCmdHdlrBinary, NULL, &bReduceRepeatMsgs, NULL));
	CHKiRet(regCfSysLineHdlr((uchar *)"actionexeconlywhenpreviousissuspended", 0, eCmdHdlrBinary, NULL, &bActExecWhenPrevSusp, NULL));
	CHKiRet(regCfSysLineHdlr((uchar *)"actionresumeinterval", 0, eCmdHdlrInt, setActionResumeInterval, NULL, NULL));
<<<<<<< HEAD
=======
	CHKiRet(regCfSysLineHdlr((uchar *)"controlcharacterescapeprefix", 0, eCmdHdlrGetChar, NULL, &cCCEscapeChar, NULL));
	CHKiRet(regCfSysLineHdlr((uchar *)"escapecontrolcharactersonreceive", 0, eCmdHdlrBinary, NULL, &bEscapeCCOnRcv, NULL));
	CHKiRet(regCfSysLineHdlr((uchar *)"escapecontrolcharactertab", 0, eCmdHdlrBinary, NULL, &bEscapeTab, NULL));
	CHKiRet(regCfSysLineHdlr((uchar *)"droptrailinglfonreception", 0, eCmdHdlrBinary, NULL, &bDropTrailingLF, NULL));
>>>>>>> cc823773
	CHKiRet(regCfSysLineHdlr((uchar *)"template", 0, eCmdHdlrCustomHandler, conf.doNameLine, (void*)DIR_TEMPLATE, NULL));
	CHKiRet(regCfSysLineHdlr((uchar *)"outchannel", 0, eCmdHdlrCustomHandler, conf.doNameLine, (void*)DIR_OUTCHANNEL, NULL));
	CHKiRet(regCfSysLineHdlr((uchar *)"allowedsender", 0, eCmdHdlrCustomHandler, conf.doNameLine, (void*)DIR_ALLOWEDSENDER, NULL));
	CHKiRet(regCfSysLineHdlr((uchar *)"modload", 0, eCmdHdlrCustomHandler, conf.doModLoad, NULL, NULL));
	CHKiRet(regCfSysLineHdlr((uchar *)"includeconfig", 0, eCmdHdlrCustomHandler, conf.doIncludeLine, NULL, NULL));
	CHKiRet(regCfSysLineHdlr((uchar *)"umask", 0, eCmdHdlrFileCreateMode, setUmask, NULL, NULL));
	CHKiRet(regCfSysLineHdlr((uchar *)"maxopenfiles", 0, eCmdHdlrInt, setMaxFiles, NULL, NULL));
	CHKiRet(regCfSysLineHdlr((uchar *)"debugprinttemplatelist", 0, eCmdHdlrBinary, NULL, &bDebugPrintTemplateList, NULL));
	CHKiRet(regCfSysLineHdlr((uchar *)"debugprintmodulelist", 0, eCmdHdlrBinary, NULL, &bDebugPrintModuleList, NULL));
	CHKiRet(regCfSysLineHdlr((uchar *)"debugprintcfsyslinehandlerlist", 0, eCmdHdlrBinary,
		 NULL, &bDebugPrintCfSysLineHandlerList, NULL));
	CHKiRet(regCfSysLineHdlr((uchar *)"moddir", 0, eCmdHdlrGetWord, NULL, &pModDir, NULL));
	CHKiRet(regCfSysLineHdlr((uchar *)"generateconfiggraph", 0, eCmdHdlrGetWord, NULL, &pszConfDAGFile, NULL));
	CHKiRet(regCfSysLineHdlr((uchar *)"resetconfigvariables", 1, eCmdHdlrCustomHandler, resetConfigVariables, NULL, NULL));
	CHKiRet(regCfSysLineHdlr((uchar *)"errormessagestostderr", 0, eCmdHdlrBinary, NULL, &bErrMsgToStderr, NULL));
	CHKiRet(regCfSysLineHdlr((uchar *)"maxmessagesize", 0, eCmdHdlrSize, setMaxMsgSize, NULL, NULL));
	CHKiRet(regCfSysLineHdlr((uchar *)"privdroptouser", 0, eCmdHdlrUID, NULL, &uidDropPriv, NULL));
	CHKiRet(regCfSysLineHdlr((uchar *)"privdroptouserid", 0, eCmdHdlrInt, NULL, &uidDropPriv, NULL));
	CHKiRet(regCfSysLineHdlr((uchar *)"privdroptogroup", 0, eCmdHdlrGID, NULL, &gidDropPriv, NULL));
	CHKiRet(regCfSysLineHdlr((uchar *)"privdroptogroupid", 0, eCmdHdlrGID, NULL, &gidDropPriv, NULL));

finalize_it:
	RETiRet;
}


/* print version and compile-time setting information.
 */
static void printVersion(void)
{
	printf("rsyslogd %s, ", VERSION);
	printf("compiled with:\n");
#ifdef FEATURE_REGEXP
	printf("\tFEATURE_REGEXP:\t\t\t\tYes\n");
#else
	printf("\tFEATURE_REGEXP:\t\t\t\tNo\n");
#endif
#if defined(_LARGE_FILES) || (defined (_FILE_OFFSET_BITS) && _FILE_OFFSET_BITS >= 64)
	printf("\tFEATURE_LARGEFILE:\t\t\tYes\n");
#else
	printf("\tFEATURE_LARGEFILE:\t\t\tNo\n");
#endif
#if defined(SYSLOG_INET) && defined(USE_GSSAPI)
	printf("\tGSSAPI Kerberos 5 support:\t\tYes\n");
#else
	printf("\tGSSAPI Kerberos 5 support:\t\tNo\n");
#endif
#ifndef	NDEBUG
	printf("\tFEATURE_DEBUG (debug build, slow code):\tYes\n");
#else
	printf("\tFEATURE_DEBUG (debug build, slow code):\tNo\n");
#endif
#ifdef	HAVE_ATOMIC_BUILTINS
	printf("\t32bit Atomic operations supported:\tYes\n");
#else
	printf("\t32bit Atomic operations supported:\tNo\n");
#endif
#ifdef	HAVE_ATOMIC_BUILTINS64
	printf("\t64bit Atomic operations supported:\tYes\n");
#else
	printf("\t64bit Atomic operations supported:\tNo\n");
#endif
#ifdef	RTINST
	printf("\tRuntime Instrumentation (slow code):\tYes\n");
#else
	printf("\tRuntime Instrumentation (slow code):\tNo\n");
#endif
	printf("\nSee http://www.rsyslog.com for more information.\n");
}


/* This function is called after initial initalization. It is used to
 * move code out of the too-long main() function.
 * rgerhards, 2007-10-17
 */
static rsRetVal mainThread()
{
	DEFiRet;
	uchar *pTmp;

	/* initialize the build-in templates */
	pTmp = template_DebugFormat;
	tplAddLine("RSYSLOG_DebugFormat", &pTmp);
	pTmp = template_SyslogProtocol23Format;
	tplAddLine("RSYSLOG_SyslogProtocol23Format", &pTmp);
	pTmp = template_FileFormat; /* new format for files with high-precision stamp */
	tplAddLine("RSYSLOG_FileFormat", &pTmp);
	pTmp = template_TraditionalFileFormat;
	tplAddLine("RSYSLOG_TraditionalFileFormat", &pTmp);
	pTmp = template_WallFmt;
	tplAddLine(" WallFmt", &pTmp);
	pTmp = template_ForwardFormat;
	tplAddLine("RSYSLOG_ForwardFormat", &pTmp);
	pTmp = template_TraditionalForwardFormat;
	tplAddLine("RSYSLOG_TraditionalForwardFormat", &pTmp);
	pTmp = template_StdUsrMsgFmt;
	tplAddLine(" StdUsrMsgFmt", &pTmp);
	pTmp = template_StdDBFmt;
	tplAddLine(" StdDBFmt", &pTmp);
        pTmp = template_StdPgSQLFmt;
        tplLastStaticInit(tplAddLine(" StdPgSQLFmt", &pTmp));
        pTmp = template_spoofadr;
        tplLastStaticInit(tplAddLine("RSYSLOG_omudpspoofDfltSourceTpl", &pTmp));

	CHKiRet(init());

	if(Debug && debugging_on) {
		DBGPRINTF("Debugging enabled, SIGUSR1 to turn off debugging.\n");
	}

	/* Send a signal to the parent so it can terminate.
	 */
	if(myPid != ppid)
		kill(ppid, SIGTERM);


	/* If instructed to do so, we now drop privileges. Note that this is not 100% secure,
	 * because outputs are already running at this time. However, we can implement
	 * dropping of privileges rather quickly and it will work in many cases. While it is not
	 * the ultimate solution, the current one is still much better than not being able to
	 * drop privileges at all. Doing it correctly, requires a change in architecture, which
	 * we should do over time. TODO -- rgerhards, 2008-11-19
	 */
	if(gidDropPriv != 0) {
		doDropPrivGid(gidDropPriv);
	}

	if(uidDropPriv != 0) {
		doDropPrivUid(uidDropPriv);
	}

	/* finally let the inputs run... */
	runInputModules();

	/* END OF INTIALIZATION
	 */
	DBGPRINTF("initialization completed, transitioning to regular run mode\n");

	/* close stderr and stdout if they are kept open during a fork. Note that this
	 * may introduce subtle security issues: if we are in a jail, one may break out of
	 * it via these descriptors. But if I close them earlier, error messages will (once
	 * again) not be emitted to the user that starts the daemon. As root jail support
	 * is still in its infancy (and not really done), we currently accept this issue.
	 * rgerhards, 2009-06-29
	 */
	if(!(Debug == DEBUG_FULL || NoFork)) {
		close(1);
		close(2);
		bErrMsgToStderr = 0;
	}

	mainloop();

finalize_it:
	RETiRet;
}


/* Method to initialize all global classes and use the objects that we need.
 * rgerhards, 2008-01-04
 * rgerhards, 2008-04-16: the actual initialization is now carried out by the runtime
 */
static rsRetVal
InitGlobalClasses(void)
{
	DEFiRet;
	char *pErrObj; /* tells us which object failed if that happens (useful for troubleshooting!) */

	/* Intialize the runtime system */
	pErrObj = "rsyslog runtime"; /* set in case the runtime errors before setting an object */
	CHKiRet(rsrtInit(&pErrObj, &obj));
	CHKiRet(rsrtSetErrLogger(submitErrMsg)); /* set out error handler */

	/* Now tell the system which classes we need ourselfs */
	pErrObj = "glbl";
	CHKiRet(objUse(glbl,     CORE_COMPONENT));
	pErrObj = "errmsg";
	CHKiRet(objUse(errmsg,   CORE_COMPONENT));
	pErrObj = "module";
	CHKiRet(objUse(module,   CORE_COMPONENT));
	pErrObj = "datetime";
	CHKiRet(objUse(datetime, CORE_COMPONENT));
	pErrObj = "expr";
	CHKiRet(objUse(expr,     CORE_COMPONENT));
	pErrObj = "rule";
	CHKiRet(objUse(rule,     CORE_COMPONENT));
	pErrObj = "ruleset";
	CHKiRet(objUse(ruleset,  CORE_COMPONENT));
	pErrObj = "conf";
	CHKiRet(objUse(conf,     CORE_COMPONENT));
	pErrObj = "prop";
	CHKiRet(objUse(prop,     CORE_COMPONENT));
	pErrObj = "parser";
	CHKiRet(objUse(parser,     CORE_COMPONENT));

	/* intialize some dummy classes that are not part of the runtime */
	pErrObj = "action";
	CHKiRet(actionClassInit());
	pErrObj = "template";
	CHKiRet(templateInit());

	/* TODO: the dependency on net shall go away! -- rgerhards, 2008-03-07 */
	pErrObj = "net";
	CHKiRet(objUse(net, LM_NET_FILENAME));

finalize_it:
	if(iRet != RS_RET_OK) {
		/* we know we are inside the init sequence, so we can safely emit
		 * messages to stderr. -- rgerhards, 2008-04-02
		 */
		fprintf(stderr, "Error during class init for object '%s' - failing...\n", pErrObj);
	}

	RETiRet;
}


/* Method to exit all global classes. We do not do any error checking here,
 * because that wouldn't help us at all. So better try to deinit blindly
 * as much as succeeds (which usually means everything will). We just must
 * be careful to do the de-init in the opposite order of the init, because
 * of the dependencies. However, its not as important this time, because
 * we have reference counting.
 * rgerhards, 2008-03-10
 */
static rsRetVal
GlobalClassExit(void)
{
	DEFiRet;

	/* first, release everything we used ourself */
	objRelease(net,      LM_NET_FILENAME);/* TODO: the dependency on net shall go away! -- rgerhards, 2008-03-07 */
	objRelease(prop,     CORE_COMPONENT);
	objRelease(conf,     CORE_COMPONENT);
	objRelease(ruleset,  CORE_COMPONENT);
	objRelease(rule,     CORE_COMPONENT);
	objRelease(expr,     CORE_COMPONENT);
	vmClassExit();					/* this is hack, currently core_modules do not get this automatically called */
	parserClassExit();					/* this is hack, currently core_modules do not get this automatically called */
	objRelease(datetime, CORE_COMPONENT);

	/* TODO: implement the rest of the deinit */
	/* dummy "classes */
	strExit();

#if 0
	CHKiRet(objGetObjInterface(&obj)); /* this provides the root pointer for all other queries */
	/* the following classes were intialized by objClassInit() */
	CHKiRet(objUse(errmsg,   CORE_COMPONENT));
	CHKiRet(objUse(module,   CORE_COMPONENT));
#endif
	rsrtExit(); /* *THIS* *MUST/SHOULD?* always be the first class initilizer being called (except debug)! */

	RETiRet;
}


/* some support for command line option parsing. Any non-trivial options must be
 * buffered until the complete command line has been parsed. This is necessary to
 * prevent dependencies between the options. That, in turn, means we need to have
 * something that is capable of buffering options and there values. The follwing
 * functions handle that.
 * rgerhards, 2008-04-04
 */
typedef struct bufOpt {
	struct bufOpt *pNext;
	char optchar;
	char *arg;
} bufOpt_t;
static bufOpt_t *bufOptRoot = NULL;
static bufOpt_t *bufOptLast = NULL;

/* add option buffer */
static rsRetVal
bufOptAdd(char opt, char *arg)
{
	DEFiRet;
	bufOpt_t *pBuf;

	if((pBuf = MALLOC(sizeof(bufOpt_t))) == NULL)
		ABORT_FINALIZE(RS_RET_OUT_OF_MEMORY);

	pBuf->optchar = opt;
	pBuf->arg = arg;
	pBuf->pNext = NULL;

	if(bufOptLast == NULL) {
		bufOptRoot = pBuf; /* then there is also no root! */
	} else {
		bufOptLast->pNext = pBuf;
	}
	bufOptLast = pBuf;

finalize_it:
	RETiRet;
}



/* remove option buffer from top of list, return values and destruct buffer itself.
 * returns RS_RET_END_OF_LINKEDLIST when no more options are present.
 * (we use int *opt instead of char *opt to keep consistent with getopt())
 */
static rsRetVal
bufOptRemove(int *opt, char **arg)
{
	DEFiRet;
	bufOpt_t *pBuf;

	if(bufOptRoot == NULL)
		ABORT_FINALIZE(RS_RET_END_OF_LINKEDLIST);
	pBuf = bufOptRoot;

	*opt = pBuf->optchar;
	*arg = pBuf->arg;

	bufOptRoot = pBuf->pNext;
	free(pBuf);

finalize_it:
	RETiRet;
}


/* global initialization, to be done only once and before the mainloop is started.
 * rgerhards, 2008-07-28 (extracted from realMain())
 */
static rsRetVal
doGlblProcessInit(void)
{
	struct sigaction sigAct;
	int num_fds;
	int i;
	DEFiRet;

	thrdInit();

	if( !(Debug == DEBUG_FULL || NoFork) )
	{
		DBGPRINTF("Checking pidfile.\n");
		if (!check_pid(PidFile))
		{
			memset(&sigAct, 0, sizeof (sigAct));
			sigemptyset(&sigAct.sa_mask);
			sigAct.sa_handler = doexit;
			sigaction(SIGTERM, &sigAct, NULL);

			if (fork()) {
				/* Parent process
				 */
				sleep(300);
				/* Not reached unless something major went wrong.  5
				 * minutes should be a fair amount of time to wait.
				 * Please note that this procedure is important since
				 * the father must not exit before syslogd isn't
				 * initialized or the klogd won't be able to flush its
				 * logs.  -Joey
				 */
				exit(1); /* "good" exit - after forking, not diasabling anything */
			}
			num_fds = getdtablesize();
			close(0);
			/* we keep stdout and stderr open in case we have to emit something */

                       if (sd_listen_fds(0) <= 0)
                               for (i = 3; i < num_fds; i++)
                                       (void) close(i);
			untty();
		} else {
			fputs(" Already running. If you want to run multiple instances, you need "
			      "to specify different pid files (use -i option)\n", stderr);
			exit(1); /* "good" exit, done if syslogd is already running */
		}
	}

	/* tuck my process id away */
	DBGPRINTF("Writing pidfile %s.\n", PidFile);
	if (!check_pid(PidFile))
	{
		if (!write_pid(PidFile))
		{
			fputs("Can't write pid.\n", stderr);
			exit(1); /* exit during startup - questionable */
		}
	}
	else
	{
		fputs("Pidfile (and pid) already exist.\n", stderr);
		exit(1); /* exit during startup - questionable */
	}
	myPid = getpid(); 	/* save our pid for further testing (also used for messages) */

	memset(&sigAct, 0, sizeof (sigAct));
	sigemptyset(&sigAct.sa_mask);

	sigAct.sa_handler = sigsegvHdlr;
	sigaction(SIGSEGV, &sigAct, NULL);
	sigAct.sa_handler = sigsegvHdlr;
	sigaction(SIGABRT, &sigAct, NULL);
	sigAct.sa_handler = doDie;
	sigaction(SIGTERM, &sigAct, NULL);
	sigAct.sa_handler = Debug ? doDie : SIG_IGN;
	sigaction(SIGINT, &sigAct, NULL);
	sigaction(SIGQUIT, &sigAct, NULL);
	sigAct.sa_handler = reapchild;
	sigaction(SIGCHLD, &sigAct, NULL);
	sigAct.sa_handler = Debug ? debug_switch : SIG_IGN;
	sigaction(SIGUSR1, &sigAct, NULL);
	sigAct.sa_handler = sigttin_handler;
	sigaction(SIGTTIN, &sigAct, NULL); /* (ab)used to interrupt input threads */
	sigAct.sa_handler = SIG_IGN;
	sigaction(SIGPIPE, &sigAct, NULL);
	sigaction(SIGXFSZ, &sigAct, NULL); /* do not abort if 2gig file limit is hit */

	RETiRet;
}


/* This is the main entry point into rsyslogd. Over time, we should try to
 * modularize it a bit more...
 */
int realMain(int argc, char **argv)
{
	DEFiRet;

	register uchar *p;
	int ch;
	struct hostent *hent;
	extern int optind;
	extern char *optarg;
	int bEOptionWasGiven = 0;
	int bImUxSockLoaded = 0; /* already generated a $ModLoad imuxsock? */
	int iHelperUOpt;
	int bChDirRoot = 1; /* change the current working directory to "/"? */
	char *arg;	/* for command line option processing */
	uchar legacyConfLine[80];
	uchar *LocalHostName;
	uchar *LocalDomain;
	uchar *LocalFQDNName;
	char cwdbuf[128]; /* buffer to obtain/display current working directory */

	/* first, parse the command line options. We do not carry out any actual work, just
	 * see what we should do. This relieves us from certain anomalies and we can process
	 * the parameters down below in the correct order. For example, we must know the
	 * value of -M before we can do the init, but at the same time we need to have
	 * the base classes init before we can process most of the options. Now, with the
	 * split of functionality, this is no longer a problem. Thanks to varmofekoj for
	 * suggesting this algo.
	 * Note: where we just need to set some flags and can do so without knowledge
	 * of other options, we do this during the inital option processing. With later
	 * versions (if a dependency on -c option is introduced), we must move that code
	 * to other places, but I think it is quite appropriate and saves code to do this
        * only when actually neeeded.
	 * rgerhards, 2008-04-04
	 */
	while((ch = getopt(argc, argv, "46a:Ac:def:g:hi:l:m:M:nN:op:qQr::s:t:T:u:vwx")) != EOF) {
		switch((char)ch) {
                case '4':
                case '6':
                case 'A':
                case 'a':
		case 'f': /* configuration file */
		case 'h':
		case 'i': /* pid file name */
		case 'l':
		case 'm': /* mark interval */
		case 'n': /* don't fork */
		case 'N': /* enable config verify mode */
                case 'o':
                case 'p':
		case 'q': /* add hostname if DNS resolving has failed */
		case 'Q': /* dont resolve hostnames in ACL to IPs */
		case 's':
		case 'T': /* chroot on startup (primarily for testing) */
		case 'u': /* misc user settings */
		case 'w': /* disable disallowed host warnings */
		case 'x': /* disable dns for remote messages */
			CHKiRet(bufOptAdd(ch, optarg));
			break;
		case 'c':		/* compatibility mode */
			iCompatibilityMode = atoi(optarg);
			break;
		case 'd': /* debug - must be handled now, so that debug is active during init! */
			debugging_on = 1;
			Debug = 1;
			break;
		case 'e':		/* log every message (no repeat message supression) */
			fprintf(stderr, "note: -e option is no longer supported, every message is now logged by default\n");
			bEOptionWasGiven = 1;
			break;
		case 'g':		/* enable tcp gssapi logging */
#if defined(SYSLOG_INET) && defined(USE_GSSAPI)
			CHKiRet(bufOptAdd('g', optarg));
#else
			fprintf(stderr, "rsyslogd: -g not valid - not compiled with gssapi support");
#endif
			break;
		case 'M': /* default module load path -- this MUST be carried out immediately! */
			glblModPath = (uchar*) optarg;
			break;
		case 'r':		/* accept remote messages */
#ifdef SYSLOG_INET
			CHKiRet(bufOptAdd(ch, optarg));
#else
			fprintf(stderr, "rsyslogd: -r not valid - not compiled with network support\n");
#endif
			break;
		case 't':		/* enable tcp logging */
#ifdef SYSLOG_INET
			CHKiRet(bufOptAdd(ch, optarg));
#else
			fprintf(stderr, "rsyslogd: -t not valid - not compiled with network support\n");
#endif
			break;
		case 'v': /* MUST be carried out immediately! */
			printVersion();
			exit(0); /* exit for -v option - so this is a "good one" */
               case '?':
		default:
			usage();
		}
	}

	if(argc - optind)
		usage();

	DBGPRINTF("rsyslogd %s startup, compatibility mode %d, module path '%s', cwd:%s\n",
		  VERSION, iCompatibilityMode, glblModPath == NULL ? "" : (char*)glblModPath,
		  getcwd(cwdbuf, sizeof(cwdbuf)));

	/* we are done with the initial option parsing and processing. Now we init the system. */

	ppid = getpid();

	CHKiRet_Hdlr(InitGlobalClasses()) {
		fprintf(stderr, "rsyslogd initializiation failed - global classes could not be initialized.\n"
				"Did you do a \"make install\"?\n"
				"Suggested action: run rsyslogd with -d -n options to see what exactly "
				"fails.\n");
		FINALIZE;
	}

	/* doing some core initializations */

	/* we need to create the inputName property (only once during our lifetime) */
	CHKiRet(prop.Construct(&pInternalInputName));
	CHKiRet(prop.SetString(pInternalInputName, UCHAR_CONSTANT("rsyslogd"), sizeof("rsyslgod") - 1));
	CHKiRet(prop.ConstructFinalize(pInternalInputName));

	CHKiRet(prop.Construct(&pLocalHostIP));
	CHKiRet(prop.SetString(pLocalHostIP, UCHAR_CONSTANT("127.0.0.1"), sizeof("127.0.0.1") - 1));
	CHKiRet(prop.ConstructFinalize(pLocalHostIP));

	/* get our host and domain names - we need to do this early as we may emit
	 * error log messages, which need the correct hostname. -- rgerhards, 2008-04-04
	 */
	net.getLocalHostname(&LocalFQDNName);
	CHKmalloc(LocalHostName = (uchar*) strdup((char*)LocalFQDNName));
	glbl.SetLocalFQDNName(LocalFQDNName); /* set the FQDN before we modify it */
	if((p = (uchar*)strchr((char*)LocalHostName, '.'))) {
		*p++ = '\0';
		LocalDomain = p;
	} else {
		LocalDomain = (uchar*)"";

		/* It's not clearly defined whether gethostname()
		 * should return the simple hostname or the fqdn. A
		 * good piece of software should be aware of both and
		 * we want to distribute good software.  Joey
		 *
		 * Good software also always checks its return values...
		 * If syslogd starts up before DNS is up & /etc/hosts
		 * doesn't have LocalHostName listed, gethostbyname will
                * return NULL.
		 */
		/* TODO: gethostbyname() is not thread-safe, but replacing it is
		 * not urgent as we do not run on multiple threads here. rgerhards, 2007-09-25
		 */
		hent = gethostbyname((char*)LocalHostName);
		if(hent) {
			free(LocalHostName);
			CHKmalloc(LocalHostName = (uchar*)strdup(hent->h_name));

			if((p = (uchar*)strchr((char*)LocalHostName, '.')))
			{
				*p++ = '\0';
				LocalDomain = p;
			}
		}
	}

	/* Convert to lower case to recognize the correct domain laterly */
	for(p = LocalDomain ; *p ; p++)
		*p = (char)tolower((int)*p);

	/* we now have our hostname and can set it inside the global vars.
	 * TODO: think if all of this would better be a runtime function
	 * rgerhards, 2008-04-17
	 */
	glbl.SetLocalHostName(LocalHostName);
	glbl.SetLocalDomain(LocalDomain);
	glbl.GenerateLocalHostNameProperty(); /* must be redone after conf processing, FQDN setting may have changed */

	/* initialize the objects */
	if((iRet = modInitIminternal()) != RS_RET_OK) {
		fprintf(stderr, "fatal error: could not initialize errbuf object (error code %d).\n",
			iRet);
		exit(1); /* "good" exit, leaving at init for fatal error */
	}

	if((iRet = loadBuildInModules()) != RS_RET_OK) {
		fprintf(stderr, "fatal error: could not activate built-in modules. Error code %d.\n",
			iRet);
		exit(1); /* "good" exit, leaving at init for fatal error */
	}

	/* END core initializations - we now come back to carrying out command line options*/

	while((iRet = bufOptRemove(&ch, &arg)) == RS_RET_OK) {
		DBGPRINTF("deque option %c, optarg '%s'\n", ch, (arg == NULL) ? "" : arg);
		switch((char)ch) {
                case '4':
	                glbl.SetDefPFFamily(PF_INET);
                        break;
                case '6':
                        glbl.SetDefPFFamily(PF_INET6);
                        break;
                case 'A':
                        send_to_all++;
                        break;
                case 'a':
			if(iCompatibilityMode < 3) {
				if(!bImUxSockLoaded) {
					legacyOptsEnq((uchar *) "ModLoad imuxsock");
					bImUxSockLoaded = 1;
				}
				snprintf((char *) legacyConfLine, sizeof(legacyConfLine), "addunixlistensocket %s", arg);
				legacyOptsEnq(legacyConfLine);
			} else {
				fprintf(stderr, "error -a is no longer supported, use module imuxsock instead");
			}
                        break;
		case 'f':		/* configuration file */
			ConfFile = (uchar*) arg;
			break;
		case 'g':		/* enable tcp gssapi logging */
			if(iCompatibilityMode < 3) {
				legacyOptsParseTCP(ch, arg);
			} else
				fprintf(stderr,	"-g option only supported in compatibility modes 0 to 2 - ignored\n");
			break;
		case 'h':
			if(iCompatibilityMode < 3) {
				errmsg.LogError(0, NO_ERRCODE, "WARNING: -h option is no longer supported - ignored");
			} else {
				usage(); /* for v3 and above, it simply is an error */
			}
			break;
		case 'i':		/* pid file name */
			PidFile = arg;
			break;
		case 'l':
			if(glbl.GetLocalHosts() != NULL) {
				fprintf (stderr, "rsyslogd: Only one -l argument allowed, the first one is taken.\n");
			} else {
				glbl.SetLocalHosts(crunch_list(arg));
			}
			break;
		case 'm':		/* mark interval */
			if(iCompatibilityMode < 3) {
				MarkInterval = atoi(arg) * 60;
			} else
				fprintf(stderr,
					"-m option only supported in compatibility modes 0 to 2 - ignored\n");
			break;
		case 'n':		/* don't fork */
			NoFork = 1;
			break;
		case 'N':		/* enable config verify mode */
			iConfigVerify = atoi(arg);
			break;
                case 'o':
			if(iCompatibilityMode < 3) {
				if(!bImUxSockLoaded) {
					legacyOptsEnq((uchar *) "ModLoad imuxsock");
					bImUxSockLoaded = 1;
				}
				legacyOptsEnq((uchar *) "OmitLocalLogging");
			} else {
				fprintf(stderr, "error -o is no longer supported, use module imuxsock instead");
			}
                        break;
                case 'p':
			if(iCompatibilityMode < 3) {
				if(!bImUxSockLoaded) {
					legacyOptsEnq((uchar *) "ModLoad imuxsock");
					bImUxSockLoaded = 1;
				}
				snprintf((char *) legacyConfLine, sizeof(legacyConfLine), "SystemLogSocketName %s", arg);
				legacyOptsEnq(legacyConfLine);
			} else {
				fprintf(stderr, "error -p is no longer supported, use module imuxsock instead");
			}
			break;
		case 'q':               /* add hostname if DNS resolving has failed */
		        *(net.pACLAddHostnameOnFail) = 1;
		        break;
		case 'Q':               /* dont resolve hostnames in ACL to IPs */
		        *(net.pACLDontResolve) = 1;
		        break;
		case 'r':		/* accept remote messages */
			if(iCompatibilityMode < 3) {
				legacyOptsEnq((uchar *) "ModLoad imudp");
				snprintf((char *) legacyConfLine, sizeof(legacyConfLine), "UDPServerRun %s", arg);
				legacyOptsEnq(legacyConfLine);
			} else
				fprintf(stderr, "-r option only supported in compatibility modes 0 to 2 - ignored\n");
			break;
		case 's':
			if(glbl.GetStripDomains() != NULL) {
				fprintf (stderr, "rsyslogd: Only one -s argument allowed, the first one is taken.\n");
			} else {
				glbl.SetStripDomains(crunch_list(arg));
			}
			break;
		case 't':		/* enable tcp logging */
			if(iCompatibilityMode < 3) {
				legacyOptsParseTCP(ch, arg);
			} else
				fprintf(stderr,	"-t option only supported in compatibility modes 0 to 2 - ignored\n");
			break;
		case 'T':/* chroot() immediately at program startup, but only for testing, NOT security yet */
			if(chroot(arg) != 0) {
				perror("chroot");
				exit(1);
			}
			break;
		case 'u':		/* misc user settings */
			iHelperUOpt = atoi(arg);
			if(iHelperUOpt & 0x01)
				glbl.SetParseHOSTNAMEandTAG(0);
			if(iHelperUOpt & 0x02)
				bChDirRoot = 0;
			break;
		case 'w':		/* disable disallowed host warnigs */
			glbl.SetOption_DisallowWarning(0);
			break;
		case 'x':		/* disable dns for remote messages */
			glbl.SetDisableDNS(1);
			break;
               case '?':
		default:
			usage();
		}
	}

	if(iRet != RS_RET_END_OF_LINKEDLIST)
		FINALIZE;

	if(iConfigVerify) {
		fprintf(stderr, "rsyslogd: version %s, config validation run (level %d), master config %s\n",
			VERSION, iConfigVerify, ConfFile);
	}

	if(bChDirRoot) {
		if(chdir("/") != 0)
			fprintf(stderr, "Can not do 'cd /' - still trying to run\n");
	}


	/* process compatibility mode settings */
	if(iCompatibilityMode < 4) {
		errmsg.LogError(0, NO_ERRCODE, "WARNING: rsyslogd is running in compatibility mode. Automatically "
		                            "generated config directives may interfer with your rsyslog.conf settings. "
					    "We suggest upgrading your config and adding -c4 as the first "
					    "rsyslogd option.");
	}

	if(iCompatibilityMode < 3) {
		if(MarkInterval > 0) {
			legacyOptsEnq((uchar *) "ModLoad immark");
			snprintf((char *) legacyConfLine, sizeof(legacyConfLine), "MarkMessagePeriod %d", MarkInterval);
			legacyOptsEnq(legacyConfLine);
		}
		if(!bImUxSockLoaded) {
			legacyOptsEnq((uchar *) "ModLoad imuxsock");
		}
	}

	if(bEOptionWasGiven && iCompatibilityMode < 3) {
		errmsg.LogError(0, NO_ERRCODE, "WARNING: \"message repeated n times\" feature MUST be turned on in "
					    "rsyslog.conf - CURRENTLY EVERY MESSAGE WILL BE LOGGED. Visit "
					    "http://www.rsyslog.com/rptdmsgreduction to learn "
					    "more and cast your vote if you want us to keep this feature.");
	}

	if(!iConfigVerify)
		CHKiRet(doGlblProcessInit());

	CHKiRet(mainThread());

	/* do any de-init's that need to be done AFTER this comment */

	die(bFinished);

	thrdExit();

finalize_it:
	if(iRet == RS_RET_VALIDATION_RUN) {
		fprintf(stderr, "rsyslogd: End of config validation run. Bye.\n");
	} else if(iRet != RS_RET_OK) {
		fprintf(stderr, "rsyslogd run failed with error %d (see rsyslog.h "
				"or try http://www.rsyslog.com/e/%d to learn what that number means)\n", iRet, iRet*-1);
	}

	ENDfunc
	return 0;
}


/* This is the main entry point into rsyslogd. This must be a function in its own
 * right in order to intialize the debug system in a portable way (otherwise we would
 * need to have a statement before variable definitions.
 * rgerhards, 20080-01-28
 */
int main(int argc, char **argv)
{
	dbgClassInit();
	return realMain(argc, argv);
}
/* vim:set ai:
 */<|MERGE_RESOLUTION|>--- conflicted
+++ resolved
@@ -239,12 +239,6 @@
 static int	bDebugPrintTemplateList = 1;/* output template list in debug mode? */
 static int	bDebugPrintCfSysLineHandlerList = 1;/* output cfsyslinehandler list in debug mode? */
 static int	bDebugPrintModuleList = 1;/* output module list in debug mode? */
-<<<<<<< HEAD
-=======
-uchar	cCCEscapeChar = '#';/* character to be used to start an escape sequence for control chars */
-int 	bEscapeCCOnRcv = 1; /* escape control characters on reception: 0 - no, 1 - yes */
-int    bEscapeTab = 1; /* treat tab as escape control character: 0 - no, 1 - yes */
->>>>>>> cc823773
 static int	bErrMsgToStderr = 1; /* print error messages to stderr (in addition to everything else)? */
 int 	bReduceRepeatMsgs; /* reduce repeated message - 0 - no, 1 - yes */
 int 	bAbortOnUncleanConfig = 0; /* abort run (rather than starting with partial config) if there was any issue in conf */
@@ -295,20 +289,11 @@
  */
 static rsRetVal resetConfigVariables(uchar __attribute__((unused)) *pp, void __attribute__((unused)) *pVal)
 {
-<<<<<<< HEAD
-=======
-	cCCEscapeChar = '#';
->>>>>>> cc823773
 	bLogStatusMsgs = DFLT_bLogStatusMsgs;
 	bActExecWhenPrevSusp = 0;
 	bDebugPrintTemplateList = 1;
 	bDebugPrintCfSysLineHandlerList = 1;
 	bDebugPrintModuleList = 1;
-<<<<<<< HEAD
-=======
-	bEscapeCCOnRcv = 1; /* default is to escape control characters */
-	bEscapeTab = 1;
->>>>>>> cc823773
 	bReduceRepeatMsgs = 0;
 	bAbortOnUncleanConfig = 0;
 	free(pszMainMsgQFName);
@@ -530,239 +515,6 @@
 }
 
 
-<<<<<<< HEAD
-=======
-/* This takes a received message that must be decoded and submits it to
- * the main message queue. The function calls the necessary parser.
- *
- * rgerhards, 2006-11-30: I have greatly changed this function. Formerly,
- * it tried to reassemble multi-part messages, which is a legacy stock
- * sysklogd concept. In essence, that was that messages not ending with
- * \0 were glued together. As far as I can see, this is a sysklogd
- * specific feature and, from looking at the code, seems to be used
- * pretty seldom (if at all). I remove this now, not the least because it is totally
- * incompatible with upcoming IETF syslog standards. If you experience
- * strange behaviour with messages beeing split across multiple lines,
- * this function here might be the place to look at.
- *
- * Some previous history worth noting:
- * I added the "iSource" parameter. This is needed to distinguish between
- * messages that have a hostname in them (received from the internet) and
- * those that do not have (most prominently /dev/log).  rgerhards 2004-11-16
- * And now I removed the "iSource" parameter and changed it to be "bParseHost",
- * because all that it actually controls is whether the host is parsed or not.
- * For rfc3195 support, we needed to modify the algo for host parsing, so we can
- * no longer rely just on the source (rfc3195d forwarded messages arrive via
- * unix domain sockets but contain the hostname). rgerhards, 2005-10-06
- *
- * rgerhards, 2008-02-18:
- * This function was previously called "printchopped"() and has been renamed
- * as part of the effort to create a clean internal message submission interface.
- * It also has been adopted to our usual calling interface, but currently does
- * not provide any useful return states. But we now have the hook and things can
- * improve in the future. <-- TODO!
- *
- * rgerhards, 2008-03-19:
- * I added an additional calling parameter to permit specifying the flow
- * control capability of the source.
- *
- * rgerhards, 2008-05-16:
- * I added an additional calling parameter (hnameIP) to enable specifying the IP
- * of a remote host.
- *
- * rgerhards, 2008-09-11:
- * Interface change: added new parameter "InputName", permits the input to provide 
- * a string that identifies it. May be NULL, but must be a valid char* pointer if
- * non-NULL.
- *
- * rgerhards, 2008-10-06:
- * Interface change: added new parameter "stTime", which enables the caller to provide
- * a timestamp that is to be used as timegenerated instead of the current system time.
- * This is meant to facilitate performance optimization. Some inputs support such modes.
- * If stTime is NULL, the current system time is used.
- *
- * rgerhards, 2008-10-09:
- * interface change: bParseHostname removed, now in flags
- */
-rsRetVal
-parseAndSubmitMessage(uchar *hname, uchar *hnameIP, uchar *msg, int len, int flags, flowControl_t flowCtlType,
-	prop_t *pInputName, struct syslogTime *stTime, time_t ttGenTime)
-{
-	DEFiRet;
-	register int iMsg;
-	uchar *pMsg;
-	uchar *pData;
-	uchar *pEnd;
-	int iMaxLine;
-	uchar *tmpline = NULL;
-#	ifdef USE_NETZIP
-	uchar *deflateBuf = NULL;
-	uLongf iLenDefBuf;
-#	endif
-
-	assert(hname != NULL);
-	assert(hnameIP != NULL);
-	assert(msg != NULL);
-	assert(len >= 0);
-
-	/* we first allocate work buffers large enough to hold the configured maximum
-	 * size of a message. Over time, we should change this to a more optimal way, i.e.
-	 * by calling the function with the actual length of the message to be parsed.
-	 * rgerhards, 2008-09-02
-	 *
-	 * TODO: optimize buffer handling */
-	iMaxLine = glbl.GetMaxLine();
-	CHKmalloc(tmpline = malloc(sizeof(uchar) * (iMaxLine + 1)));
-
-	/* we first check if we have a NUL character at the very end of the
-	 * message. This seems to be a frequent problem with a number of senders.
-	 * So I have now decided to drop these NULs. However, if they are intentional,
-	 * that may cause us some problems, e.g. with syslog-sign. On the other hand,
-	 * current code always has problems with intentional NULs (as it needs to escape
-	 * them to prevent problems with the C string libraries), so that does not
-	 * really matter. Just to be on the save side, we'll log destruction of such
-	 * NULs in the debug log.
-	 * rgerhards, 2007-09-14
-	 */
-	if(*(msg + len - 1) == '\0') {
-		DBGPRINTF("dropped NUL at very end of message\n");
-		len--;
-	}
-
-	/* then we check if we need to drop trailing LFs, which often make
-	 * their way into syslog messages unintentionally. In order to remain
-	 * compatible to recent IETF developments, we allow the user to
-	 * turn on/off this handling.  rgerhards, 2007-07-23
-	 */
-	if(bDropTrailingLF && *(msg + len - 1) == '\n') {
-		DBGPRINTF("dropped LF at very end of message (DropTrailingLF is set)\n");
-		len--;
-	}
-
-	iMsg = 0;	/* initialize receiving buffer index */
-	pMsg = tmpline; /* set receiving buffer pointer */
-	pData = msg;	/* set source buffer pointer */
-	pEnd = msg + len; /* this is one off, which is intensional */
-
-#	ifdef USE_NETZIP
-	/* we first need to check if we have a compressed record. If so,
-	 * we must decompress it.
-	 */
-	if(len > 0 && *msg == 'z') { /* compressed data present? (do NOT change order if conditions!) */
-		/* we have compressed data, so let's deflate it. We support a maximum
-		 * message size of iMaxLine. If it is larger, an error message is logged
-		 * and the message is dropped. We do NOT try to decompress larger messages
-		 * as such might be used for denial of service. It might happen to later
-		 * builds that such functionality be added as an optional, operator-configurable
-		 * feature.
-		 */
-		int ret;
-		iLenDefBuf = iMaxLine;
-		CHKmalloc(deflateBuf = malloc(sizeof(uchar) * (iMaxLine + 1)));
-		ret = uncompress((uchar *) deflateBuf, &iLenDefBuf, (uchar *) msg+1, len-1);
-		DBGPRINTF("Compressed message uncompressed with status %d, length: new %ld, old %d.\n",
-		        ret, (long) iLenDefBuf, len-1);
-		/* Now check if the uncompression worked. If not, there is not much we can do. In
-		 * that case, we log an error message but ignore the message itself. Storing the
-		 * compressed text is dangerous, as it contains control characters. So we do
-		 * not do this. If someone would like to have a copy, this code here could be
-		 * modified to do a hex-dump of the buffer in question. We do not include
-		 * this functionality right now.
-		 * rgerhards, 2006-12-07
-		 */
-		if(ret != Z_OK) {
-			errmsg.LogError(0, NO_ERRCODE, "Uncompression of a message failed with return code %d "
-			            "- enable debug logging if you need further information. "
-				    "Message ignored.", ret);
-			FINALIZE; /* unconditional exit, nothing left to do... */
-		}
-		pData = deflateBuf;
-		pEnd = deflateBuf + iLenDefBuf;
-	}
-#	else /* ifdef USE_NETZIP */
-	/* in this case, we still need to check if the message is compressed. If so, we must
-	 * tell the user we can not accept it.
-	 */
-	if(len > 0 && *msg == 'z') {
-		errmsg.LogError(0, NO_ERRCODE, "Received a compressed message, but rsyslogd does not have compression "
-		         "support enabled. The message will be ignored.");
-		FINALIZE;
-	}	
-#	endif /* ifdef USE_NETZIP */
-
-	while(pData < pEnd) {
-		if(iMsg >= iMaxLine) {
-			/* emergency, we now need to flush, no matter if
-			 * we are at end of message or not...
-			 */
-			if(iMsg == iMaxLine) {
-				*(pMsg + iMsg) = '\0'; /* space *is* reserved for this! */
-				printline(hname, hnameIP, tmpline, flags, flowCtlType, pInputName, stTime, ttGenTime);
-			} else {
-				/* This case in theory never can happen. If it happens, we have
-				 * a logic error. I am checking for it, because if I would not,
-				 * we would address memory invalidly with the code above. I
-				 * do not care much about this case, just a debug log entry
-				 * (I couldn't do any more smart things anyway...).
-				 * rgerhards, 2007-9-20
-				 */
-				DBGPRINTF("internal error: iMsg > max msg size in parseAndSubmitMessage()\n");
-			}
-			FINALIZE; /* in this case, we are done... nothing left we can do */
-		}
-		if(*pData == '\0') { /* guard against \0 characters... */
-			/* changed to the sequence (somewhat) proposed in
-			 * draft-ietf-syslog-protocol-19. rgerhards, 2006-11-30
-			 */
-			if(iMsg + 3 < iMaxLine) { /* do we have space? */
-				*(pMsg + iMsg++) =  cCCEscapeChar;
-				*(pMsg + iMsg++) = '0';
-				*(pMsg + iMsg++) = '0';
-				*(pMsg + iMsg++) = '0';
-			} /* if we do not have space, we simply ignore the '\0'... */
-			  /* log an error? Very questionable... rgerhards, 2006-11-30 */
-			  /* decided: we do not log an error, it won't help... rger, 2007-06-21 */
-			++pData;
-		} else if(bEscapeCCOnRcv && iscntrl((int) *pData) && (*pData != '\t' || bEscapeTab)) {
-			/* we are configured to escape control characters. Please note
-			 * that this most probably break non-western character sets like
-			 * Japanese, Korean or Chinese. rgerhards, 2007-07-17
-			 * Note: sysklogd logs octal values only for DEL and CCs above 127.
-			 * For others, it logs ^n where n is the control char converted to an
-			 * alphabet character. We like consistency and thus escape it to octal
-			 * in all cases. If someone complains, we may change the mode. At least
-			 * we known now what's going on.
-			 * rgerhards, 2007-07-17
-			 */
-			if(iMsg + 3 < iMaxLine) { /* do we have space? */
-				*(pMsg + iMsg++) = cCCEscapeChar;
-				*(pMsg + iMsg++) = '0' + ((*pData & 0300) >> 6);
-				*(pMsg + iMsg++) = '0' + ((*pData & 0070) >> 3);
-				*(pMsg + iMsg++) = '0' + ((*pData & 0007));
-			} /* again, if we do not have space, we ignore the char - see comment at '\0' */
-			++pData;
-		} else {
-			*(pMsg + iMsg++) = *pData++;
-		}
-	}
-
-	*(pMsg + iMsg) = '\0'; /* space *is* reserved for this! */
-
-	/* typically, we should end up here! */
-	printline(hname, hnameIP, tmpline, flags, flowCtlType, pInputName, stTime, ttGenTime);
-
-finalize_it:
-	if(tmpline != NULL)
-		free(tmpline);
-#	ifdef USE_NETZIP
-	if(deflateBuf != NULL)
-		free(deflateBuf);
-#	endif
-	RETiRet;
-}
-
-
->>>>>>> cc823773
 /* this is a special function used to submit an error message. This
  * function is also passed to the runtime library as the generic error
  * message handler. -- rgerhards, 2008-04-17
@@ -1241,10 +993,7 @@
 #	define MSG1 "DoDie called.\n"
 #	define MSG2 "DoDie called 5 times - unconditional exit\n"
 	static int iRetries = 0; /* debug aid */
-<<<<<<< HEAD
 	dbgprintf(MSG1);
-=======
->>>>>>> cc823773
 	if(Debug == DEBUG_FULL)
 		write(1, MSG1, sizeof(MSG1) - 1);
 	if(iRetries++ == 4) {
@@ -1905,23 +1654,6 @@
 
 	legacyOptsHook();
 
-<<<<<<< HEAD
-=======
-	/* re-generate local host name property, as the config may have changed our FQDN settings */
-	glbl.GenerateLocalHostNameProperty();
-
-	/* we are now done with reading the configuration. This is the right time to
-	 * free some objects that were just needed for loading it. rgerhards 2005-10-19
-	 */
-	if(pDfltHostnameCmp != NULL) {
-		rsCStrDestruct(&pDfltHostnameCmp);
-	}
-
-	if(pDfltProgNameCmp != NULL) {
-		rsCStrDestruct(&pDfltProgNameCmp);
-	}
-
->>>>>>> cc823773
 	/* some checks */
 	if(iMainMsgQueueNumWorkers < 1) {
 		errmsg.LogError(0, NO_ERRCODE, "$MainMsgQueueNumWorkers must be at least 1! Set to 1.\n");
@@ -1989,20 +1721,6 @@
 		dbgPrintInitInfo();
 	}
 
-<<<<<<< HEAD
-=======
-	/* we now generate the startup message. It now includes everything to
-	 * identify this instance. -- rgerhards, 2005-08-17
-	 */
-	if(bLogStatusMsgs) {
-		snprintf(bufStartUpMsg, sizeof(bufStartUpMsg)/sizeof(char), 
-			 " [origin software=\"rsyslogd\" " "swVersion=\"" VERSION \
-			 "\" x-pid=\"%d\" x-info=\"http://www.rsyslog.com\"] (re)start",
-			 (int) myPid);
-		logmsgInternal(NO_ERRCODE, LOG_SYSLOG|LOG_INFO, (uchar*)bufStartUpMsg, 0);
-	}
-
->>>>>>> cc823773
 	memset(&sigAct, 0, sizeof (sigAct));
 	sigemptyset(&sigAct.sa_mask);
 	sigAct.sa_handler = sighup_handler;
@@ -2044,11 +1762,7 @@
 
 
 
-<<<<<<< HEAD
 /* Put the rsyslog main thread to sleep for n seconds. This was introduced as
-=======
-/* Put the rsyslog main thread to sleep for n seconds. This was introduced as 
->>>>>>> cc823773
  * a quick and dirty workaround for a privilege drop race in regard to listener
  * startup, which itself was a result of the not-yet-done proper coding of
  * privilege drop code (quite some effort). It may be useful for other occasions, too.
@@ -2189,26 +1903,10 @@
 	if(bLogStatusMsgs) {
 		snprintf(buf, sizeof(buf) / sizeof(char),
 			 " [origin software=\"rsyslogd\" " "swVersion=\"" VERSION
-<<<<<<< HEAD
 			 "\" x-pid=\"%d\" x-info=\"http://www.rsyslog.com\"] rsyslogd was HUPed",
 			 (int) myPid);
 			errno = 0;
 		logmsgInternal(NO_ERRCODE, LOG_SYSLOG|LOG_INFO, (uchar*)buf, 0);
-=======
-			 "\" x-pid=\"%d\" x-info=\"http://www.rsyslog.com\"] rsyslogd was HUPed, type '%s'.",
-			 (int) myPid, glbl.GetHUPisRestart() ? "restart" : "lightweight");
-			errno = 0;
-		logmsgInternal(NO_ERRCODE, LOG_SYSLOG|LOG_INFO, (uchar*)buf, 0);
-	}
-
-	if(glbl.GetHUPisRestart()) {
-		DBGPRINTF("Received SIGHUP, configured to be restart, reloading rsyslogd.\n");
-		init(); /* main queue is stopped as part of init() */
-		runInputModules();
-	} else {
-		DBGPRINTF("Received SIGHUP, configured to be a non-restart type of HUP - notifying actions.\n");
-		ruleset.IterateAllActions(doHUPActions, NULL);
->>>>>>> cc823773
 	}
 
 	ruleset.IterateAllActions(doHUPActions, NULL);
@@ -2371,13 +2069,6 @@
 	CHKiRet(regCfSysLineHdlr((uchar *)"repeatedmsgreduction", 0, eCmdHdlrBinary, NULL, &bReduceRepeatMsgs, NULL));
 	CHKiRet(regCfSysLineHdlr((uchar *)"actionexeconlywhenpreviousissuspended", 0, eCmdHdlrBinary, NULL, &bActExecWhenPrevSusp, NULL));
 	CHKiRet(regCfSysLineHdlr((uchar *)"actionresumeinterval", 0, eCmdHdlrInt, setActionResumeInterval, NULL, NULL));
-<<<<<<< HEAD
-=======
-	CHKiRet(regCfSysLineHdlr((uchar *)"controlcharacterescapeprefix", 0, eCmdHdlrGetChar, NULL, &cCCEscapeChar, NULL));
-	CHKiRet(regCfSysLineHdlr((uchar *)"escapecontrolcharactersonreceive", 0, eCmdHdlrBinary, NULL, &bEscapeCCOnRcv, NULL));
-	CHKiRet(regCfSysLineHdlr((uchar *)"escapecontrolcharactertab", 0, eCmdHdlrBinary, NULL, &bEscapeTab, NULL));
-	CHKiRet(regCfSysLineHdlr((uchar *)"droptrailinglfonreception", 0, eCmdHdlrBinary, NULL, &bDropTrailingLF, NULL));
->>>>>>> cc823773
 	CHKiRet(regCfSysLineHdlr((uchar *)"template", 0, eCmdHdlrCustomHandler, conf.doNameLine, (void*)DIR_TEMPLATE, NULL));
 	CHKiRet(regCfSysLineHdlr((uchar *)"outchannel", 0, eCmdHdlrCustomHandler, conf.doNameLine, (void*)DIR_OUTCHANNEL, NULL));
 	CHKiRet(regCfSysLineHdlr((uchar *)"allowedsender", 0, eCmdHdlrCustomHandler, conf.doNameLine, (void*)DIR_ALLOWEDSENDER, NULL));
