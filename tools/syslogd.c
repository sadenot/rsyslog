/**
 * main rsyslog file with GPLv3 content.
 *
 * *********************** NOTE ************************
 * * Do no longer patch this file. If there is hard    *
 * * need to, talk to Rainer as to how we can make any *
 * * patch be licensed under ASL 2.0.                  *
 * * THIS FILE WILL GO AWAY. The new main file is      *
 * * rsyslogd.c.                                       *
 * *****************************************************
 *
 * Please visit the rsyslog project at
 * http://www.rsyslog.com
 * to learn more about it and discuss any questions you may have.
 *
 * rsyslog had initially been forked from the sysklogd project.
 * I would like to express my thanks to the developers of the sysklogd
 * package - without it, I would have had a much harder start...
 *
 * Please note that while rsyslog started from the sysklogd code base,
 * it nowadays has almost nothing left in common with it. Allmost all
 * parts of the code have been rewritten.
 *
 * This Project was intiated and is maintained by
 * Rainer Gerhards <rgerhards@hq.adiscon.com>.
 *
 * rsyslog - An Enhanced syslogd Replacement.
 * Copyright 2003-2014 Rainer Gerhards and Adiscon GmbH.
 *
 * This file is part of rsyslog.
 *
 * Rsyslog is free software: you can redistribute it and/or modify
 * it under the terms of the GNU General Public License as published by
 * the Free Software Foundation, either version 3 of the License, or
 * (at your option) any later version.
 *
 * Rsyslog is distributed in the hope that it will be useful,
 * but WITHOUT ANY WARRANTY; without even the implied warranty of
 * MERCHANTABILITY or FITNESS FOR A PARTICULAR PURPOSE.  See the
 * GNU General Public License for more details.
 *
 * You should have received a copy of the GNU General Public License
 * along with Rsyslog.  If not, see <http://www.gnu.org/licenses/>.
 *
 * A copy of the GPL can be found in the file "COPYING" in this distribution.
 */
#include "config.h"
#include "rsyslog.h"

#include <unistd.h>
#include <stdlib.h>
#include <stdio.h>
#include <stddef.h>
#include <ctype.h>
#include <limits.h>
#include <string.h>
#include <stdarg.h>
#include <time.h>
#include <assert.h>

#ifdef OS_SOLARIS
#	include <errno.h>
#	include <fcntl.h>
#	include <stropts.h>
#	include <sys/termios.h>
#	include <sys/types.h>
#else
#	include <libgen.h>
#	include <sys/errno.h>
#endif

#include <sys/ioctl.h>
#include <sys/wait.h>
#include <sys/file.h>
#include <sys/resource.h>
#include <grp.h>

#if HAVE_SYS_TIMESPEC_H
# include <sys/timespec.h>
#endif

#if HAVE_SYS_STAT_H
#	include <sys/stat.h>
#endif

#include <signal.h>

#if HAVE_PATHS_H
#include <paths.h>
#endif

extern int yydebug; /* interface to flex */

#include <netdb.h>

#include "pidfile.h"
#include "srUtils.h"
#include "stringbuf.h"
#include "syslogd-types.h"
#include "template.h"
#include "outchannel.h"
#include "syslogd.h"

#include "msg.h"
#include "iminternal.h"
#include "threads.h"
#include "errmsg.h"
#include "parser.h"
#include "unicode-helper.h"
#include "net.h"
#include "rsconf.h"
#include "dnscache.h"
#include "sd-daemon.h"
#include "ratelimit.h"

/* definitions for objects we access */
DEFobjCurrIf(obj)
DEFobjCurrIf(glbl)
DEFobjCurrIf(errmsg)
DEFobjCurrIf(rsconf)
DEFobjCurrIf(net) /* TODO: make go away! */


/* forward definitions */
rsRetVal queryLocalHostname(void);

/* forward defintions from rsyslogd.c (ASL 2.0 code) */
extern ratelimit_t *internalMsg_ratelimiter;
extern uchar *ConfFile;
extern ratelimit_t *dflt_ratelimiter;
extern void rsyslogd_usage(void);
extern rsRetVal rsyslogdInit(void);
extern void rsyslogd_destructAllActions(void);
extern void rsyslogd_sigttin_handler();
void rsyslogd_submitErrMsg(const int severity, const int iErr, const uchar *msg);
rsRetVal rsyslogd_InitGlobalClasses(void);
rsRetVal rsyslogd_InitStdRatelimiters(void);
rsRetVal rsyslogdInit(void);
void rsyslogdDebugSwitch();
void rsyslogdDoDie(int sig);


#if defined(SYSLOGD_PIDNAME)
#	undef _PATH_LOGPID
#	define _PATH_LOGPID "/etc/" SYSLOGD_PIDNAME
#else
#	ifndef _PATH_LOGPID
#		define _PATH_LOGPID "/etc/rsyslogd.pid"
#	endif
#endif

#ifndef _PATH_TTY
#	define _PATH_TTY	"/dev/tty"
#endif
static char	*PidFile = _PATH_LOGPID; /* read-only after startup */

int bHadHUP = 0; 	/* did we have a HUP? */
int bFinished = 0;	/* used by termination signal handler, read-only except there
			 * is either 0 or the number of the signal that requested the
 			 * termination.
			 */
int iConfigVerify = 0;	/* is this just a config verify run? */
static pid_t ppid;	/* This is a quick and dirty hack used for spliting main/startup thread */
int      send_to_all = 0;        /* send message to all IPv4/IPv6 addresses */
int	doFork = 1; 	/* fork - run in daemon mode - read-only after startup */


/* up to the next comment, prototypes that should be removed by reordering */
/* Function prototypes. */
static char **crunch_list(char *list);
static void reapchild();


#define LIST_DELIMITER	':'		/* delimiter between two hosts */
/* rgerhards, 2005-10-24: crunch_list is called only during option processing. So
 * it is never called once rsyslogd is running. This code
 * contains some exits, but they are considered safe because they only happen
 * during startup. Anyhow, when we review the code here, we might want to
 * reconsider the exit()s.
 * Note: this stems back to sysklogd, so we cannot put it under ASL 2.0. But
 * we may want to check if the code inside the BSD sources is exactly the same
 * (remember that sysklogd forked the BSD sources). If so, the BSD license applies
 * and permits us to move to ASL 2.0 (but we need to check the fine details). 
 * Probably it is best just to rewrite this code.
 */
static char **crunch_list(char *list)
{
	int count, i;
	char *p, *q;
	char **result = NULL;

	p = list;

	/* strip off trailing delimiters */
	while (p[strlen(p)-1] == LIST_DELIMITER) {
		count--;
		p[strlen(p)-1] = '\0';
	}
	/* cut off leading delimiters */
	while (p[0] == LIST_DELIMITER) {
		count--;
               p++;
	}

	/* count delimiters to calculate elements */
	for (count=i=0; p[i]; i++)
		if (p[i] == LIST_DELIMITER) count++;

	if ((result = (char **)MALLOC(sizeof(char *) * (count+2))) == NULL) {
		printf ("Sorry, can't get enough memory, exiting.\n");
		exit(0); /* safe exit, because only called during startup */
	}

	/*
	 * We now can assume that the first and last
	 * characters are different from any delimiters,
	 * so we don't have to care about this.
	 */
	count = 0;
	while ((q=strchr(p, LIST_DELIMITER))) {
		result[count] = (char *) MALLOC((q - p + 1) * sizeof(char));
		if (result[count] == NULL) {
			printf ("Sorry, can't get enough memory, exiting.\n");
			exit(0); /* safe exit, because only called during startup */
		}
		strncpy(result[count], p, q - p);
		result[count][q - p] = '\0';
		p = q; p++;
		count++;
	}
	if ((result[count] = \
	     (char *)MALLOC(sizeof(char) * strlen(p) + 1)) == NULL) {
		printf ("Sorry, can't get enough memory, exiting.\n");
		exit(0); /* safe exit, because only called during startup */
	}
	strcpy(result[count],p);
	result[++count] = NULL;

	return result;
}


/* also stems back to sysklogd in whole */
void untty(void)
#ifdef HAVE_SETSID
{
	if(!Debug) {
		setsid();
	}
	return;
}
#else
{
	int i;
	pid_t pid;

	if(!Debug) {
		/* Peng Haitao <penght@cn.fujitsu.com> contribution */
		pid = getpid();
		if (setpgid(pid, pid) < 0) {
			perror("setpgid");
			exit(1);
		}
		/* end Peng Haitao <penght@cn.fujitsu.com> contribution */

		i = open(_PATH_TTY, O_RDWR|O_CLOEXEC);
		if (i >= 0) {
#			if !defined(__hpux)
				(void) ioctl(i, (int) TIOCNOTTY, NULL);
#			else
				/* TODO: we need to implement something for HP UX! -- rgerhards, 2008-03-04 */
				/* actually, HP UX should have setsid, so the code directly above should
				 * trigger. So the actual question is why it doesn't do that...
				 */
#			endif
			close(i);
		}
	}
}
#endif

/* function stems back to sysklogd */
static void
reapchild()
{
	int saved_errno = errno;
	struct sigaction sigAct;

	memset(&sigAct, 0, sizeof (sigAct));
	sigemptyset(&sigAct.sa_mask);
	sigAct.sa_handler = reapchild;
	sigaction(SIGCHLD, &sigAct, NULL);  /* reset signal handler -ASP */

	while(waitpid(-1, NULL, WNOHANG) > 0);
	errno = saved_errno;
}



/* GPL code - maybe check BSD sources? */
void
syslogd_die(void)
{
	remove_pid(PidFile);
}

/*
 * Signal handler to terminate the parent process.
 * rgerhards, 2005-10-24: this is only called during forking of the
 * detached syslogd. I consider this method to be safe.
 */
static void doexit()
{
	exit(0); /* "good" exit, only during child-creation */
}


<<<<<<< HEAD
/* INIT -- Initialize syslogd
 * Note that if iConfigVerify is set, only the config file is verified but nothing
 * else happens. -- rgerhards, 2008-07-28
 */
static rsRetVal
init(void)
{
	char bufStartUpMsg[512];
	struct sigaction sigAct;
	DEFiRet;

	memset(&sigAct, 0, sizeof (sigAct));
	sigemptyset(&sigAct.sa_mask);
	sigAct.sa_handler = sighup_handler;
	sigaction(SIGHUP, &sigAct, NULL);

	CHKiRet(rsconf.Activate(ourConf));
	DBGPRINTF(" started.\n");

	/* we now generate the startup message. It now includes everything to
	 * identify this instance. -- rgerhards, 2005-08-17
	 */
	if(ourConf->globals.bLogStatusMsgs) {
               snprintf(bufStartUpMsg, sizeof(bufStartUpMsg)/sizeof(char),
			 " [origin software=\"rsyslogd\" " "swVersion=\"" VERSION \
			 "\" x-pid=\"%d\" x-info=\"http://www.rsyslog.com\"] start",
			 (int) glblGetOurPid());
		logmsgInternal(NO_ERRCODE, LOG_SYSLOG|LOG_INFO, (uchar*)bufStartUpMsg, 0);
	}

finalize_it:
	RETiRet;
}


=======
>>>>>>> c28fcc35
/*
 * The following function is resposible for handling a SIGHUP signal.  Since
 * we are now doing mallocs/free as part of init we had better not being
 * doing this during a signal handler.  Instead this function simply sets
 * a flag variable which will tells the main loop to do "the right thing".
 */
void syslogd_sighup_handler()
{
	struct sigaction sigAct;

	bHadHUP = 1;

	memset(&sigAct, 0, sizeof (sigAct));
	sigemptyset(&sigAct.sa_mask);
	sigAct.sa_handler = syslogd_sighup_handler;
	sigaction(SIGHUP, &sigAct, NULL);
}

/* print version and compile-time setting information.
 */
static void printVersion(void)
{
	printf("rsyslogd %s, ", VERSION);
	printf("compiled with:\n");
#ifdef FEATURE_REGEXP
	printf("\tFEATURE_REGEXP:\t\t\t\tYes\n");
#else
	printf("\tFEATURE_REGEXP:\t\t\t\tNo\n");
#endif
/* Yann Droneaud <yann@droneaud.fr> contribution */
#if defined(_LARGE_FILES) || (defined (_FILE_OFFSET_BITS) && _FILE_OFFSET_BITS >= 64)
/* end Yann Droneaud <yann@droneaud.fr> contribution */
	printf("\tFEATURE_LARGEFILE:\t\t\tYes\n");
#else
	printf("\tFEATURE_LARGEFILE:\t\t\tNo\n");
#endif
#if defined(SYSLOG_INET) && defined(USE_GSSAPI)
	printf("\tGSSAPI Kerberos 5 support:\t\tYes\n");
#else
	printf("\tGSSAPI Kerberos 5 support:\t\tNo\n");
#endif
#ifndef	NDEBUG
	printf("\tFEATURE_DEBUG (debug build, slow code):\tYes\n");
#else
	printf("\tFEATURE_DEBUG (debug build, slow code):\tNo\n");
#endif
#ifdef	HAVE_ATOMIC_BUILTINS
	printf("\t32bit Atomic operations supported:\tYes\n");
#else
	printf("\t32bit Atomic operations supported:\tNo\n");
#endif
/* 	mono_matsuko <aiueov@hotmail.co.jp> contribution */
#ifdef	HAVE_ATOMIC_BUILTINS_64BIT
/* end	mono_matsuko <aiueov@hotmail.co.jp> contribution */
	printf("\t64bit Atomic operations supported:\tYes\n");
#else
	printf("\t64bit Atomic operations supported:\tNo\n");
#endif
#ifdef	HAVE_JEMALLOC
	printf("\tmemory allocator:\t\t\tjemalloc\n");
#else
	printf("\tmemory allocator:\t\t\tsystem default\n");
#endif
#ifdef	RTINST
	printf("\tRuntime Instrumentation (slow code):\tYes\n");
#else
	printf("\tRuntime Instrumentation (slow code):\tNo\n");
#endif
#ifdef	USE_LIBUUID
	printf("\tuuid support:\t\t\t\tYes\n");
#else
	printf("\tuuid support:\t\t\t\tNo\n");
#endif
#ifdef HAVE_JSON_OBJECT_NEW_INT64
	printf("\tNumber of Bits in RainerScript integers: 64\n");
#else
	printf("\tNumber of Bits in RainerScript integers: 32 (due to too-old json-c lib)\n");
#endif
	printf("\nSee http://www.rsyslog.com for more information.\n");
}


/* obtain ptrs to all clases we need.  */
static rsRetVal
obtainClassPointers(void)
{
	DEFiRet;
	char *pErrObj; /* tells us which object failed if that happens (useful for troubleshooting!) */

	CHKiRet(objGetObjInterface(&obj)); /* this provides the root pointer for all other queries */

	/* Now tell the system which classes we need ourselfs */
	pErrObj = "glbl";
	CHKiRet(objUse(glbl,     CORE_COMPONENT));
	pErrObj = "errmsg";
	CHKiRet(objUse(errmsg,   CORE_COMPONENT));
	pErrObj = "rsconf";
	CHKiRet(objUse(rsconf,     CORE_COMPONENT));

	/* TODO: the dependency on net shall go away! -- rgerhards, 2008-03-07 */
	pErrObj = "net";
	CHKiRet(objUse(net, LM_NET_FILENAME));

finalize_it:
	if(iRet != RS_RET_OK) {
		/* we know we are inside the init sequence, so we can safely emit
		 * messages to stderr. -- rgerhards, 2008-04-02
		 */
		fprintf(stderr, "Error obtaining object '%s' - failing...\n", pErrObj);
	}

	RETiRet;
}


void
syslogd_releaseClassPointers(void)
{
	objRelease(net,      LM_NET_FILENAME);/* TODO: the dependency on net shall go away! -- rgerhards, 2008-03-07 */
}


/* query our host and domain names - we need to do this early as we may emit
 * rgerhards, 2012-04-11
 */
rsRetVal
queryLocalHostname(void)
{
	uchar *LocalHostName;
	uchar *LocalDomain;
	uchar *LocalFQDNName;
	uchar *p;
	struct hostent *hent;
	DEFiRet;

	net.getLocalHostname(&LocalFQDNName);
	CHKmalloc(LocalHostName = (uchar*) strdup((char*)LocalFQDNName));
	glbl.SetLocalFQDNName(LocalFQDNName); /* set the FQDN before we modify it */
	if((p = (uchar*)strchr((char*)LocalHostName, '.'))) {
		*p++ = '\0';
		LocalDomain = p;
	} else {
		LocalDomain = (uchar*)"";

		/* It's not clearly defined whether gethostname()
		 * should return the simple hostname or the fqdn. A
		 * good piece of software should be aware of both and
		 * we want to distribute good software.  Joey
		 *
		 * Good software also always checks its return values...
		 * If syslogd starts up before DNS is up & /etc/hosts
		 * doesn't have LocalHostName listed, gethostbyname will
                * return NULL.
		 */
		/* TODO: gethostbyname() is not thread-safe, but replacing it is
		 * not urgent as we do not run on multiple threads here. rgerhards, 2007-09-25
		 */
		hent = gethostbyname((char*)LocalHostName);
		if(hent) {
			int i = 0;

			if(hent->h_aliases) {
				size_t hnlen;

				hnlen = strlen((char *) LocalHostName);

				for (i = 0; hent->h_aliases[i]; i++) {
					if (!strncmp(hent->h_aliases[i], (char *) LocalHostName, hnlen)
					    && hent->h_aliases[i][hnlen] == '.') {
						/* found a matching hostname */
						break;
					}
				}
			}

			free(LocalHostName);
			if(hent->h_aliases && hent->h_aliases[i]) {
				CHKmalloc(LocalHostName = (uchar*)strdup(hent->h_aliases[i]));
			} else {
				CHKmalloc(LocalHostName = (uchar*)strdup(hent->h_name));
			}

			if((p = (uchar*)strchr((char*)LocalHostName, '.')))
			{
				*p++ = '\0';
				LocalDomain = p;
			}
		}
	}

	/* Marius Tomaschewski <mt@suse.com> contribution */
	/* LocalDomain is "" or part of LocalHostName, allocate a new string */
	CHKmalloc(LocalDomain = (uchar*)strdup((char*)LocalDomain));
	/* Marius Tomaschewski <mt@suse.com> contribution */

	/* Convert to lower case to recognize the correct domain laterly */
	for(p = LocalDomain ; *p ; p++)
		*p = (char)tolower((int)*p);

	/* we now have our hostname and can set it inside the global vars.
	 * TODO: think if all of this would better be a runtime function
	 * rgerhards, 2008-04-17
	 */
	glbl.SetLocalHostName(LocalHostName);
	glbl.SetLocalDomain(LocalDomain);

	/* Canonical contribution - ASL 2.0 fine (email exchange 2014-05-27) */
	if ( strlen((char*)LocalDomain) )  {
		CHKmalloc(LocalFQDNName = (uchar*)malloc(strlen((char*)LocalDomain)+strlen((char*)LocalHostName)+2));/* one for dot, one for NUL! */
		if ( sprintf((char*)LocalFQDNName,"%s.%s",(char*)LocalHostName,(char*)LocalDomain) )
			glbl.SetLocalFQDNName(LocalFQDNName);
		}
	/* end canonical contrib */

	glbl.GenerateLocalHostNameProperty(); /* must be redone after conf processing, FQDN setting may have changed */
finalize_it:
	RETiRet;
}


/* some support for command line option parsing. Any non-trivial options must be
 * buffered until the complete command line has been parsed. This is necessary to
 * prevent dependencies between the options. That, in turn, means we need to have
 * something that is capable of buffering options and there values. The follwing
 * functions handle that.
 * rgerhards, 2008-04-04
 */
typedef struct bufOpt {
	struct bufOpt *pNext;
	char optchar;
	char *arg;
} bufOpt_t;
static bufOpt_t *bufOptRoot = NULL;
static bufOpt_t *bufOptLast = NULL;

/* add option buffer */
static rsRetVal
bufOptAdd(char opt, char *arg)
{
	DEFiRet;
	bufOpt_t *pBuf;

	if((pBuf = MALLOC(sizeof(bufOpt_t))) == NULL)
		ABORT_FINALIZE(RS_RET_OUT_OF_MEMORY);

	pBuf->optchar = opt;
	pBuf->arg = arg;
	pBuf->pNext = NULL;

	if(bufOptLast == NULL) {
		bufOptRoot = pBuf; /* then there is also no root! */
	} else {
		bufOptLast->pNext = pBuf;
	}
	bufOptLast = pBuf;

finalize_it:
	RETiRet;
}



/* remove option buffer from top of list, return values and destruct buffer itself.
 * returns RS_RET_END_OF_LINKEDLIST when no more options are present.
 * (we use int *opt instead of char *opt to keep consistent with getopt())
 */
static rsRetVal
bufOptRemove(int *opt, char **arg)
{
	DEFiRet;
	bufOpt_t *pBuf;

	if(bufOptRoot == NULL)
		ABORT_FINALIZE(RS_RET_END_OF_LINKEDLIST);
	pBuf = bufOptRoot;

	*opt = pBuf->optchar;
	*arg = pBuf->arg;

	bufOptRoot = pBuf->pNext;
	free(pBuf);

finalize_it:
	RETiRet;
}


/* global initialization, to be done only once and before the mainloop is started.
 * rgerhards, 2008-07-28 (extracted from realMain())
 */
static rsRetVal
doGlblProcessInit(void)
{
	struct sigaction sigAct;
	int num_fds;
	int i;
	DEFiRet;

	thrdInit();

	if(doFork) {
		DBGPRINTF("Checking pidfile '%s'.\n", PidFile);
		if (!check_pid(PidFile))
		{
			memset(&sigAct, 0, sizeof (sigAct));
			sigemptyset(&sigAct.sa_mask);
			sigAct.sa_handler = doexit;
			sigaction(SIGTERM, &sigAct, NULL);

			/* RH contribution */
			/* stop writing debug messages to stdout (if debugging is on) */
			stddbg = -1;
			/* end RH contribution */

			dbgprintf("ready for forking\n");
			if (fork()) {
				/* Parent process
				 */
				dbgprintf("parent process going to sleep for 60 secs\n");
				sleep(60);
				/* Not reached unless something major went wrong.  1
				 * minute should be a fair amount of time to wait.
				 * The parent should not exit before rsyslogd is 
				 * properly initilized (at least almost) or the init
				 * system may get a wrong impression of our readyness.
				 * Note that we exit before being completely initialized,
				 * but at this point it is very, very unlikely that something
				 * bad can happen. We do this here, because otherwise we would
				 * need to have much more code to handle priv drop (which we
				 * don't consider worth for the init system, especially as it
				 * is going away on the majority of distros).
				 */
				exit(1); /* "good" exit - after forking, not diasabling anything */
			}

			num_fds = getdtablesize();
			close(0);
			/* we keep stdout and stderr open in case we have to emit something */
			i = 3;
			dbgprintf("in child, finalizing initialization\n");

			/* if (sd_booted()) */ {
				const char *e;
				char buf[24] = { '\0' };
				char *p = NULL;
				unsigned long l;
				int sd_fds;

				/* fork & systemd socket activation:
				 * fetch listen pid and update to ours,
				 * when it is set to pid of our parent.
				 */
				if ( (e = getenv("LISTEN_PID"))) {
					errno = 0;
					l = strtoul(e, &p, 10);
					if (errno ==  0 && l > 0 && (!p || !*p)) {
						if (getppid() == (pid_t)l) {
							snprintf(buf, sizeof(buf), "%d",
								 getpid());
							setenv("LISTEN_PID", buf, 1);
						}
					}
				}

				/*
				 * close only all further fds, except
				 * of the fds provided by systemd.
				 */
				sd_fds = sd_listen_fds(0);
				if (sd_fds > 0)
					i = SD_LISTEN_FDS_START + sd_fds;
			}
			for ( ; i < num_fds; i++)
				if(i != dbgGetDbglogFd())
					close(i);

			untty();
		} else {
			fputs(" Already running. If you want to run multiple instances, you need "
			      "to specify different pid files (use -i option)\n", stderr);
			exit(1); /* "good" exit, done if syslogd is already running */
		}
	}

	/* tuck my process id away */
	DBGPRINTF("Writing pidfile '%s'.\n", PidFile);
	if (!check_pid(PidFile))
	{
		if (!write_pid(PidFile))
		{
			fputs("Can't write pid.\n", stderr);
			exit(1); /* exit during startup - questionable */
		}
	}
	else
	{
		fputs("Pidfile (and pid) already exist.\n", stderr);
		exit(1); /* exit during startup - questionable */
	}
	glblSetOurPid(getpid());

	memset(&sigAct, 0, sizeof (sigAct));
	sigemptyset(&sigAct.sa_mask);

	sigAct.sa_handler = sigsegvHdlr;
	sigaction(SIGSEGV, &sigAct, NULL);
	sigAct.sa_handler = sigsegvHdlr;
	sigaction(SIGABRT, &sigAct, NULL);
	sigAct.sa_handler = rsyslogdDoDie;
	sigaction(SIGTERM, &sigAct, NULL);
	sigAct.sa_handler = Debug ? rsyslogdDoDie : SIG_IGN;
	sigaction(SIGINT, &sigAct, NULL);
	sigaction(SIGQUIT, &sigAct, NULL);
	sigAct.sa_handler = reapchild;
	sigaction(SIGCHLD, &sigAct, NULL);
	sigAct.sa_handler = Debug ? rsyslogdDebugSwitch : SIG_IGN;
	sigaction(SIGUSR1, &sigAct, NULL);
	sigAct.sa_handler = rsyslogd_sigttin_handler;
	sigaction(SIGTTIN, &sigAct, NULL); /* (ab)used to interrupt input threads */
	sigAct.sa_handler = SIG_IGN;
	sigaction(SIGPIPE, &sigAct, NULL);
	sigaction(SIGXFSZ, &sigAct, NULL); /* do not abort if 2gig file limit is hit */

	RETiRet;
}


/* This is the main entry point into rsyslogd. Over time, we should try to
 * modularize it a bit more...
 */
void
syslogdInit(int argc, char **argv)
{
	rsRetVal localRet;
	int ch;
	extern int optind;
	extern char *optarg;
	int bEOptionWasGiven = 0;
	int iHelperUOpt;
	int bChDirRoot = 1; /* change the current working directory to "/"? */
	char *arg;	/* for command line option processing */
	char cwdbuf[128]; /* buffer to obtain/display current working directory */
	DEFiRet;

	/* first, parse the command line options. We do not carry out any actual work, just
	 * see what we should do. This relieves us from certain anomalies and we can process
	 * the parameters down below in the correct order. For example, we must know the
	 * value of -M before we can do the init, but at the same time we need to have
	 * the base classes init before we can process most of the options. Now, with the
	 * split of functionality, this is no longer a problem. Thanks to varmofekoj for
	 * suggesting this algo.
	 * Note: where we just need to set some flags and can do so without knowledge
	 * of other options, we do this during the inital option processing.
	 * rgerhards, 2008-04-04
	 */
	while((ch = getopt(argc, argv, "46a:Ac:dDef:g:hi:l:m:M:nN:op:qQr::s:S:t:T:u:vwx")) != EOF) {
		switch((char)ch) {
                case '4':
                case '6':
                case 'A':
                case 'a':
		case 'f': /* configuration file */
		case 'h':
		case 'i': /* pid file name */
		case 'l':
		case 'm': /* mark interval */
		case 'n': /* don't fork */
		case 'N': /* enable config verify mode */
                case 'o':
                case 'p':
		case 'q': /* add hostname if DNS resolving has failed */
		case 'Q': /* dont resolve hostnames in ACL to IPs */
		case 's':
		case 'S': /* Source IP for local client to be used on multihomed host */
		case 'T': /* chroot on startup (primarily for testing) */
		case 'u': /* misc user settings */
		case 'w': /* disable disallowed host warnings */
		case 'x': /* disable dns for remote messages */
		case 'g': /* enable tcp gssapi logging */
		case 'r': /* accept remote messages */
		case 't': /* enable tcp logging */
			CHKiRet(bufOptAdd(ch, optarg));
			break;
		case 'c':		/* compatibility mode */
			fprintf(stderr, "rsyslogd: error: option -c is no longer supported - ignored\n");
			break;
		case 'd': /* debug - must be handled now, so that debug is active during init! */
			debugging_on = 1;
			Debug = 1;
			yydebug = 1;
			break;
		case 'D': /* BISON debug */
			yydebug = 1;
			break;
		case 'e':		/* log every message (no repeat message supression) */
			bEOptionWasGiven = 1;
			break;
		case 'M': /* default module load path -- this MUST be carried out immediately! */
			glblModPath = (uchar*) optarg;
			break;
		case 'v': /* MUST be carried out immediately! */
			printVersion();
			exit(0); /* exit for -v option - so this is a "good one" */
		case '?':
		default:
			rsyslogd_usage();
		}
	}

	if(argc - optind)
		rsyslogd_usage();

	DBGPRINTF("rsyslogd %s startup, module path '%s', cwd:%s\n",
		  VERSION, glblModPath == NULL ? "" : (char*)glblModPath,
		  getcwd(cwdbuf, sizeof(cwdbuf)));

	/* we are done with the initial option parsing and processing. Now we init the system. */

	ppid = getpid();

	CHKiRet(rsyslogd_InitGlobalClasses());
	CHKiRet(obtainClassPointers());

	/* doing some core initializations */

	/* get our host and domain names - we need to do this early as we may emit
	 * error log messages, which need the correct hostname. -- rgerhards, 2008-04-04
	 */
	queryLocalHostname();

	/* initialize the objects */
	if((iRet = modInitIminternal()) != RS_RET_OK) {
		fprintf(stderr, "fatal error: could not initialize errbuf object (error code %d).\n",
			iRet);
		exit(1); /* "good" exit, leaving at init for fatal error */
	}


	/* END core initializations - we now come back to carrying out command line options*/

	while((iRet = bufOptRemove(&ch, &arg)) == RS_RET_OK) {
		DBGPRINTF("deque option %c, optarg '%s'\n", ch, (arg == NULL) ? "" : arg);
		switch((char)ch) {
                case '4':
	                glbl.SetDefPFFamily(PF_INET);
                        break;
                case '6':
                        glbl.SetDefPFFamily(PF_INET6);
                        break;
                case 'A':
                        send_to_all++;
                        break;
                case 'a':
			fprintf(stderr, "rsyslogd: error -a is no longer supported, use module imuxsock instead");
                        break;
		case 'S':		/* Source IP for local client to be used on multihomed host */
			if(glbl.GetSourceIPofLocalClient() != NULL) {
				fprintf (stderr, "rsyslogd: Only one -S argument allowed, the first one is taken.\n");
			} else {
				glbl.SetSourceIPofLocalClient((uchar*)arg);
			}
			break;
		case 'f':		/* configuration file */
			ConfFile = (uchar*) arg;
			break;
		case 'g':		/* enable tcp gssapi logging */
			fprintf(stderr,	"rsyslogd: -g option no longer supported - ignored\n");
		case 'h':
			fprintf(stderr, "rsyslogd: error -h is no longer supported - ignored");
			break;
		case 'i':		/* pid file name */
			PidFile = arg;
			break;
		case 'l':
			if(glbl.GetLocalHosts() != NULL) {
				fprintf (stderr, "rsyslogd: Only one -l argument allowed, the first one is taken.\n");
			} else {
				glbl.SetLocalHosts(crunch_list(arg));
			}
			break;
		case 'm':		/* mark interval */
			fprintf(stderr, "rsyslogd: error -m is no longer supported - use immark instead");
			break;
		case 'n':		/* don't fork */
			doFork = 0;
			break;
		case 'N':		/* enable config verify mode */
			iConfigVerify = atoi(arg);
			break;
                case 'o':
			fprintf(stderr, "error -o is no longer supported, use module imuxsock instead");
                        break;
                case 'p':
			fprintf(stderr, "error -p is no longer supported, use module imuxsock instead");
			break;
		case 'q':               /* add hostname if DNS resolving has failed */
		        *(net.pACLAddHostnameOnFail) = 1;
		        break;
		case 'Q':               /* dont resolve hostnames in ACL to IPs */
		        *(net.pACLDontResolve) = 1;
		        break;
		case 'r':		/* accept remote messages */
			fprintf(stderr, "rsyslogd: error option -r is no longer supported - ignored");
			break;
		case 's':
			if(glbl.GetStripDomains() != NULL) {
				fprintf (stderr, "rsyslogd: Only one -s argument allowed, the first one is taken.\n");
			} else {
				glbl.SetStripDomains(crunch_list(arg));
			}
			break;
		case 't':		/* enable tcp logging */
			fprintf(stderr, "rsyslogd: error option -t is no longer supported - ignored");
			break;
		case 'T':/* chroot() immediately at program startup, but only for testing, NOT security yet */
			if(chroot(arg) != 0) {
				perror("chroot");
				exit(1);
			}
			break;
		case 'u':		/* misc user settings */
			iHelperUOpt = atoi(arg);
			if(iHelperUOpt & 0x01)
				glbl.SetParseHOSTNAMEandTAG(0);
			if(iHelperUOpt & 0x02)
				bChDirRoot = 0;
			break;
		case 'w':		/* disable disallowed host warnigs */
			glbl.SetOption_DisallowWarning(0);
			break;
		case 'x':		/* disable dns for remote messages */
			glbl.SetDisableDNS(1);
			break;
               case '?':
		default:
			rsyslogd_usage();
		}
	}

	if(iRet != RS_RET_END_OF_LINKEDLIST)
		FINALIZE;

	if(iConfigVerify) {
		fprintf(stderr, "rsyslogd: version %s, config validation run (level %d), master config %s\n",
			VERSION, iConfigVerify, ConfFile);
	}

	localRet = rsconf.Load(&ourConf, ConfFile);
	/* oxpa <iippolitov@gmail.com> contribution, need to check ASL 2.0 */
	queryLocalHostname();	/* need to re-query to pick up a changed hostname due to config */
	/* end oxpa */

	if(localRet == RS_RET_NONFATAL_CONFIG_ERR) {
		if(loadConf->globals.bAbortOnUncleanConfig) {
			fprintf(stderr, "rsyslogd: $AbortOnUncleanConfig is set, and config is not clean.\n"
					"Check error log for details, fix errors and restart. As a last\n"
					"resort, you may want to remove $AbortOnUncleanConfig to permit a\n"
					"startup with a dirty config.\n");
			exit(2);
		}
		if(iConfigVerify) {
			/* a bit dirty, but useful... */
			exit(1);
		}
		localRet = RS_RET_OK;
	}
	CHKiRet(localRet);
	
	CHKiRet(rsyslogd_InitStdRatelimiters());

	if(bChDirRoot) {
		if(chdir("/") != 0)
			fprintf(stderr, "Can not do 'cd /' - still trying to run\n");
	}

	/* process compatibility mode settings */
	if(bEOptionWasGiven) {
		errmsg.LogError(0, NO_ERRCODE, "WARNING: \"message repeated n times\" feature MUST be turned on in "
					    "rsyslog.conf - CURRENTLY EVERY MESSAGE WILL BE LOGGED. Visit "
					    "http://www.rsyslog.com/rptdmsgreduction to learn "
					    "more and cast your vote if you want us to keep this feature.");
	}

	if(!iConfigVerify)
		CHKiRet(doGlblProcessInit());

	/* Send a signal to the parent so it can terminate.  */
	if(glblGetOurPid() != ppid)
		kill(ppid, SIGTERM);

	CHKiRet(rsyslogdInit()); /* LICENSE NOTE: contribution from Michael Terry */

	if(Debug && debugging_on) {
		dbgprintf("Debugging enabled, SIGUSR1 to turn off debugging.\n");
	}

	/* END OF INTIALIZATION */
	DBGPRINTF("initialization completed, transitioning to regular run mode\n");

	/* close stderr and stdout if they are kept open during a fork. Note that this
	 * may introduce subtle security issues: if we are in a jail, one may break out of
	 * it via these descriptors. But if I close them earlier, error messages will (once
	 * again) not be emitted to the user that starts the daemon. As root jail support
	 * is still in its infancy (and not really done), we currently accept this issue.
	 * rgerhards, 2009-06-29
	 */
	if(doFork) {
		close(1);
		close(2);
		ourConf->globals.bErrMsgToStderr = 0;
	}

	sd_notify(0, "READY=1");


finalize_it:
	if(iRet == RS_RET_VALIDATION_RUN) {
		fprintf(stderr, "rsyslogd: End of config validation run. Bye.\n");
	} else if(iRet != RS_RET_OK) {
		fprintf(stderr, "rsyslogd: run failed with error %d (see rsyslog.h "
				"or try http://www.rsyslog.com/e/%d to learn what that number means)\n", iRet, iRet*-1);
		exit(1);
	}

	ENDfunc
}<|MERGE_RESOLUTION|>--- conflicted
+++ resolved
@@ -315,44 +315,6 @@
 }
 
 
-<<<<<<< HEAD
-/* INIT -- Initialize syslogd
- * Note that if iConfigVerify is set, only the config file is verified but nothing
- * else happens. -- rgerhards, 2008-07-28
- */
-static rsRetVal
-init(void)
-{
-	char bufStartUpMsg[512];
-	struct sigaction sigAct;
-	DEFiRet;
-
-	memset(&sigAct, 0, sizeof (sigAct));
-	sigemptyset(&sigAct.sa_mask);
-	sigAct.sa_handler = sighup_handler;
-	sigaction(SIGHUP, &sigAct, NULL);
-
-	CHKiRet(rsconf.Activate(ourConf));
-	DBGPRINTF(" started.\n");
-
-	/* we now generate the startup message. It now includes everything to
-	 * identify this instance. -- rgerhards, 2005-08-17
-	 */
-	if(ourConf->globals.bLogStatusMsgs) {
-               snprintf(bufStartUpMsg, sizeof(bufStartUpMsg)/sizeof(char),
-			 " [origin software=\"rsyslogd\" " "swVersion=\"" VERSION \
-			 "\" x-pid=\"%d\" x-info=\"http://www.rsyslog.com\"] start",
-			 (int) glblGetOurPid());
-		logmsgInternal(NO_ERRCODE, LOG_SYSLOG|LOG_INFO, (uchar*)bufStartUpMsg, 0);
-	}
-
-finalize_it:
-	RETiRet;
-}
-
-
-=======
->>>>>>> c28fcc35
 /*
  * The following function is resposible for handling a SIGHUP signal.  Since
  * we are now doing mallocs/free as part of init we had better not being
