--- conflicted
+++ resolved
@@ -312,13 +312,8 @@
 
 /* Find the ruleset with the given name and return a pointer to its object.
  */
-<<<<<<< HEAD
-static rsRetVal
-GetRuleset(rsconf_t *conf, ruleset_t **ppRuleset, uchar *pszName)
-=======
 rsRetVal
-rulesetGetRuleset(ruleset_t **ppRuleset, uchar *pszName)
->>>>>>> dac70ef7
+rulesetGetRuleset(rsconf_t *conf, ruleset_t **ppRuleset, uchar *pszName)
 {
 	DEFiRet;
 	assert(ppRuleset != NULL);
@@ -340,13 +335,8 @@
 	DEFiRet;
 	assert(pszName != NULL);
 
-<<<<<<< HEAD
-	CHKiRet(GetRuleset(conf, &pRuleset, pszName));
+	CHKiRet(rulesetGetRuleset(conf, &pRuleset, pszName));
 	conf->rulesets.pDflt = pRuleset;
-=======
-	CHKiRet(rulesetGetRuleset(&pRuleset, pszName));
-	pDfltRuleset = pRuleset;
->>>>>>> dac70ef7
 	dbgprintf("default rule set changed to %p: '%s'\n", pRuleset, pszName);
 
 finalize_it:
@@ -363,13 +353,8 @@
 	DEFiRet;
 	assert(pszName != NULL);
 
-<<<<<<< HEAD
-	CHKiRet(GetRuleset(conf, &pRuleset, pszName));
+	CHKiRet(rulesetGetRuleset(conf, &pRuleset, pszName));
 	conf->rulesets.pCurr = pRuleset;
-=======
-	CHKiRet(rulesetGetRuleset(&pRuleset, pszName));
-	pCurrRuleset = pRuleset;
->>>>>>> dac70ef7
 	dbgprintf("current rule set changed to %p: '%s'\n", pRuleset, pszName);
 
 finalize_it:
