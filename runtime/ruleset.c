--- conflicted
+++ resolved
@@ -851,24 +851,12 @@
 	/* check validity of name */
 	for(char *p = (char*)rsName ; *p != '\0' ; ++p) {
 		if(!(isdigit(*p) || isalpha(*p) || *p == '_' || *p == '!')) {
-<<<<<<< HEAD
-			errmsg.LogError(0, RS_RET_RULESET_EXISTS,
+			errmsg.LogError(0,RS_RET_NAME_INVALID,
 				"error: ruleset '%s' contains forbidden "
 				"character '%c'",
 				rsName, *p);
 			cnfstmtDestructLst(o->script);
 			ABORT_FINALIZE(RS_RET_NAME_INVALID);
-=======
-			errmsg.LogError(0, RS_RET_NAME_INVALID,
-				"warning: ruleset '%s' contains forbidden "
-				"character '%c' - this works with some "
-				"constructs in this rsyslog version, but "
-				"not all (namely not the call statement). "
-				"Starting with rsyslog v8.5, this is no "
-				"longer supported. So consider adjusting "
-				"the name.",
-				rsName, *p);
->>>>>>> 1be4d911
 		}
 	}
 	
