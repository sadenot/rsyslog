--- conflicted
+++ resolved
@@ -266,11 +266,8 @@
 	DEFiRet;
 	uchar *msg;
 	int pri;
-<<<<<<< HEAD
-=======
 	int lenMsg;
 	int iPriText;
->>>>>>> e13537ce
 
 	if(pMsg->iLenRawMsg == 0)
 		ABORT_FINALIZE(RS_RET_EMPTY_MSG);
@@ -283,23 +280,15 @@
 	/* pull PRI */
 	lenMsg = pMsg->iLenRawMsg;
 	msg = pMsg->pszRawMsg;
-<<<<<<< HEAD
-=======
 	pri = DEFUPRI;
 	iPriText = 0;
->>>>>>> e13537ce
 	if(*msg == '<') {
 		/* while we process the PRI, we also fill the PRI textual representation
 		 * inside the msg object. This may not be ideal from an OOP point of view,
 		 * but it offers us performance...
 		 */
 		pri = 0;
-<<<<<<< HEAD
-		while(isdigit((int) *++msg)) {
-=======
 		while(--lenMsg > 0 && isdigit((int) *++msg)) {
-			pMsg->bufPRI[iPriText++ % 4] = *msg;	 /* mod 4 to guard against malformed messages! */
->>>>>>> e13537ce
 			pri = 10 * pri + (*msg - '0');
 		}
 		if(*msg == '>')
@@ -334,10 +323,6 @@
 
 	/* finalize message object */
 	pMsg->msgFlags &= ~NEEDS_PARSING; /* this message is now parsed */
-<<<<<<< HEAD
-=======
-	MsgPrepareEnqueue(pMsg); /* "historical" name - prepare for multi-threading */
->>>>>>> e13537ce
 
 finalize_it:
 	RETiRet;
