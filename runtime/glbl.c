/* glbl.c - this module holds global defintions and data items.
 * These are shared among the runtime library. Their use should be
 * limited to cases where it is actually needed. The main intension for
 * implementing them was support for the transistion from v2 to v4
 * (with fully modular design), but it turned out that there may also
 * be some other good use cases besides backwards-compatibility.
 *
 * Module begun 2008-04-16 by Rainer Gerhards
 *
 * Copyright 2008 Rainer Gerhards and Adiscon GmbH.
 *
 * This file is part of the rsyslog runtime library.
 *
 * The rsyslog runtime library is free software: you can redistribute it and/or modify
 * it under the terms of the GNU Lesser General Public License as published by
 * the Free Software Foundation, either version 3 of the License, or
 * (at your option) any later version.
 *
 * The rsyslog runtime library is distributed in the hope that it will be useful,
 * but WITHOUT ANY WARRANTY; without even the implied warranty of
 * MERCHANTABILITY or FITNESS FOR A PARTICULAR PURPOSE.  See the
 * GNU Lesser General Public License for more details.
 *
 * You should have received a copy of the GNU Lesser General Public License
 * along with the rsyslog runtime library.  If not, see <http://www.gnu.org/licenses/>.
 *
 * A copy of the GPL can be found in the file "COPYING" in this distribution.
 * A copy of the LGPL can be found in the file "COPYING.LESSER" in this distribution.
 */

#include "config.h"
#include <stdlib.h>
#include <sys/socket.h>
#include <assert.h>

#include "rsyslog.h"
#include "obj.h"
#include "unicode-helper.h"
#include "cfsysline.h"
#include "glbl.h"
#include "prop.h"
#include "atomic.h"

/* some defaults */
#ifndef DFLT_NETSTRM_DRVR
#	define DFLT_NETSTRM_DRVR ((uchar*)"ptcp")
#endif

/* static data */
DEFobjStaticHelpers
DEFobjCurrIf(prop)

/* static data
 * For this object, these variables are obviously what makes the "meat" of the
 * class...
 */
static uchar *pszWorkDir = NULL;
static int bOptimizeUniProc = 1;	/* enable uniprocessor optimizations */
static int bParseHOSTNAMEandTAG = 1;	/* parser modification (based on startup params!) */
static int bPreserveFQDN = 0;		/* should FQDNs always be preserved? */
static int iMaxLine = 2048;		/* maximum length of a syslog message */
static int iDefPFFamily = PF_UNSPEC;     /* protocol family (IPv4, IPv6 or both) */
static int bDropMalPTRMsgs = 0;/* Drop messages which have malicious PTR records during DNS lookup */
static int option_DisallowWarning = 1;	/* complain if message from disallowed sender is received */
static int bDisableDNS = 0; /* don't look up IP addresses of remote messages */
static prop_t *propLocalHostName = NULL;/* our hostname as FQDN - read-only after startup */
static uchar *LocalHostName = NULL;/* our hostname  - read-only after startup */
static uchar *LocalFQDNName = NULL;/* our hostname as FQDN - read-only after startup */
static uchar *LocalDomain;	/* our local domain name  - read-only after startup */
static char **StripDomains = NULL;/* these domains may be stripped before writing logs  - r/o after s.u., never touched by init */
static char **LocalHosts = NULL;/* these hosts are logged with their hostname  - read-only after startup, never touched by init */
static uchar *pszDfltNetstrmDrvr = NULL; /* module name of default netstream driver */
static uchar *pszDfltNetstrmDrvrCAF = NULL; /* default CA file for the netstrm driver */
static uchar *pszDfltNetstrmDrvrKeyFile = NULL; /* default key file for the netstrm driver (server) */
static uchar *pszDfltNetstrmDrvrCertFile = NULL; /* default cert file for the netstrm driver (server) */
<<<<<<< HEAD
static int bTerminateInputs = 0;		/* global switch that inputs shall terminate ASAP (1=> terminate) */
=======
#ifdef USE_UNLIMITED_SELECT
static int iFdSetSize = howmany(FD_SETSIZE, __NFDBITS) * sizeof (fd_mask); /* size of select() bitmask in bytes */
#endif
>>>>>>> 9e28d47a


/* define a macro for the simple properties' set and get functions
 * (which are always the same). This is only suitable for pretty
 * simple cases which require neither checks nor memory allocation.
 */
#define SIMP_PROP(nameFunc, nameVar, dataType) \
	SIMP_PROP_GET(nameFunc, nameVar, dataType) \
	SIMP_PROP_SET(nameFunc, nameVar, dataType) 
#define SIMP_PROP_SET(nameFunc, nameVar, dataType) \
static rsRetVal Set##nameFunc(dataType newVal) \
{ \
	nameVar = newVal; \
	return RS_RET_OK; \
} 
#define SIMP_PROP_GET(nameFunc, nameVar, dataType) \
static dataType Get##nameFunc(void) \
{ \
	return(nameVar); \
}

SIMP_PROP(ParseHOSTNAMEandTAG, bParseHOSTNAMEandTAG, int)
SIMP_PROP(OptimizeUniProc, bOptimizeUniProc, int)
SIMP_PROP(PreserveFQDN, bPreserveFQDN, int)
SIMP_PROP(MaxLine, iMaxLine, int)
SIMP_PROP(DefPFFamily, iDefPFFamily, int) /* note that in the future we may check the family argument */
SIMP_PROP(DropMalPTRMsgs, bDropMalPTRMsgs, int)
SIMP_PROP(Option_DisallowWarning, option_DisallowWarning, int)
SIMP_PROP(DisableDNS, bDisableDNS, int)
SIMP_PROP(LocalDomain, LocalDomain, uchar*)
SIMP_PROP(StripDomains, StripDomains, char**)
SIMP_PROP(LocalHosts, LocalHosts, char**)
#ifdef USE_UNLIMITED_SELECT
SIMP_PROP(FdSetSize, iFdSetSize, int)
#endif

SIMP_PROP_SET(LocalFQDNName, LocalFQDNName, uchar*)
SIMP_PROP_SET(LocalHostName, LocalHostName, uchar*)
SIMP_PROP_SET(DfltNetstrmDrvr, pszDfltNetstrmDrvr, uchar*) /* TODO: use custom function which frees existing value */
SIMP_PROP_SET(DfltNetstrmDrvrCAF, pszDfltNetstrmDrvrCAF, uchar*) /* TODO: use custom function which frees existing value */
SIMP_PROP_SET(DfltNetstrmDrvrKeyFile, pszDfltNetstrmDrvrKeyFile, uchar*) /* TODO: use custom function which frees existing value */
SIMP_PROP_SET(DfltNetstrmDrvrCertFile, pszDfltNetstrmDrvrCertFile, uchar*) /* TODO: use custom function which frees existing value */

#undef SIMP_PROP
#undef SIMP_PROP_SET
#undef SIMP_PROP_GET


/* return global input termination status
 * rgerhards, 2009-07-20
 */
static int GetGlobalInputTermState(void)
{
	return ATOMIC_FETCH_32BIT(bTerminateInputs);
}


/* set global termiantion state to "terminate". Note that this is a
 * "once in a lifetime" action which can not be undone. -- gerhards, 2009-07-20
 */
static void SetGlobalInputTermination(void)
{
	ATOMIC_STORE_1_TO_INT(bTerminateInputs);
}


/* return our local hostname. if it is not set, "[localhost]" is returned
 */
static uchar*
GetLocalHostName(void)
{
	uchar *pszRet;

	if(LocalHostName == NULL)
		pszRet = (uchar*) "[localhost]";
	else {
		if(GetPreserveFQDN() == 1)
			pszRet = LocalFQDNName;
		else
			pszRet = LocalHostName;
	}
	return(pszRet);
}


/* generate the local hostname property. This must be done after the hostname info
 * has been set as well as PreserveFQDN.
 * rgerhards, 2009-06-30
 */
static rsRetVal
GenerateLocalHostNameProperty(void)
{
	DEFiRet;
	uchar *pszName;

	if(propLocalHostName != NULL)
		prop.Destruct(&propLocalHostName);

	CHKiRet(prop.Construct(&propLocalHostName));
	if(LocalHostName == NULL)
		pszName = (uchar*) "[localhost]";
	else {
		if(GetPreserveFQDN() == 1)
			pszName = LocalFQDNName;
		else
			pszName = LocalHostName;
	}
	CHKiRet(prop.SetString(propLocalHostName, pszName, ustrlen(pszName)));
	CHKiRet(prop.ConstructFinalize(propLocalHostName));

finalize_it:
	RETiRet;
}


/* return our local hostname as a string property
 */
static prop_t*
GetLocalHostNameProp(void)
{
	return(propLocalHostName);
}


/* return the current localhost name as FQDN (requires FQDN to be set) 
 * TODO: we should set the FQDN ourselfs in here!
 */
static uchar*
GetLocalFQDNName(void)
{
	return(LocalFQDNName == NULL ? (uchar*) "[localhost]" : LocalFQDNName);
}


/* return the current working directory */
static uchar*
GetWorkDir(void)
{
	return(pszWorkDir == NULL ? (uchar*) "" : pszWorkDir);
}


/* return the current default netstream driver */
static uchar*
GetDfltNetstrmDrvr(void)
{
	return(pszDfltNetstrmDrvr == NULL ? DFLT_NETSTRM_DRVR : pszDfltNetstrmDrvr);
}


/* return the current default netstream driver CA File */
static uchar*
GetDfltNetstrmDrvrCAF(void)
{
	return(pszDfltNetstrmDrvrCAF);
}


/* return the current default netstream driver key File */
static uchar*
GetDfltNetstrmDrvrKeyFile(void)
{
	return(pszDfltNetstrmDrvrKeyFile);
}


/* return the current default netstream driver certificate File */
static uchar*
GetDfltNetstrmDrvrCertFile(void)
{
	return(pszDfltNetstrmDrvrCertFile);
}


/* queryInterface function
 * rgerhards, 2008-02-21
 */
BEGINobjQueryInterface(glbl)
CODESTARTobjQueryInterface(glbl)
	if(pIf->ifVersion != glblCURR_IF_VERSION) { /* check for current version, increment on each change */
		ABORT_FINALIZE(RS_RET_INTERFACE_NOT_SUPPORTED);
	}

	/* ok, we have the right interface, so let's fill it
	 * Please note that we may also do some backwards-compatibility
	 * work here (if we can support an older interface version - that,
	 * of course, also affects the "if" above).
	 */
	pIf->GetWorkDir = GetWorkDir;
	pIf->GenerateLocalHostNameProperty = GenerateLocalHostNameProperty;
	pIf->GetLocalHostNameProp = GetLocalHostNameProp;
	pIf->SetGlobalInputTermination = SetGlobalInputTermination;
	pIf->GetGlobalInputTermState = GetGlobalInputTermState;
#define SIMP_PROP(name) \
	pIf->Get##name = Get##name; \
	pIf->Set##name = Set##name;
	SIMP_PROP(MaxLine);
	SIMP_PROP(OptimizeUniProc);
	SIMP_PROP(ParseHOSTNAMEandTAG);
	SIMP_PROP(PreserveFQDN);
	SIMP_PROP(DefPFFamily);
	SIMP_PROP(DropMalPTRMsgs);
	SIMP_PROP(Option_DisallowWarning);
	SIMP_PROP(DisableDNS);
	SIMP_PROP(LocalFQDNName)
	SIMP_PROP(LocalHostName)
	SIMP_PROP(LocalDomain)
	SIMP_PROP(StripDomains)
	SIMP_PROP(LocalHosts)
	SIMP_PROP(DfltNetstrmDrvr)
	SIMP_PROP(DfltNetstrmDrvrCAF)
	SIMP_PROP(DfltNetstrmDrvrKeyFile)
	SIMP_PROP(DfltNetstrmDrvrCertFile)
#ifdef USE_UNLIMITED_SELECT
	SIMP_PROP(FdSetSize)
#endif
#undef	SIMP_PROP
finalize_it:
ENDobjQueryInterface(glbl)


/* Reset config variables to default values.
 * rgerhards, 2008-04-17
 */
static rsRetVal resetConfigVariables(uchar __attribute__((unused)) *pp, void __attribute__((unused)) *pVal)
{
	if(pszDfltNetstrmDrvr != NULL) {
		free(pszDfltNetstrmDrvr);
		pszDfltNetstrmDrvr = NULL;
	}
	if(pszDfltNetstrmDrvrCAF != NULL) {
		free(pszDfltNetstrmDrvrCAF);
		pszDfltNetstrmDrvrCAF = NULL;
	}
	if(pszDfltNetstrmDrvrKeyFile != NULL) {
		free(pszDfltNetstrmDrvrKeyFile);
		pszDfltNetstrmDrvrKeyFile = NULL;
	}
	if(pszDfltNetstrmDrvrCertFile != NULL) {
		free(pszDfltNetstrmDrvrCertFile);
		pszDfltNetstrmDrvrCertFile = NULL;
	}
	if(pszWorkDir != NULL) {
		free(pszWorkDir);
		pszWorkDir = NULL;
	}
	bDropMalPTRMsgs = 0;
	bOptimizeUniProc = 1;
	bPreserveFQDN = 0;
#ifdef USE_UNLIMITED_SELECT
	iFdSetSize = howmany(FD_SETSIZE, __NFDBITS) * sizeof (fd_mask);
#endif
	return RS_RET_OK;
}



/* Initialize the glbl class. Must be called as the very first method
 * before anything else is called inside this class.
 * rgerhards, 2008-02-19
 */
BEGINAbstractObjClassInit(glbl, 1, OBJ_IS_CORE_MODULE) /* class, version */
	/* request objects we use */
	CHKiRet(objUse(prop, CORE_COMPONENT));

	/* register config handlers (TODO: we need to implement a way to unregister them) */
	CHKiRet(regCfSysLineHdlr((uchar *)"workdirectory", 0, eCmdHdlrGetWord, NULL, &pszWorkDir, NULL));
	CHKiRet(regCfSysLineHdlr((uchar *)"dropmsgswithmaliciousdnsptrrecords", 0, eCmdHdlrBinary, NULL, &bDropMalPTRMsgs, NULL));
	CHKiRet(regCfSysLineHdlr((uchar *)"defaultnetstreamdriver", 0, eCmdHdlrGetWord, NULL, &pszDfltNetstrmDrvr, NULL));
	CHKiRet(regCfSysLineHdlr((uchar *)"defaultnetstreamdrivercafile", 0, eCmdHdlrGetWord, NULL, &pszDfltNetstrmDrvrCAF, NULL));
	CHKiRet(regCfSysLineHdlr((uchar *)"defaultnetstreamdriverkeyfile", 0, eCmdHdlrGetWord, NULL, &pszDfltNetstrmDrvrKeyFile, NULL));
	CHKiRet(regCfSysLineHdlr((uchar *)"defaultnetstreamdrivercertfile", 0, eCmdHdlrGetWord, NULL, &pszDfltNetstrmDrvrCertFile, NULL));
	CHKiRet(regCfSysLineHdlr((uchar *)"optimizeforuniprocessor", 0, eCmdHdlrBinary, NULL, &bOptimizeUniProc, NULL));
	CHKiRet(regCfSysLineHdlr((uchar *)"preservefqdn", 0, eCmdHdlrBinary, NULL, &bPreserveFQDN, NULL));
	CHKiRet(regCfSysLineHdlr((uchar *)"resetconfigvariables", 1, eCmdHdlrCustomHandler, resetConfigVariables, NULL, NULL));
ENDObjClassInit(glbl)


/* Exit the glbl class.
 * rgerhards, 2008-04-17
 */
BEGINObjClassExit(glbl, OBJ_IS_CORE_MODULE) /* class, version */
	if(pszDfltNetstrmDrvr != NULL)
		free(pszDfltNetstrmDrvr);
	if(pszDfltNetstrmDrvrCAF != NULL)
		free(pszDfltNetstrmDrvrCAF);
	if(pszDfltNetstrmDrvrKeyFile != NULL)
		free(pszDfltNetstrmDrvrKeyFile);
	if(pszDfltNetstrmDrvrCertFile != NULL)
		free(pszDfltNetstrmDrvrCertFile);
	if(pszWorkDir != NULL)
		free(pszWorkDir);
	if(LocalHostName != NULL)
		free(LocalHostName);
	if(LocalFQDNName != NULL)
		free(LocalFQDNName);
	objRelease(prop, CORE_COMPONENT);
ENDObjClassExit(glbl)

/* vi:set ai:
 */<|MERGE_RESOLUTION|>--- conflicted
+++ resolved
@@ -73,13 +73,10 @@
 static uchar *pszDfltNetstrmDrvrCAF = NULL; /* default CA file for the netstrm driver */
 static uchar *pszDfltNetstrmDrvrKeyFile = NULL; /* default key file for the netstrm driver (server) */
 static uchar *pszDfltNetstrmDrvrCertFile = NULL; /* default cert file for the netstrm driver (server) */
-<<<<<<< HEAD
 static int bTerminateInputs = 0;		/* global switch that inputs shall terminate ASAP (1=> terminate) */
-=======
 #ifdef USE_UNLIMITED_SELECT
 static int iFdSetSize = howmany(FD_SETSIZE, __NFDBITS) * sizeof (fd_mask); /* size of select() bitmask in bytes */
 #endif
->>>>>>> 9e28d47a
 
 
 /* define a macro for the simple properties' set and get functions
