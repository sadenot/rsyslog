--- conflicted
+++ resolved
@@ -1036,10 +1036,6 @@
 			 * TODO: I guess this is highly importable, so we should change the
 			 * algo over time... -- rgerhards, 2008-03-05
 			 */
-<<<<<<< HEAD
-=======
-			/* ... so now add the extension */
->>>>>>> 0c65e629
 			strncat((char *) pPathBuf, ".so", lenPathBuf - strlen((char*) pPathBuf) - 1);
 			iPathLen += 3;
 		}
@@ -1075,7 +1071,6 @@
 		ABORT_FINALIZE(RS_RET_MODULE_LOAD_ERR_DLOPEN);
 	}
 	if(!(pModInit = dlsym(pModHdlr, "modInit"))) {
-<<<<<<< HEAD
 		errmsg.LogError(0, RS_RET_MODULE_LOAD_ERR_NO_INIT,
 			 	"could not load module '%s', dlsym: %s\n", pPathBuf, dlerror());
 		dlclose(pModHdlr);
@@ -1084,14 +1079,6 @@
 	if((iRet = doModInit(pModInit, (uchar*) pModName, pModHdlr, &pModInfo)) != RS_RET_OK) {
 		errmsg.LogError(0, RS_RET_MODULE_LOAD_ERR_INIT_FAILED,
 				"could not load module '%s', rsyslog error %d\n", pPathBuf, iRet);
-=======
-		errmsg.LogError(0, RS_RET_MODULE_LOAD_ERR_NO_INIT, "could not load module '%s', dlsym: %s\n", pPathBuf, dlerror());
-		dlclose(pModHdlr);
-		ABORT_FINALIZE(RS_RET_MODULE_LOAD_ERR_NO_INIT);
-	}
-	if((iRet = doModInit(pModInit, (uchar*) pModName, pModHdlr)) != RS_RET_OK) {
-		errmsg.LogError(0, RS_RET_MODULE_LOAD_ERR_INIT_FAILED, "could not load module '%s', rsyslog error %d\n", pPathBuf, iRet);
->>>>>>> 0c65e629
 		dlclose(pModHdlr);
 		ABORT_FINALIZE(RS_RET_MODULE_LOAD_ERR_INIT_FAILED);
 	}
