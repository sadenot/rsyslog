/* rsconf.c - the rsyslog configuration system.
 *
 * Module begun 2011-04-19 by Rainer Gerhards
 *
 * Copyright 2011-2012 Adiscon GmbH.
 *
 * This file is part of the rsyslog runtime library.
 *
 * Licensed under the Apache License, Version 2.0 (the "License");
 * you may not use this file except in compliance with the License.
 * You may obtain a copy of the License at
 * 
 *       http://www.apache.org/licenses/LICENSE-2.0
 *       -or-
 *       see COPYING.ASL20 in the source distribution
 * 
 * Unless required by applicable law or agreed to in writing, software
 * distributed under the License is distributed on an "AS IS" BASIS,
 * WITHOUT WARRANTIES OR CONDITIONS OF ANY KIND, either express or implied.
 * See the License for the specific language governing permissions and
 * limitations under the License.
 */
#include "config.h"
#include <stdio.h>
#include <stdlib.h>
#include <assert.h>
#include <string.h>
#include <errno.h>
#include <unistd.h>
#include <grp.h>
#include <stdarg.h>
#include <sys/resource.h>
#include <sys/types.h>
#include <sys/stat.h>

#include "rsyslog.h"
#include "obj.h"
#include "srUtils.h"
#include "rule.h"
#include "ruleset.h"
#include "modules.h"
#include "conf.h"
#include "queue.h"
#include "rsconf.h"
#include "cfsysline.h"
#include "errmsg.h"
#include "action.h"
#include "glbl.h"
#include "unicode-helper.h"
#include "omshell.h"
#include "omusrmsg.h"
#include "omfwd.h"
#include "omfile.h"
#include "ompipe.h"
#include "omdiscard.h"
#include "pmrfc5424.h"
#include "pmrfc3164.h"
#include "smfile.h"
#include "smtradfile.h"
#include "smfwd.h"
#include "smtradfwd.h"
#include "parser.h"
#include "outchannel.h"
#include "threads.h"
#include "datetime.h"
#include "parserif.h"
#include "modules.h"
#include "dirty.h"
#include "template.h"

/* static data */
DEFobjStaticHelpers
DEFobjCurrIf(rule)
DEFobjCurrIf(ruleset)
DEFobjCurrIf(module)
DEFobjCurrIf(conf)
DEFobjCurrIf(errmsg)
DEFobjCurrIf(glbl)
DEFobjCurrIf(parser)
DEFobjCurrIf(datetime)

/* exported static data */
rsconf_t *runConf = NULL;/* the currently running config */
rsconf_t *loadConf = NULL;/* the config currently being loaded (no concurrent config load supported!) */

/* hardcoded standard templates (used for defaults) */
static uchar template_DebugFormat[] = "\"Debug line with all properties:\nFROMHOST: '%FROMHOST%', fromhost-ip: '%fromhost-ip%', HOSTNAME: '%HOSTNAME%', PRI: %PRI%,\nsyslogtag '%syslogtag%', programname: '%programname%', APP-NAME: '%APP-NAME%', PROCID: '%PROCID%', MSGID: '%MSGID%',\nTIMESTAMP: '%TIMESTAMP%', STRUCTURED-DATA: '%STRUCTURED-DATA%',\nmsg: '%msg%'\nescaped msg: '%msg:::drop-cc%'\ninputname: %inputname% rawmsg: '%rawmsg%'\n\n\"";
static uchar template_SyslogProtocol23Format[] = "\"<%PRI%>1 %TIMESTAMP:::date-rfc3339% %HOSTNAME% %APP-NAME% %PROCID% %MSGID% %STRUCTURED-DATA% %msg%\n\"";
static uchar template_TraditionalFileFormat[] = "=RSYSLOG_TraditionalFileFormat";
static uchar template_FileFormat[] = "=RSYSLOG_FileFormat";
static uchar template_ForwardFormat[] = "=RSYSLOG_ForwardFormat";
static uchar template_TraditionalForwardFormat[] = "=RSYSLOG_TraditionalForwardFormat";
static uchar template_WallFmt[] = "\"\r\n\7Message from syslogd@%HOSTNAME% at %timegenerated% ...\r\n %syslogtag%%msg%\n\r\"";
static uchar template_StdUsrMsgFmt[] = "\" %syslogtag%%msg%\n\r\"";
static uchar template_StdDBFmt[] = "\"insert into SystemEvents (Message, Facility, FromHost, Priority, DeviceReportedTime, ReceivedAt, InfoUnitID, SysLogTag) values ('%msg%', %syslogfacility%, '%HOSTNAME%', %syslogpriority%, '%timereported:::date-mysql%', '%timegenerated:::date-mysql%', %iut%, '%syslogtag%')\",SQL";
static uchar template_StdPgSQLFmt[] = "\"insert into SystemEvents (Message, Facility, FromHost, Priority, DeviceReportedTime, ReceivedAt, InfoUnitID, SysLogTag) values ('%msg%', %syslogfacility%, '%HOSTNAME%', %syslogpriority%, '%timereported:::date-pgsql%', '%timegenerated:::date-pgsql%', %iut%, '%syslogtag%')\",STDSQL";
static uchar template_spoofadr[] = "\"%fromhost-ip%\"";
static uchar template_SysklogdFileFormat[] = "\"%TIMESTAMP% %HOSTNAME% %syslogtag%%msg:::sp-if-no-1st-sp%%msg%\n\"";
static uchar template_StdJSONFmt[] = "\"{\\\"message\\\":\\\"%msg:::json%\\\",\\\"fromhost\\\":\\\"%HOSTNAME:::json%\\\",\\\"facility\\\":\\\"%syslogfacility-text%\\\",\\\"priority\\\":\\\"%syslogpriority-text%\\\",\\\"timereported\\\":\\\"%timereported:::date-rfc3339%\\\",\\\"timegenerated\\\":\\\"%timegenerated:::date-rfc3339%\\\"}\"";
/* end templates */

/* tables for interfacing with the v6 config system (as far as we need to) */
static struct cnfparamdescr inppdescr[] = {
	{ "type", eCmdHdlrString, CNFPARAM_REQUIRED }
};
static struct cnfparamblk inppblk =
	{ CNFPARAMBLK_VERSION,
	  sizeof(inppdescr)/sizeof(struct cnfparamdescr),
	  inppdescr
	};

/* forward-definitions */
void cnfDoCfsysline(char *ln);

/* Standard-Constructor
 */
BEGINobjConstruct(rsconf) /* be sure to specify the object type also in END macro! */
	pThis->globals.bDebugPrintTemplateList = 1;
	pThis->globals.bDebugPrintModuleList = 1;
	pThis->globals.bDebugPrintCfSysLineHandlerList = 1;
	pThis->globals.bLogStatusMsgs = DFLT_bLogStatusMsgs;
	pThis->globals.bErrMsgToStderr = 1;
	pThis->globals.umask = -1;
	pThis->templates.root = NULL;
	pThis->templates.last = NULL;
	pThis->templates.lastStatic = NULL;
	pThis->actions.nbrActions = 0;
	CHKiRet(llInit(&pThis->rulesets.llRulesets, rulesetDestructForLinkedList,
			rulesetKeyDestruct, strcasecmp));
	/* queue params */
	pThis->globals.mainQ.iMainMsgQueueSize = 10000;
	pThis->globals.mainQ.iMainMsgQHighWtrMark = 8000;
	pThis->globals.mainQ.iMainMsgQLowWtrMark = 2000;
	pThis->globals.mainQ.iMainMsgQDiscardMark = 9800;
	pThis->globals.mainQ.iMainMsgQDiscardSeverity = 8;
	pThis->globals.mainQ.iMainMsgQueueNumWorkers = 1;
	pThis->globals.mainQ.MainMsgQueType = QUEUETYPE_FIXED_ARRAY;
	pThis->globals.mainQ.pszMainMsgQFName = NULL;
	pThis->globals.mainQ.iMainMsgQueMaxFileSize = 1024*1024;
	pThis->globals.mainQ.iMainMsgQPersistUpdCnt = 0;
	pThis->globals.mainQ.bMainMsgQSyncQeueFiles = 0;
	pThis->globals.mainQ.iMainMsgQtoQShutdown = 1500;
	pThis->globals.mainQ.iMainMsgQtoActShutdown = 1000;
	pThis->globals.mainQ.iMainMsgQtoEnq = 2000;
	pThis->globals.mainQ.iMainMsgQtoWrkShutdown = 60000;
	pThis->globals.mainQ.iMainMsgQWrkMinMsgs = 100;
	pThis->globals.mainQ.iMainMsgQDeqSlowdown = 0;
	pThis->globals.mainQ.iMainMsgQueMaxDiskSpace = 0;
	pThis->globals.mainQ.iMainMsgQueDeqBatchSize = 32;
	pThis->globals.mainQ.bMainMsgQSaveOnShutdown = 1;
	pThis->globals.mainQ.iMainMsgQueueDeqtWinFromHr = 0;
	pThis->globals.mainQ.iMainMsgQueueDeqtWinToHr = 25;
	/* end queue params */
finalize_it:
ENDobjConstruct(rsconf)


/* ConstructionFinalizer
 */
rsRetVal rsconfConstructFinalize(rsconf_t __attribute__((unused)) *pThis)
{
	DEFiRet;
	ISOBJ_TYPE_assert(pThis, rsconf);
	RETiRet;
}


/* call freeCnf() module entry points AND free the module entries themselfes.
 */
static inline void
freeCnf(rsconf_t *pThis)
{
	cfgmodules_etry_t *etry, *del;
	etry = pThis->modules.root;
	while(etry != NULL) {
		if(etry->pMod->beginCnfLoad != NULL) {
			dbgprintf("calling freeCnf(%p) for module '%s'\n",
				  etry->modCnf, (char*) module.GetName(etry->pMod));
			etry->pMod->freeCnf(etry->modCnf);
		}
		del = etry;
		etry = etry->next;
		free(del);
	}
}


/* destructor for the rsconf object */
BEGINobjDestruct(rsconf) /* be sure to specify the object type also in END and CODESTART macros! */
CODESTARTobjDestruct(rsconf)
	freeCnf(pThis);
	tplDeleteAll(pThis);
	free(pThis->globals.mainQ.pszMainMsgQFName);
	free(pThis->globals.pszConfDAGFile);
	llDestroy(&(pThis->rulesets.llRulesets));
ENDobjDestruct(rsconf)


/* DebugPrint support for the rsconf object */
BEGINobjDebugPrint(rsconf) /* be sure to specify the object type also in END and CODESTART macros! */
	cfgmodules_etry_t *modNode;

	dbgprintf("configuration object %p\n", pThis);
	dbgprintf("Global Settings:\n");
	dbgprintf("  bDebugPrintTemplateList.............: %d\n",
		  pThis->globals.bDebugPrintTemplateList);
	dbgprintf("  bDebugPrintModuleList               : %d\n",
		  pThis->globals.bDebugPrintModuleList);
	dbgprintf("  bDebugPrintCfSysLineHandlerList.....: %d\n",
		  pThis->globals.bDebugPrintCfSysLineHandlerList);
	dbgprintf("  bLogStatusMsgs                      : %d\n",
		  pThis->globals.bLogStatusMsgs);
	dbgprintf("  bErrMsgToStderr.....................: %d\n",
		  pThis->globals.bErrMsgToStderr);
	dbgprintf("  drop Msgs with malicious PTR Record : %d\n",
		  glbl.GetDropMalPTRMsgs());
	ruleset.DebugPrintAll(pThis);
	dbgprintf("\n");
	if(pThis->globals.bDebugPrintTemplateList)
		tplPrintList(pThis);
	if(pThis->globals.bDebugPrintModuleList)
		module.PrintList();
	if(pThis->globals.bDebugPrintCfSysLineHandlerList)
		dbgPrintCfSysLineHandlers();
	// TODO: The following code needs to be "streamlined", so far just moved over...
	dbgprintf("Main queue size %d messages.\n", pThis->globals.mainQ.iMainMsgQueueSize);
	dbgprintf("Main queue worker threads: %d, wThread shutdown: %d, Perists every %d updates.\n",
		  pThis->globals.mainQ.iMainMsgQueueNumWorkers,
		  pThis->globals.mainQ.iMainMsgQtoWrkShutdown, pThis->globals.mainQ.iMainMsgQPersistUpdCnt);
	dbgprintf("Main queue timeouts: shutdown: %d, action completion shutdown: %d, enq: %d\n",
		   pThis->globals.mainQ.iMainMsgQtoQShutdown,
		   pThis->globals.mainQ.iMainMsgQtoActShutdown, pThis->globals.mainQ.iMainMsgQtoEnq);
	dbgprintf("Main queue watermarks: high: %d, low: %d, discard: %d, discard-severity: %d\n",
		   pThis->globals.mainQ.iMainMsgQHighWtrMark, pThis->globals.mainQ.iMainMsgQLowWtrMark,
		   pThis->globals.mainQ.iMainMsgQDiscardMark, pThis->globals.mainQ.iMainMsgQDiscardSeverity);
	dbgprintf("Main queue save on shutdown %d, max disk space allowed %lld\n",
		   pThis->globals.mainQ.bMainMsgQSaveOnShutdown, pThis->globals.mainQ.iMainMsgQueMaxDiskSpace);
	/* TODO: add
	iActionRetryCount = 0;
	iActionRetryInterval = 30000;
       static int iMainMsgQtoWrkMinMsgs = 100;
	static int iMainMsgQbSaveOnShutdown = 1;
	iMainMsgQueMaxDiskSpace = 0;
	setQPROP(qqueueSetiMinMsgsPerWrkr, "$MainMsgQueueWorkerThreadMinimumMessages", 100);
	setQPROP(qqueueSetbSaveOnShutdown, "$MainMsgQueueSaveOnShutdown", 1);
	 */
	dbgprintf("Work Directory: '%s'.\n", glbl.GetWorkDir());
	ochPrintList();
	dbgprintf("Modules used in this configuration:\n");
	for(modNode = pThis->modules.root ; modNode != NULL ; modNode = modNode->next) {
		dbgprintf("    %s\n", module.GetName(modNode->pMod));
	}
CODESTARTobjDebugPrint(rsconf)
ENDobjDebugPrint(rsconf)


rsRetVal
cnfDoActlst(struct cnfactlst *actlst, rule_t *pRule)
{
	struct cnfcfsyslinelst *cflst;
	action_t *pAction;
	uchar *str;
	rsRetVal localRet;
	DEFiRet;

	while(actlst != NULL) {
		dbgprintf("aclst %p: ", actlst);
		if(actlst->actType == CNFACT_V2) {
			dbgprintf("v6+ action object\n");
			if(actionNewInst(actlst->data.lst, &pAction) == RS_RET_OK) {
				iRet = llAppend(&(pRule)->llActList,  NULL, (void*) pAction);
			} else {
				errmsg.LogError(0, RS_RET_ERR, "errors occured in file '%s' "
					"around line %d", actlst->cnfFile, actlst->lineno);
			}
		} else {
			DBGPRINTF("legacy action line:%s\n", actlst->data.legActLine);
			str = (uchar*) actlst->data.legActLine;
			if((localRet = cflineDoAction(loadConf, &str, &pAction)) != RS_RET_OK) {
				uchar szErrLoc[MAXFNAME + 64];
				if(localRet != RS_RET_OK_WARN) {
					DBGPRINTF("legacy action line NOT successfully processed\n");
				}
				snprintf((char*)szErrLoc, sizeof(szErrLoc) / sizeof(uchar),
					 "%s, line %d", actlst->cnfFile, actlst->lineno);
				errmsg.LogError(0, NO_ERRCODE, "the last %s occured in %s:\"%s\"",
					(localRet == RS_RET_OK_WARN) ? "warning" : "error",
					(char*)szErrLoc, (char*)actlst->data.legActLine);
				if(localRet != RS_RET_OK_WARN) {
					ABORT_FINALIZE(localRet);
				}
			}
			iRet = llAppend(&(pRule)->llActList,  NULL, (void*) pAction);
		}
		for(  cflst = actlst->syslines
		    ; cflst != NULL ; cflst = cflst->next) {
			 cnfDoCfsysline(cflst->line);
		}
		actlst = actlst->next;
	}
finalize_it:
	RETiRet;
}

/* This function returns the current date in different
 * variants. It is used to construct the $NOW series of
 * system properties. The returned buffer must be freed
 * by the caller when no longer needed. If the function
 * can not allocate memory, it returns a NULL pointer.
 * TODO: this was taken from msg.c and we should consolidate it with the code
 * there. This is especially important when we increase the number of system
 * variables (what we definitely want to do).
 */
typedef enum ENOWType { NOW_NOW, NOW_YEAR, NOW_MONTH, NOW_DAY, NOW_HOUR, NOW_MINUTE } eNOWType;
static rsRetVal
getNOW(eNOWType eNow, es_str_t **estr)
{
	DEFiRet;
	uchar szBuf[16];
	struct syslogTime t;
	es_size_t len;

	datetime.getCurrTime(&t, NULL);
	switch(eNow) {
	case NOW_NOW:
		len = snprintf((char*) szBuf, sizeof(szBuf)/sizeof(uchar),
			   	"%4.4d-%2.2d-%2.2d", t.year, t.month, t.day);
		break;
	case NOW_YEAR:
		len = snprintf((char*) szBuf, sizeof(szBuf)/sizeof(uchar), "%4.4d", t.year);
		break;
	case NOW_MONTH:
		len = snprintf((char*) szBuf, sizeof(szBuf)/sizeof(uchar), "%2.2d", t.month);
		break;
	case NOW_DAY:
		len = snprintf((char*) szBuf, sizeof(szBuf)/sizeof(uchar), "%2.2d", t.day);
		break;
	case NOW_HOUR:
		len = snprintf((char*) szBuf, sizeof(szBuf)/sizeof(uchar), "%2.2d", t.hour);
		break;
	case NOW_MINUTE:
		len = snprintf((char*) szBuf, sizeof(szBuf)/sizeof(uchar), "%2.2d", t.minute);
		break;
	}

	/* now create a string object out of it and hand that over to the var */
	*estr = es_newStrFromCStr((char*)szBuf, len);

	RETiRet;
}



static inline es_str_t *
getSysVar(char *name)
{
	es_str_t *estr = NULL;
	rsRetVal iRet = RS_RET_OK;

	if(!strcmp(name, "now")) {
		CHKiRet(getNOW(NOW_NOW, &estr));
	} else if(!strcmp(name, "year")) {
		CHKiRet(getNOW(NOW_YEAR, &estr));
	} else if(!strcmp(name, "month")) {
		CHKiRet(getNOW(NOW_MONTH, &estr));
	} else if(!strcmp(name, "day")) {
		CHKiRet(getNOW(NOW_DAY, &estr));
	} else if(!strcmp(name, "hour")) {
		CHKiRet(getNOW(NOW_HOUR, &estr));
	} else if(!strcmp(name, "minute")) {
		CHKiRet(getNOW(NOW_MINUTE, &estr));
	} else if(!strcmp(name, "myhostname")) {
		char *hn = (char*)glbl.GetLocalHostName();
		estr = es_newStrFromCStr(hn, strlen(hn));
	} else {
		ABORT_FINALIZE(RS_RET_SYSVAR_NOT_FOUND);
	}
finalize_it:
	if(iRet != RS_RET_OK) {
		dbgprintf("getSysVar error iRet %d\n", iRet);
		if(estr == NULL)
			estr = es_newStrFromCStr("*ERROR*", sizeof("*ERROR*") - 1);
	}
	return estr;
}


/* Process input() objects */
rsRetVal
inputProcessCnf(struct cnfobj *o)
{
	struct cnfparamvals *pvals;
	modInfo_t *pMod;
	uchar *cnfModName = NULL;
	int typeIdx;
	DEFiRet;

	pvals = nvlstGetParams(o->nvlst, &inppblk, NULL);
	if(pvals == NULL) {
		ABORT_FINALIZE(RS_RET_ERR);
	}
	DBGPRINTF("input param blk after inputProcessCnf:\n");
	cnfparamsPrint(&inppblk, pvals);
	typeIdx = cnfparamGetIdx(&inppblk, "type");
	if(pvals[typeIdx].bUsed == 0) {
		errmsg.LogError(0, RS_RET_CONF_RQRD_PARAM_MISSING, "input type missing");
		ABORT_FINALIZE(RS_RET_CONF_RQRD_PARAM_MISSING); // TODO: move this into rainerscript handlers
	}
	cnfModName = (uchar*)es_str2cstr(pvals[typeIdx].val.d.estr, NULL);
	if((pMod = module.FindWithCnfName(loadConf, cnfModName, eMOD_IN)) == NULL) {
		errmsg.LogError(0, RS_RET_MOD_UNKNOWN, "input module name '%s' is unknown", cnfModName);
		ABORT_FINALIZE(RS_RET_MOD_UNKNOWN);
	}
	if(pMod->mod.im.newInpInst == NULL) {
		errmsg.LogError(0, RS_RET_MOD_NO_INPUT_STMT,
				"input module '%s' does not support input() statement", cnfModName);
		ABORT_FINALIZE(RS_RET_MOD_NO_INPUT_STMT);
	}
	CHKiRet(pMod->mod.im.newInpInst(o->nvlst));
finalize_it:
	free(cnfModName);
	cnfparamvalsDestruct(pvals, &inppblk);
	RETiRet;
}

/*------------------------------ interface to flex/bison parser ------------------------------*/
extern int yylineno;

void
parser_errmsg(char *fmt, ...)
{
	va_list ap;
	char errBuf[1024];

	va_start(ap, fmt);
	if(vsnprintf(errBuf, sizeof(errBuf), fmt, ap) == sizeof(errBuf))
		errBuf[sizeof(errBuf)-1] = '\0';
dbgprintf("XXXX: msg: %s\n", errBuf);
dbgprintf("XXXX: cnfcurrfn: %s\n", cnfcurrfn);
dbgprintf("XXXX: yylineno: %d\n", yylineno);
	errmsg.LogError(0, RS_RET_CONF_PARSE_ERROR,
			"error during parsing file %s, on or before line %d: %s",
			cnfcurrfn, yylineno, errBuf);
	va_end(ap);
}

int
yyerror(char *s)
{
	parser_errmsg("%s", s);
	return 0;
}
void cnfDoObj(struct cnfobj *o)
{
	int bChkUnuse = 1;

	dbgprintf("cnf:global:obj: ");
	cnfobjPrint(o);
	switch(o->objType) {
	case CNFOBJ_GLOBAL:
		glblProcessCnf(o);
		break;
	case CNFOBJ_MODULE:
		modulesProcessCnf(o);
		break;
	case CNFOBJ_ACTION:
		actionProcessCnf(o);
		break;
<<<<<<< HEAD
=======
	case CNFOBJ_INPUT:
		inputProcessCnf(o);
		break;
>>>>>>> 77b4efae
	case CNFOBJ_TPL:
		tplProcessCnf(o);
		break;
	case CNFOBJ_PROPERTY:
	case CNFOBJ_CONSTANT:
		/* these types are processed at a later stage */
		bChkUnuse = 0;
		break;
	}
	if(bChkUnuse)
		nvlstChkUnused(o->nvlst);
	cnfobjDestruct(o);
}

void cnfDoRule(struct cnfrule *cnfrule)
{
	rule_t *pRule;
	uchar *str;
	rsRetVal iRet = RS_RET_OK; //DEFiRet;

	dbgprintf("cnf:global:rule\n");
	cnfrulePrint(cnfrule);

	CHKiRet(rule.Construct(&pRule)); /* create "fresh" selector */
	CHKiRet(rule.SetAssRuleset(pRule, ruleset.GetCurrent(loadConf)));
	CHKiRet(rule.ConstructFinalize(pRule));

	switch(cnfrule->filttype) {
	case CNFFILT_NONE:
		break;
	case CNFFILT_PRI:
		str = (uchar*) cnfrule->filt.s;
		iRet = cflineProcessTradPRIFilter(&str, pRule);
		break;
	case CNFFILT_PROP:
		dbgprintf("%s\n", cnfrule->filt.s);
		str = (uchar*) cnfrule->filt.s;
		iRet = cflineProcessPropFilter(&str, pRule);
		break;
	case CNFFILT_SCRIPT:
		pRule->f_filter_type = FILTER_EXPR;
		pRule->f_filterData.expr = cnfrule->filt.expr;
		break;
	}
	/* we now check if there are some global (BSD-style) filter conditions
	 * and, if so, we copy them over. rgerhards, 2005-10-18
	 */
	if(pDfltProgNameCmp != NULL) {
		CHKiRet(rsCStrConstructFromCStr(&(pRule->pCSProgNameComp), pDfltProgNameCmp));
	}

	if(eDfltHostnameCmpMode != HN_NO_COMP) {
		pRule->eHostnameCmpMode = eDfltHostnameCmpMode;
		CHKiRet(rsCStrConstructFromCStr(&(pRule->pCSHostnameComp), pDfltHostnameCmp));
	}

	cnfDoActlst(cnfrule->actlst, pRule);

	CHKiRet(ruleset.AddRule(rule.GetAssRuleset(pRule), &pRule));

finalize_it:
	//TODO: do something with error states
	cnfruleDestruct(cnfrule);
}

void cnfDoCfsysline(char *ln)
{
	DBGPRINTF("cnf:global:cfsysline: %s\n", ln);
	/* the legacy system needs the "$" stripped */
	conf.cfsysline((uchar*) ln+1);
	free(ln);
}

void cnfDoBSDTag(char *ln)
{
	DBGPRINTF("cnf:global:BSD tag: %s\n", ln);
	cflineProcessTagSelector((uchar**)&ln);
}

void cnfDoBSDHost(char *ln)
{
	DBGPRINTF("cnf:global:BSD host: %s\n", ln);
	cflineProcessHostSelector((uchar**)&ln);
}

es_str_t*
cnfGetVar(char *name, void *usrptr)
{
	es_str_t *estr;
	if(name[0] == '$') {
		if(name[1] == '$')
			estr = getSysVar(name+2);
		else if(name[1] == '!')
			estr = msgGetCEEVarNew((msg_t*) usrptr, name+2);
		else
			estr = msgGetMsgVarNew((msg_t*) usrptr, (uchar*)name+1);
	}
	if(Debug) {
		char *s;
		s = es_str2cstr(estr, NULL);
		dbgprintf("rainerscript: var '%s': '%s'\n", name, s);
		free(s);
	}
	return estr;
}
/*------------------------------ end interface to flex/bison parser ------------------------------*/



/* drop to specified group
 * if something goes wrong, the function never returns
 * Note that such an abort can cause damage to on-disk structures, so we should
 * re-design the "interface" in the long term. -- rgerhards, 2008-11-26
 */
static void doDropPrivGid(int iGid)
{
	int res;
	uchar szBuf[1024];

	res = setgroups(0, NULL); /* remove all supplementary group IDs */
	if(res) {
		perror("could not remove supplemental group IDs");
		exit(1);
	}
	DBGPRINTF("setgroups(0, NULL): %d\n", res);
	res = setgid(iGid);
	if(res) {
		/* if we can not set the userid, this is fatal, so let's unconditionally abort */
		perror("could not set requested group id");
		exit(1);
	}
	DBGPRINTF("setgid(%d): %d\n", iGid, res);
	snprintf((char*)szBuf, sizeof(szBuf)/sizeof(uchar), "rsyslogd's groupid changed to %d", iGid);
	logmsgInternal(NO_ERRCODE, LOG_SYSLOG|LOG_INFO, szBuf, 0);
}


/* drop to specified user
 * if something goes wrong, the function never returns
 * Note that such an abort can cause damage to on-disk structures, so we should
 * re-design the "interface" in the long term. -- rgerhards, 2008-11-19
 */
static void doDropPrivUid(int iUid)
{
	int res;
	uchar szBuf[1024];

	res = setuid(iUid);
	if(res) {
		/* if we can not set the userid, this is fatal, so let's unconditionally abort */
		perror("could not set requested userid");
		exit(1);
	}
	DBGPRINTF("setuid(%d): %d\n", iUid, res);
	snprintf((char*)szBuf, sizeof(szBuf)/sizeof(uchar), "rsyslogd's userid changed to %d", iUid);
	logmsgInternal(NO_ERRCODE, LOG_SYSLOG|LOG_INFO, szBuf, 0);
}



/* drop privileges. This will drop to the configured privileges, if
 * set by the user. After this method has been executed, the previous
 * privileges can no be re-gained.
 */
static inline rsRetVal
dropPrivileges(rsconf_t *cnf)
{
	DEFiRet;

	/* If instructed to do so, we now drop privileges. Note that this is not 100% secure,
	 * because outputs are already running at this time. However, we can implement
	 * dropping of privileges rather quickly and it will work in many cases. While it is not
	 * the ultimate solution, the current one is still much better than not being able to
	 * drop privileges at all. Doing it correctly, requires a change in architecture, which
	 * we should do over time. TODO -- rgerhards, 2008-11-19
	 */
	if(cnf->globals.gidDropPriv != 0) {
		doDropPrivGid(ourConf->globals.gidDropPriv);
		DBGPRINTF("group privileges have been dropped to gid %u\n", (unsigned) 
			  ourConf->globals.gidDropPriv);
	}

	if(cnf->globals.uidDropPriv != 0) {
		doDropPrivUid(ourConf->globals.uidDropPriv);
		DBGPRINTF("user privileges have been dropped to uid %u\n", (unsigned) 
			  ourConf->globals.uidDropPriv);
	}

	RETiRet;
}


/* tell the rsysog core (including ourselfs) that the config load is done and
 * we need to prepare to move over to activate mode.
 */
static inline void
tellCoreConfigLoadDone(void)
{
	glblDoneLoadCnf();
}


/* Tell input modules that the config parsing stage is over.  */
static rsRetVal
tellModulesConfigLoadDone(void)
{
	cfgmodules_etry_t *node;

	BEGINfunc
	DBGPRINTF("telling modules that config load for %p is done\n", loadConf);
	node = module.GetNxtCnfType(loadConf, NULL, eMOD_ANY);
	while(node != NULL) {
		if(node->pMod->beginCnfLoad != NULL)
			node->pMod->endCnfLoad(node->modCnf);
		node = module.GetNxtCnfType(runConf, node, eMOD_IN);
	}

	ENDfunc
	return RS_RET_OK; /* intentional: we do not care about module errors */
}


/* Tell input modules to verify config object */
static rsRetVal
tellModulesCheckConfig(void)
{
	cfgmodules_etry_t *node;
	rsRetVal localRet;

	BEGINfunc
	DBGPRINTF("telling modules to check config %p\n", loadConf);
	node = module.GetNxtCnfType(loadConf, NULL, eMOD_ANY);
	while(node != NULL) {
		if(node->pMod->beginCnfLoad != NULL) {
			localRet = node->pMod->checkCnf(node->modCnf);
			DBGPRINTF("module %s tells us config can %sbe activated\n",
					  node->pMod->pszName, (localRet == RS_RET_OK) ? "" : "NOT ");
			if(localRet == RS_RET_OK) {
				node->canActivate = 1;
			} else {
				node->canActivate = 0;
			}
		}
		node = module.GetNxtCnfType(runConf, node, eMOD_IN);
	}

	ENDfunc
	return RS_RET_OK; /* intentional: we do not care about module errors */
}


/* Tell modules to activate current running config (pre privilege drop) */
static rsRetVal
tellModulesActivateConfigPrePrivDrop(void)
{
	cfgmodules_etry_t *node;
	rsRetVal localRet;

	BEGINfunc
	DBGPRINTF("telling modules to activate config (before dropping privs) %p\n", runConf);
	node = module.GetNxtCnfType(runConf, NULL, eMOD_ANY);
	while(node != NULL) {
		if(   node->pMod->beginCnfLoad != NULL
		   && node->pMod->activateCnfPrePrivDrop != NULL
		   && node->canActivate) {
			DBGPRINTF("pre priv drop activating config %p for module %s\n",
				  runConf, node->pMod->pszName);
			localRet = node->pMod->activateCnfPrePrivDrop(node->modCnf);
			if(localRet != RS_RET_OK) {
				errmsg.LogError(0, localRet, "activation of module %s failed",
						node->pMod->pszName);
			node->canActivate = 0; /* in a sense, could not activate... */
			}
		}
		node = module.GetNxtCnfType(runConf, node, eMOD_IN);
	}

	ENDfunc
	return RS_RET_OK; /* intentional: we do not care about module errors */
}


/* Tell modules to activate current running config */
static rsRetVal
tellModulesActivateConfig(void)
{
	cfgmodules_etry_t *node;
	rsRetVal localRet;

	BEGINfunc
	DBGPRINTF("telling modules to activate config %p\n", runConf);
	node = module.GetNxtCnfType(runConf, NULL, eMOD_ANY);
	while(node != NULL) {
		if(node->pMod->beginCnfLoad != NULL && node->canActivate) {
			DBGPRINTF("activating config %p for module %s\n",
				  runConf, node->pMod->pszName);
			localRet = node->pMod->activateCnf(node->modCnf);
			if(localRet != RS_RET_OK) {
				errmsg.LogError(0, localRet, "activation of module %s failed",
						node->pMod->pszName);
			node->canActivate = 0; /* in a sense, could not activate... */
			}
		}
		node = module.GetNxtCnfType(runConf, node, eMOD_IN);
	}

	ENDfunc
	return RS_RET_OK; /* intentional: we do not care about module errors */
}


/* Actually run the input modules.  This happens after privileges are dropped,
 * if that is requested.
 */
static rsRetVal
runInputModules(void)
{
	cfgmodules_etry_t *node;
	int bNeedsCancel;

	BEGINfunc
	node = module.GetNxtCnfType(runConf, NULL, eMOD_IN);
	while(node != NULL) {
		if(node->canRun) {
			bNeedsCancel = (node->pMod->isCompatibleWithFeature(sFEATURENonCancelInputTermination) == RS_RET_OK) ?
				       0 : 1;
			DBGPRINTF("running module %s with config %p, term mode: %s\n", node->pMod->pszName, node,
				  bNeedsCancel ? "cancel" : "cooperative/SIGTTIN");
			thrdCreate(node->pMod->mod.im.runInput, node->pMod->mod.im.afterRun, bNeedsCancel,
			           (node->pMod->cnfName == NULL) ? node->pMod->pszName : node->pMod->cnfName);
		}
		node = module.GetNxtCnfType(runConf, node, eMOD_IN);
	}

	ENDfunc
	return RS_RET_OK; /* intentional: we do not care about module errors */
}


/* Make the modules check if they are ready to start.
 */
static rsRetVal
startInputModules(void)
{
	DEFiRet;
	cfgmodules_etry_t *node;

	node = module.GetNxtCnfType(runConf, NULL, eMOD_IN);
	while(node != NULL) {
		if(node->canActivate) {
			iRet = node->pMod->mod.im.willRun();
			node->canRun = (iRet == RS_RET_OK);
			if(!node->canRun) {
				DBGPRINTF("module %s will not run, iRet %d\n", node->pMod->pszName, iRet);
			}
		} else {
			node->canRun = 0;
		}
		node = module.GetNxtCnfType(runConf, node, eMOD_IN);
	}

	ENDfunc
	return RS_RET_OK; /* intentional: we do not care about module errors */
}


/* activate the main queue */
static inline rsRetVal
activateMainQueue()
{
	DEFiRet;
	/* create message queue */
	CHKiRet_Hdlr(createMainQueue(&pMsgQueue, UCHAR_CONSTANT("main Q"))) {
		/* no queue is fatal, we need to give up in that case... */
		fprintf(stderr, "fatal error %d: could not create message queue - rsyslogd can not run!\n", iRet);
		FINALIZE;
	}

	bHaveMainQueue = (ourConf->globals.mainQ.MainMsgQueType == QUEUETYPE_DIRECT) ? 0 : 1;
	DBGPRINTF("Main processing queue is initialized and running\n");
finalize_it:
	RETiRet;
}


/* set the processes umask (upon configuration request) */
static inline rsRetVal
setUmask(int iUmask)
{
	if(iUmask != -1) {
		umask(iUmask);
		DBGPRINTF("umask set to 0%3.3o.\n", iUmask);
	}

	return RS_RET_OK;
}


/* Activate an already-loaded configuration. The configuration will become
 * the new running conf (if successful). Note that in theory this method may
 * be called when there already is a running conf. In practice, the current
 * version of rsyslog does not support this. Future versions probably will.
 * Begun 2011-04-20, rgerhards
 */
rsRetVal
activate(rsconf_t *cnf)
{
	DEFiRet;

	/* at this point, we "switch" over to the running conf */
	runConf = cnf;
#	if	0 /* currently the DAG is not supported -- code missing! */
	/* TODO: re-enable this functionality some time later! */
	/* check if we need to generate a config DAG and, if so, do that */
	if(ourConf->globals.pszConfDAGFile != NULL)
		generateConfigDAG(ourConf->globals.pszConfDAGFile);
#	endif
	setUmask(cnf->globals.umask);

	/* the output part and the queue is now ready to run. So it is a good time
	 * to initialize the inputs. Please note that the net code above should be
	 * shuffled to down here once we have everything in input modules.
	 * rgerhards, 2007-12-14
	 * NOTE: as of 2009-06-29, the input modules are initialized, but not yet run.
	 * Keep in mind. though, that the outputs already run if the queue was
	 * persisted to disk. -- rgerhards
	 */
	tellModulesActivateConfigPrePrivDrop();

	CHKiRet(dropPrivileges(cnf));

	tellModulesActivateConfig();
	startInputModules();
	CHKiRet(activateActions());
	CHKiRet(activateMainQueue());
	/* finally let the inputs run... */
	runInputModules();

	dbgprintf("configuration %p activated\n", cnf);

finalize_it:
	RETiRet;
}


/* -------------------- some legacy config handlers --------------------
 * TODO: move to conf.c?
 */

/* legacy config system: set the action resume interval */
static rsRetVal setActionResumeInterval(void __attribute__((unused)) *pVal, int iNewVal)
{
	return actionSetGlobalResumeInterval(iNewVal);
}


/* Switch the default ruleset (that, what servcies bind to if nothing specific
 * is specified).
 * rgerhards, 2009-06-12
 */
static rsRetVal
setDefaultRuleset(void __attribute__((unused)) *pVal, uchar *pszName)
{
	DEFiRet;

	CHKiRet(ruleset.SetDefaultRuleset(ourConf, pszName));

finalize_it:
	free(pszName); /* no longer needed */
	RETiRet;
}


/* Switch to either an already existing rule set or start a new one. The
 * named rule set becomes the new "current" rule set (what means that new
 * actions are added to it).
 * rgerhards, 2009-06-12
 */
static rsRetVal
setCurrRuleset(void __attribute__((unused)) *pVal, uchar *pszName)
{
	ruleset_t *pRuleset;
	rsRetVal localRet;
	DEFiRet;

	localRet = ruleset.SetCurrRuleset(ourConf, pszName);

	if(localRet == RS_RET_NOT_FOUND) {
		DBGPRINTF("begin new current rule set '%s'\n", pszName);
		CHKiRet(ruleset.Construct(&pRuleset));
		CHKiRet(ruleset.SetName(pRuleset, pszName));
		CHKiRet(ruleset.ConstructFinalize(ourConf, pRuleset));
	} else {
		ABORT_FINALIZE(localRet);
	}

finalize_it:
	free(pszName); /* no longer needed */
	RETiRet;
}


/* set the main message queue mode
 * rgerhards, 2008-01-03
 */
static rsRetVal setMainMsgQueType(void __attribute__((unused)) *pVal, uchar *pszType)
{
	DEFiRet;

	if (!strcasecmp((char *) pszType, "fixedarray")) {
		loadConf->globals.mainQ.MainMsgQueType = QUEUETYPE_FIXED_ARRAY;
		DBGPRINTF("main message queue type set to FIXED_ARRAY\n");
	} else if (!strcasecmp((char *) pszType, "linkedlist")) {
		loadConf->globals.mainQ.MainMsgQueType = QUEUETYPE_LINKEDLIST;
		DBGPRINTF("main message queue type set to LINKEDLIST\n");
	} else if (!strcasecmp((char *) pszType, "disk")) {
		loadConf->globals.mainQ.MainMsgQueType = QUEUETYPE_DISK;
		DBGPRINTF("main message queue type set to DISK\n");
	} else if (!strcasecmp((char *) pszType, "direct")) {
		loadConf->globals.mainQ.MainMsgQueType = QUEUETYPE_DIRECT;
		DBGPRINTF("main message queue type set to DIRECT (no queueing at all)\n");
	} else {
		errmsg.LogError(0, RS_RET_INVALID_PARAMS, "unknown mainmessagequeuetype parameter: %s", (char *) pszType);
		iRet = RS_RET_INVALID_PARAMS;
	}
	free(pszType); /* no longer needed */

	RETiRet;
}


/* -------------------- end legacy config handlers -------------------- */


/* set the processes max number ob files (upon configuration request)
 * 2009-04-14 rgerhards
 */
static rsRetVal setMaxFiles(void __attribute__((unused)) *pVal, int iFiles)
{
// TODO this must use a local var, then carry out action during activate!
	struct rlimit maxFiles;
	char errStr[1024];
	DEFiRet;

	maxFiles.rlim_cur = iFiles;
	maxFiles.rlim_max = iFiles;

	if(setrlimit(RLIMIT_NOFILE, &maxFiles) < 0) {
		/* NOTE: under valgrind, we seem to be unable to extend the size! */
		rs_strerror_r(errno, errStr, sizeof(errStr));
		errmsg.LogError(0, RS_RET_ERR_RLIM_NOFILE, "could not set process file limit to %d: %s [kernel max %ld]",
				iFiles, errStr, (long) maxFiles.rlim_max);
		ABORT_FINALIZE(RS_RET_ERR_RLIM_NOFILE);
	}
#ifdef USE_UNLIMITED_SELECT
	glbl.SetFdSetSize(howmany(iFiles, __NFDBITS) * sizeof (fd_mask));
#endif
	DBGPRINTF("Max number of files set to %d [kernel max %ld].\n", iFiles, (long) maxFiles.rlim_max);

finalize_it:
	RETiRet;
}


/* legacy config system: reset config variables to default values.  */
static rsRetVal resetConfigVariables(uchar __attribute__((unused)) *pp, void __attribute__((unused)) *pVal)
{
	loadConf->globals.bLogStatusMsgs = DFLT_bLogStatusMsgs;
	loadConf->globals.bDebugPrintTemplateList = 1;
	loadConf->globals.bDebugPrintCfSysLineHandlerList = 1;
	loadConf->globals.bDebugPrintModuleList = 1;
	loadConf->globals.bAbortOnUncleanConfig = 0;
	loadConf->globals.bReduceRepeatMsgs = 0;
	free(loadConf->globals.mainQ.pszMainMsgQFName);
	loadConf->globals.mainQ.pszMainMsgQFName = NULL;
	loadConf->globals.mainQ.iMainMsgQueueSize = 10000;
	loadConf->globals.mainQ.iMainMsgQHighWtrMark = 8000;
	loadConf->globals.mainQ.iMainMsgQLowWtrMark = 2000;
	loadConf->globals.mainQ.iMainMsgQDiscardMark = 9800;
	loadConf->globals.mainQ.iMainMsgQDiscardSeverity = 8;
	loadConf->globals.mainQ.iMainMsgQueMaxFileSize = 1024 * 1024;
	loadConf->globals.mainQ.iMainMsgQueueNumWorkers = 1;
	loadConf->globals.mainQ.iMainMsgQPersistUpdCnt = 0;
	loadConf->globals.mainQ.bMainMsgQSyncQeueFiles = 0;
	loadConf->globals.mainQ.iMainMsgQtoQShutdown = 1500;
	loadConf->globals.mainQ.iMainMsgQtoActShutdown = 1000;
	loadConf->globals.mainQ.iMainMsgQtoEnq = 2000;
	loadConf->globals.mainQ.iMainMsgQtoWrkShutdown = 60000;
	loadConf->globals.mainQ.iMainMsgQWrkMinMsgs = 100;
	loadConf->globals.mainQ.iMainMsgQDeqSlowdown = 0;
	loadConf->globals.mainQ.bMainMsgQSaveOnShutdown = 1;
	loadConf->globals.mainQ.MainMsgQueType = QUEUETYPE_FIXED_ARRAY;
	loadConf->globals.mainQ.iMainMsgQueMaxDiskSpace = 0;
	loadConf->globals.mainQ.iMainMsgQueDeqBatchSize = 32;

	return RS_RET_OK;
}


/* legacy config system: set the action resume interval */
static rsRetVal
setModDir(void __attribute__((unused)) *pVal, uchar* pszNewVal)
{
	DEFiRet;
	iRet = module.SetModDir(pszNewVal);
	free(pszNewVal);
	RETiRet;
}


/* "load" a build in module and register it for the current load config */
static rsRetVal
regBuildInModule(rsRetVal (*modInit)(), uchar *name, void *pModHdlr)
{
	cfgmodules_etry_t *pNew;
	cfgmodules_etry_t *pLast;
	modInfo_t *pMod;
	DEFiRet;
	CHKiRet(module.doModInit(modInit, name, pModHdlr, &pMod));
	readyModForCnf(pMod, &pNew, &pLast);
	addModToCnfList(pNew, pLast);
finalize_it:
	RETiRet;
}


/* load build-in modules
 * very first version begun on 2007-07-23 by rgerhards
 */
static rsRetVal
loadBuildInModules()
{
	DEFiRet;

	CHKiRet(regBuildInModule(modInitFile, UCHAR_CONSTANT("builtin:omfile"), NULL));
	CHKiRet(regBuildInModule(modInitPipe, UCHAR_CONSTANT("builtin:ompipe"), NULL));
	CHKiRet(regBuildInModule(modInitShell, UCHAR_CONSTANT("builtin-shell"), NULL));
	CHKiRet(regBuildInModule(modInitDiscard, UCHAR_CONSTANT("builtin:omdiscard"), NULL));
#	ifdef SYSLOG_INET
	CHKiRet(regBuildInModule(modInitFwd, UCHAR_CONSTANT("builtin:omfwd"), NULL));
#	endif

	/* dirty, but this must be for the time being: the usrmsg module must always be
	 * loaded as last module. This is because it processes any type of action selector.
	 * If we load it before other modules, these others will never have a chance of
	 * working with the config file. We may change that implementation so that a user name
	 * must start with an alnum, that would definitely help (but would it break backwards
	 * compatibility?). * rgerhards, 2007-07-23
	 * User names now must begin with:
	 *   [a-zA-Z0-9_.]
	 */
	CHKiRet(regBuildInModule(modInitUsrMsg, (uchar*) "builtin:omusrmsg", NULL));

	/* load build-in parser modules */
	CHKiRet(regBuildInModule(modInitpmrfc5424, UCHAR_CONSTANT("builtin:pmrfc5424"), NULL));
	CHKiRet(regBuildInModule(modInitpmrfc3164, UCHAR_CONSTANT("builtin:pmrfc3164"), NULL));

	/* and set default parser modules. Order is *very* important, legacy
	 * (3164) parser needs to go last! */
	CHKiRet(parser.AddDfltParser(UCHAR_CONSTANT("rsyslog.rfc5424")));
	CHKiRet(parser.AddDfltParser(UCHAR_CONSTANT("rsyslog.rfc3164")));

	/* load build-in strgen modules */
	CHKiRet(regBuildInModule(modInitsmfile, UCHAR_CONSTANT("builtin:smfile"), NULL));
	CHKiRet(regBuildInModule(modInitsmtradfile, UCHAR_CONSTANT("builtin:smtradfile"), NULL));
	CHKiRet(regBuildInModule(modInitsmfwd, UCHAR_CONSTANT("builtin:smfwd"), NULL));
	CHKiRet(regBuildInModule(modInitsmtradfwd, UCHAR_CONSTANT("builtin:smtradfwd"), NULL));

finalize_it:
	if(iRet != RS_RET_OK) {
		/* we need to do fprintf, as we do not yet have an error reporting system
		 * in place.
		 */
		fprintf(stderr, "fatal error: could not activate built-in modules. Error code %d.\n",
			iRet);
	}
	RETiRet;
}


/* intialize the legacy config system */
static inline rsRetVal 
initLegacyConf(void)
{
	DEFiRet;
	uchar *pTmp;
	ruleset_t *pRuleset;

	DBGPRINTF("doing legacy config system init\n");
	/* construct the default ruleset */
	ruleset.Construct(&pRuleset);
	ruleset.SetName(pRuleset, UCHAR_CONSTANT("RSYSLOG_DefaultRuleset"));
	ruleset.ConstructFinalize(loadConf, pRuleset);

	/* now register config handlers */
	CHKiRet(regCfSysLineHdlr((uchar *)"sleep", 0, eCmdHdlrGoneAway,
		NULL, NULL, NULL));
	CHKiRet(regCfSysLineHdlr((uchar *)"logrsyslogstatusmessages", 0, eCmdHdlrBinary,
		NULL, &loadConf->globals.bLogStatusMsgs, NULL));
	CHKiRet(regCfSysLineHdlr((uchar *)"errormessagestostderr", 0, eCmdHdlrBinary,
		NULL, &loadConf->globals.bErrMsgToStderr, NULL));
	CHKiRet(regCfSysLineHdlr((uchar *)"abortonuncleanconfig", 0, eCmdHdlrBinary,
		NULL, &loadConf->globals.bAbortOnUncleanConfig, NULL));
	CHKiRet(regCfSysLineHdlr((uchar *)"repeatedmsgreduction", 0, eCmdHdlrBinary,
		NULL, &loadConf->globals.bReduceRepeatMsgs, NULL));
	CHKiRet(regCfSysLineHdlr((uchar *)"debugprinttemplatelist", 0, eCmdHdlrBinary,
		NULL, &(loadConf->globals.bDebugPrintTemplateList), NULL));
	CHKiRet(regCfSysLineHdlr((uchar *)"debugprintmodulelist", 0, eCmdHdlrBinary,
		NULL, &(loadConf->globals.bDebugPrintModuleList), NULL));
	CHKiRet(regCfSysLineHdlr((uchar *)"debugprintcfsyslinehandlerlist", 0, eCmdHdlrBinary,
		 NULL, &(loadConf->globals.bDebugPrintCfSysLineHandlerList), NULL));
	CHKiRet(regCfSysLineHdlr((uchar *)"privdroptouser", 0, eCmdHdlrUID,
		NULL, &loadConf->globals.uidDropPriv, NULL));
	CHKiRet(regCfSysLineHdlr((uchar *)"privdroptouserid", 0, eCmdHdlrInt,
		NULL, &loadConf->globals.uidDropPriv, NULL));
	CHKiRet(regCfSysLineHdlr((uchar *)"privdroptogroup", 0, eCmdHdlrGID,
		NULL, &loadConf->globals.gidDropPriv, NULL));
	CHKiRet(regCfSysLineHdlr((uchar *)"privdroptogroupid", 0, eCmdHdlrGID,
		NULL, &loadConf->globals.gidDropPriv, NULL));
	CHKiRet(regCfSysLineHdlr((uchar *)"generateconfiggraph", 0, eCmdHdlrGetWord,
		NULL, &loadConf->globals.pszConfDAGFile, NULL));
	CHKiRet(regCfSysLineHdlr((uchar *)"umask", 0, eCmdHdlrFileCreateMode,
		NULL, &loadConf->globals.umask, NULL));
	CHKiRet(regCfSysLineHdlr((uchar *)"maxopenfiles", 0, eCmdHdlrInt,
		setMaxFiles, NULL, NULL));

	CHKiRet(regCfSysLineHdlr((uchar *)"actionresumeinterval", 0, eCmdHdlrInt,
		setActionResumeInterval, NULL, NULL));
	CHKiRet(regCfSysLineHdlr((uchar *)"modload", 0, eCmdHdlrCustomHandler,
		conf.doModLoad, NULL, NULL));
	CHKiRet(regCfSysLineHdlr((uchar *)"defaultruleset", 0, eCmdHdlrGetWord,
		setDefaultRuleset, NULL, NULL));
	CHKiRet(regCfSysLineHdlr((uchar *)"ruleset", 0, eCmdHdlrGetWord,
		setCurrRuleset, NULL, NULL));

	/* handler for "larger" config statements (tie into legacy conf system) */
	CHKiRet(regCfSysLineHdlr((uchar *)"template", 0, eCmdHdlrCustomHandler,
		conf.doNameLine, (void*)DIR_TEMPLATE, NULL));
	CHKiRet(regCfSysLineHdlr((uchar *)"outchannel", 0, eCmdHdlrCustomHandler,
		conf.doNameLine, (void*)DIR_OUTCHANNEL, NULL));
	CHKiRet(regCfSysLineHdlr((uchar *)"allowedsender", 0, eCmdHdlrCustomHandler,
		conf.doNameLine, (void*)DIR_ALLOWEDSENDER, NULL));

	/* the following are parameters for the main message queue. I have the
	 * strong feeling that this needs to go to a different space, but that
	 * feeling may be wrong - we'll see how things evolve.
	 * rgerhards, 2011-04-21
	 */
	CHKiRet(regCfSysLineHdlr((uchar *)"mainmsgqueuefilename", 0, eCmdHdlrGetWord,
		NULL, &loadConf->globals.mainQ.pszMainMsgQFName, NULL));
	CHKiRet(regCfSysLineHdlr((uchar *)"mainmsgqueuesize", 0, eCmdHdlrInt,
		NULL, &loadConf->globals.mainQ.iMainMsgQueueSize, NULL));
	CHKiRet(regCfSysLineHdlr((uchar *)"mainmsgqueuehighwatermark", 0, eCmdHdlrInt,
		NULL, &loadConf->globals.mainQ.iMainMsgQHighWtrMark, NULL));
	CHKiRet(regCfSysLineHdlr((uchar *)"mainmsgqueuelowwatermark", 0, eCmdHdlrInt,
		NULL, &loadConf->globals.mainQ.iMainMsgQLowWtrMark, NULL));
	CHKiRet(regCfSysLineHdlr((uchar *)"mainmsgqueuediscardmark", 0, eCmdHdlrInt,
		NULL, &loadConf->globals.mainQ.iMainMsgQDiscardMark, NULL));
	CHKiRet(regCfSysLineHdlr((uchar *)"mainmsgqueuediscardseverity", 0, eCmdHdlrSeverity,
		NULL, &loadConf->globals.mainQ.iMainMsgQDiscardSeverity, NULL));
	CHKiRet(regCfSysLineHdlr((uchar *)"mainmsgqueuecheckpointinterval", 0, eCmdHdlrInt,
		NULL, &loadConf->globals.mainQ.iMainMsgQPersistUpdCnt, NULL));
	CHKiRet(regCfSysLineHdlr((uchar *)"mainmsgqueuesyncqueuefiles", 0, eCmdHdlrBinary,
		NULL, &loadConf->globals.mainQ.bMainMsgQSyncQeueFiles, NULL));
	CHKiRet(regCfSysLineHdlr((uchar *)"mainmsgqueuetype", 0, eCmdHdlrGetWord,
		setMainMsgQueType, NULL, NULL));
	CHKiRet(regCfSysLineHdlr((uchar *)"mainmsgqueueworkerthreads", 0, eCmdHdlrInt,
		NULL, &loadConf->globals.mainQ.iMainMsgQueueNumWorkers, NULL));
	CHKiRet(regCfSysLineHdlr((uchar *)"mainmsgqueuetimeoutshutdown", 0, eCmdHdlrInt,
		NULL, &loadConf->globals.mainQ.iMainMsgQtoQShutdown, NULL));
	CHKiRet(regCfSysLineHdlr((uchar *)"mainmsgqueuetimeoutactioncompletion", 0, eCmdHdlrInt,
		NULL, &loadConf->globals.mainQ.iMainMsgQtoActShutdown, NULL));
	CHKiRet(regCfSysLineHdlr((uchar *)"mainmsgqueuetimeoutenqueue", 0, eCmdHdlrInt,
		NULL, &loadConf->globals.mainQ.iMainMsgQtoEnq, NULL));
	CHKiRet(regCfSysLineHdlr((uchar *)"mainmsgqueueworkertimeoutthreadshutdown", 0, eCmdHdlrInt,
		NULL, &loadConf->globals.mainQ.iMainMsgQtoWrkShutdown, NULL));
	CHKiRet(regCfSysLineHdlr((uchar *)"mainmsgqueuedequeueslowdown", 0, eCmdHdlrInt,
		NULL, &loadConf->globals.mainQ.iMainMsgQDeqSlowdown, NULL));
	CHKiRet(regCfSysLineHdlr((uchar *)"mainmsgqueueworkerthreadminimummessages", 0, eCmdHdlrInt,
		NULL, &loadConf->globals.mainQ.iMainMsgQWrkMinMsgs, NULL));
	CHKiRet(regCfSysLineHdlr((uchar *)"mainmsgqueuemaxfilesize", 0, eCmdHdlrSize,
		NULL, &loadConf->globals.mainQ.iMainMsgQueMaxFileSize, NULL));
	CHKiRet(regCfSysLineHdlr((uchar *)"mainmsgqueuedequeuebatchsize", 0, eCmdHdlrSize,
		NULL, &loadConf->globals.mainQ.iMainMsgQueDeqBatchSize, NULL));
	CHKiRet(regCfSysLineHdlr((uchar *)"mainmsgqueuemaxdiskspace", 0, eCmdHdlrSize,
		NULL, &loadConf->globals.mainQ.iMainMsgQueMaxDiskSpace, NULL));
	CHKiRet(regCfSysLineHdlr((uchar *)"mainmsgqueuesaveonshutdown", 0, eCmdHdlrBinary,
		NULL, &loadConf->globals.mainQ.bMainMsgQSaveOnShutdown, NULL));
	CHKiRet(regCfSysLineHdlr((uchar *)"mainmsgqueuedequeuetimebegin", 0, eCmdHdlrInt,
		NULL, &loadConf->globals.mainQ.iMainMsgQueueDeqtWinFromHr, NULL));
	CHKiRet(regCfSysLineHdlr((uchar *)"mainmsgqueuedequeuetimeend", 0, eCmdHdlrInt,
		NULL, &loadConf->globals.mainQ.iMainMsgQueueDeqtWinToHr, NULL));
	/* moddir is a bit hard problem -- because it actually needs to
	 * modify a setting that is specific to module.c. The important point
	 * is that this action MUST actually be carried out during config load,
	 * because we must load modules in order to get their config extensions
	 * (no way around).
	 * TODO: think about a clean solution
	 */
	CHKiRet(regCfSysLineHdlr((uchar *)"moddir", 0, eCmdHdlrGetWord,
		setModDir, NULL, NULL));

	/* finally, the reset handler */
	CHKiRet(regCfSysLineHdlr((uchar *)"resetconfigvariables", 1, eCmdHdlrCustomHandler,
		resetConfigVariables, NULL, NULL));

	/* initialize the build-in templates */
	pTmp = template_DebugFormat;
	tplAddLine(ourConf, "RSYSLOG_DebugFormat", &pTmp);
	pTmp = template_SyslogProtocol23Format;
	tplAddLine(ourConf, "RSYSLOG_SyslogProtocol23Format", &pTmp);
	pTmp = template_FileFormat; /* new format for files with high-precision stamp */
	tplAddLine(ourConf, "RSYSLOG_FileFormat", &pTmp);
	pTmp = template_TraditionalFileFormat;
	tplAddLine(ourConf, "RSYSLOG_TraditionalFileFormat", &pTmp);
	pTmp = template_WallFmt;
	tplAddLine(ourConf, " WallFmt", &pTmp);
	pTmp = template_ForwardFormat;
	tplAddLine(ourConf, "RSYSLOG_ForwardFormat", &pTmp);
	pTmp = template_TraditionalForwardFormat;
	tplAddLine(ourConf, "RSYSLOG_TraditionalForwardFormat", &pTmp);
	pTmp = template_StdUsrMsgFmt;
	tplAddLine(ourConf, " StdUsrMsgFmt", &pTmp);
	pTmp = template_StdDBFmt;
	tplAddLine(ourConf, " StdDBFmt", &pTmp);
	pTmp = template_SysklogdFileFormat;
	tplAddLine(ourConf, "RSYSLOG_SysklogdFileFormat", &pTmp);
        pTmp = template_StdPgSQLFmt;
        tplAddLine(ourConf, " StdPgSQLFmt", &pTmp);
        pTmp = template_StdJSONFmt;
        tplAddLine(ourConf, " StdJSONFmt", &pTmp);
        pTmp = template_spoofadr;
        tplLastStaticInit(ourConf, tplAddLine(ourConf, "RSYSLOG_omudpspoofDfltSourceTpl", &pTmp));

finalize_it:
	RETiRet;
}


/* validate the current configuration, generate error messages, do 
 * optimizations, etc, etc,...
 */
static inline rsRetVal
validateConf(void)
{
	DEFiRet;

	/* some checks */
	if(ourConf->globals.mainQ.iMainMsgQueueNumWorkers < 1) {
		errmsg.LogError(0, NO_ERRCODE, "$MainMsgQueueNumWorkers must be at least 1! Set to 1.\n");
		ourConf->globals.mainQ.iMainMsgQueueNumWorkers = 1;
	}

	if(ourConf->globals.mainQ.MainMsgQueType == QUEUETYPE_DISK) {
		errno = 0;	/* for logerror! */
		if(glbl.GetWorkDir() == NULL) {
			errmsg.LogError(0, NO_ERRCODE, "No $WorkDirectory specified - can not run main message queue in 'disk' mode. "
				 "Using 'FixedArray' instead.\n");
			ourConf->globals.mainQ.MainMsgQueType = QUEUETYPE_FIXED_ARRAY;
		}
		if(ourConf->globals.mainQ.pszMainMsgQFName == NULL) {
			errmsg.LogError(0, NO_ERRCODE, "No $MainMsgQueueFileName specified - can not run main message queue in "
				 "'disk' mode. Using 'FixedArray' instead.\n");
			ourConf->globals.mainQ.MainMsgQueType = QUEUETYPE_FIXED_ARRAY;
		}
	}
	RETiRet;
}


/* Load a configuration. This will do all necessary steps to create
 * the in-memory representation of the configuration, including support
 * for multiple configuration languages.
 * Note that to support the legacy language we must provide some global
 * object that holds the currently-being-loaded config ptr.
 * Begun 2011-04-20, rgerhards
 */
rsRetVal
load(rsconf_t **cnf, uchar *confFile)
{
	int iNbrActions;
	int r;
	DEFiRet;

	CHKiRet(rsconfConstruct(&loadConf));
ourConf = loadConf; // TODO: remove, once ourConf is gone!

	CHKiRet(loadBuildInModules());
	CHKiRet(initLegacyConf());

	/* open the configuration file */
	r = cnfSetLexFile((char*)confFile);
	if(r == 0) {
		r = yyparse();
		conf.GetNbrActActions(loadConf, &iNbrActions);
	}

	if(r == 1) {
		errmsg.LogError(0, RS_RET_CONF_PARSE_ERROR,
				"CONFIG ERROR: could not interpret master "
				"config file '%s'.", confFile);
		ABORT_FINALIZE(RS_RET_CONF_PARSE_ERROR);
	} else if(iNbrActions == 0) {
		errmsg.LogError(0, RS_RET_NO_ACTIONS, "CONFIG ERROR: there are no "
				"active actions configured. Inputs will "
			 	"run, but no output whatsoever is created.");
		ABORT_FINALIZE(RS_RET_NO_ACTIONS);
	}
	tellLexEndParsing();

	tellCoreConfigLoadDone();
	tellModulesConfigLoadDone();

	tellModulesCheckConfig();
	CHKiRet(validateConf());

	/* we are done checking the config - now validate if we should actually run or not.
	 * If not, terminate. -- rgerhards, 2008-07-25
	 * TODO: iConfigVerify -- should it be pulled from the config, or leave as is (option)?
	 */
	if(iConfigVerify) {
		if(iRet == RS_RET_OK)
			iRet = RS_RET_VALIDATION_RUN;
		FINALIZE;
	}

	/* all OK, pass loaded conf to caller */
	*cnf = loadConf;
// TODO: enable this once all config code is moved to here!	loadConf = NULL;

	dbgprintf("rsyslog finished loading master config %p\n", loadConf);
	rsconfDebugPrint(loadConf);

finalize_it:
	RETiRet;
}


/* queryInterface function
 */
BEGINobjQueryInterface(rsconf)
CODESTARTobjQueryInterface(rsconf)
	if(pIf->ifVersion != rsconfCURR_IF_VERSION) { /* check for current version, increment on each change */
		ABORT_FINALIZE(RS_RET_INTERFACE_NOT_SUPPORTED);
	}

	/* ok, we have the right interface, so let's fill it
	 * Please note that we may also do some backwards-compatibility
	 * work here (if we can support an older interface version - that,
	 * of course, also affects the "if" above).
	 */
	pIf->Construct = rsconfConstruct;
	pIf->ConstructFinalize = rsconfConstructFinalize;
	pIf->Destruct = rsconfDestruct;
	pIf->DebugPrint = rsconfDebugPrint;
	pIf->Load = load;
	pIf->Activate = activate;
finalize_it:
ENDobjQueryInterface(rsconf)


/* Initialize the rsconf class. Must be called as the very first method
 * before anything else is called inside this class.
 */
BEGINObjClassInit(rsconf, 1, OBJ_IS_CORE_MODULE) /* class, version */
	/* request objects we use */
	CHKiRet(objUse(ruleset, CORE_COMPONENT));
	CHKiRet(objUse(rule, CORE_COMPONENT));
	CHKiRet(objUse(module, CORE_COMPONENT));
	CHKiRet(objUse(conf, CORE_COMPONENT));
	CHKiRet(objUse(errmsg, CORE_COMPONENT));
	CHKiRet(objUse(glbl, CORE_COMPONENT));
	CHKiRet(objUse(datetime, CORE_COMPONENT));
	CHKiRet(objUse(parser, CORE_COMPONENT));

	/* now set our own handlers */
	OBJSetMethodHandler(objMethod_DEBUGPRINT, rsconfDebugPrint);
	OBJSetMethodHandler(objMethod_CONSTRUCTION_FINALIZER, rsconfConstructFinalize);
ENDObjClassInit(rsconf)


/* De-initialize the rsconf class.
 */
BEGINObjClassExit(rsconf, OBJ_IS_CORE_MODULE) /* class, version */
	objRelease(rule, CORE_COMPONENT);
	objRelease(ruleset, CORE_COMPONENT);
	objRelease(module, CORE_COMPONENT);
	objRelease(conf, CORE_COMPONENT);
	objRelease(errmsg, CORE_COMPONENT);
	objRelease(glbl, CORE_COMPONENT);
	objRelease(datetime, CORE_COMPONENT);
	objRelease(parser, CORE_COMPONENT);
ENDObjClassExit(rsconf)

/* vi:set ai:
 */<|MERGE_RESOLUTION|>--- conflicted
+++ resolved
@@ -466,12 +466,9 @@
 	case CNFOBJ_ACTION:
 		actionProcessCnf(o);
 		break;
-<<<<<<< HEAD
-=======
 	case CNFOBJ_INPUT:
 		inputProcessCnf(o);
 		break;
->>>>>>> 77b4efae
 	case CNFOBJ_TPL:
 		tplProcessCnf(o);
 		break;
