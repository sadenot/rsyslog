--- conflicted
+++ resolved
@@ -127,12 +127,9 @@
 #define MARK		0x008	/* this message is a mark */
 #define NEEDS_PARSING	0x010	/* raw message, must be parsed before processing can be done */
 #define PARSE_HOSTNAME	0x020	/* parse the hostname during message parsing */
-<<<<<<< HEAD
 #define NEEDS_DNSRESOL	0x040	/* fromhost address is unresolved and must be locked up via DNS reverse lookup first */
 #define NEEDS_ACLCHK_U	0x080	/* check UDP ACLs after DNS resolution has been done in main queue consumer */
-=======
-#define NO_PRI_IN_RAW	0x040	/* rawmsg does not include a PRI (Solaris!), but PRI is already set correctly in the msg object */
->>>>>>> 587036bf
+#define NO_PRI_IN_RAW	0x100	/* rawmsg does not include a PRI (Solaris!), but PRI is already set correctly in the msg object */
 
 
 /* function prototypes
