/* This defines some types commonly used. Do NOT include any other
 * rsyslog runtime file.
 *
 * Begun 2010-11-25 RGerhards
 *
 * Copyright (C) 2005-2008 by Rainer Gerhards and Adiscon GmbH
 *
 * This file is part of the rsyslog runtime library.
 *
 * The rsyslog runtime library is free software: you can redistribute it and/or modify
 * it under the terms of the GNU Lesser General Public License as published by
 * the Free Software Foundation, either version 3 of the License, or
 * (at your option) any later version.
 *
 * The rsyslog runtime library is distributed in the hope that it will be useful,
 * but WITHOUT ANY WARRANTY; without even the implied warranty of
 * MERCHANTABILITY or FITNESS FOR A PARTICULAR PURPOSE.  See the
 * GNU Lesser General Public License for more details.
 *
 * You should have received a copy of the GNU Lesser General Public License
 * along with the rsyslog runtime library.  If not, see <http://www.gnu.org/licenses/>.
 *
 * A copy of the GPL can be found in the file "COPYING" in this distribution.
 * A copy of the LGPL can be found in the file "COPYING.LESSER" in this distribution.
 */
#ifndef INCLUDED_TYPEDEFS_H
#define INCLUDED_TYPEDEFS_H

/* some universal fixed size integer defines ... */
typedef long long int64;
typedef long long unsigned uint64;
typedef int64 number_t; /* type to use for numbers - TODO: maybe an autoconf option? */
typedef char intTiny; 	/* 0..127! */
typedef unsigned char uintTiny;	/* 0..255! */

/* define some base data types */

typedef unsigned char uchar;/* get rid of the unhandy "unsigned char" */
typedef struct aUsrp_s aUsrp_t;
typedef struct thrdInfo thrdInfo_t;
typedef struct obj_s obj_t;
typedef struct ruleset_s ruleset_t;
typedef struct rule_s rule_t;
//typedef struct filed selector_t;/* TODO: this so far resides in syslogd.c, think about modularization */
typedef struct NetAddr netAddr_t;
typedef struct netstrms_s netstrms_t;
typedef struct netstrm_s netstrm_t;
typedef struct nssel_s nssel_t;
typedef struct nspoll_s nspoll_t;
typedef enum nsdsel_waitOp_e nsdsel_waitOp_t;
typedef struct nsd_ptcp_s nsd_ptcp_t;
typedef struct nsd_gtls_s nsd_gtls_t;
typedef struct nsd_gsspi_s nsd_gsspi_t;
typedef struct nsd_nss_s nsd_nss_t;
typedef struct nsdsel_ptcp_s nsdsel_ptcp_t;
typedef struct nsdsel_gtls_s nsdsel_gtls_t;
typedef struct nsdpoll_ptcp_s nsdpoll_ptcp_t;
typedef struct wti_s wti_t;
typedef struct msg msg_t;
typedef struct queue_s qqueue_t;
typedef struct prop_s prop_t;
typedef struct interface_s interface_t;
typedef struct objInfo_s objInfo_t;
typedef enum rsRetVal_ rsRetVal; /**< friendly type for global return value */
typedef rsRetVal (*errLogFunc_t)(uchar*); /* this is a trick to store a function ptr to a function returning a function ptr... */
typedef struct permittedPeers_s permittedPeers_t; /* this should go away in the long term -- rgerhards, 2008-05-19 */
typedef struct permittedPeerWildcard_s permittedPeerWildcard_t; /* this should go away in the long term -- rgerhards, 2008-05-19 */
typedef struct tcpsrv_s tcpsrv_t;
typedef struct tcps_sess_s tcps_sess_t;
typedef struct strmsrv_s strmsrv_t;
typedef struct strms_sess_s strms_sess_t;
typedef struct vmstk_s vmstk_t;
typedef struct batch_obj_s batch_obj_t;
typedef struct batch_s batch_t;
typedef struct wtp_s wtp_t;
typedef struct modInfo_s modInfo_t;
typedef struct parser_s parser_t;
typedef struct parserList_s parserList_t;
typedef struct strgen_s strgen_t;
typedef struct strgenList_s strgenList_t;
typedef struct statsobj_s statsobj_t;
typedef struct nsd_epworkset_s nsd_epworkset_t;
<<<<<<< HEAD
=======
typedef struct templates_s templates_t;
typedef struct queuecnf_s queuecnf_t;
typedef struct rulesets_s rulesets_t;
typedef struct globals_s globals_t;
typedef struct defaults_s defaults_t;
typedef struct actions_s actions_t;
typedef struct rsconf_s rsconf_t;
typedef struct cfgmodules_s cfgmodules_t;
typedef struct cfgmodules_etry_s cfgmodules_etry_t;
typedef struct outchannels_s outchannels_t;
typedef struct modConfData_s modConfData_t;
typedef struct instanceConf_s instanceConf_t;
>>>>>>> 4a24d8e1
typedef rsRetVal (*prsf_t)(struct vmstk_s*, int);	/* pointer to a RainerScript function */
typedef uint64 qDeqID;	/* queue Dequeue order ID. 32 bits is considered dangerously few */

typedef struct tcpLstnPortList_s tcpLstnPortList_t; // TODO: rename?
typedef struct strmLstnPortList_s strmLstnPortList_t; // TODO: rename?

/* under Solaris (actually only SPARC), we need to redefine some types
 * to be void, so that we get void* pointers. Otherwise, we will see
 * alignment errors.
 */
#ifdef OS_SOLARIS
	typedef void * obj_t_ptr;
	typedef void nsd_t;
	typedef void nsdsel_t;
	typedef void nsdpoll_t;
#else
	typedef obj_t *obj_t_ptr;
	typedef obj_t nsd_t;
	typedef obj_t nsdsel_t;
	typedef obj_t nsdpoll_t;
#endif


#ifdef __hpux
typedef unsigned int u_int32_t; /* TODO: is this correct? */
typedef int socklen_t;
#endif

typedef struct epoll_event epoll_event_t;

typedef char sbool;		/* (small bool) I intentionally use char, to keep it slim so that many fit into the CPU cache! */

/* settings for flow control
 * TODO: is there a better place for them? -- rgerhards, 2008-03-14
 */
typedef enum {
	eFLOWCTL_NO_DELAY = 0,		/**< UDP and other non-delayable sources */
	eFLOWCTL_LIGHT_DELAY = 1,	/**< some light delay possible, but no extended period of time */
	eFLOWCTL_FULL_DELAY = 2	/**< delay possible for extended period of time */
} flowControl_t;

/* filter operations */
typedef enum {
	FIOP_NOP = 0,		/* do not use - No Operation */
	FIOP_CONTAINS  = 1,	/* contains string? */
	FIOP_ISEQUAL  = 2,	/* is (exactly) equal? */
	FIOP_STARTSWITH = 3,	/* starts with a string? */
	FIOP_REGEX = 4,		/* matches a (BRE) regular expression? */
	FIOP_EREREGEX = 5,	/* matches a ERE regular expression? */
	FIOP_ISEMPTY = 6	/* string empty <=> strlen(s) == 0 ?*/
} fiop_t;

/* types of configuration handlers
 */
typedef enum cslCmdHdlrType {
	eCmdHdlrInvalid = 0,		/* invalid handler type - indicates a coding error */
	eCmdHdlrCustomHandler,		/* custom handler, just call handler function */
	eCmdHdlrUID,
	eCmdHdlrGID,
	eCmdHdlrBinary,
	eCmdHdlrFileCreateMode,
	eCmdHdlrInt,
	eCmdHdlrSize,
	eCmdHdlrGetChar,
	eCmdHdlrFacility,
	eCmdHdlrSeverity,
<<<<<<< HEAD
	eCmdHdlrGetWord
=======
	eCmdHdlrGetWord,
	eCmdHdlrString,
	eCmdHdlrQueueType,
	eCmdHdlrGoneAway		/* statment existed, but is no longer supported */
>>>>>>> 4a24d8e1
} ecslCmdHdrlType;


/* the next type describes $Begin .. $End block object types
 */
typedef enum cslConfObjType {
	eConfObjGlobal = 0,	/* global directives */
	eConfObjAction,		/* action-specific directives */
	/* now come states that indicate that we wait for a block-end. These are
	 * states that permit us to do some safety checks and they hopefully ease
	 * migration to a "real" parser/grammar.
	 */
	eConfObjActionWaitEnd,
	eConfObjAlways		/* always valid, very special case (guess $End only!) */
} ecslConfObjType;


/* multi-submit support.
 * This is done via a simple data structure, which holds the number of elements
 * as well as an array of to-be-submitted messages.
 * rgerhards, 2009-06-16
 */
typedef struct multi_submit_s multi_submit_t;
struct multi_submit_s {
	short	maxElem;	/* maximum number of Elements */
	short	nElem;		/* current number of Elements, points to the next one FREE */
	msg_t	**ppMsgs;
};

#endif /* multi-include protection */
/* vim:set ai:
 */<|MERGE_RESOLUTION|>--- conflicted
+++ resolved
@@ -80,8 +80,6 @@
 typedef struct strgenList_s strgenList_t;
 typedef struct statsobj_s statsobj_t;
 typedef struct nsd_epworkset_s nsd_epworkset_t;
-<<<<<<< HEAD
-=======
 typedef struct templates_s templates_t;
 typedef struct queuecnf_s queuecnf_t;
 typedef struct rulesets_s rulesets_t;
@@ -94,7 +92,6 @@
 typedef struct outchannels_s outchannels_t;
 typedef struct modConfData_s modConfData_t;
 typedef struct instanceConf_s instanceConf_t;
->>>>>>> 4a24d8e1
 typedef rsRetVal (*prsf_t)(struct vmstk_s*, int);	/* pointer to a RainerScript function */
 typedef uint64 qDeqID;	/* queue Dequeue order ID. 32 bits is considered dangerously few */
 
@@ -161,14 +158,10 @@
 	eCmdHdlrGetChar,
 	eCmdHdlrFacility,
 	eCmdHdlrSeverity,
-<<<<<<< HEAD
-	eCmdHdlrGetWord
-=======
 	eCmdHdlrGetWord,
 	eCmdHdlrString,
 	eCmdHdlrQueueType,
 	eCmdHdlrGoneAway		/* statment existed, but is no longer supported */
->>>>>>> 4a24d8e1
 } ecslCmdHdrlType;
 
 
