/* This is the header file for the rsyslog runtime. It must be included
 * if someone intends to use the runtime.
 *
 * Begun 2005-09-15 RGerhards
 *
 * Copyright (C) 2005-2008 by Rainer Gerhards and Adiscon GmbH
 *
 * This file is part of the rsyslog runtime library.
 *
 * The rsyslog runtime library is free software: you can redistribute it and/or modify
 * it under the terms of the GNU Lesser General Public License as published by
 * the Free Software Foundation, either version 3 of the License, or
 * (at your option) any later version.
 *
 * The rsyslog runtime library is distributed in the hope that it will be useful,
 * but WITHOUT ANY WARRANTY; without even the implied warranty of
 * MERCHANTABILITY or FITNESS FOR A PARTICULAR PURPOSE.  See the
 * GNU Lesser General Public License for more details.
 *
 * You should have received a copy of the GNU Lesser General Public License
 * along with the rsyslog runtime library.  If not, see <http://www.gnu.org/licenses/>.
 *
 * A copy of the GPL can be found in the file "COPYING" in this distribution.
 * A copy of the LGPL can be found in the file "COPYING.LESSER" in this distribution.
 */
#ifndef INCLUDED_RSYSLOG_H
#define INCLUDED_RSYSLOG_H
#include <pthread.h>
#include "typedefs.h"

/* ############################################################# *
 * #                 Some constant values                      # *
 * ############################################################# */
#define CONST_LEN_TIMESTAMP_3164 15 		/* number of chars (excluding \0!) in a RFC3164 timestamp */
#define CONST_LEN_TIMESTAMP_3339 32 		/* number of chars (excluding \0!) in a RFC3339 timestamp */

/* ############################################################# *
 * #                    Config Settings                        # *
 * ############################################################# */
#define RS_STRINGBUF_ALLOC_INCREMENT	128
/* MAXSIZE are absolute maxima, while BUFSIZE are just values after which
 * processing is more time-intense. The BUFSIZE params currently add their
 * value to the fixed size of the message object.
 */
#define CONF_TAG_MAXSIZE		512	/* a value that is deemed far too large for any valid TAG */
#define CONF_HOSTNAME_MAXSIZE		512	/* a value that is deemed far too large for any valid HOSTNAME */
#define CONF_RAWMSG_BUFSIZE		101
#define CONF_TAG_BUFSIZE		32
#define CONF_HOSTNAME_BUFSIZE		32
#define CONF_PROP_BUFSIZE		16	/* should be close to sizeof(ptr) or lighly above it */
#define	CONF_MIN_SIZE_FOR_COMPRESS	60 	/* config param: minimum message size to try compression. The smaller
						 * the message, the less likely is any compression gain. We check for
						 * gain before we submit the message. But to do so we still need to
						 * do the (costly) compress() call. The following setting sets a size
						 * for which no call to compress() is done at all. This may result in
						 * a few more bytes being transmited but better overall performance.
						 * Note: I have not yet checked the minimum UDP packet size. It might be
						 * that we do not save anything by compressing very small messages, because
						 * UDP might need to pad ;)
						 * rgerhards, 2006-11-30
						 */

#define CONF_OMOD_NUMSTRINGS_MAXSIZE	3	/* cache for pointers to output module buffer pointers. All
						 * rsyslog-provided plugins do NOT need more than three buffers. If
						 * more are needed (future developments, third-parties), rsyslog 
						 * must be recompiled with a larger parameter. Hardcoding this
						 * saves us some overhead, both in runtime in code complexity. As
						 * it is doubtful if ever more than 3 parameters are needed, the
						 * approach taken here is considered appropriate.
						 * rgerhards, 2010-06-24
						 */

/* ############################################################# *
 * #                  End Config Settings                      # *
 * ############################################################# */

/* portability: not all platforms have these defines, so we
 * define them here if they are missing. -- rgerhards, 2008-03-04
 */
#ifndef LOG_MAKEPRI
#	define	LOG_MAKEPRI(fac, pri)	(((fac) << 3) | (pri))
#endif
#ifndef LOG_PRI
#	define	LOG_PRI(p)	((p) & LOG_PRIMASK)
#endif
#ifndef LOG_FAC
#	define	LOG_FAC(p)	(((p) & LOG_FACMASK) >> 3)
#endif


/* the rsyslog core provides information about present feature to plugins
 * asking it. Below are feature-test macros which must be used to query 
 * features. Note that this must be powers of two, so that multiple queries
 * can be combined. -- rgerhards, 2009-04-27
 */
#define CORE_FEATURE_BATCHING	1
/*#define CORE_FEATURE_whatever 2 ... and so on ... */

#ifndef _PATH_CONSOLE
#define _PATH_CONSOLE	"/dev/console"
#endif

/* properties are now encoded as (tiny) integers. I do not use an enum as I would like
 * to keep the memory footprint small (and thus cache hits high).
 * rgerhards, 2009-06-26
 */
typedef uintTiny	propid_t;
#define PROP_INVALID			0
#define PROP_MSG			1
#define PROP_TIMESTAMP			2
#define PROP_HOSTNAME			3
#define PROP_SYSLOGTAG			4
#define PROP_RAWMSG			5
#define PROP_INPUTNAME			6
#define PROP_FROMHOST			7
#define PROP_FROMHOST_IP		8
#define PROP_PRI			9
#define PROP_PRI_TEXT			10
#define PROP_IUT			11
#define PROP_SYSLOGFACILITY		12
#define PROP_SYSLOGFACILITY_TEXT	13
#define PROP_SYSLOGSEVERITY		14
#define PROP_SYSLOGSEVERITY_TEXT	15
#define PROP_TIMEGENERATED		16
#define PROP_PROGRAMNAME		17
#define PROP_PROTOCOL_VERSION		18
#define PROP_STRUCTURED_DATA		19
#define PROP_APP_NAME			20
#define PROP_PROCID			21
#define PROP_MSGID			22
#define PROP_PARSESUCCESS		23
#define PROP_SYS_NOW			150
#define PROP_SYS_YEAR			151
#define PROP_SYS_MONTH			152
#define PROP_SYS_DAY			153
#define PROP_SYS_HOUR			154
#define PROP_SYS_HHOUR			155
#define PROP_SYS_QHOUR			156
#define PROP_SYS_MINUTE			157
#define PROP_SYS_MYHOSTNAME		158
#define PROP_CEE			200
#define PROP_CEE_ALL_JSON		201
#define PROP_SYS_BOM			159
#define PROP_SYS_UPTIME			160
#define PROP_UUID               161


/* The error codes below are orginally "borrowed" from
 * liblogging. As such, we reserve values up to -2999
 * just in case we need to borrow something more ;)
*/
enum rsRetVal_				/** return value. All methods return this if not specified otherwise */
{
	/* the first two define are for errmsg.logError(), so that we can use the rsRetVal 
	 * as an rsyslog error code. -- rgerhards, 20080-06-27
	 */
	RS_RET_NO_ERRCODE = -1,		/**< RESERVED for NO_ERRCODE errmsg.logError status name */
	RS_RET_INCLUDE_ERRNO = 1073741824, /* 2**30  - do NOT use error codes above this! */
	/* begin regular error codes */
	RS_RET_NOT_IMPLEMENTED = -7,	/**< implementation is missing (probably internal error or lazyness ;)) */
	RS_RET_OUT_OF_MEMORY = -6,	/**< memory allocation failed */
	RS_RET_PROVIDED_BUFFER_TOO_SMALL = -50,/**< the caller provided a buffer, but the called function sees the size of this buffer is too small - operation not carried out */
	RS_RET_TRUE = -3,		/**< to indicate a true state (can be used as TRUE, legacy) */
	RS_RET_FALSE = -2,		/**< to indicate a false state (can be used as FALSE, legacy) */
	RS_RET_NO_IRET = -8,	/**< This is a trick for the debuging system - it means no iRet is provided  */
	RS_RET_VALIDATION_RUN = -9,	/**< indicates a (config) validation run, processing not carried out */
	RS_RET_ERR = -3000,	/**< generic failure */
	RS_TRUNCAT_TOO_LARGE = -3001, /**< truncation operation where too many chars should be truncated */
	RS_RET_FOUND_AT_STRING_END = -3002, /**< some value found, but at the last pos of string */
	RS_RET_NOT_FOUND = -3003, /**< some requested value not found */
	RS_RET_MISSING_TRAIL_QUOTE = -3004, /**< an expected trailing quote is missing */
	RS_RET_NO_DIGIT = -3005,	/**< an digit was expected, but none found (mostly parsing) */
	RS_RET_NO_MORE_DATA = -3006,	/**< insufficient data, e.g. end of string during parsing */
	RS_RET_INVALID_IP = -3007,	/**< invalid ip found where valid was expected */
	RS_RET_OBJ_CREATION_FAILED = - 3008, /**< the creation of an object failed (no details available) */
	RS_RET_PARAM_ERROR = -1000,	/**< invalid parameter in call to function */
	RS_RET_MISSING_INTERFACE = -1001,/**< interface version mismatch, required missing */
	RS_RET_INVALID_CORE_INTERFACE = -1002,/**< interface provided by host invalid, can not be used */
	RS_RET_ENTRY_POINT_NOT_FOUND = -1003,/**< a requested entry point was not found */
	RS_RET_MODULE_ENTRY_POINT_NOT_FOUND = -1004,/**< a entry point requested from a module was not present in it */
	RS_RET_OBJ_NOT_AVAILABLE = -1005,/**< something could not be completed because the required object is not available*/
	RS_RET_LOAD_ERROR = -1006,/**< we had an error loading the object/interface and can not continue */
	RS_RET_MODULE_STILL_REFERENCED = -1007,/**< module could not be unloaded because it still is referenced by someone */
	RS_RET_OBJ_UNKNOWN = -1008,/**< object is unknown where required */
	RS_RET_OBJ_NOT_REGISTERED = -1009,/**< tried to unregister an object that is not registered */
	/* return states for config file processing */
	RS_RET_NONE = -2000,		/**< some value is not available - not necessarily an error */
	RS_RET_CONFLINE_UNPROCESSED = -2001,/**< config line was not processed, pass to other module */
	RS_RET_DISCARDMSG = -2002,	/**< discard message (no error state, processing request!) */
	RS_RET_INCOMPATIBLE = -2003,	/**< function not compatible with requested feature */
	RS_RET_NOENTRY = -2004,		/**< do not create an entry for (whatever) - not necessary an error */
	RS_RET_NO_SQL_STRING = -2005,	/**< string is not suitable for use as SQL */
	RS_RET_DISABLE_ACTION = -2006,  /**< action requests that it be disabled */
	RS_RET_SUSPENDED = -2007,  /**< something was suspended, not neccesarily an error */
	RS_RET_RQD_TPLOPT_MISSING = -2008,/**< a required template option is missing */
	RS_RET_INVALID_VALUE = -2009,/**< some value is invalid (e.g. user-supplied data) */
	RS_RET_INVALID_INT = -2010,/**< invalid integer */
	RS_RET_INVALID_CMD = -2011,/**< invalid command */
	RS_RET_VAL_OUT_OF_RANGE = -2012, /**< value out of range */
	RS_RET_FOPEN_FAILURE = -2013,	/**< failure during fopen, for example file not found - see errno */
	RS_RET_END_OF_LINKEDLIST = -2014,	/**< end of linked list, not an error, but a status */
	RS_RET_CHAIN_NOT_PERMITTED = -2015, /**< chaining (e.g. of config command handlers) not permitted */
	RS_RET_INVALID_PARAMS = -2016,/**< supplied parameters are invalid */
	RS_RET_EMPTY_LIST = -2017, /**< linked list is empty */
	RS_RET_FINISHED = -2018, /**< some opertion is finished, not an error state */
	RS_RET_INVALID_SOURCE = -2019, /**< source (address) invalid for some reason */
	RS_RET_ADDRESS_UNKNOWN = -2020, /**< an address is unknown - not necessarily an error */
	RS_RET_MALICIOUS_ENTITY = -2021, /**< there is an malicious entity involved */
	RS_RET_NO_KERNEL_LOGSRC = -2022, /**< no source for kernel logs can be obtained */
	RS_RET_TCP_SEND_ERROR = -2023, /**< error during TCP send process */
	RS_RET_GSS_SEND_ERROR = -2024, /**< error during GSS (via TCP) send process */
	RS_RET_TCP_SOCKCREATE_ERR = -2025, /**< error during creation of TCP socket */
	RS_RET_GSS_SENDINIT_ERROR = -2024, /**< error during GSS (via TCP) send initialization process */
	RS_RET_EOF = -2026, /**< end of file reached, not necessarily an error */
	RS_RET_IO_ERROR = -2027, /**< some kind of IO error happened */
	RS_RET_INVALID_OID = -2028, /**< invalid object ID */
	RS_RET_INVALID_HEADER = -2029, /**< invalid header */
	RS_RET_INVALID_HEADER_VERS = -2030, /**< invalid header version */
	RS_RET_INVALID_DELIMITER = -2031, /**< invalid delimiter, e.g. between params */
	RS_RET_INVALID_PROPFRAME = -2032, /**< invalid framing in serialized property */
	RS_RET_NO_PROPLINE = -2033, /**< line is not a property line */
	RS_RET_INVALID_TRAILER = -2034, /**< invalid trailer */
	RS_RET_VALUE_TOO_LOW = -2035, /**< a provided value is too low */
	RS_RET_FILE_PREFIX_MISSING = -2036, /**< a required file prefix (parameter?) is missing */
	RS_RET_INVALID_HEADER_RECTYPE = -2037, /**< invalid record type in header or invalid header */
	RS_RET_QTYPE_MISMATCH = -2038, /**< different qType when reading back a property type */
	RS_RET_NO_FILE_ACCESS = -2039, /**< covers EACCES error on file open() */
	RS_RET_FILE_NOT_FOUND = -2040, /**< file not found */
	RS_RET_TIMED_OUT = -2041, /**< timeout occured (not necessarily an error) */
	RS_RET_QSIZE_ZERO = -2042, /**< queue size is zero where this is not supported */
	RS_RET_ALREADY_STARTING = -2043, /**< something (a thread?) is already starting - not necessarily an error */
	RS_RET_NO_MORE_THREADS = -2044, /**< no more threads available, not necessarily an error */
	RS_RET_NO_FILEPREFIX = -2045, /**< file prefix is not specified where one is needed */
	RS_RET_CONFIG_ERROR = -2046, /**< there is a problem with the user-provided config settigs */
	RS_RET_OUT_OF_DESRIPTORS = -2047, /**< a descriptor table's space has been exhausted */
	RS_RET_NO_DRIVERS = -2048, /**< a required drivers missing */
	RS_RET_NO_DRIVERNAME = -2049, /**< driver name missing where one was required */
	RS_RET_EOS = -2050, /**< end of stream (of whatever) */
	RS_RET_SYNTAX_ERROR = -2051, /**< syntax error, eg. during parsing */
	RS_RET_INVALID_OCTAL_DIGIT = -2052, /**< invalid octal digit during parsing */
	RS_RET_INVALID_HEX_DIGIT = -2053, /**< invalid hex digit during parsing */
	RS_RET_INTERFACE_NOT_SUPPORTED = -2054, /**< interface not supported */
	RS_RET_OUT_OF_STACKSPACE = -2055, /**< a stack data structure is exhausted and can not be grown */
	RS_RET_STACK_EMPTY = -2056, /**< a pop was requested on a stack, but the stack was already empty */
	RS_RET_INVALID_VMOP = -2057, /**< invalid virtual machine instruction */
	RS_RET_INVALID_VAR = -2058, /**< a var_t or its content is unsuitable, eg. VARTYPE_NONE */
	RS_RET_INVALID_NUMBER = -2059, /**< number invalid during parsing */
	RS_RET_NOT_A_NUMBER = -2060, /**< e.g. conversion impossible because the string is not a number */
	RS_RET_OBJ_ALREADY_REGISTERED = -2061, /**< object (name) is already registered */
	RS_RET_OBJ_REGISTRY_OUT_OF_SPACE = -2062, /**< the object registry has run out of space */
	RS_RET_HOST_NOT_PERMITTED = -2063, /**< a host is not permitted to perform an action it requested */
	RS_RET_MODULE_LOAD_ERR = -2064, /**< module could not be loaded */
	RS_RET_MODULE_LOAD_ERR_PATHLEN = -2065, /**< module could not be loaded - path to long */
	RS_RET_MODULE_LOAD_ERR_DLOPEN = -2066, /**< module could not be loaded - problem in dlopen() */
	RS_RET_MODULE_LOAD_ERR_NO_INIT = -2067, /**< module could not be loaded - init() missing */
	RS_RET_MODULE_LOAD_ERR_INIT_FAILED = -2068, /**< module could not be loaded - init() failed */
	RS_RET_NO_SOCKET = -2069, /**< socket could not be obtained or was not provided */
	RS_RET_SMTP_ERROR = -2070, /**< error during SMTP transation */
	RS_RET_MAIL_NO_TO = -2071, /**< recipient for mail destination is missing */
	RS_RET_MAIL_NO_FROM = -2072, /**< sender for mail destination is missing */
	RS_RET_INVALID_PRI = -2073, /**< PRI value is invalid */
	RS_RET_MALICIOUS_HNAME = -2074, /**< remote peer is trying malicious things with its hostname */
	RS_RET_INVALID_HNAME = -2075, /**< remote peer's hostname invalid or unobtainable */
	RS_RET_INVALID_PORT = -2076, /**< invalid port value */
	RS_RET_COULD_NOT_BIND = -2077, /**< could not bind socket, defunct */
	RS_RET_GNUTLS_ERR = -2078, /**< (unexpected) error in GnuTLS call */
	RS_RET_MAX_SESS_REACHED = -2079, /**< max nbr of sessions reached, can not create more */
	RS_RET_MAX_LSTN_REACHED = -2080, /**< max nbr of listeners reached, can not create more */
	RS_RET_INVALID_DRVR_MODE = -2081, /**< tried to set mode not supported by driver */
	RS_RET_DRVRNAME_TOO_LONG = -2082, /**< driver name too long - should never happen */
	RS_RET_TLS_HANDSHAKE_ERR = -2083, /**< TLS handshake failed */
	RS_RET_TLS_CERT_ERR = -2084, /**< generic TLS certificate error */
	RS_RET_TLS_NO_CERT = -2085, /**< no TLS certificate available where one was expected */
	RS_RET_VALUE_NOT_SUPPORTED = -2086, /**< a provided value is not supported */
	RS_RET_VALUE_NOT_IN_THIS_MODE = -2087, /**< a provided value is invalid for the curret mode */
	RS_RET_INVALID_FINGERPRINT = -2088, /**< a fingerprint is not valid for this use case */
	RS_RET_CONNECTION_ABORTREQ = -2089, /**< connection was abort requested due to previous error */
	RS_RET_CERT_INVALID = -2090, /**< a x509 certificate failed validation */
	RS_RET_CERT_INVALID_DN = -2091, /**< distinguised name in x509 certificate is invalid (e.g. wrong escaping) */
	RS_RET_CERT_EXPIRED = -2092, /**< we are past a x.509 cert's expiration time */
	RS_RET_CERT_NOT_YET_ACTIVE = -2094, /**< x.509 cert's activation time not yet reached */
	RS_RET_SYS_ERR = -2095, /**< system error occured (e.g. time() returned -1, quite unexpected) */
	RS_RET_FILE_NO_STAT = -2096, /**< can not stat() a file */
	RS_RET_FILE_TOO_LARGE = -2097, /**< a file is larger than permitted */
	RS_RET_INVALID_WILDCARD = -2098, /**< a wildcard entry is invalid */
	RS_RET_CLOSED = -2099, /**< connection was closed */
	RS_RET_RETRY = -2100, /**< call should be retried (e.g. EGAIN on recv) */
	RS_RET_GSS_ERR = -2101, /**< generic error occured in GSSAPI subsystem */
	RS_RET_CERTLESS = -2102, /**< state: we run without machine cert (this may be OK) */
	RS_RET_NO_ACTIONS = -2103, /**< no active actions are configured (no output will be created) */
	RS_RET_CONF_FILE_NOT_FOUND = -2104, /**< config file or directory not found */
	RS_RET_QUEUE_FULL = -2105, /**< queue is full, operation could not be completed */
	RS_RET_ACCEPT_ERR = -2106, /**< error during accept() system call */
	RS_RET_INVLD_TIME = -2107, /**< invalid timestamp (e.g. could not be parsed) */
	RS_RET_NO_ZIP = -2108, /**< ZIP functionality is not present */
	RS_RET_CODE_ERR = -2109, /**< program code (internal) error */
	RS_RET_FUNC_NO_LPAREN = -2110, /**< left parenthesis missing after function call (rainerscript) */
	RS_RET_FUNC_MISSING_EXPR = -2111, /**< no expression after comma in function call (rainerscript) */
	RS_RET_INVLD_NBR_ARGUMENTS = -2112, /**< invalid number of arguments for function call (rainerscript) */
	RS_RET_INVLD_FUNC = -2113, /**< invalid function name for function call (rainerscript) */
	RS_RET_DUP_FUNC_NAME = -2114, /**< duplicate function name (rainerscript) */
	RS_RET_UNKNW_FUNC = -2115, /**< unkown function name (rainerscript) */
	RS_RET_ERR_RLIM_NOFILE = -2116, /**< error setting max. nbr open files process limit */
	RS_RET_ERR_CREAT_PIPE = -2117, /**< error during pipe creation */
	RS_RET_ERR_FORK = -2118, /**< error during fork() */
	RS_RET_ERR_WRITE_PIPE = -2119, /**< error writing to pipe */
	RS_RET_RSCORE_TOO_OLD = -2120, /**< rsyslog core is too old for ... (eg this plugin) */
	RS_RET_DEFER_COMMIT = -2121, /**< output plugin status: not yet committed (an OK state!) */
	RS_RET_PREVIOUS_COMMITTED = -2122, /**< output plugin status: previous record was committed (an OK state!) */
	RS_RET_ACTION_FAILED = -2123, /**< action failed and is now suspended */
	RS_RET_NONFATAL_CONFIG_ERR = -2124, /**< non-fatal error during config processing */
	RS_RET_NON_SIZELIMITCMD = -2125, /**< size limit for file defined, but no size limit command given */
	RS_RET_SIZELIMITCMD_DIDNT_RESOLVE = -2126, /**< size limit command did not resolve situation */
	RS_RET_STREAM_DISABLED = -2127, /**< a file has been disabled (e.g. by size limit restriction) */
	RS_RET_FILENAME_INVALID = -2140, /**< filename invalid, not found, no access, ... */
	RS_RET_ZLIB_ERR = -2141, /**< error during zlib call */
	RS_RET_VAR_NOT_FOUND = -2142, /**< variable not found */
	RS_RET_EMPTY_MSG = -2143, /**< provided (raw) MSG is empty */
	RS_RET_PEER_CLOSED_CONN = -2144, /**< remote peer closed connection (information, no error) */
	RS_RET_ERR_OPEN_KLOG = -2145, /**< error opening the kernel log socket (primarily solaris) */
	RS_RET_ERR_AQ_CONLOG = -2146, /**< error aquiring console log (on solaris) */
	RS_RET_ERR_DOOR = -2147, /**< some problems with handling the Solaris door functionality */
	RS_RET_NO_SRCNAME_TPL = -2150, /**< sourcename template was not specified where one was needed (omudpspoof spoof addr) */
	RS_RET_HOST_NOT_SPECIFIED = -2151, /**< (target) host was not specified where it was needed */
	RS_RET_ERR_LIBNET_INIT = -2152, /**< error initializing libnet */
	RS_RET_FORCE_TERM = -2153,	/**< thread was forced to terminate by bShallShutdown, a state, not an error */
	RS_RET_RULES_QUEUE_EXISTS = -2154,/**< we were instructed to create a new ruleset queue, but one already exists */
	RS_RET_NO_CURR_RULESET = -2155,/**< no current ruleset exists (but one is required) */
	RS_RET_NO_MSG_PASSING = -2156,/**< output module interface parameter passing mode "MSG" is not available but required */
	RS_RET_RULESET_NOT_FOUND = -2157,/**< a required ruleset could not be found */
	RS_RET_NO_RULESET= -2158,/**< no ruleset name as specified where one was needed */
	RS_RET_PARSER_NOT_FOUND = -2159,/**< parser with the specified name was not found */
	RS_RET_COULD_NOT_PARSE = -2160,/**< (this) parser could not parse the message (no error, means try next one) */
	RS_RET_EINTR = -2161,		/**< EINTR occured during a system call (not necessarily an error) */
	RS_RET_ERR_EPOLL = -2162,	/**< epoll() returned with an unexpected error code */
	RS_RET_ERR_EPOLL_CTL = -2163,	/**< epol_ctll() returned with an unexpected error code */
	RS_RET_TIMEOUT = -2164,		/**< timeout occured during operation */
	RS_RET_RCV_ERR = -2165,		/**< error occured during socket rcv operation */
	RS_RET_NO_SOCK_CONFIGURED = -2166, /**< no socket (name) was configured where one is required */
	RS_RET_CONF_NOT_GLBL = -2167,	/**< $Begin not in global scope */
	RS_RET_CONF_IN_GLBL = -2168,	/**< $End when in global scope */
	RS_RET_CONF_INVLD_END = -2169,	/**< $End for wrong conf object (probably nesting error) */
	RS_RET_CONF_INVLD_SCOPE = -2170,/**< config statement not valid in current scope (e.g. global stmt in action block) */
	RS_RET_CONF_END_NO_ACT = -2171,	/**< end of action block, but no actual action specified */
	RS_RET_NO_LSTN_DEFINED = -2172, /**< no listener defined (e.g. inside an input module) */
	RS_RET_EPOLL_CR_FAILED = -2173, /**< epoll_create() failed */
	RS_RET_EPOLL_CTL_FAILED = -2174, /**< epoll_ctl() failed */
	RS_RET_INTERNAL_ERROR = -2175, /**< rsyslogd internal error, unexpected code path reached */
	RS_RET_ERR_CRE_AFUX = -2176, /**< error creating AF_UNIX socket (and binding it) */
	RS_RET_RATE_LIMITED = -2177, /**< some messages discarded due to exceeding a rate limit */
	RS_RET_ERR_HDFS_WRITE = -2178, /**< error writing to HDFS */
	RS_RET_ERR_HDFS_OPEN = -2179, /**< error during hdfsOpen (e.g. file does not exist) */
	RS_RET_FILE_NOT_SPECIFIED = -2180, /**< file name not configured where this was required */
	RS_RET_ERR_WRKDIR = -2181, /**< problems with the rsyslog working directory */
	RS_RET_WRN_WRKDIR = -2182, /**< correctable problems with the rsyslog working directory */
	RS_RET_ERR_QUEUE_EMERGENCY = -2183, /**<  some fatal error caused queue to switch to emergency mode */
	RS_RET_OUTDATED_STMT = -2184, /**<  some outdated statement/functionality is being used in conf file */
	RS_RET_MISSING_WHITESPACE = -2185, /**<  whitespace is missing in some config construct */
	RS_RET_OK_WARN = -2186, /**<  config part: everything was OK, but a warning message was emitted */

	RS_RET_INVLD_CONF_OBJ= -2200,	/**< invalid config object (e.g. $Begin conf statement) */
	RS_RET_ERR_LIBEE_INIT = -2201,	/**< cannot obtain libee ctx */
	RS_RET_ERR_LIBLOGNORM_INIT = -2202,/**< cannot obtain liblognorm ctx */
	RS_RET_ERR_LIBLOGNORM_SAMPDB_LOAD = -2203,/**< liblognorm sampledb load failed */
	RS_RET_CMD_GONE_AWAY = -2204,/**< config directive existed, but no longer supported */
	RS_RET_ERR_SCHED_PARAMS = -2205,/**< there is a problem with configured thread scheduling params */
	RS_RET_SOCKNAME_MISSING = -2206,/**< no socket name configured where one is required */
	RS_RET_CONF_PARSE_ERROR = -2207,/**< (fatal) error parsing config file */
	RS_RET_CONF_RQRD_PARAM_MISSING = -2208,/**< required parameter in config object is missing */
	RS_RET_MOD_UNKNOWN = -2209,/**< module (config name) is unknown */
	RS_RET_CONFOBJ_UNSUPPORTED = -2210,/**< config objects (v6 conf) are not supported here */
	RS_RET_MISSING_CNFPARAMS = -2211, /**< missing configuration parameters */
	RS_RET_NO_LISTNERS = -2212, /**< module loaded, but no listeners are defined */
	RS_RET_INVLD_PROTOCOL = -2213, /**< invalid protocol specified in config file */
	RS_RET_CNF_INVLD_FRAMING = -2214, /**< invalid framing specified in config file */
	RS_RET_LEGA_ACT_NOT_SUPPORTED = -2215, /**< the module (no longer) supports legacy action syntax */
	RS_RET_MAX_OMSR_REACHED = -2216, /**< max nbr of string requests reached, not supported by core */
	RS_RET_UID_MISSING = -2217,	/**< a user id is missing (but e.g. a password provided) */
	/* reserved for pre-v6.5 */
	RS_RET_DUP_PARAM = -2220, /**< config parameter is given more than once */
	RS_RET_MODULE_ALREADY_IN_CONF = -2221, /**< module already in current configuration */
	RS_RET_PARAM_NOT_PERMITTED = -2222, /**< legacy parameter no longer permitted (usally already set by v2) */
	RS_RET_NO_JSON_PASSING = -2223, /**< rsyslog core does not support JSON-passing plugin API */
<<<<<<< HEAD
=======
	RS_RET_MOD_NO_INPUT_STMT = -2224, /**< (input) module does not support input() statement */
>>>>>>> 77b4efae

	/* RainerScript error messages (range 1000.. 1999) */
	RS_RET_SYSVAR_NOT_FOUND = 1001, /**< system variable could not be found (maybe misspelled) */

	/* some generic error/status codes */
	RS_RET_OK = 0,			/**< operation successful */
	RS_RET_OK_DELETE_LISTENTRY = 1,	/**< operation successful, but callee requested the deletion of an entry (special state) */
	RS_RET_TERMINATE_NOW = 2,	/**< operation successful, function is requested to terminate (mostly used with threads) */
	RS_RET_NO_RUN = 3,		/**< operation successful, but function does not like to be executed */
	RS_RET_IDLE = 4,		/**< operation successful, but callee is idle (e.g. because queue is empty) */
	RS_RET_TERMINATE_WHEN_IDLE = 5	/**< operation successful, function is requested to terminate when idle */
};

/* some helpful macros to work with srRetVals.
 * Be sure to call the to-be-returned variable always "iRet" and
 * the function finalizer always "finalize_it".
 */
#define CHKiRet(code) if((iRet = code) != RS_RET_OK) goto finalize_it
/* macro below is to be used if we need our own handling, eg for cleanup */
#define CHKiRet_Hdlr(code) if((iRet = code) != RS_RET_OK)
/* macro below is to handle failing malloc/calloc/strdup... which we almost always handle in the same way... */
#define CHKmalloc(operation) if((operation) == NULL) ABORT_FINALIZE(RS_RET_OUT_OF_MEMORY)
/* macro below is used in conjunction with CHKiRet_Hdlr, else use ABORT_FINALIZE */
#define FINALIZE goto finalize_it;
#define DEFiRet BEGINfunc rsRetVal iRet = RS_RET_OK
#define RETiRet do{ ENDfuncIRet return iRet; }while(0)

#define ABORT_FINALIZE(errCode)			\
	do {					\
		iRet = errCode;			\
		goto finalize_it;		\
	} while (0)

/** Object ID. These are for internal checking. Each
 * object is assigned a specific ID. This is contained in
 * all Object structs (just like C++ RTTI). We can use 
 * this field to see if we have been passed a correct ID.
 * Other than that, there is currently no other use for
 * the object id.
 */
enum rsObjectID
{
	OIDrsFreed = -1,		/**< assigned, when an object is freed. If this
				 *   is seen during a method call, this is an
				 *   invalid object pointer!
				 */
	OIDrsInvalid = 0,	/**< value created by calloc(), so do not use ;) */
	/* The 0x3412 is a debug aid. It helps us find object IDs in memory
	 * dumps (on X86, this is 1234 in the dump ;)
	 * If you are on an embedded device and you would like to save space
	 * make them 1 byte only.
	 */
	OIDrsCStr = 0x34120001,
	OIDrsPars = 0x34120002
};
typedef enum rsObjectID rsObjID;

/* support to set object types */
#ifdef NDEBUG
#define rsSETOBJTYPE(pObj, type)
#define rsCHECKVALIDOBJECT(x, type)
#else
#define rsSETOBJTYPE(pObj, type) pObj->OID = type;
#define rsCHECKVALIDOBJECT(x, type) {assert(x != NULL); assert(x->OID == type);}
#endif

/**
 * This macro should be used to free objects. 
 * It aids in interpreting dumps during debugging.
 */
#ifdef NDEBUG
#define RSFREEOBJ(x) free(x)
#else
#define RSFREEOBJ(x) {(x)->OID = OIDrsFreed; free(x);}
#endif

#ifdef HAVE_PTHREAD_SETSCHEDPARAM
extern struct sched_param default_sched_param;
extern pthread_attr_t default_thread_attr;
extern int default_thr_sched_policy;
#endif


/* for the time being, we do our own portability handling here. It
 * looks like autotools either does not yet support checks for it, or
 * I wasn't smart enough to find them ;) rgerhards, 2007-07-18
 */
#ifndef __GNUC__
#  define  __attribute__(x)  /*NOTHING*/
#endif

#ifndef O_CLOEXEC
/* of course, this limits the functionality... */
#  define O_CLOEXEC 0
#endif

/* some constants */
#define MUTEX_ALREADY_LOCKED	0
#define LOCK_MUTEX		1

/* The following prototype is convenient, even though it may not be the 100% correct place.. -- rgerhards 2008-01-07 */
void dbgprintf(char *, ...) __attribute__((format(printf, 1, 2)));


#include "debug.h"
#include "obj.h"

/* the variable below is a trick: before we can init the runtime, the caller
 * may want to set a module load path. We can not do this via the glbl class
 * because it needs an initialized runtime system (and may at some point in time
 * even be loaded itself). So this is a no-go. What we do is use a single global
 * variable which may be provided with a pointer by the caller. This variable
 * resides in rsyslog.c, the main runtime file. We have not seen any realy valule
 * in providing object access functions. If you don't like that, feel free to
 * add them. -- rgerhards, 2008-04-17
 */
extern uchar *glblModPath; /* module load path */
extern rsRetVal (*glblErrLogger)(int, uchar*);

/* some runtime prototypes */
rsRetVal rsrtInit(char **ppErrObj, obj_if_t *pObjIF);
rsRetVal rsrtExit(void);
int rsrtIsInit(void);
rsRetVal rsrtSetErrLogger(rsRetVal (*errLogger)(int, uchar*));

/* this define below is (later) intended to be used to implement empty
 * structs. TODO: check if compilers supports this and, if not, define
 * a dummy variable. This requires review of where in code empty structs
 * are already defined. -- rgerhards, 2010-07-26
 */
#define EMPTY_STRUCT

/* TODO: remove this -- this is only for transition of the config system */
extern rsconf_t *ourConf; /* defined by syslogd.c, a hack for functions that do not
			     yet receive a copy, so that we can incrementially 
			     compile and change... -- rgerhars, 2011-04-19 */

#endif /* multi-include protection */
/* vim:set ai:
 */<|MERGE_RESOLUTION|>--- conflicted
+++ resolved
@@ -381,10 +381,7 @@
 	RS_RET_MODULE_ALREADY_IN_CONF = -2221, /**< module already in current configuration */
 	RS_RET_PARAM_NOT_PERMITTED = -2222, /**< legacy parameter no longer permitted (usally already set by v2) */
 	RS_RET_NO_JSON_PASSING = -2223, /**< rsyslog core does not support JSON-passing plugin API */
-<<<<<<< HEAD
-=======
 	RS_RET_MOD_NO_INPUT_STMT = -2224, /**< (input) module does not support input() statement */
->>>>>>> 77b4efae
 
 	/* RainerScript error messages (range 1000.. 1999) */
 	RS_RET_SYSVAR_NOT_FOUND = 1001, /**< system variable could not be found (maybe misspelled) */
