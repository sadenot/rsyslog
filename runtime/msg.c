--- conflicted
+++ resolved
@@ -56,6 +56,7 @@
 #include "ruleset.h"
 #include "prop.h"
 #include "net.h"
+#include "rsconf.h"
 
 /* static data */
 DEFobjStaticHelpers
@@ -1709,7 +1710,7 @@
 static void
 MsgSetRulesetByName(msg_t *pMsg, cstr_t *rulesetName)
 {
-	rulesetGetRuleset(&(pMsg->pRuleset), rsCStrGetSzStrNoNULL(rulesetName));
+	rulesetGetRuleset(runConf, &(pMsg->pRuleset), rsCStrGetSzStrNoNULL(rulesetName));
 }
 
 
@@ -1739,10 +1740,6 @@
 
 	memcpy(pBuf, pszBuf, pMsg->iLenTAG);
 	pBuf[pMsg->iLenTAG] = '\0'; /* this also works with truncation! */
-<<<<<<< HEAD
-=======
-
->>>>>>> dac70ef7
 }
 
 
