--- conflicted
+++ resolved
@@ -3649,19 +3649,6 @@
 }
 
 
-<<<<<<< HEAD
-/* This is a construction finalizer that must be called after all properties
- * have been set. It does some final work on the message object. After this
- * is done, the object is considered ready for full processing.
- * rgerhards, 2008-07-08
- */
-rsRetVal
-msgConstructFinalizer(msg_t *pThis)
-{
-	MsgPrepareEnqueue(pThis);
-	return RS_RET_OK;
-}
-=======
 /* This function can be used as a generic way to set properties.
  * We have to handle a lot of legacy, so our return value is not always
  * 100% correct (called functions do not always provide one, should
@@ -3745,7 +3732,6 @@
 	RETiRet;
 }
 #undef	isProp
->>>>>>> 27e0f06b
 
 
 /* get the severity - this is an entry point that
@@ -4055,16 +4041,6 @@
 
 	/* set our own handlers */
 	OBJSetMethodHandler(objMethod_SERIALIZE, MsgSerialize);
-<<<<<<< HEAD
-	/* initially, we have no need to lock message objects */
-	funcLock = MsgLockingDummy;
-	funcUnlock = MsgLockingDummy;
-	funcDeleteMutex = MsgLockingDummy;
-	funcMsgPrepareEnqueue = MsgLockingDummy;
-=======
-	OBJSetMethodHandler(objMethod_SETPROPERTY, MsgSetProperty);
-	OBJSetMethodHandler(objMethod_GETSEVERITY, MsgGetSeverity);
->>>>>>> 27e0f06b
 	/* some more inits */
 #	if HAVE_MALLOC_TRIM
 	INIT_ATOMIC_HELPER_MUT(mutTrimCtr);
