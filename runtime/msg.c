--- conflicted
+++ resolved
@@ -611,7 +611,6 @@
 		*pPropID = PROP_SYS_QHOUR;
 	} else if(!strcasecmp((char*) pName, "$MINUTE")) {
 		*pPropID = PROP_SYS_MINUTE;
-<<<<<<< HEAD
 	} else if(!strcmp((char*) pName, "$now-utc")) {
 		*pPropID = PROP_SYS_NOW;
 	} else if(!strcmp((char*) pName, "$year-utc")) {
@@ -628,10 +627,7 @@
 		*pPropID = PROP_SYS_QHOUR_UTC;
 	} else if(!strcmp((char*) pName, "$minute-utc")) {
 		*pPropID = PROP_SYS_MINUTE_UTC;
-	} else if(!strcmp((char*) pName, "$myhostname")) {
-=======
 	} else if(!strcasecmp((char*) pName, "$MYHOSTNAME")) {
->>>>>>> 84f56081
 		*pPropID = PROP_SYS_MYHOSTNAME;
 	} else if(!strcasecmp((char*) pName, "$!all-json")) {
 		*pPropID = PROP_CEE_ALL_JSON;
