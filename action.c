--- conflicted
+++ resolved
@@ -547,11 +547,7 @@
 	}
 
 	if(Debug && (pThis->eState == ACT_STATE_RTRY ||pThis->eState == ACT_STATE_SUSP)) {
-<<<<<<< HEAD
-		dbgprintf("actionTryResume: action state: %s, next retry (if applicable): %u [now %u]\n",
-=======
 		DBGPRINTF("actionTryResume: action state: %s, next retry (if applicable): %u [now %u]\n",
->>>>>>> 6e1f0d4f
 			getActStateName(pThis), (unsigned) pThis->ttResumeRtry, (unsigned) ttNow);
 	}
 
@@ -819,17 +815,10 @@
 	iCommittedUpTo = i;
 	while(iElemProcessed <= *pnElem && i < pBatch->nElem) {
 		pMsg = (msg_t*) pBatch->pElem[i].pUsrp;
-<<<<<<< HEAD
-	dbgprintf("submitBatch: i:%d, batch size %d, to process %d, pMsg: %p, state %d\n", i, pBatch->nElem, *pnElem, pMsg, pBatch->pElem[i].state);//remove later!
-		if(pBatch->pElem[i].state != BATCH_STATE_DISC) {
-			localRet = actionProcessMessage(pAction, pMsg);
-			dbgprintf("action call returned %d\n", localRet);
-=======
 	DBGPRINTF("submitBatch: i:%d, batch size %d, to process %d, pMsg: %p, state %d\n", i, pBatch->nElem, *pnElem, pMsg, pBatch->pElem[i].state);//remove later!
 		if(pBatch->pElem[i].state != BATCH_STATE_DISC) {
 			localRet = actionProcessMessage(pAction, pMsg);
 			DBGPRINTF("action call returned %d\n", localRet);
->>>>>>> 6e1f0d4f
 			if(localRet == RS_RET_OK) {
 				/* mark messages as committed */
 				while(iCommittedUpTo < i) {
