/* action.c
 *
 * Implementation of the action object.
 *
 * File begun on 2007-08-06 by RGerhards (extracted from syslogd.c)
 *
 * Copyright 2007-2010 Rainer Gerhards and Adiscon GmbH.
 *
 * This file is part of rsyslog.
 *
 * Rsyslog is free software: you can redistribute it and/or modify
 * it under the terms of the GNU General Public License as published by
 * the Free Software Foundation, either version 3 of the License, or
 * (at your option) any later version.
 *
 * Rsyslog is distributed in the hope that it will be useful,
 * but WITHOUT ANY WARRANTY; without even the implied warranty of
 * MERCHANTABILITY or FITNESS FOR A PARTICULAR PURPOSE.  See the
 * GNU General Public License for more details.
 *
 * You should have received a copy of the GNU General Public License
 * along with Rsyslog.  If not, see <http://www.gnu.org/licenses/>.
 *
 * A copy of the GPL can be found in the file "COPYING" in this distribution.
 */
#include "config.h"
#include "rsyslog.h"
#include <stdio.h>
#include <assert.h>
#include <stdarg.h>
#include <stdlib.h>
#include <string.h>
#include <strings.h>
#include <time.h>
#include <errno.h>

#include "dirty.h"
#include "template.h"
#include "action.h"
#include "modules.h"
#include "sync.h"
#include "cfsysline.h"
#include "srUtils.h"
#include "errmsg.h"
#include "batch.h"
#include "wti.h"
#include "datetime.h"
#include "unicode-helper.h"
#include "atomic.h"

#define NO_TIME_PROVIDED 0 /* indicate we do not provide any cached time */

/* forward definitions */
static rsRetVal processBatchMain(action_t *pAction, batch_t *pBatch, int*);
static rsRetVal doSubmitToActionQComplexBatch(action_t *pAction, batch_t *pBatch);
static rsRetVal doSubmitToActionQNotAllMarkBatch(action_t *pAction, batch_t *pBatch);
static rsRetVal doSubmitToActionQBatch(action_t *pAction, batch_t *pBatch);

/* object static data (once for all instances) */
/* TODO: make this an object! DEFobjStaticHelpers -- rgerhards, 2008-03-05 */
DEFobjCurrIf(obj)
DEFobjCurrIf(datetime)
DEFobjCurrIf(module)
DEFobjCurrIf(errmsg)


typedef struct configSettings_s {
	int bActExecWhenPrevSusp;			/* execute action only when previous one was suspended? */
	int bActionWriteAllMarkMsgs;			/* should all mark messages be unconditionally written? */
	int iActExecOnceInterval;			/* execute action once every nn seconds */
	int iActExecEveryNthOccur;			/* execute action every n-th occurence (0,1=always) */
	time_t iActExecEveryNthOccurTO;			/* timeout for n-occurence setting (in seconds, 0=never) */
	int glbliActionResumeInterval;
	int glbliActionResumeRetryCount;		/* how often should suspended actions be retried? */
	int bActionRepMsgHasMsg;			/* last messsage repeated... has msg fragment in it */
	uchar *pszActionName;				/* short name for the action */
	/* action queue and its configuration parameters */
	queueType_t ActionQueType;			/* type of the main message queue above */
	int iActionQueueSize;				/* size of the main message queue above */
	int iActionQueueDeqBatchSize;			/* batch size for action queues */
	int iActionQHighWtrMark;			/* high water mark for disk-assisted queues */
	int iActionQLowWtrMark;				/* low water mark for disk-assisted queues */
	int iActionQDiscardMark;			/* begin to discard messages */
	int iActionQDiscardSeverity;			/* by default, discard nothing to prevent unintentional loss */
	int iActionQueueNumWorkers;			/* number of worker threads for the mm queue above */
	uchar *pszActionQFName;				/* prefix for the main message queue file */
	int64 iActionQueMaxFileSize;
	int iActionQPersistUpdCnt;			/* persist queue info every n updates */
	int bActionQSyncQeueFiles;			/* sync queue files */
	int iActionQtoQShutdown;			/* queue shutdown */ 
	int iActionQtoActShutdown;			/* action shutdown (in phase 2) */ 
	int iActionQtoEnq;				/* timeout for queue enque */ 
	int iActionQtoWrkShutdown;			/* timeout for worker thread shutdown */
	int iActionQWrkMinMsgs;				/* minimum messages per worker needed to start a new one */
	int bActionQSaveOnShutdown;			/* save queue on shutdown (when DA enabled)? */
	int64 iActionQueMaxDiskSpace;			/* max disk space allocated 0 ==> unlimited */
	int iActionQueueDeqSlowdown;			/* dequeue slowdown (simple rate limiting) */
	int iActionQueueDeqtWinFromHr;			/* hour begin of time frame when queue is to be dequeued */
	int iActionQueueDeqtWinToHr;			/* hour begin of time frame when queue is to be dequeued */
} configSettings_t;

configSettings_t cs;					/* our current config settings */
configSettings_t cs_save;				/* our saved (scope!) config settings */

/* the counter below counts actions created. It is used to obtain unique IDs for the action. They
 * should not be relied on for any long-term activity (e.g. disk queue names!), but they are nice
 * to have during one instance of an rsyslogd run. For example, I use them to name actions when there
 * is no better name available. Note that I do NOT recover previous numbers on HUP - we simply keep
 * counting. -- rgerhards, 2008-01-29
 */
static int iActionNbr = 0;

/* ------------------------------ methods ------------------------------ */ 

/* This function returns the "current" time for this action. Current time
 * is not necessarily real-time. In order to enhance performance, current
 * system time is obtained the first time an action needs to know the time
 * and then kept cached inside the action structure. Later requests will
 * always return that very same time. Wile not totally accurate, it is far
 * accurate in most cases and considered "acurate enough" for all cases.
 * When changing the threading model, please keep in mind that this
 * logic needs to be changed should we once allow more than one parallel
 * call into the same action (object). As this is currently not supported,
 * we simply cache the time inside the action object itself, after it
 * is under mutex protection.
 * Side-note: the value -1 is used as tActNow, because it also is the
 * error return value of time(). So we would do a retry with the next
 * invocation if time() failed. Then, of course, we would probably already
 * be in trouble, but for the sake of performance we accept this very,
 * very slight risk.
 * This logic has been added as part of an overall performance improvment
 * effort inspired by David Lang. -- rgerhards, 2008-09-16
 * Note: this function does not use the usual iRet call conventions
 * because that would provide little to no benefit but complicate things
 * a lot. So we simply return the system time.
 */
static inline time_t
getActNow(action_t *pThis)
{
	assert(pThis != NULL);
	if(pThis->tActNow == -1) {
		pThis->tActNow = datetime.GetTime(NULL); /* good time call - the only one done */
		if(pThis->tLastExec > pThis->tActNow) {
			/* if we are traveling back in time, reset tLastExec */
			pThis->tLastExec = (time_t) 0;
		}
	}

	return pThis->tActNow;
}


/* resets action queue parameters to their default values. This happens
 * after each action has been created in order to prevent any wild defaults
 * to be used. It is somewhat against the original spirit of the config file
 * reader, but I think it is a good thing to do.
 * rgerhards, 2008-01-29
 */
static rsRetVal
actionResetQueueParams(void)
{
	DEFiRet;

	cs.ActionQueType = QUEUETYPE_DIRECT;		/* type of the main message queue above */
	cs.iActionQueueSize = 1000;			/* size of the main message queue above */
	cs.iActionQueueDeqBatchSize = 16;		/* default batch size */
	cs.iActionQHighWtrMark = 800;			/* high water mark for disk-assisted queues */
	cs.iActionQLowWtrMark = 200;			/* low water mark for disk-assisted queues */
	cs.iActionQDiscardMark = 9800;			/* begin to discard messages */
	cs.iActionQDiscardSeverity = 8;			/* discard warning and above */
	cs.iActionQueueNumWorkers = 1;			/* number of worker threads for the mm queue above */
	cs.iActionQueMaxFileSize = 1024*1024;
	cs.iActionQPersistUpdCnt = 0;			/* persist queue info every n updates */
	cs.bActionQSyncQeueFiles = 0;
	cs.iActionQtoQShutdown = 0;			/* queue shutdown */ 
	cs.iActionQtoActShutdown = 1000;		/* action shutdown (in phase 2) */ 
	cs.iActionQtoEnq = 2000;			/* timeout for queue enque */ 
	cs.iActionQtoWrkShutdown = 60000;		/* timeout for worker thread shutdown */
	cs.iActionQWrkMinMsgs = 100;			/* minimum messages per worker needed to start a new one */
	cs.bActionQSaveOnShutdown = 1;			/* save queue on shutdown (when DA enabled)? */
	cs.iActionQueMaxDiskSpace = 0;
	cs.iActionQueueDeqSlowdown = 0;
	cs.iActionQueueDeqtWinFromHr = 0;
	cs.iActionQueueDeqtWinToHr = 25;		/* 25 disables time windowed dequeuing */

	cs.glbliActionResumeRetryCount = 0;		/* I guess it is smart to reset this one, too */

	d_free(cs.pszActionQFName);
	cs.pszActionQFName = NULL;			/* prefix for the main message queue file */

	RETiRet;
}


/* destructs an action descriptor object
 * rgerhards, 2007-08-01
 */
rsRetVal actionDestruct(action_t *pThis)
{
	DEFiRet;
	ASSERT(pThis != NULL);

	if(pThis->pQueue != NULL) {
		qqueueDestruct(&pThis->pQueue);
	}

	if(pThis->pMod != NULL)
		pThis->pMod->freeInstance(pThis->pModData);

	if(pThis->f_pMsg != NULL)
		msgDestruct(&pThis->f_pMsg);

	SYNC_OBJ_TOOL_EXIT(pThis);
	pthread_mutex_destroy(&pThis->mutActExec);
	d_free(pThis->pszName);
	d_free(pThis->ppTpl);

	d_free(pThis);
	
	RETiRet;
}


/* create a new action descriptor object
 * rgerhards, 2007-08-01
 */
rsRetVal actionConstruct(action_t **ppThis)
{
	DEFiRet;
	action_t *pThis;

	ASSERT(ppThis != NULL);
	
	CHKmalloc(pThis = (action_t*) calloc(1, sizeof(action_t)));
	pThis->iResumeInterval = cs.glbliActionResumeInterval;
	pThis->iResumeRetryCount = cs.glbliActionResumeRetryCount;
	pThis->tLastOccur = datetime.GetTime(NULL);	/* done once per action on startup only */
	pthread_mutex_init(&pThis->mutActExec, NULL);
	INIT_ATOMIC_HELPER_MUT(pThis->mutCAS);
	SYNC_OBJ_TOOL_INIT(pThis);

	/* indicate we have a new action */
	++iActionNbr;

finalize_it:
	*ppThis = pThis;
	RETiRet;
}


/* action construction finalizer
 */
rsRetVal
actionConstructFinalize(action_t *pThis)
{
	DEFiRet;
	uchar pszQName[64]; /* friendly name of our queue */

	ASSERT(pThis != NULL);

	/* find a name for our queue */
	snprintf((char*) pszQName, sizeof(pszQName)/sizeof(uchar), "action %d queue", iActionNbr);

	/* now check if we can run the action in "firehose mode" during stage one of 
	 * its processing (that is before messages are enqueued into the action q).
	 * This is only possible if some features, which require strict sequence, are
	 * not used. Thankfully, that is usually the case. The benefit of firehose
	 * mode is much faster processing (and simpler code) -- rgerhards, 2010-06-08
	 */
	if(   pThis->iExecEveryNthOccur > 1
	   || pThis->f_ReduceRepeated
	   || pThis->iSecsExecOnceInterval
	  ) {
		DBGPRINTF("info: firehose mode disabled for action because "
		          "iExecEveryNthOccur=%d, "
		          "ReduceRepeated=%d, "
		          "iSecsExecOnceInterval=%d\n",
			  pThis->iExecEveryNthOccur, pThis->f_ReduceRepeated,
			  pThis->iSecsExecOnceInterval
			  );
		pThis->submitToActQ = doSubmitToActionQComplexBatch;
	} else if(pThis->bWriteAllMarkMsgs == FALSE) {
		/* nearly full-speed submission mode, default case */
		pThis->submitToActQ = doSubmitToActionQNotAllMarkBatch;
	} else {
		/* full firehose submission mode */
		pThis->submitToActQ = doSubmitToActionQBatch;
	}

	/* we need to make a safety check: if the queue is NOT in direct mode, a single 
	 * message object may be accessed by multiple threads. As such, we need to enable
	 * msg object thread safety in this case (this costs a bit performance and thus
	 * is not enabled by default. -- rgerhards, 2008-02-20
	 */
	if(cs.ActionQueType != QUEUETYPE_DIRECT)
		MsgEnableThreadSafety();

	/* create queue */
	/* action queues always (for now) have just one worker. This may change when
	 * we begin to implement an interface the enable output modules to request
	 * to be run on multiple threads. So far, this is forbidden by the interface
	 * spec. -- rgerhards, 2008-01-30
	 */
	CHKiRet(qqueueConstruct(&pThis->pQueue, cs.ActionQueType, 1, cs.iActionQueueSize,
					(rsRetVal (*)(void*, batch_t*, int*))processBatchMain));
	obj.SetName((obj_t*) pThis->pQueue, pszQName);

	/* ... set some properties ... */
#	define setQPROP(func, directive, data) \
	CHKiRet_Hdlr(func(pThis->pQueue, data)) { \
		errmsg.LogError(0, NO_ERRCODE, "Invalid " #directive ", error %d. Ignored, running with default setting", iRet); \
	}
#	define setQPROPstr(func, directive, data) \
	CHKiRet_Hdlr(func(pThis->pQueue, data, (data == NULL)? 0 : strlen((char*) data))) { \
		errmsg.LogError(0, NO_ERRCODE, "Invalid " #directive ", error %d. Ignored, running with default setting", iRet); \
	}

	qqueueSetpUsr(pThis->pQueue, pThis);
	setQPROP(qqueueSetsizeOnDiskMax, "$ActionQueueMaxDiskSpace", cs.iActionQueMaxDiskSpace);
	setQPROP(qqueueSetiDeqBatchSize, "$ActionQueueDequeueBatchSize", cs.iActionQueueDeqBatchSize);
	setQPROP(qqueueSetMaxFileSize, "$ActionQueueFileSize", cs.iActionQueMaxFileSize);
	setQPROPstr(qqueueSetFilePrefix, "$ActionQueueFileName", cs.pszActionQFName);
	setQPROP(qqueueSetiPersistUpdCnt, "$ActionQueueCheckpointInterval", cs.iActionQPersistUpdCnt);
	setQPROP(qqueueSetbSyncQueueFiles, "$ActionQueueSyncQueueFiles", cs.bActionQSyncQeueFiles);
	setQPROP(qqueueSettoQShutdown, "$ActionQueueTimeoutShutdown", cs.iActionQtoQShutdown );
	setQPROP(qqueueSettoActShutdown, "$ActionQueueTimeoutActionCompletion", cs.iActionQtoActShutdown);
	setQPROP(qqueueSettoWrkShutdown, "$ActionQueueWorkerTimeoutThreadShutdown", cs.iActionQtoWrkShutdown);
	setQPROP(qqueueSettoEnq, "$ActionQueueTimeoutEnqueue", cs.iActionQtoEnq);
	setQPROP(qqueueSetiHighWtrMrk, "$ActionQueueHighWaterMark", cs.iActionQHighWtrMark);
	setQPROP(qqueueSetiLowWtrMrk, "$ActionQueueLowWaterMark", cs.iActionQLowWtrMark);
	setQPROP(qqueueSetiDiscardMrk, "$ActionQueueDiscardMark", cs.iActionQDiscardMark);
	setQPROP(qqueueSetiDiscardSeverity, "$ActionQueueDiscardSeverity", cs.iActionQDiscardSeverity);
	setQPROP(qqueueSetiMinMsgsPerWrkr, "$ActionQueueWorkerThreadMinimumMessages", cs.iActionQWrkMinMsgs);
	setQPROP(qqueueSetbSaveOnShutdown, "$ActionQueueSaveOnShutdown", cs.bActionQSaveOnShutdown);
	setQPROP(qqueueSetiDeqSlowdown,    "$ActionQueueDequeueSlowdown", cs.iActionQueueDeqSlowdown);
	setQPROP(qqueueSetiDeqtWinFromHr,  "$ActionQueueDequeueTimeBegin", cs.iActionQueueDeqtWinFromHr);
	setQPROP(qqueueSetiDeqtWinToHr,    "$ActionQueueDequeueTimeEnd", cs.iActionQueueDeqtWinToHr);

#	undef setQPROP
#	undef setQPROPstr

	dbgoprint((obj_t*) pThis->pQueue, "save on shutdown %d, max disk space allowed %lld\n",
		   cs.bActionQSaveOnShutdown, cs.iActionQueMaxDiskSpace);
 	

	CHKiRet(qqueueStart(pThis->pQueue));
	DBGPRINTF("Action %p: queue %p created\n", pThis, pThis->pQueue);
	
	/* and now reset the queue params (see comment in its function header!) */
	actionResetQueueParams();

finalize_it:
	RETiRet;
}



/* set the global resume interval
 */
rsRetVal actionSetGlobalResumeInterval(int iNewVal)
{
	cs.glbliActionResumeInterval = iNewVal;
	return RS_RET_OK;
}


/* returns the action state name in human-readable form
 * returned string must not be modified.
 * rgerhards, 2009-05-07
 */
static uchar *getActStateName(action_t *pThis)
{
	switch(pThis->eState) {
		case ACT_STATE_RDY:
			return (uchar*) "rdy";
		case ACT_STATE_ITX:
			return (uchar*) "itx";
		case ACT_STATE_RTRY:
			return (uchar*) "rtry";
		case ACT_STATE_SUSP:
			return (uchar*) "susp";
		case ACT_STATE_DIED:
			return (uchar*) "died";
		case ACT_STATE_COMM:
			return (uchar*) "comm";
		default:
			return (uchar*) "ERROR/UNKNWON";
	}
}


/* returns a suitable return code based on action state
 * rgerhards, 2009-05-07
 */
static rsRetVal getReturnCode(action_t *pThis)
{
	DEFiRet;

	ASSERT(pThis != NULL);
	switch(pThis->eState) {
		case ACT_STATE_RDY:
			iRet = RS_RET_OK;
			break;
		case ACT_STATE_ITX:
			if(pThis->bHadAutoCommit) {
				pThis->bHadAutoCommit = 0; /* auto-reset */
				iRet = RS_RET_PREVIOUS_COMMITTED;
			} else {
				iRet = RS_RET_DEFER_COMMIT;
			}
			break;
		case ACT_STATE_RTRY:
			iRet = RS_RET_SUSPENDED;
			break;
		case ACT_STATE_SUSP:
		case ACT_STATE_DIED:
			iRet = RS_RET_ACTION_FAILED;
			break;
		default:
			DBGPRINTF("Invalid action engine state %d, program error\n",
					(int) pThis->eState);
			iRet = RS_RET_ERR;
			break;
	}

	RETiRet;
}


/* set the action to a new state
 * rgerhards, 2007-08-02
 */
static inline void actionSetState(action_t *pThis, action_state_t newState)
{
	pThis->eState = newState;
	DBGPRINTF("Action %p transitioned to state: %s\n", pThis, getActStateName(pThis));
}

/* Handles the transient commit state. So far, this is
 * mostly a dummy...
 * rgerhards, 2007-08-02
 */
static void actionCommitted(action_t *pThis)
{
	actionSetState(pThis, ACT_STATE_RDY);
}


/* set action to "rtry" state.
 * rgerhards, 2007-08-02
 */
static void actionRetry(action_t *pThis)
{
	actionSetState(pThis, ACT_STATE_RTRY);
	pThis->iResumeOKinRow++;
}


/* Disable action, this means it will never again be usable
 * until rsyslog is reloaded. Use only as a last resort, but
 * depends on output module.
 * rgerhards, 2007-08-02
 */
static void actionDisable(action_t *pThis)
{
	actionSetState(pThis, ACT_STATE_DIED);
}


/* Suspend action, this involves changing the acton state as well
 * as setting the next retry time.
 * if we have more than 10 retries, we prolong the
 * retry interval. If something is really stalled, it will
 * get re-tried only very, very seldom - but that saves
 * CPU time. TODO: maybe a config option for that?
 * rgerhards, 2007-08-02
 */
static inline void actionSuspend(action_t *pThis, time_t ttNow)
{
	if(ttNow == NO_TIME_PROVIDED)
		datetime.GetTime(&ttNow);
	pThis->ttResumeRtry = ttNow + pThis->iResumeInterval * (pThis->iNbrResRtry / 10 + 1);
	actionSetState(pThis, ACT_STATE_SUSP);
	DBGPRINTF("earliest retry=%d\n", (int) pThis->ttResumeRtry);
}


/* actually do retry processing. Note that the function receives a timestamp so
 * that we do not need to call the (expensive) time() API.
 * Note that we do the full retry processing here, doing the configured number of
 * iterations. -- rgerhards, 2009-05-07
 * We need to guard against module which always return RS_RET_OK from their tryResume()
 * entry point. This is invalid, but has harsh consequences: it will cause the rsyslog
 * engine to go into a tight loop. That obviously is not acceptable. As such, we track the
 * count of iterations that a tryResume returning RS_RET_OK is immediately followed by
 * an unsuccessful call to doAction(). If that happens more than 1,000 times, we assume 
 * the return acutally is a RS_RET_SUSPENDED. In order to go through the various 
 * resumption stages, we do this for every 1000 requests. This magic number 1000 may
 * not be the most appropriate, but it should be thought of a "if nothing else helps"
 * kind of facility: in the first place, the module should return a proper indication
 * of its inability to recover. -- rgerhards, 2010-04-26.
 */
static rsRetVal actionDoRetry(action_t *pThis, time_t ttNow)
{
	int iRetries;
	int iSleepPeriod;
	int bTreatOKasSusp;
	DEFiRet;

	ASSERT(pThis != NULL);

	iRetries = 0;
	while((*pThis->pbShutdownImmediate == 0) && pThis->eState == ACT_STATE_RTRY) {
		iRet = pThis->pMod->tryResume(pThis->pModData);
		if((pThis->iResumeOKinRow > 999) && (pThis->iResumeOKinRow % 1000 == 0)) {
			bTreatOKasSusp = 1;
			pThis->iResumeOKinRow = 0;
		} else {
			bTreatOKasSusp = 0;
		}
		if((iRet == RS_RET_OK) && (!bTreatOKasSusp)) {
			actionSetState(pThis, ACT_STATE_RDY);
		} else if(iRet == RS_RET_SUSPENDED || bTreatOKasSusp) {
			/* max retries reached? */
			if((pThis->iResumeRetryCount != -1 && iRetries >= pThis->iResumeRetryCount)) {
				actionSuspend(pThis, ttNow);
			} else {
				++pThis->iNbrResRtry;
				++iRetries;
				iSleepPeriod = pThis->iResumeInterval;
				ttNow += iSleepPeriod; /* not truly exact, but sufficiently... */
				srSleep(iSleepPeriod, 0);
				if(*pThis->pbShutdownImmediate) {
					ABORT_FINALIZE(RS_RET_FORCE_TERM);
				}
			}
		} else if(iRet == RS_RET_DISABLE_ACTION) {
			actionDisable(pThis);
		}
	}

	if(pThis->eState == ACT_STATE_RDY) {
		pThis->iNbrResRtry = 0;
	}

finalize_it:
	RETiRet;
}


/* try to resume an action -- rgerhards, 2007-08-02
 * changed to new action state engine -- rgerhards, 2009-05-07
 */
static rsRetVal actionTryResume(action_t *pThis)
{
	DEFiRet;
	time_t ttNow = NO_TIME_PROVIDED;

	ASSERT(pThis != NULL);

	if(pThis->eState == ACT_STATE_SUSP) {
		/* if we are suspended, we need to check if the timeout expired.
		 * for this handling, we must always obtain a fresh timestamp. We used
		 * to use the action timestamp, but in this case we will never reach a
		 * point where a resumption is actually tried, because the action timestamp
		 * is always in the past. So we can not avoid doing a fresh time() call
		 * here. -- rgerhards, 2009-03-18
		 */
		datetime.GetTime(&ttNow); /* cache "now" */
		if(ttNow > pThis->ttResumeRtry) {
			actionSetState(pThis, ACT_STATE_RTRY); /* back to retries */
		}
	}

	if(pThis->eState == ACT_STATE_RTRY) {
		if(ttNow == NO_TIME_PROVIDED) /* use cached result if we have it */
			datetime.GetTime(&ttNow);
		CHKiRet(actionDoRetry(pThis, ttNow));
	}

	if(Debug && (pThis->eState == ACT_STATE_RTRY ||pThis->eState == ACT_STATE_SUSP)) {
		DBGPRINTF("actionTryResume: action state: %s, next retry (if applicable): %u [now %u]\n",
			getActStateName(pThis), (unsigned) pThis->ttResumeRtry, (unsigned) ttNow);
	}

finalize_it:
	RETiRet;
}


/* prepare an action for performing work. This involves trying to recover it,
 * depending on its current state.
 * rgerhards, 2009-05-07
 */
static inline rsRetVal actionPrepare(action_t *pThis)
{
	DEFiRet;

	assert(pThis != NULL);
	CHKiRet(actionTryResume(pThis));

	/* if we are now ready, we initialize the transaction and advance
	 * action state accordingly
	 */
	if(pThis->eState == ACT_STATE_RDY) {
		iRet = pThis->pMod->mod.om.beginTransaction(pThis->pModData);
		switch(iRet) {
			case RS_RET_OK:
				actionSetState(pThis, ACT_STATE_ITX);
				break;
			case RS_RET_SUSPENDED:
				actionRetry(pThis);
				break;
			case RS_RET_DISABLE_ACTION:
				actionDisable(pThis);
				break;
			default:FINALIZE;
		}
	}

finalize_it:
	RETiRet;
}


/* debug-print the contents of an action object
 * rgerhards, 2007-08-02
 */
rsRetVal actionDbgPrint(action_t *pThis)
{
	DEFiRet;
	char *sz;

	dbgprintf("%s: ", module.GetStateName(pThis->pMod));
	pThis->pMod->dbgPrintInstInfo(pThis->pModData);
	dbgprintf("\n\tInstance data: 0x%lx\n", (unsigned long) pThis->pModData);
	dbgprintf("\tRepeatedMsgReduction: %d\n", pThis->f_ReduceRepeated);
	dbgprintf("\tResume Interval: %d\n", pThis->iResumeInterval);
	if(pThis->eState == ACT_STATE_SUSP) {
		dbgprintf("\tresume next retry: %u, number retries: %d",
			  (unsigned) pThis->ttResumeRtry, pThis->iNbrResRtry);
	}
	dbgprintf("\tState: %s\n", getActStateName(pThis));
	dbgprintf("\tExec only when previous is suspended: %d\n", pThis->bExecWhenPrevSusp);
	if(pThis->submitToActQ == doSubmitToActionQComplexBatch) {
			sz = "slow, but feature-rich";
	} else if(pThis->submitToActQ == doSubmitToActionQNotAllMarkBatch) {
			sz = "fast, but supports partial mark messages";
	} else if(pThis->submitToActQ == doSubmitToActionQBatch) {
			sz = "firehose (fastest)";
	} else {
			sz = "unknown (need to update debug display?)";
	}
	dbgprintf("\tsubmission mode: %s\n", sz);
	dbgprintf("\n");

	RETiRet;
}


/* prepare the calling parameters for doAction()
 * rgerhards, 2009-05-07
 */
static rsRetVal prepareDoActionParams(action_t *pAction, batch_obj_t *pElem)
{
	int i;
	msg_t *pMsg;
	DEFiRet;

	ASSERT(pAction != NULL);
	ASSERT(pElem != NULL);

	pMsg = (msg_t*) pElem->pUsrp;
	/* here we must loop to process all requested strings */
	for(i = 0 ; i < pAction->iNumTpls ; ++i) {
		switch(pAction->eParamPassing) {
			case ACT_STRING_PASSING:
<<<<<<< HEAD
				if(ppMsgs[i] == NULL)
					lenMsgs[i] = 0;
				CHKiRet(tplToString(pAction->ppTpl[i], pMsg, &(ppMsgs[i]), &lenMsgs[i]));
=======
				CHKiRet(tplToString(pAction->ppTpl[i], pMsg, &(pElem->staticActStrings[i]),
					&pElem->staticLenStrings[i]));
				pElem->staticActParams[i] = pElem->staticActStrings[i];
>>>>>>> 68c13f3f
				break;
			case ACT_ARRAY_PASSING:
				CHKiRet(tplToArray(pAction->ppTpl[i], pMsg, (uchar***) &(pElem->staticActParams[i])));
				break;
			case ACT_MSG_PASSING:
				pElem->staticActParams[i] = (void*) pMsg;
				break;
			default:dbgprintf("software bug/error: unknown pAction->eParamPassing %d in prepareDoActionParams\n",
					   (int) pAction->eParamPassing);
				assert(0); /* software bug if this happens! */
				break;
		}
	}

finalize_it:
	RETiRet;
}


/* free a batches ressources, but not string buffers (because they will
 * most probably be reused). String buffers are only deleted upon final
 * destruction of the batch.
 * This function here must be called only when the batch is actually no
 * longer used, also not for retrying actions or such. It invalidates
 * buffers.
 * rgerhards, 2010-12-17
 */
static rsRetVal releaseBatch(action_t *pAction, batch_t *pBatch)
{
	int iArr;
	int i, j;
	batch_obj_t *pElem;
	uchar ***ppMsgs;
	DEFiRet;

	ASSERT(pAction != NULL);

	for(i = 0 ; i < batchNumMsgs(pBatch) && !*(pBatch->pbShutdownImmediate) ; ++i) {
		pElem = &(pBatch->pElem[i]);
		if(pElem->bFilterOK && pElem->state != BATCH_STATE_DISC) {
			switch(pAction->eParamPassing) {
			case ACT_ARRAY_PASSING:
				ppMsgs = (uchar***) pElem->staticActParams;
				for(i = 0 ; i < pAction->iNumTpls ; ++i) {
					if(((uchar**)ppMsgs)[i] != NULL) {
						iArr = 0;
						while(ppMsgs[i][iArr] != NULL) {
							d_free(ppMsgs[i][iArr++]);
							ppMsgs[i][iArr++] = NULL;
						}
						d_free(((uchar**)ppMsgs)[i]);
						((uchar**)ppMsgs)[i] = NULL;
					}
				}
				break;
			case ACT_STRING_PASSING:
			case ACT_MSG_PASSING:
				/* nothing to do in that case */
				/* TODO ... and yet we do something ;) This is considered not
				 * really needed, but I was not bold enough to remove that while
				 * fixing the stable. It should be removed in a devel version
				 * soon (I really don't see a reason why we would need it).
				 * rgerhards, 2010-12-16
				 */
				for(j = 0 ; j < pAction->iNumTpls ; ++j) {
					((uchar**)pElem->staticActParams)[j] = NULL;
				}
				break;
			}
		}
	}

	RETiRet;
}


/* call the DoAction output plugin entry point
 * rgerhards, 2008-01-28
 */
rsRetVal
actionCallDoAction(action_t *pThis, msg_t *pMsg, void *actParams)
{
	DEFiRet;

	ASSERT(pThis != NULL);
	ISOBJ_TYPE_assert(pMsg, msg);

	DBGPRINTF("entering actionCalldoAction(), state: %s\n", getActStateName(pThis));

	pThis->bHadAutoCommit = 0;
	iRet = pThis->pMod->mod.om.doAction(actParams, pMsg->msgFlags, pThis->pModData);
	switch(iRet) {
		case RS_RET_OK:
			actionCommitted(pThis);
			pThis->iResumeOKinRow = 0; /* we had a successful call! */
			break;
		case RS_RET_DEFER_COMMIT:
			pThis->iResumeOKinRow = 0; /* we had a successful call! */
			/* we are done, action state remains the same */
			break;
		case RS_RET_PREVIOUS_COMMITTED:
			/* action state remains the same, but we had a commit. */
			pThis->bHadAutoCommit = 1;
			pThis->iResumeOKinRow = 0; /* we had a successful call! */
			break;
		case RS_RET_SUSPENDED:
			actionRetry(pThis);
			break;
		case RS_RET_DISABLE_ACTION:
			actionDisable(pThis);
			break;
		default:/* permanent failure of this message - no sense in retrying. This is
			 * not yet handled (but easy TODO)
			 */
			FINALIZE;
	}
	iRet = getReturnCode(pThis);

finalize_it:
<<<<<<< HEAD

	/* we need to cleanup the batches string buffers if they have been used
	 * in a non-standard way. -- rgerhards, 2010-06-15
	 * Note that we may do this at the batch level, this would provide a bit
	 * more concurrency (TODO).
	 */
	switch(pThis->eParamPassing) {
	case ACT_STRING_PASSING:
		/* nothing to do in this case */
		/* TODO: find a better way of handling this situation, as it
		 * costs performance to delete this array each time.
		 */
		for(i = 0 ; i < pThis->iNumTpls ; ++i) {
			free(((uchar**)actParams)[i]);
			((uchar**)actParams)[i] = NULL;
		}
		break;
	case ACT_ARRAY_PASSING:
		cleanupDoActionParams(pThis, actParams); /* iRet ignored! */
		break;
	case ACT_MSG_PASSING:
		/* (almost) nothing to do in that case */
		for(i = 0 ; i < pThis->iNumTpls ; ++i) {
			((uchar**)actParams)[i] = NULL;
		}
		break;
	}

=======
>>>>>>> 68c13f3f
	RETiRet;
}


/* process a message
 * this readies the action and then calls doAction()
 * rgerhards, 2008-01-28
 */
static inline rsRetVal
actionProcessMessage(action_t *pThis, msg_t *pMsg, void *actParams)
{
	DEFiRet;

	ASSERT(pThis != NULL);
	ISOBJ_TYPE_assert(pMsg, msg);

	CHKiRet(actionPrepare(pThis));
	if(pThis->eState == ACT_STATE_ITX)
		CHKiRet(actionCallDoAction(pThis, pMsg, actParams));

	iRet = getReturnCode(pThis);
finalize_it:
	RETiRet;
}


/* finish processing a batch. Most importantly, that means we commit if we 
 * need to do so.
 * rgerhards, 2008-01-28
 */
static rsRetVal
finishBatch(action_t *pThis, batch_t *pBatch)
{
	int i;
	DEFiRet;

	ASSERT(pThis != NULL);

	if(pThis->eState == ACT_STATE_RDY) {
		/* we just need to flag the batch as commited */
		FINALIZE; /* nothing to do */
	}

	CHKiRet(actionPrepare(pThis));
	if(pThis->eState == ACT_STATE_ITX) {
		iRet = pThis->pMod->mod.om.endTransaction(pThis->pModData);
		switch(iRet) {
			case RS_RET_OK:
				actionCommitted(pThis);
				/* flag messages as committed */
				for(i = 0 ; i < pBatch->nElem ; ++i) {
					batchSetElemState(pBatch, i, BATCH_STATE_COMM);
					pBatch->pElem[i].bPrevWasSuspended = 0; /* we had success! */
				}
				break;
			case RS_RET_SUSPENDED:
				actionRetry(pThis);
				break;
			case RS_RET_DISABLE_ACTION:
				actionDisable(pThis);
				break;
			case RS_RET_DEFER_COMMIT:
				DBGPRINTF("output plugin error: endTransaction() returns RS_RET_DEFER_COMMIT "
					  "- ignored\n");
				actionCommitted(pThis);
				break;
			case RS_RET_PREVIOUS_COMMITTED:
				DBGPRINTF("output plugin error: endTransaction() returns RS_RET_PREVIOUS_COMMITTED "
					  "- ignored\n");
				actionCommitted(pThis);
				break;
			default:/* permanent failure of this message - no sense in retrying. This is
				 * not yet handled (but easy TODO)
				 */
				FINALIZE;
		}
	}
	iRet = getReturnCode(pThis);

finalize_it:
	RETiRet;
}


/* try to submit a partial batch of elements.
 * rgerhards, 2009-05-12
 */
static inline rsRetVal
tryDoAction(action_t *pAction, batch_t *pBatch, int *pnElem)
{
	int i;
	int iElemProcessed;
	int iCommittedUpTo;
	msg_t *pMsg;
	rsRetVal localRet;
	DEFiRet;

	assert(pBatch != NULL);
	assert(pnElem != NULL);

	i = pBatch->iDoneUpTo;	/* all messages below that index are processed */
	iElemProcessed = 0;
	iCommittedUpTo = i;
	while(iElemProcessed <= *pnElem && i < pBatch->nElem) {
		if(*(pBatch->pbShutdownImmediate))
			ABORT_FINALIZE(RS_RET_FORCE_TERM);
		if(   pBatch->pElem[i].bFilterOK
		   && pBatch->pElem[i].state != BATCH_STATE_DISC
		   && ((pAction->bExecWhenPrevSusp  == 0) || pBatch->pElem[i].bPrevWasSuspended) ) {
			pMsg = (msg_t*) pBatch->pElem[i].pUsrp;
			localRet = actionProcessMessage(pAction, pMsg, pBatch->pElem[i].staticActParams);
			DBGPRINTF("action call returned %d\n", localRet);
			/* Note: we directly modify the batch object state, because we know that
			 * wo do not overwrite BATCH_STATE_DISC indicators!
			 */
			if(localRet == RS_RET_OK) {
				/* mark messages as committed */
				while(iCommittedUpTo <= i) {
					pBatch->pElem[iCommittedUpTo++].state = BATCH_STATE_COMM;
				}
			} else if(localRet == RS_RET_PREVIOUS_COMMITTED) {
				/* mark messages as committed */
				while(iCommittedUpTo < i) {
					pBatch->pElem[iCommittedUpTo++].state = BATCH_STATE_COMM;
				}
				pBatch->pElem[i].state = BATCH_STATE_SUB;
			} else if(localRet == RS_RET_DEFER_COMMIT) {
				pBatch->pElem[i].state = BATCH_STATE_SUB;
			} else if(localRet == RS_RET_DISCARDMSG) {
				pBatch->pElem[i].state = BATCH_STATE_DISC;
			} else {
				dbgprintf("tryDoAction: unexpected error code %d[nElem %d, Commited UpTo %d], finalizing\n",
					  localRet, *pnElem, iCommittedUpTo);
				iRet = localRet;
				FINALIZE;
			}
		}
		++i;
		++iElemProcessed;
	}

finalize_it:
	if(pBatch->iDoneUpTo != iCommittedUpTo) {
		pBatch->iDoneUpTo = iCommittedUpTo;
	}
	RETiRet;
}


/* submit a batch for actual action processing.
 * The first nElem elements are processed. This function calls itself
 * recursively if it needs to handle errors.
 * Note: we don't need the number of the first message to be processed as a parameter,
 * because this is kept track of inside the batch itself (iDoneUpTo).
 * rgerhards, 2009-05-12
 */
static rsRetVal
submitBatch(action_t *pAction, batch_t *pBatch, int nElem)
{
	int i;
	int bDone;
	rsRetVal localRet;
	int wasDoneTo;
	DEFiRet;

	assert(pBatch != NULL);

	wasDoneTo = pBatch->iDoneUpTo;
	bDone = 0;
	do {
		localRet = tryDoAction(pAction, pBatch, &nElem);
		if(localRet == RS_RET_FORCE_TERM) {
			ABORT_FINALIZE(RS_RET_FORCE_TERM);
		}
		if(   localRet == RS_RET_OK
		   || localRet == RS_RET_PREVIOUS_COMMITTED
		   || localRet == RS_RET_DEFER_COMMIT) {
			/* try commit transaction, once done, we can simply do so as if
			 * that return state was returned from tryDoAction().
			 */
			localRet = finishBatch(pAction, pBatch);
		}

		if(   localRet == RS_RET_OK
		   || localRet == RS_RET_PREVIOUS_COMMITTED
		   || localRet == RS_RET_DEFER_COMMIT) {
			bDone = 1;
		} else if(localRet == RS_RET_SUSPENDED) {
			; /* do nothing, this will retry the full batch */
		} else if(localRet == RS_RET_ACTION_FAILED) {
			/* in this case, everything not yet committed is BAD */
			for(i = pBatch->iDoneUpTo ; i < wasDoneTo + nElem ; ++i) {
				if(   pBatch->pElem[i].state != BATCH_STATE_DISC
				   && pBatch->pElem[i].state != BATCH_STATE_COMM ) {
					pBatch->pElem[i].state = BATCH_STATE_BAD;
					pBatch->pElem[i].bPrevWasSuspended = 1;
				}
			}
			bDone = 1;
		} else {
			if(nElem == 1) {
<<<<<<< HEAD
#warning: fix this in master as well!
=======
>>>>>>> 68c13f3f
				batchSetElemState(pBatch, pBatch->iDoneUpTo, BATCH_STATE_BAD);
				bDone = 1;
			} else {
				/* retry with half as much. Depth is log_2 batchsize, so recursion is not too deep */
				submitBatch(pAction, pBatch, nElem / 2);
				submitBatch(pAction, pBatch, nElem - (nElem / 2));
				bDone = 1;
			}
		}
	} while(!bDone && !*(pBatch->pbShutdownImmediate)); /* do .. while()! */

	if(*(pBatch->pbShutdownImmediate))
		ABORT_FINALIZE(RS_RET_FORCE_TERM);

finalize_it:
	RETiRet;
}



/* The following function prepares a batch for processing, that it is
 * reinitializes batch states, generates strings and does everything else
 * that needs to be done in order to make the batch ready for submission to
 * the actual output module. Note that we look at the precomputed
 * filter OK condition and process only those messages, that actually matched
 * the filter.
 * rgerhards, 2010-06-14
 */
static inline rsRetVal
prepareBatch(action_t *pAction, batch_t *pBatch)
{
	int i;
	batch_obj_t *pElem;
	DEFiRet;

	pBatch->iDoneUpTo = 0;
	for(i = 0 ; i < batchNumMsgs(pBatch) && !*(pBatch->pbShutdownImmediate) ; ++i) {
		pElem = &(pBatch->pElem[i]);
		if(pElem->bFilterOK && pElem->state != BATCH_STATE_DISC) {
			pElem->state = BATCH_STATE_RDY;
			prepareDoActionParams(pAction, pElem);
		}
	}
	RETiRet;
}


/* receive a batch and process it. This includes retry handling.
 * rgerhards, 2009-05-12
 */
static inline rsRetVal
processAction(action_t *pAction, batch_t *pBatch)
{
	DEFiRet;

	assert(pBatch != NULL);
	CHKiRet(submitBatch(pAction, pBatch, pBatch->nElem));
	iRet = finishBatch(pAction, pBatch);

finalize_it:
	RETiRet;
}


#pragma GCC diagnostic ignored "-Wempty-body"
/* receive an array of to-process user pointers and submit them
 * for processing.
 * rgerhards, 2009-04-22
 */
static rsRetVal
processBatchMain(action_t *pAction, batch_t *pBatch, int *pbShutdownImmediate)
{
	int *pbShutdownImmdtSave;
	rsRetVal localRet;
	DEFiRet;

	assert(pBatch != NULL);

	pbShutdownImmdtSave = pBatch->pbShutdownImmediate;
	pBatch->pbShutdownImmediate = pbShutdownImmediate;
	pAction->pbShutdownImmediate = pBatch->pbShutdownImmediate;
	CHKiRet(prepareBatch(pAction, pBatch));

	/* We now must guard the output module against execution by multiple threads. The
	 * plugin interface specifies that output modules must not be thread-safe (except
	 * if they notify us they are - functionality not yet implemented...).
	 * rgerhards, 2008-01-30
	 */
	d_pthread_mutex_lock(&pAction->mutActExec);
	pthread_cleanup_push(mutexCancelCleanup, &pAction->mutActExec);

	iRet = processAction(pAction, pBatch);

	pthread_cleanup_pop(1); /* unlock mutex */

	/* even if processAction failed, we need to release the batch (else we
	 * have a memory leak). So we do this first, and then check if we need to
	 * return an error code. If so, the code from processAction has priority.
	 * rgerhards, 2010-12-17
	 */
	localRet = releaseBatch(pAction, pBatch);

	if(iRet == RS_RET_OK)
		iRet = localRet;

finalize_it:
	pBatch->pbShutdownImmediate = pbShutdownImmdtSave;
	RETiRet;
}
#pragma GCC diagnostic warning "-Wempty-body"


/* call the HUP handler for a given action, if such a handler is defined. The
 * action mutex is locked, because the HUP handler most probably needs to modify
 * some internal state information.
 * rgerhards, 2008-10-22
 */
#pragma GCC diagnostic ignored "-Wempty-body"
rsRetVal
actionCallHUPHdlr(action_t *pAction)
{
	DEFiRet;

	ASSERT(pAction != NULL);
	DBGPRINTF("Action %p checks HUP hdlr: %p\n", pAction, pAction->pMod->doHUP);

	if(pAction->pMod->doHUP == NULL) {
		FINALIZE;	/* no HUP handler, so we are done ;) */
	}

	d_pthread_mutex_lock(&pAction->mutActExec);
	pthread_cleanup_push(mutexCancelCleanup, &pAction->mutActExec);
	CHKiRet(pAction->pMod->doHUP(pAction->pModData));
	pthread_cleanup_pop(1); /* unlock mutex */

finalize_it:
	RETiRet;
}
#pragma GCC diagnostic warning "-Wempty-body"


/* set the action message queue mode
 * TODO: probably move this into queue object, merge with MainMsgQueue!
 * rgerhards, 2008-01-28
 */
static rsRetVal setActionQueType(void __attribute__((unused)) *pVal, uchar *pszType)
{
	DEFiRet;

	if (!strcasecmp((char *) pszType, "fixedarray")) {
		cs.ActionQueType = QUEUETYPE_FIXED_ARRAY;
		DBGPRINTF("action queue type set to FIXED_ARRAY\n");
	} else if (!strcasecmp((char *) pszType, "linkedlist")) {
		cs.ActionQueType = QUEUETYPE_LINKEDLIST;
		DBGPRINTF("action queue type set to LINKEDLIST\n");
	} else if (!strcasecmp((char *) pszType, "disk")) {
		cs.ActionQueType = QUEUETYPE_DISK;
		DBGPRINTF("action queue type set to DISK\n");
	} else if (!strcasecmp((char *) pszType, "direct")) {
		cs.ActionQueType = QUEUETYPE_DIRECT;
		DBGPRINTF("action queue type set to DIRECT (no queueing at all)\n");
	} else {
		errmsg.LogError(0, RS_RET_INVALID_PARAMS, "unknown actionqueue parameter: %s", (char *) pszType);
		iRet = RS_RET_INVALID_PARAMS;
	}
	d_free(pszType); /* no longer needed */

	RETiRet;
}


/* This function builds up a batch of messages to be (later)
 * submitted to the action queue.
 */
rsRetVal
actionWriteToAction(action_t *pAction)
{
	msg_t *pMsgSave;	/* to save current message pointer, necessary to restore
				   it in case it needs to be updated (e.g. repeated msgs) */
	DEFiRet;

	pMsgSave = NULL;	/* indicate message poiner not saved */

	/* first, we check if the action should actually be called. The action-specific
	 * $ActionExecOnlyEveryNthTime permits us to execute an action only every Nth
	 * time. So we need to check if we need to drop the (otherwise perfectly executable)
	 * action for this reason. Note that in case we need to drop it, we return RS_RET_OK
	 * as the action was properly "passed to execution" from the upper layer's point
	 * of view. -- rgerhards, 2008-08-07.
	 */
	if(pAction->iExecEveryNthOccur > 1) {
		/* we need to care about multiple occurences */
		if(   pAction->iExecEveryNthOccurTO > 0
		   && (getActNow(pAction) - pAction->tLastOccur) > pAction->iExecEveryNthOccurTO) {
		  	DBGPRINTF("n-th occurence handling timed out (%d sec), restarting from 0\n",
				  (int) (getActNow(pAction) - pAction->tLastOccur));
			pAction->iNbrNoExec = 0;
			pAction->tLastOccur = getActNow(pAction);
		   }
		if(pAction->iNbrNoExec < pAction->iExecEveryNthOccur - 1) {
			++pAction->iNbrNoExec;
			DBGPRINTF("action %p passed %d times to execution - less than neded - discarding\n",
			  pAction, pAction->iNbrNoExec);
			FINALIZE;
		} else {
			pAction->iNbrNoExec = 0; /* we execute the action now, so the number of no execs is down to */
		}
	}

	/* then check if this is a regular message or the repeation of
	 * a previous message. If so, we need to change the message text
	 * to "last message repeated n times" and then go ahead and write
	 * it. Please note that we can not modify the message object, because
	 * that would update it in other selectors as well. As such, we first
	 * need to create a local copy of the message, which we than can update.
	 * rgerhards, 2007-07-10
	 */
	if(pAction->f_prevcount > 1) {
		msg_t *pMsg;
		size_t lenRepMsg;
		uchar szRepMsg[1024];

		if((pMsg = MsgDup(pAction->f_pMsg)) == NULL) {
			/* it failed - nothing we can do against it... */
			DBGPRINTF("Message duplication failed, dropping repeat message.\n");
			ABORT_FINALIZE(RS_RET_ERR);
		}

		if(pAction->bRepMsgHasMsg == 0) { /* old format repeat message? */
			lenRepMsg = snprintf((char*)szRepMsg, sizeof(szRepMsg), " last message repeated %d times",
			    pAction->f_prevcount);
		} else {
			lenRepMsg = snprintf((char*)szRepMsg, sizeof(szRepMsg), " message repeated %d times: [%.800s]",
			    pAction->f_prevcount, getMSG(pAction->f_pMsg));
		}

		/* We now need to update the other message properties. Please note that digital
		 * signatures inside the message are also invalidated.
		 */
		datetime.getCurrTime(&(pMsg->tRcvdAt), &(pMsg->ttGenTime));
		memcpy(&pMsg->tTIMESTAMP, &pMsg->tRcvdAt, sizeof(struct syslogTime));
		MsgReplaceMSG(pMsg, szRepMsg, lenRepMsg);
		pMsgSave = pAction->f_pMsg;	/* save message pointer for later restoration */
		pAction->f_pMsg = pMsg;	/* use the new msg (pointer will be restored below) */
	}

	DBGPRINTF("Called action, logging to %s\n", module.GetStateName(pAction->pMod));

	/* now check if we need to drop the message because otherwise the action would be too
	 * frequently called. -- rgerhards, 2008-04-08
	 * Note that the check for "pAction->iSecsExecOnceInterval > 0" is not necessary from
	 * a purely logical point of view. However, if safes us to check the system time in
	 * (those common) cases where ExecOnceInterval is not used. -- rgerhards, 2008-09-16
	 */
	if(pAction->iSecsExecOnceInterval > 0 &&
	   pAction->iSecsExecOnceInterval + pAction->tLastExec > getActNow(pAction)) {
		/* in this case we need to discard the message - its not yet time to exec the action */
		DBGPRINTF("action not yet ready again to be executed, onceInterval %d, tCurr %d, tNext %d\n",
			  (int) pAction->iSecsExecOnceInterval, (int) getActNow(pAction),
			  (int) (pAction->iSecsExecOnceInterval + pAction->tLastExec));
		pAction->tLastExec = getActNow(pAction); /* re-init time flags */
		FINALIZE;
	}

	/* we use reception time, not dequeue time - this is considered more appropriate and also faster ;) -- rgerhards, 2008-09-17 */
	pAction->tLastExec = getActNow(pAction); /* re-init time flags */
	pAction->f_time = pAction->f_pMsg->ttGenTime;

	/* When we reach this point, we have a valid, non-disabled action.
	 * So let's enqueue our message for execution. -- rgerhards, 2007-07-24
	 */
	iRet = qqueueEnqObj(pAction->pQueue, pAction->f_pMsg->flowCtlType, (void*) MsgAddRef(pAction->f_pMsg));

	if(iRet == RS_RET_OK)
		pAction->f_prevcount = 0; /* message processed, so we start a new cycle */

finalize_it:
	if(pMsgSave != NULL) {
		/* we had saved the original message pointer. That was
		 * done because we needed to create a temporary one
		 * (most often for "message repeated n time" handling). If so,
		 * we need to restore the original one now, so that procesing
		 * can continue as normal. We also need to discard the temporary
		 * one, as we do not like memory leaks ;) Please note that the original
		 * message object will be discarded by our callers, so this is nothing
		 * of our business. rgerhards, 2007-07-10
		 */
		msgDestruct(&pAction->f_pMsg);
		pAction->f_pMsg = pMsgSave;	/* restore it */
	}

	RETiRet;
}


/* helper to actonCallAction, mostly needed because of this damn
 * pthread_cleanup_push() POSIX macro...
 */
static inline rsRetVal
doActionCallAction(action_t *pAction, msg_t *pMsg)
{
	DEFiRet;

	pAction->tActNow = -1; /* we do not yet know our current time (clear prev. value) */

	/* don't output marks to recently written outputs */
	if(pAction->bWriteAllMarkMsgs == FALSE
	   && (pMsg->msgFlags & MARK) && (getActNow(pAction) - pAction->f_time) < MarkInterval / 2) {
		ABORT_FINALIZE(RS_RET_OK);
	}

	/* suppress duplicate messages */
	if ((pAction->f_ReduceRepeated == 1) && pAction->f_pMsg != NULL &&
	    (pMsg->msgFlags & MARK) == 0 && getMSGLen(pMsg) == getMSGLen(pAction->f_pMsg) &&
	    !ustrcmp(getMSG(pMsg), getMSG(pAction->f_pMsg)) &&
	    !strcmp(getHOSTNAME(pMsg), getHOSTNAME(pAction->f_pMsg)) &&
	    !strcmp(getPROCID(pMsg, LOCK_MUTEX), getPROCID(pAction->f_pMsg, LOCK_MUTEX)) &&
	    !strcmp(getAPPNAME(pMsg, LOCK_MUTEX), getAPPNAME(pAction->f_pMsg, LOCK_MUTEX))) {
		pAction->f_prevcount++;
		DBGPRINTF("msg repeated %d times, %ld sec of %d.\n",
		    pAction->f_prevcount, (long) getActNow(pAction) - pAction->f_time,
		    repeatinterval[pAction->f_repeatcount]);
		/* use current message, so we have the new timestamp (means we need to discard previous one) */
		msgDestruct(&pAction->f_pMsg);
		pAction->f_pMsg = MsgAddRef(pMsg);
		/* If domark would have logged this by now, flush it now (so we don't hold
		 * isolated messages), but back off so we'll flush less often in the future.
		 */
		if(getActNow(pAction) > REPEATTIME(pAction)) {
			iRet = actionWriteToAction(pAction);
			BACKOFF(pAction);
		}
	} else {/* new message, save it */
		/* first check if we have a previous message stored
		 * if so, emit and then discard it first
		 */
		if(pAction->f_pMsg != NULL) {
			if(pAction->f_prevcount > 0)
				actionWriteToAction(pAction);
				/* we do not care about iRet above - I think it's right but if we have
				 * some troubles, you know where to look at ;) -- rgerhards, 2007-08-01
				 */
			msgDestruct(&pAction->f_pMsg);
		}
		pAction->f_pMsg = MsgAddRef(pMsg);
		/* call the output driver */
		iRet = actionWriteToAction(pAction);
	}

finalize_it:
	RETiRet;
}

/* This submits the message to the action queue in case we do NOT need to handle repeat
 * message processing. That case permits us to gain lots of freedom during processing
 * and thus speed.
 * rgerhards, 2010-06-08
 */
static inline rsRetVal
doSubmitToActionQ(action_t *pAction, msg_t *pMsg)
{
	DEFiRet;

	if(pAction->pQueue->qType == QUEUETYPE_DIRECT)
		iRet = qqueueEnqObjDirect(pAction->pQueue, (void*) MsgAddRef(pMsg));
	else
		iRet = qqueueEnqObj(pAction->pQueue, pMsg->flowCtlType, (void*) MsgAddRef(pMsg));

	RETiRet;
}



/* This submits the message to the action queue in case where we need to handle
 * bWriteAllMarkMessage == FALSE only. Note that we use a non-blocking CAS loop
 * for the synchronization. Here, we just modify the filter condition to be false when
 * a mark message must not be written. However, in this case we must save the previous
 * filter as we may need it in the next action (potential future optimization: check if this is
 * the last action TODO).
 * rgerhards, 2010-06-08
 */
static rsRetVal
doSubmitToActionQNotAllMarkBatch(action_t *pAction, batch_t *pBatch)
{
	time_t now = 0;
	time_t lastAct;
	int i;
	int bProcessMarkMsgs = 0;
	int bModifiedFilter;
	sbool FilterSave[1024];
	sbool *pFilterSave;
	DEFiRet;

	if(batchNumMsgs(pBatch) <= (int) (sizeof(FilterSave)/sizeof(sbool))) {
		pFilterSave = FilterSave;
	} else {
		CHKmalloc(pFilterSave = malloc(batchNumMsgs(pBatch) * sizeof(sbool)));
	}

	bModifiedFilter = 0;
	for(i = 0 ; i < batchNumMsgs(pBatch) ; ++i) {
		pFilterSave[i] = pBatch->pElem[i].bFilterOK;
		if(((msg_t*)(pBatch->pElem[i].pUsrp))->msgFlags & MARK) {
			/* check if we need to write or not */
			if(now == 0) {
				now = datetime.GetTime(NULL); /* good time call - the only one done */
				/* CAS loop, we write back a bit early, but that's OK... */
				/* we use reception time, not dequeue time - this is considered more appropriate and
				 * also faster ;) -- rgerhards, 2008-09-17 */
				do {
					lastAct = pAction->f_time;
					if((now - lastAct) <  MarkInterval / 2) {
						DBGPRINTF("action was recently called, ignoring mark message\n");
						bProcessMarkMsgs = 0;
					} else {
						bProcessMarkMsgs = 1;
					}
				} while(ATOMIC_CAS_time_t(&pAction->f_time, lastAct,
					((msg_t*)(pBatch->pElem[i].pUsrp))->ttGenTime, &pAction->mutCAS) == 0);
			}
			if(bProcessMarkMsgs) {
				pBatch->pElem[i].bFilterOK = 0;
				bModifiedFilter = 1;
			}
		}
	}
	
	DBGPRINTF("Called action(NotAllMark), logging to %s\n", module.GetStateName(pAction->pMod));

	iRet = doSubmitToActionQBatch(pAction, pBatch);

	if(bModifiedFilter) {
		/* in this case, we need to restore previous state */
		for(i = 0 ; i < batchNumMsgs(pBatch) ; ++i) {
			/* note: clang static code analyzer reports a false positive below */
			pBatch->pElem[i].bFilterOK = pFilterSave[i];
		}
	}

finalize_it:
	if(pFilterSave != FilterSave)
		free(pFilterSave);

	RETiRet;
}


/* This submits the message to the action queue in case we do NOT need to handle repeat
 * message processing. That case permits us to gain lots of freedom during processing
 * and thus speed.
 * rgerhards, 2010-06-08
 */
static rsRetVal
doSubmitToActionQBatch(action_t *pAction, batch_t *pBatch)
{
	int i;
	DEFiRet;

	DBGPRINTF("Called action(Batch), logging to %s\n", module.GetStateName(pAction->pMod));
	if(pAction->pQueue->qType == QUEUETYPE_DIRECT)
		iRet = qqueueEnqObjDirectBatch(pAction->pQueue, pBatch);
	else {  /* in this case, we do single submits to the queue. 
		 * TODO: optimize this, we may do at least a multi-submit!
		 */
		for(i = 0 ; i < batchNumMsgs(pBatch) && !*(pBatch->pbShutdownImmediate) ; ++i) {
			if(pBatch->pElem[i].bFilterOK) {
				doSubmitToActionQ(pAction, (msg_t*)(pBatch->pElem[i].pUsrp));
			}
		}
	}

	RETiRet;
}



/* Helper to submit a batch of actions to the engine. Note that we have rather
 * complicated processing here, so we need to do this one message after another.
 * rgerhards, 2010-06-23
 */
static inline rsRetVal
helperSubmitToActionQComplexBatch(action_t *pAction, batch_t *pBatch)
{
	int i;
	DEFiRet;

	DBGPRINTF("Called action(complex case), logging to %s\n", module.GetStateName(pAction->pMod));
	for(i = 0 ; i < batchNumMsgs(pBatch) && !*(pBatch->pbShutdownImmediate) ; ++i) {
		if(pBatch->pElem[i].bFilterOK) {
			doActionCallAction(pAction, (msg_t*)(pBatch->pElem[i].pUsrp));
		}
	}

	RETiRet;
}

/* Call configured action, most complex case with all features supported (and thus slow).
 * rgerhards, 2010-06-08
 */
#pragma GCC diagnostic ignored "-Wempty-body"
static rsRetVal
doSubmitToActionQComplexBatch(action_t *pAction, batch_t *pBatch)
{
	DEFiRet;

	LockObj(pAction);
	pthread_cleanup_push(mutexCancelCleanup, pAction->Sync_mut);
	iRet = helperSubmitToActionQComplexBatch(pAction, pBatch);
	UnlockObj(pAction);
	pthread_cleanup_pop(0); /* remove mutex cleanup handler */

	RETiRet;
}
#pragma GCC diagnostic warning "-Wempty-body"

/* add an Action to the current selector
 * The pOMSR is freed, as it is not needed after this function.
 * Note: this function pulls global data that specifies action config state.
 * rgerhards, 2007-07-27
 */
rsRetVal
addAction(action_t **ppAction, modInfo_t *pMod, void *pModData, omodStringRequest_t *pOMSR, int bSuspended)
{
	DEFiRet;
	int i;
	int iTplOpts;
	uchar *pTplName;
	action_t *pAction;
	char errMsg[512];

	assert(ppAction != NULL);
	assert(pMod != NULL);
	assert(pOMSR != NULL);
	DBGPRINTF("Module %s processed this config line.\n", module.GetName(pMod));

	CHKiRet(actionConstruct(&pAction)); /* create action object first */
	pAction->pMod = pMod;
	pAction->pModData = pModData;
	pAction->pszName = cs.pszActionName;
	cs.pszActionName = NULL;	/* free again! */
	pAction->bWriteAllMarkMsgs = cs.bActionWriteAllMarkMsgs;
	cs.bActionWriteAllMarkMsgs = FALSE; /* reset */
	pAction->bExecWhenPrevSusp = cs.bActExecWhenPrevSusp;
	pAction->iSecsExecOnceInterval = cs.iActExecOnceInterval;
	pAction->iExecEveryNthOccur = cs.iActExecEveryNthOccur;
	pAction->iExecEveryNthOccurTO = cs.iActExecEveryNthOccurTO;
	pAction->bRepMsgHasMsg = cs.bActionRepMsgHasMsg;
	cs.iActExecEveryNthOccur = 0; /* auto-reset */
	cs.iActExecEveryNthOccurTO = 0; /* auto-reset */

	/* check if we can obtain the template pointers - TODO: move to separate function? */
	pAction->iNumTpls = OMSRgetEntryCount(pOMSR);
	assert(pAction->iNumTpls >= 0); /* only debug check because this "can not happen" */
	/* please note: iNumTpls may validly be zero. This is the case if the module
	 * does not request any templates. This sounds unlikely, but an actual example is
	 * the discard action, which does not require a string. -- rgerhards, 2007-07-30
	 */
	if(pAction->iNumTpls > 0) {
		/* we first need to create the template pointer array */
		CHKmalloc(pAction->ppTpl = (struct template **)calloc(pAction->iNumTpls, sizeof(struct template *)));
	}
	
	for(i = 0 ; i < pAction->iNumTpls ; ++i) {
		CHKiRet(OMSRgetEntry(pOMSR, i, &pTplName, &iTplOpts));
		/* Ok, we got everything, so it now is time to look up the template
		 * (Hint: templates MUST be defined before they are used!)
		 */
		if((pAction->ppTpl[i] = tplFind((char*)pTplName, strlen((char*)pTplName))) == NULL) {
			snprintf(errMsg, sizeof(errMsg) / sizeof(char),
				 " Could not find template '%s' - action disabled\n",
				 pTplName);
			errno = 0;
			errmsg.LogError(0, RS_RET_NOT_FOUND, "%s", errMsg);
			ABORT_FINALIZE(RS_RET_NOT_FOUND);
		}
		/* check required template options */
		if(   (iTplOpts & OMSR_RQD_TPL_OPT_SQL)
		   && (pAction->ppTpl[i]->optFormatForSQL == 0)) {
			errno = 0;
			errmsg.LogError(0, RS_RET_RQD_TPLOPT_MISSING, "Action disabled. To use this action, you have to specify "
				"the SQL or stdSQL option in your template!\n");
			ABORT_FINALIZE(RS_RET_RQD_TPLOPT_MISSING);
		}

		/* set parameter-passing mode */
		if(iTplOpts & OMSR_TPL_AS_ARRAY) {
			pAction->eParamPassing = ACT_ARRAY_PASSING;
		} else if(iTplOpts & OMSR_TPL_AS_MSG) {
			pAction->eParamPassing = ACT_MSG_PASSING;
		} else {
			pAction->eParamPassing = ACT_STRING_PASSING;
		}

		DBGPRINTF("template: '%s' assigned\n", pTplName);
	}

	pAction->pMod = pMod;
	pAction->pModData = pModData;
	/* now check if the module is compatible with select features */
	if(pMod->isCompatibleWithFeature(sFEATURERepeatedMsgReduction) == RS_RET_OK)
		pAction->f_ReduceRepeated = bReduceRepeatMsgs;
	else {
		DBGPRINTF("module is incompatible with RepeatedMsgReduction - turned off\n");
		pAction->f_ReduceRepeated = 0;
	}
	pAction->eState = ACT_STATE_RDY; /* action is enabled */

	if(bSuspended)
		actionSuspend(pAction, datetime.GetTime(NULL)); /* "good" time call, only during init and unavoidable */

	CHKiRet(actionConstructFinalize(pAction));
	
	/* TODO: if we exit here, we have a memory leak... */

	*ppAction = pAction; /* finally store the action pointer */

finalize_it:
	if(iRet == RS_RET_OK)
		iRet = OMSRdestruct(pOMSR);
	else {
		/* do not overwrite error state! */
		OMSRdestruct(pOMSR);
		if(pAction != NULL)
			actionDestruct(pAction);
	}

	RETiRet;
}


/* Reset config variables to default values.
 * rgerhards, 2009-11-12
 */
static rsRetVal
resetConfigVariables(uchar __attribute__((unused)) *pp, void __attribute__((unused)) *pVal)
{
	cs.iActExecOnceInterval = 0;
	cs.bActExecWhenPrevSusp = 0;
	return RS_RET_OK;
}


/* initialize (current) config variables.
 * Used at program start and when a new scope is created.
 */
static inline void
initConfigVariables(void)
{
	cs.bActionWriteAllMarkMsgs = FALSE;
	cs.glbliActionResumeRetryCount = 0;
	cs.bActExecWhenPrevSusp = 0;
	cs.iActExecOnceInterval = 0;
	cs.iActExecEveryNthOccur = 0;
	cs.iActExecEveryNthOccurTO = 0;
	cs.glbliActionResumeInterval = 30;
	cs.glbliActionResumeRetryCount = 0;
	cs.bActionRepMsgHasMsg = 0;
	if(cs.pszActionName != NULL) {
		free(cs.pszActionName);
		cs.pszActionName = NULL;
	}
	actionResetQueueParams();
}


/* save our config and create a new scope. Note that things are messed up if
 * this is called while the config is already saved (we currently do not
 * have a stack as the design is we need none!
 * rgerhards, 2010-07-23
 */
rsRetVal
actionNewScope(void)
{
	DEFiRet;
	memcpy(&cs_save, &cs, sizeof(cs));
	initConfigVariables();
	RETiRet;
}


/* restore previously saved scope.
 * rgerhards, 2010-07-23
 */
rsRetVal
actionRestoreScope(void)
{
	DEFiRet;
	memcpy(&cs, &cs_save, sizeof(cs));
	RETiRet;
}



/* TODO: we are not yet a real object, the ClassInit here just looks like it is..
 */
rsRetVal actionClassInit(void)
{
	DEFiRet;
	/* request objects we use */
	CHKiRet(objGetObjInterface(&obj)); /* this provides the root pointer for all other queries */
	CHKiRet(objUse(datetime, CORE_COMPONENT));
	CHKiRet(objUse(module, CORE_COMPONENT));
	CHKiRet(objUse(errmsg, CORE_COMPONENT));

	CHKiRet(regCfSysLineHdlr((uchar *)"actionname", 0, eCmdHdlrGetWord, NULL, &cs.pszActionName, NULL, eConfObjAction));
	CHKiRet(regCfSysLineHdlr((uchar *)"actionqueuefilename", 0, eCmdHdlrGetWord, NULL, &cs.pszActionQFName, NULL, eConfObjAction));
	CHKiRet(regCfSysLineHdlr((uchar *)"actionqueuesize", 0, eCmdHdlrInt, NULL, &cs.iActionQueueSize, NULL, eConfObjAction));
	CHKiRet(regCfSysLineHdlr((uchar *)"actionwriteallmarkmessages", 0, eCmdHdlrBinary, NULL, &cs.bActionWriteAllMarkMsgs, NULL, eConfObjAction));
	CHKiRet(regCfSysLineHdlr((uchar *)"actionqueuedequeuebatchsize", 0, eCmdHdlrInt, NULL, &cs.iActionQueueDeqBatchSize, NULL, eConfObjAction));
	CHKiRet(regCfSysLineHdlr((uchar *)"actionqueuemaxdiskspace", 0, eCmdHdlrSize, NULL, &cs.iActionQueMaxDiskSpace, NULL, eConfObjAction));
	CHKiRet(regCfSysLineHdlr((uchar *)"actionqueuehighwatermark", 0, eCmdHdlrInt, NULL, &cs.iActionQHighWtrMark, NULL, eConfObjAction));
	CHKiRet(regCfSysLineHdlr((uchar *)"actionqueuelowwatermark", 0, eCmdHdlrInt, NULL, &cs.iActionQLowWtrMark, NULL, eConfObjAction));
	CHKiRet(regCfSysLineHdlr((uchar *)"actionqueuediscardmark", 0, eCmdHdlrInt, NULL, &cs.iActionQDiscardMark, NULL, eConfObjAction));
	CHKiRet(regCfSysLineHdlr((uchar *)"actionqueuediscardseverity", 0, eCmdHdlrInt, NULL, &cs.iActionQDiscardSeverity, NULL, eConfObjAction));
	CHKiRet(regCfSysLineHdlr((uchar *)"actionqueuecheckpointinterval", 0, eCmdHdlrInt, NULL, &cs.iActionQPersistUpdCnt, NULL, eConfObjAction));
	CHKiRet(regCfSysLineHdlr((uchar *)"actionqueuesyncqueuefiles", 0, eCmdHdlrBinary, NULL, &cs.bActionQSyncQeueFiles, NULL, eConfObjAction));
	CHKiRet(regCfSysLineHdlr((uchar *)"actionqueuetype", 0, eCmdHdlrGetWord, setActionQueType, NULL, NULL, eConfObjAction));
	CHKiRet(regCfSysLineHdlr((uchar *)"actionqueueworkerthreads", 0, eCmdHdlrInt, NULL, &cs.iActionQueueNumWorkers, NULL, eConfObjAction));
	CHKiRet(regCfSysLineHdlr((uchar *)"actionqueuetimeoutshutdown", 0, eCmdHdlrInt, NULL, &cs.iActionQtoQShutdown, NULL, eConfObjAction));
	CHKiRet(regCfSysLineHdlr((uchar *)"actionqueuetimeoutactioncompletion", 0, eCmdHdlrInt, NULL, &cs.iActionQtoActShutdown, NULL, eConfObjAction));
	CHKiRet(regCfSysLineHdlr((uchar *)"actionqueuetimeoutenqueue", 0, eCmdHdlrInt, NULL, &cs.iActionQtoEnq, NULL, eConfObjAction));
	CHKiRet(regCfSysLineHdlr((uchar *)"actionqueueworkertimeoutthreadshutdown", 0, eCmdHdlrInt, NULL, &cs.iActionQtoWrkShutdown, NULL, eConfObjAction));
	CHKiRet(regCfSysLineHdlr((uchar *)"actionqueueworkerthreadminimummessages", 0, eCmdHdlrInt, NULL, &cs.iActionQWrkMinMsgs, NULL, eConfObjAction));
	CHKiRet(regCfSysLineHdlr((uchar *)"actionqueuemaxfilesize", 0, eCmdHdlrSize, NULL, &cs.iActionQueMaxFileSize, NULL, eConfObjAction));
	CHKiRet(regCfSysLineHdlr((uchar *)"actionqueuesaveonshutdown", 0, eCmdHdlrBinary, NULL, &cs.bActionQSaveOnShutdown, NULL, eConfObjAction));
	CHKiRet(regCfSysLineHdlr((uchar *)"actionqueuedequeueslowdown", 0, eCmdHdlrInt, NULL, &cs.iActionQueueDeqSlowdown, NULL, eConfObjAction));
	CHKiRet(regCfSysLineHdlr((uchar *)"actionqueuedequeuetimebegin", 0, eCmdHdlrInt, NULL, &cs.iActionQueueDeqtWinFromHr, NULL, eConfObjAction));
	CHKiRet(regCfSysLineHdlr((uchar *)"actionqueuedequeuetimeend", 0, eCmdHdlrInt, NULL, &cs.iActionQueueDeqtWinToHr, NULL, eConfObjAction));
	CHKiRet(regCfSysLineHdlr((uchar *)"actionexeconlyeverynthtime", 0, eCmdHdlrInt, NULL, &cs.iActExecEveryNthOccur, NULL, eConfObjAction));
	CHKiRet(regCfSysLineHdlr((uchar *)"actionexeconlyeverynthtimetimeout", 0, eCmdHdlrInt, NULL, &cs.iActExecEveryNthOccurTO, NULL, eConfObjAction));
	CHKiRet(regCfSysLineHdlr((uchar *)"actionexeconlyonceeveryinterval", 0, eCmdHdlrInt, NULL, &cs.iActExecOnceInterval, NULL, eConfObjAction));
	CHKiRet(regCfSysLineHdlr((uchar *)"repeatedmsgcontainsoriginalmsg", 0, eCmdHdlrBinary, NULL, &cs.bActionRepMsgHasMsg, NULL, eConfObjAction));
	CHKiRet(regCfSysLineHdlr((uchar *)"actionexeconlywhenpreviousissuspended", 0, eCmdHdlrBinary, NULL, &cs.bActExecWhenPrevSusp, NULL, eConfObjGlobal));
	CHKiRet(regCfSysLineHdlr((uchar *)"actionresumeretrycount", 0, eCmdHdlrInt, NULL, &cs.glbliActionResumeRetryCount, NULL, eConfObjGlobal));
	CHKiRet(regCfSysLineHdlr((uchar *)"resetconfigvariables", 1, eCmdHdlrCustomHandler, resetConfigVariables, NULL, NULL, eConfObjAction));

	initConfigVariables(); /* first-time init of config setings */

finalize_it:
	RETiRet;
}

/* vi:set ai:
 */<|MERGE_RESOLUTION|>--- conflicted
+++ resolved
@@ -675,15 +675,9 @@
 	for(i = 0 ; i < pAction->iNumTpls ; ++i) {
 		switch(pAction->eParamPassing) {
 			case ACT_STRING_PASSING:
-<<<<<<< HEAD
-				if(ppMsgs[i] == NULL)
-					lenMsgs[i] = 0;
-				CHKiRet(tplToString(pAction->ppTpl[i], pMsg, &(ppMsgs[i]), &lenMsgs[i]));
-=======
 				CHKiRet(tplToString(pAction->ppTpl[i], pMsg, &(pElem->staticActStrings[i]),
 					&pElem->staticLenStrings[i]));
 				pElem->staticActParams[i] = pElem->staticActStrings[i];
->>>>>>> 68c13f3f
 				break;
 			case ACT_ARRAY_PASSING:
 				CHKiRet(tplToArray(pAction->ppTpl[i], pMsg, (uchar***) &(pElem->staticActParams[i])));
@@ -803,37 +797,6 @@
 	iRet = getReturnCode(pThis);
 
 finalize_it:
-<<<<<<< HEAD
-
-	/* we need to cleanup the batches string buffers if they have been used
-	 * in a non-standard way. -- rgerhards, 2010-06-15
-	 * Note that we may do this at the batch level, this would provide a bit
-	 * more concurrency (TODO).
-	 */
-	switch(pThis->eParamPassing) {
-	case ACT_STRING_PASSING:
-		/* nothing to do in this case */
-		/* TODO: find a better way of handling this situation, as it
-		 * costs performance to delete this array each time.
-		 */
-		for(i = 0 ; i < pThis->iNumTpls ; ++i) {
-			free(((uchar**)actParams)[i]);
-			((uchar**)actParams)[i] = NULL;
-		}
-		break;
-	case ACT_ARRAY_PASSING:
-		cleanupDoActionParams(pThis, actParams); /* iRet ignored! */
-		break;
-	case ACT_MSG_PASSING:
-		/* (almost) nothing to do in that case */
-		for(i = 0 ; i < pThis->iNumTpls ; ++i) {
-			((uchar**)actParams)[i] = NULL;
-		}
-		break;
-	}
-
-=======
->>>>>>> 68c13f3f
 	RETiRet;
 }
 
@@ -1035,10 +998,6 @@
 			bDone = 1;
 		} else {
 			if(nElem == 1) {
-<<<<<<< HEAD
-#warning: fix this in master as well!
-=======
->>>>>>> 68c13f3f
 				batchSetElemState(pBatch, pBatch->iDoneUpTo, BATCH_STATE_BAD);
 				bDone = 1;
 			} else {
