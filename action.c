--- conflicted
+++ resolved
@@ -255,11 +255,7 @@
 	cs.iActionQueueDeqBatchSize = 16;		/* default batch size */
 	cs.iActionQHighWtrMark = 800;			/* high water mark for disk-assisted queues */
 	cs.iActionQLowWtrMark = 200;			/* low water mark for disk-assisted queues */
-<<<<<<< HEAD
-	cs.iActionQDiscardMark = 9800;			/* begin to discard messages */
-=======
 	cs.iActionQDiscardMark = 980;			/* begin to discard messages */
->>>>>>> af4f2baf
 	cs.iActionQDiscardSeverity = 8;			/* discard warning and above */
 	cs.iActionQueueNumWorkers = 1;			/* number of worker threads for the mm queue above */
 	cs.iActionQueMaxFileSize = 1024*1024;
@@ -1612,12 +1608,8 @@
 		}
 		actionDisable(pThis);
 	}
-<<<<<<< HEAD
 	DBGPRINTF("Action %s[%p]: queue %p started\n", modGetName(pThis->pMod),
 		  pThis, pThis->pQueue);
-=======
-	DBGPRINTF("Action %p: queue %p started\n", pThis, pThis->pQueue);
->>>>>>> af4f2baf
 	ENDfunc
 	return RS_RET_OK; /* we ignore errors, we can not do anything either way */
 }
@@ -2096,36 +2088,6 @@
 	RETiRet;
 }
 
-<<<<<<< HEAD
-=======
-
-/* Process a rsyslog v6 action config object (the now-primary config method).
- * rgerhards, 2011-07-19
- */
-rsRetVal
-actionProcessCnf(struct cnfobj __attribute__((unused)) *o)
-{
-	DEFiRet;
-#if 0 /* we need to check if we actually need this functionality -- later! */
-// This is for STAND-ALONE actions at the conf file TOP level
-	struct cnfparamvals *paramvals;
-
-	paramvals = nvlstGetParams(o->nvlst, &pblk, NULL);
-	if(paramvals == NULL) {
-		iRet = RS_RET_ERR;
-		goto finalize_it;
-	}
-	DBGPRINTF("action param blk after actionProcessCnf:\n");
-	cnfparamsPrint(&pblk, paramvals);
-	
-	/* now find module to activate */
-finalize_it:
-#endif
-	RETiRet;
-}
-
-
->>>>>>> af4f2baf
 /* TODO: we are not yet a real object, the ClassInit here just looks like it is..
  */
 rsRetVal actionClassInit(void)
