--- conflicted
+++ resolved
@@ -112,10 +112,7 @@
 #include "datetime.h"
 #include "unicode-helper.h"
 #include "atomic.h"
-<<<<<<< HEAD
 #include "ruleset.h"
-=======
->>>>>>> 0c65e629
 #include "statsobj.h"
 
 #define NO_TIME_PROVIDED 0 /* indicate we do not provide any cached time */
@@ -133,7 +130,6 @@
 DEFobjCurrIf(module)
 DEFobjCurrIf(errmsg)
 DEFobjCurrIf(statsobj)
-<<<<<<< HEAD
 DEFobjCurrIf(ruleset)
 
 
@@ -174,42 +170,6 @@
 
 configSettings_t cs;					/* our current config settings */
 configSettings_t cs_save;				/* our saved (scope!) config settings */
-=======
-
-static int iActExecOnceInterval = 0; /* execute action once every nn seconds */
-static int iActExecEveryNthOccur = 0; /* execute action every n-th occurence (0,1=always) */
-static time_t iActExecEveryNthOccurTO = 0; /* timeout for n-occurence setting (in seconds, 0=never) */
-static int glbliActionResumeInterval = 30;
-int glbliActionResumeRetryCount = 0;		/* how often should suspended actions be retried? */
-static int bActionRepMsgHasMsg = 0;		/* last messsage repeated... has msg fragment in it */
-
-static int bActionWriteAllMarkMsgs = RSFALSE;			/* should all mark messages be unconditionally written? */
-static uchar *pszActionName;					/* short name for the action */
-/* action queue and its configuration parameters */
-static queueType_t ActionQueType = QUEUETYPE_DIRECT;		/* type of the main message queue above */
-static int iActionQueueSize = 1000;				/* size of the main message queue above */
-static int iActionQueueDeqBatchSize = 16;			/* batch size for action queues */
-static int iActionQHighWtrMark = 800;				/* high water mark for disk-assisted queues */
-static int iActionQLightDlyMrk = -1;				/* light delay mark for disk-assisted queues */
-static int iActionQLowWtrMark = 200;				/* low water mark for disk-assisted queues */
-static int iActionQDiscardMark = 9800;				/* begin to discard messages */
-static int iActionQDiscardSeverity = 8;				/* by default, discard nothing to prevent unintentional loss */
-static int iActionQueueNumWorkers = 1;				/* number of worker threads for the mm queue above */
-static uchar *pszActionQFName = NULL;				/* prefix for the main message queue file */
-static int64 iActionQueMaxFileSize = 1024*1024;
-static int iActionQPersistUpdCnt = 0;				/* persist queue info every n updates */
-static int bActionQSyncQeueFiles = 0;				/* sync queue files */
-static int iActionQtoQShutdown = 0;				/* queue shutdown */ 
-static int iActionQtoActShutdown = 1000;			/* action shutdown (in phase 2) */ 
-static int iActionQtoEnq = 2000;				/* timeout for queue enque */ 
-static int iActionQtoWrkShutdown = 60000;			/* timeout for worker thread shutdown */
-static int iActionQWrkMinMsgs = 100;				/* minimum messages per worker needed to start a new one */
-static int bActionQSaveOnShutdown = 1;				/* save queue on shutdown (when DA enabled)? */
-static int64 iActionQueMaxDiskSpace = 0;			/* max disk space allocated 0 ==> unlimited */
-static int iActionQueueDeqSlowdown = 0;				/* dequeue slowdown (simple rate limiting) */
-static int iActionQueueDeqtWinFromHr = 0;			/* hour begin of time frame when queue is to be dequeued */
-static int iActionQueueDeqtWinToHr = 25;			/* hour begin of time frame when queue is to be dequeued */
->>>>>>> 0c65e629
 
 /* the counter below counts actions created. It is used to obtain unique IDs for the action. They
  * should not be relied on for any long-term activity (e.g. disk queue names!), but they are nice
@@ -289,7 +249,6 @@
 {
 	DEFiRet;
 
-<<<<<<< HEAD
 	cs.ActionQueType = QUEUETYPE_DIRECT;		/* type of the main message queue above */
 	cs.iActionQueueSize = 1000;			/* size of the main message queue above */
 	cs.iActionQueueDeqBatchSize = 16;		/* default batch size */
@@ -316,35 +275,6 @@
 
 	d_free(cs.pszActionQFName);
 	cs.pszActionQFName = NULL;			/* prefix for the main message queue file */
-=======
-	ActionQueType = QUEUETYPE_DIRECT;		/* type of the main message queue above */
-	iActionQueueSize = 1000;			/* size of the main message queue above */
-	iActionQueueDeqBatchSize = 16;			/* default batch size */
-	iActionQHighWtrMark = 800;			/* high water mark for disk-assisted queues */
-	iActionQLightDlyMrk = -1;
-	iActionQLowWtrMark = 200;			/* low water mark for disk-assisted queues */
-	iActionQDiscardMark = 9800;			/* begin to discard messages */
-	iActionQDiscardSeverity = 8;			/* discard warning and above */
-	iActionQueueNumWorkers = 1;			/* number of worker threads for the mm queue above */
-	iActionQueMaxFileSize = 1024*1024;
-	iActionQPersistUpdCnt = 0;			/* persist queue info every n updates */
-	bActionQSyncQeueFiles = 0;
-	iActionQtoQShutdown = 0;			/* queue shutdown */ 
-	iActionQtoActShutdown = 1000;			/* action shutdown (in phase 2) */ 
-	iActionQtoEnq = 2000;				/* timeout for queue enque */ 
-	iActionQtoWrkShutdown = 60000;			/* timeout for worker thread shutdown */
-	iActionQWrkMinMsgs = 100;			/* minimum messages per worker needed to start a new one */
-	bActionQSaveOnShutdown = 1;			/* save queue on shutdown (when DA enabled)? */
-	iActionQueMaxDiskSpace = 0;
-	iActionQueueDeqSlowdown = 0;
-	iActionQueueDeqtWinFromHr = 0;
-	iActionQueueDeqtWinToHr = 25;			/* 25 disables time windowed dequeuing */
-
-	glbliActionResumeRetryCount = 0;		/* I guess it is smart to reset this one, too */
-
-	d_free(pszActionQFName);
-	pszActionQFName = NULL;				/* prefix for the main message queue file */
->>>>>>> 0c65e629
 
 	RETiRet;
 }
@@ -401,7 +331,7 @@
 	pThis->iResumeInterval = 30;
 	pThis->iResumeRetryCount = 0;
 	pThis->pszName = NULL;
-	pThis->bWriteAllMarkMsgs = FALSE;
+	pThis->bWriteAllMarkMsgs = RSFALSE;
 	pThis->iExecEveryNthOccur = 0;
 	pThis->iExecEveryNthOccurTO = 0;
 	pThis->iSecsExecOnceInterval = 0;
@@ -436,29 +366,17 @@
 		snprintf((char*) pszAName, sizeof(pszAName)/sizeof(uchar), "action %d", iActionNbr);
 	} else {
 		ustrncpy(pszAName, pThis->pszName, sizeof(pszAName));
-<<<<<<< HEAD
 		pszAName[sizeof(pszAName)-1] = '\0'; /* to be on the save side */
-=======
-		pszAName[63] = '\0'; /* to be on the save side */
->>>>>>> 0c65e629
 	}
 
 	/* support statistics gathering */
 	CHKiRet(statsobj.Construct(&pThis->statsobj));
 	CHKiRet(statsobj.SetName(pThis->statsobj, pszAName));
-<<<<<<< HEAD
 
 	STATSCOUNTER_INIT(pThis->ctrProcessed, pThis->mutCtrProcessed);
 	CHKiRet(statsobj.AddCounter(pThis->statsobj, UCHAR_CONSTANT("processed"),
 		ctrType_IntCtr, &pThis->ctrProcessed));
 
-=======
-
-	STATSCOUNTER_INIT(pThis->ctrProcessed, pThis->mutCtrProcessed);
-	CHKiRet(statsobj.AddCounter(pThis->statsobj, UCHAR_CONSTANT("processed"),
-		ctrType_IntCtr, &pThis->ctrProcessed));
-
->>>>>>> 0c65e629
 	STATSCOUNTER_INIT(pThis->ctrFail, pThis->mutCtrFail);
 	CHKiRet(statsobj.AddCounter(pThis->statsobj, UCHAR_CONSTANT("failed"),
 		ctrType_IntCtr, &pThis->ctrFail));
@@ -518,10 +436,7 @@
 	CHKiRet(qqueueConstruct(&pThis->pQueue, cs.ActionQueType, 1, cs.iActionQueueSize,
 					(rsRetVal (*)(void*, batch_t*, int*))processBatchMain));
 	obj.SetName((obj_t*) pThis->pQueue, pszAName);
-<<<<<<< HEAD
 	qqueueSetpUsr(pThis->pQueue, pThis);
-=======
->>>>>>> 0c65e629
 
 	if(queueParams == NULL) { /* use legacy params? */
 		/* ... set some properties ... */
@@ -560,33 +475,6 @@
 		qqueueApplyCnfParam(pThis->pQueue, queueParams);
 	}
 
-<<<<<<< HEAD
-=======
-	qqueueSetpUsr(pThis->pQueue, pThis);
-	setQPROP(qqueueSetsizeOnDiskMax, "$ActionQueueMaxDiskSpace", iActionQueMaxDiskSpace);
-	setQPROP(qqueueSetiDeqBatchSize, "$ActionQueueDequeueBatchSize", iActionQueueDeqBatchSize);
-	setQPROP(qqueueSetMaxFileSize, "$ActionQueueFileSize", iActionQueMaxFileSize);
-	setQPROPstr(qqueueSetFilePrefix, "$ActionQueueFileName", pszActionQFName);
-	setQPROP(qqueueSetiPersistUpdCnt, "$ActionQueueCheckpointInterval", iActionQPersistUpdCnt);
-	setQPROP(qqueueSetbSyncQueueFiles, "$ActionQueueSyncQueueFiles", bActionQSyncQeueFiles);
-	setQPROP(qqueueSettoQShutdown, "$ActionQueueTimeoutShutdown", iActionQtoQShutdown );
-	setQPROP(qqueueSettoActShutdown, "$ActionQueueTimeoutActionCompletion", iActionQtoActShutdown);
-	setQPROP(qqueueSettoWrkShutdown, "$ActionQueueWorkerTimeoutThreadShutdown", iActionQtoWrkShutdown);
-	setQPROP(qqueueSettoEnq, "$ActionQueueTimeoutEnqueue", iActionQtoEnq);
-	setQPROP(qqueueSetiHighWtrMrk, "$ActionQueueHighWaterMark", iActionQHighWtrMark);
-	if(iActionQLightDlyMrk > 0) {
-		setQPROP(qqueueSetiLightDlyMrk, "$ActionQueueLightDelayMark", iActionQLightDlyMrk);
-	}
-	setQPROP(qqueueSetiLowWtrMrk, "$ActionQueueLowWaterMark", iActionQLowWtrMark);
-	setQPROP(qqueueSetiDiscardMrk, "$ActionQueueDiscardMark", iActionQDiscardMark);
-	setQPROP(qqueueSetiDiscardSeverity, "$ActionQueueDiscardSeverity", iActionQDiscardSeverity);
-	setQPROP(qqueueSetiMinMsgsPerWrkr, "$ActionQueueWorkerThreadMinimumMessages", iActionQWrkMinMsgs);
-	setQPROP(qqueueSetbSaveOnShutdown, "$ActionQueueSaveOnShutdown", bActionQSaveOnShutdown);
-	setQPROP(qqueueSetiDeqSlowdown,    "$ActionQueueDequeueSlowdown", iActionQueueDeqSlowdown);
-	setQPROP(qqueueSetiDeqtWinFromHr,  "$ActionQueueDequeueTimeBegin", iActionQueueDeqtWinFromHr);
-	setQPROP(qqueueSetiDeqtWinToHr,    "$ActionQueueDequeueTimeEnd", iActionQueueDeqtWinToHr);
-
->>>>>>> 0c65e629
 #	undef setQPROP
 #	undef setQPROPstr
 
@@ -1986,7 +1874,6 @@
 	CHKiRet(actionConstruct(&pAction)); /* create action object first */
 	pAction->pMod = pMod;
 	pAction->pModData = pModData;
-<<<<<<< HEAD
 	if(actParams == NULL) { /* use legacy systemn */
 		pAction->pszName = cs.pszActionName;
 		pAction->iResumeInterval = cs.glbliActionResumeInterval;
@@ -1999,24 +1886,11 @@
 		pAction->bRepMsgHasMsg = cs.bActionRepMsgHasMsg;
 		cs.iActExecEveryNthOccur = 0; /* auto-reset */
 		cs.iActExecEveryNthOccurTO = 0; /* auto-reset */
-		cs.bActionWriteAllMarkMsgs = FALSE; /* auto-reset */
+		cs.bActionWriteAllMarkMsgs = RSFALSE; /* auto-reset */
 		cs.pszActionName = NULL;	/* free again! */
 	} else {
 		actionApplyCnfParam(pAction, actParams);
 	}
-=======
-	pAction->pszName = pszActionName;
-	pszActionName = NULL;	/* free again! */
-	pAction->bWriteAllMarkMsgs = bActionWriteAllMarkMsgs;
-	bActionWriteAllMarkMsgs = RSFALSE; /* reset */
-	pAction->bExecWhenPrevSusp = bActExecWhenPrevSusp;
-	pAction->iSecsExecOnceInterval = iActExecOnceInterval;
-	pAction->iExecEveryNthOccur = iActExecEveryNthOccur;
-	pAction->iExecEveryNthOccurTO = iActExecEveryNthOccurTO;
-	pAction->bRepMsgHasMsg = bActionRepMsgHasMsg;
-	iActExecEveryNthOccur = 0; /* auto-reset */
-	iActExecEveryNthOccurTO = 0; /* auto-reset */
->>>>>>> 0c65e629
 
 	/* check if we can obtain the template pointers - TODO: move to separate function? */
 	pAction->iNumTpls = OMSRgetEntryCount(pOMSR);
@@ -2118,7 +1992,7 @@
 static inline void
 initConfigVariables(void)
 {
-	cs.bActionWriteAllMarkMsgs = FALSE;
+	cs.bActionWriteAllMarkMsgs = RSFALSE;
 	cs.glbliActionResumeRetryCount = 0;
 	cs.bActExecWhenPrevSusp = 0;
 	cs.iActExecOnceInterval = 0;
@@ -2230,7 +2104,6 @@
 	CHKiRet(objUse(module, CORE_COMPONENT));
 	CHKiRet(objUse(errmsg, CORE_COMPONENT));
 	CHKiRet(objUse(statsobj, CORE_COMPONENT));
-<<<<<<< HEAD
 	CHKiRet(objUse(ruleset, CORE_COMPONENT));
 
 	CHKiRet(regCfSysLineHdlr((uchar *)"actionname", 0, eCmdHdlrGetWord, NULL, &cs.pszActionName, NULL));
@@ -2245,22 +2118,6 @@
 	CHKiRet(regCfSysLineHdlr((uchar *)"actionqueuediscardseverity", 0, eCmdHdlrInt, NULL, &cs.iActionQDiscardSeverity, NULL));
 	CHKiRet(regCfSysLineHdlr((uchar *)"actionqueuecheckpointinterval", 0, eCmdHdlrInt, NULL, &cs.iActionQPersistUpdCnt, NULL));
 	CHKiRet(regCfSysLineHdlr((uchar *)"actionqueuesyncqueuefiles", 0, eCmdHdlrBinary, NULL, &cs.bActionQSyncQeueFiles, NULL));
-=======
-
-	CHKiRet(regCfSysLineHdlr((uchar *)"actionname", 0, eCmdHdlrGetWord, NULL, &pszActionName, NULL));
-	CHKiRet(regCfSysLineHdlr((uchar *)"actionqueuefilename", 0, eCmdHdlrGetWord, NULL, &pszActionQFName, NULL));
-	CHKiRet(regCfSysLineHdlr((uchar *)"actionqueuesize", 0, eCmdHdlrInt, NULL, &iActionQueueSize, NULL));
-	CHKiRet(regCfSysLineHdlr((uchar *)"actionwriteallmarkmessages", 0, eCmdHdlrBinary, NULL, &bActionWriteAllMarkMsgs, NULL));
-	CHKiRet(regCfSysLineHdlr((uchar *)"actionqueuedequeuebatchsize", 0, eCmdHdlrInt, NULL, &iActionQueueDeqBatchSize, NULL));
-	CHKiRet(regCfSysLineHdlr((uchar *)"actionqueuemaxdiskspace", 0, eCmdHdlrSize, NULL, &iActionQueMaxDiskSpace, NULL));
-	CHKiRet(regCfSysLineHdlr((uchar *)"actionqueuehighwatermark", 0, eCmdHdlrInt, NULL, &iActionQHighWtrMark, NULL));
-	CHKiRet(regCfSysLineHdlr((uchar *)"actionqueuelowwatermark", 0, eCmdHdlrInt, NULL, &iActionQLowWtrMark, NULL));
-	CHKiRet(regCfSysLineHdlr((uchar *)"actionqueuediscardmark", 0, eCmdHdlrInt, NULL, &iActionQDiscardMark, NULL));
-	CHKiRet(regCfSysLineHdlr((uchar *)"actionqueuelightdelaymark", 0, eCmdHdlrInt, NULL, &iActionQLightDlyMrk, NULL));
-	CHKiRet(regCfSysLineHdlr((uchar *)"actionqueuediscardseverity", 0, eCmdHdlrInt, NULL, &iActionQDiscardSeverity, NULL));
-	CHKiRet(regCfSysLineHdlr((uchar *)"actionqueuecheckpointinterval", 0, eCmdHdlrInt, NULL, &iActionQPersistUpdCnt, NULL));
-	CHKiRet(regCfSysLineHdlr((uchar *)"actionqueuesyncqueuefiles", 0, eCmdHdlrBinary, NULL, &bActionQSyncQeueFiles, NULL));
->>>>>>> 0c65e629
 	CHKiRet(regCfSysLineHdlr((uchar *)"actionqueuetype", 0, eCmdHdlrGetWord, setActionQueType, NULL, NULL));
 	CHKiRet(regCfSysLineHdlr((uchar *)"actionqueueworkerthreads", 0, eCmdHdlrInt, NULL, &cs.iActionQueueNumWorkers, NULL));
 	CHKiRet(regCfSysLineHdlr((uchar *)"actionqueuetimeoutshutdown", 0, eCmdHdlrInt, NULL, &cs.iActionQtoQShutdown, NULL));
