--- conflicted
+++ resolved
@@ -43,12 +43,7 @@
 	int	iActionNbr;	/* this action's number (ID) */
 	sbool	bExecWhenPrevSusp;/* execute only when previous action is suspended? */
 	sbool	bWriteAllMarkMsgs;/* should all mark msgs be written (not matter how recent the action was executed)? */
-<<<<<<< HEAD
-=======
 	sbool	bReportSuspension;/* should suspension (and reactivation) of the action reported */
-	int	iSecsExecOnceInterval; /* if non-zero, minimum seconds to wait until action is executed again */
-	action_state_t eState;	/* current state of action */
->>>>>>> fa5f2aab
 	sbool	bHadAutoCommit;	/* did an auto-commit happen during doAction()? */
 	sbool	bDisabled;
 	sbool	isTransactional;
