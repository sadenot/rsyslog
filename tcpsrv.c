/* tcpsrv.c
 *
 * Common code for plain TCP syslog based servers. This is currently being
 * utilized by imtcp and imgssapi.
 *
 * NOTE: this is *not* a generic TCP server, but one for syslog servers. For
 *       generic stream servers, please use ./runtime/strmsrv.c!
 *
 * There are actually two classes within the tcpserver code: one is
 * the tcpsrv itself, the other one is its sessions. This is a helper
 * class to tcpsrv.
 *
 * The common code here calls upon specific functionality by using
 * callbacks. The specialised input modules need to set the proper
 * callbacks before the code is run. The tcpsrv then calls back
 * into the specific input modules at the appropriate time.
 *
 * NOTE: read comments in module-template.h to understand how this file
 *       works!
 *
 * File begun on 2007-12-21 by RGerhards (extracted from syslogd.c[which was
 * licensed under BSD at the time of the rsyslog fork])
 *
 * Copyright 2007-2012 Adiscon GmbH.
 *
 * This file is part of rsyslog.
 *
 * Licensed under the Apache License, Version 2.0 (the "License");
 * you may not use this file except in compliance with the License.
 * You may obtain a copy of the License at
 * 
 *       http://www.apache.org/licenses/LICENSE-2.0
 *       -or-
 *       see COPYING.ASL20 in the source distribution
 * 
 * Unless required by applicable law or agreed to in writing, software
 * distributed under the License is distributed on an "AS IS" BASIS,
 * WITHOUT WARRANTIES OR CONDITIONS OF ANY KIND, either express or implied.
 * See the License for the specific language governing permissions and
 * limitations under the License.
 */
#include "config.h"
#include <stdio.h>
#include <stdlib.h>
#include <assert.h>
#include <string.h>
#include <errno.h>
#include <unistd.h>
#include <stdarg.h>
#include <ctype.h>
#include <netinet/in.h>
#include <netdb.h>
#include <pthread.h>
#include <sys/types.h>
#include <sys/socket.h>
#if HAVE_FCNTL_H
#include <fcntl.h>
#endif
#include "rsyslog.h"
#include "dirty.h"
#include "cfsysline.h"
#include "module-template.h"
#include "net.h"
#include "srUtils.h"
#include "conf.h"
#include "tcpsrv.h"
#include "obj.h"
#include "glbl.h"
#include "netstrms.h"
#include "netstrm.h"
#include "nssel.h"
#include "nspoll.h"
#include "errmsg.h"
#include "ruleset.h"
#include "unicode-helper.h"


MODULE_TYPE_LIB
MODULE_TYPE_NOKEEP

/* defines */
#define TCPSESS_MAX_DEFAULT 200 /* default for nbr of tcp sessions if no number is given */
#define TCPLSTN_MAX_DEFAULT 20 /* default for nbr of listeners */

/* static data */
DEFobjStaticHelpers
DEFobjCurrIf(conf)
DEFobjCurrIf(glbl)
DEFobjCurrIf(ruleset)
DEFobjCurrIf(tcps_sess)
DEFobjCurrIf(errmsg)
DEFobjCurrIf(net)
DEFobjCurrIf(netstrms)
DEFobjCurrIf(netstrm)
DEFobjCurrIf(nssel)
DEFobjCurrIf(nspoll)
DEFobjCurrIf(prop)
DEFobjCurrIf(statsobj)

static void startWorkerPool(void);

/* The following structure controls the worker threads. Global data is
 * needed for their access.
 */
static struct wrkrInfo_s {
	pthread_t tid;	/* the worker's thread ID */
	pthread_cond_t run;
	int idx;
	tcpsrv_t *pSrv; /* pSrv == NULL -> idle */
	nspoll_t *pPoll;
	void *pUsr;
	sbool enabled;
	long long unsigned numCalled;	/* how often was this called */
} wrkrInfo[4];
static sbool bWrkrRunning; /* are the worker threads running? */
static pthread_mutex_t wrkrMut;
static pthread_cond_t wrkrIdle;
static int wrkrMax = 4;
static int wrkrRunning;

/* add new listener port to listener port list
 * rgerhards, 2009-05-21
 */
static inline rsRetVal
addNewLstnPort(tcpsrv_t *pThis, uchar *pszPort, int bSuppOctetFram)
{
	tcpLstnPortList_t *pEntry;
	uchar statname[64];
	DEFiRet;

	ISOBJ_TYPE_assert(pThis, tcpsrv);

	/* create entry */
	CHKmalloc(pEntry = MALLOC(sizeof(tcpLstnPortList_t)));
	CHKmalloc(pEntry->pszPort = ustrdup(pszPort));
	pEntry->pSrv = pThis;
	pEntry->pRuleset = pThis->pRuleset;
	pEntry->bSuppOctetFram = bSuppOctetFram;

	/* we need to create a property */ 
	CHKiRet(prop.Construct(&pEntry->pInputName));
	CHKiRet(prop.SetString(pEntry->pInputName, pThis->pszInputName, ustrlen(pThis->pszInputName)));
	CHKiRet(prop.ConstructFinalize(pEntry->pInputName));

	/* and add to list */
	pEntry->pNext = pThis->pLstnPorts;
	pThis->pLstnPorts = pEntry;

	/* support statistics gathering */
	CHKiRet(statsobj.Construct(&(pEntry->stats)));
	snprintf((char*)statname, sizeof(statname), "%s(%s)", pThis->pszInputName, pszPort);
	statname[sizeof(statname)-1] = '\0'; /* just to be on the save side... */
	CHKiRet(statsobj.SetName(pEntry->stats, statname));
	STATSCOUNTER_INIT(pEntry->ctrSubmit, pEntry->mutCtrSubmit);
	CHKiRet(statsobj.AddCounter(pEntry->stats, UCHAR_CONSTANT("submitted"),
		ctrType_IntCtr, &(pEntry->ctrSubmit)));
	CHKiRet(statsobj.ConstructFinalize(pEntry->stats));

finalize_it:
	RETiRet;
}


/* configure TCP listener settings.
 * Note: pszPort is handed over to us - the caller MUST NOT free it!
 * rgerhards, 2008-03-20
 */
static rsRetVal
configureTCPListen(tcpsrv_t *pThis, uchar *pszPort, int bSuppOctetFram)
{
	int i;
	uchar *pPort = pszPort;
	DEFiRet;

	assert(pszPort != NULL);
	ISOBJ_TYPE_assert(pThis, tcpsrv);

	/* extract port */
	i = 0;
	while(isdigit((int) *pPort)) {
		i = i * 10 + *pPort++ - '0';
	}

	if(i >= 0 && i <= 65535) {
		CHKiRet(addNewLstnPort(pThis, pszPort, bSuppOctetFram));
	} else {
		errmsg.LogError(0, NO_ERRCODE, "Invalid TCP listen port %s - ignored.\n", pszPort);
	}

finalize_it:
	RETiRet;
}


/* Initialize the session table
 * returns 0 if OK, somewhat else otherwise
 */
static rsRetVal
TCPSessTblInit(tcpsrv_t *pThis)
{
	DEFiRet;

	ISOBJ_TYPE_assert(pThis, tcpsrv);
	assert(pThis->pSessions == NULL);

	DBGPRINTF("Allocating buffer for %d TCP sessions.\n", pThis->iSessMax);
	if((pThis->pSessions = (tcps_sess_t **) calloc(pThis->iSessMax, sizeof(tcps_sess_t *))) == NULL) {
		DBGPRINTF("Error: TCPSessInit() could not alloc memory for TCP session table.\n");
		ABORT_FINALIZE(RS_RET_OUT_OF_MEMORY);
	}

finalize_it:
	RETiRet;
}


/* find a free spot in the session table. If the table
 * is full, -1 is returned, else the index of the free
 * entry (0 or higher).
 */
static int
TCPSessTblFindFreeSpot(tcpsrv_t *pThis)
{
	register int i;

	ISOBJ_TYPE_assert(pThis, tcpsrv);

	for(i = 0 ; i < pThis->iSessMax ; ++i) {
		if(pThis->pSessions[i] == NULL)
			break;
	}

	return((i < pThis->iSessMax) ? i : -1);
}


/* Get the next session index. Free session tables entries are
 * skipped. This function is provided the index of the last
 * session entry, or -1 if no previous entry was obtained. It
 * returns the index of the next session or -1, if there is no
 * further entry in the table. Please note that the initial call
 * might as well return -1, if there is no session at all in the
 * session table.
 */
static int
TCPSessGetNxtSess(tcpsrv_t *pThis, int iCurr)
{
	register int i;

	BEGINfunc
	ISOBJ_TYPE_assert(pThis, tcpsrv);
	assert(pThis->pSessions != NULL);
	for(i = iCurr + 1 ; i < pThis->iSessMax ; ++i) {
		if(pThis->pSessions[i] != NULL)
			break;
	}

	ENDfunc
	return((i < pThis->iSessMax) ? i : -1);
}


/* De-Initialize TCP listner sockets.
 * This function deinitializes everything, including freeing the
 * session table. No TCP listen receive operations are permitted
 * unless the subsystem is reinitialized.
 * rgerhards, 2007-06-21
 */
static void deinit_tcp_listener(tcpsrv_t *pThis)
{
	int i;
	tcpLstnPortList_t *pEntry;
	tcpLstnPortList_t *pDel;

	ISOBJ_TYPE_assert(pThis, tcpsrv);

	if(pThis->pSessions != NULL) {
		/* close all TCP connections! */
		if(!pThis->bUsingEPoll) {
			i = TCPSessGetNxtSess(pThis, -1);
			while(i != -1) {
				tcps_sess.Destruct(&pThis->pSessions[i]);
				/* now get next... */
				i = TCPSessGetNxtSess(pThis, i);
			}
		}
		
		/* we are done with the session table - so get rid of it...  */
		free(pThis->pSessions);
		pThis->pSessions = NULL; /* just to make sure... */
	}

	/* free list of tcp listen ports */
	pEntry = pThis->pLstnPorts;
	while(pEntry != NULL) {
		free(pEntry->pszPort);
		prop.Destruct(&pEntry->pInputName);
		pDel = pEntry;
		pEntry = pEntry->pNext;
		free(pDel);
	}

	/* finally close our listen streams */
	for(i = 0 ; i < pThis->iLstnCurr ; ++i) {
		netstrm.Destruct(pThis->ppLstn + i);
	}
}


/* add a listen socket to our listen socket array. This is a callback
 * invoked from the netstrm class. -- rgerhards, 2008-04-23
 */
static rsRetVal
addTcpLstn(void *pUsr, netstrm_t *pLstn)
{
	tcpLstnPortList_t *pPortList = (tcpLstnPortList_t *) pUsr;
	tcpsrv_t *pThis = pPortList->pSrv;
	DEFiRet;

	ISOBJ_TYPE_assert(pThis, tcpsrv);
	ISOBJ_TYPE_assert(pLstn, netstrm);

	if(pThis->iLstnCurr >= pThis->iLstnMax)
		ABORT_FINALIZE(RS_RET_MAX_LSTN_REACHED);

	pThis->ppLstn[pThis->iLstnCurr] = pLstn;
	pThis->ppLstnPort[pThis->iLstnCurr] = pPortList;
	++pThis->iLstnCurr;

finalize_it:
	RETiRet;
}


/* Initialize TCP listener socket for a single port
 * rgerhards, 2009-05-21
 */
static inline rsRetVal
initTCPListener(tcpsrv_t *pThis, tcpLstnPortList_t *pPortEntry)
{
	DEFiRet;
	uchar *TCPLstnPort;

	ISOBJ_TYPE_assert(pThis, tcpsrv);
	assert(pPortEntry != NULL);

	if(!ustrcmp(pPortEntry->pszPort, UCHAR_CONSTANT("0")))
		TCPLstnPort = UCHAR_CONSTANT("514");
		/* use default - we can not do service db update, because there is
		 * no IANA-assignment for syslog/tcp. In the long term, we might
		 * re-use RFC 3195 port of 601, but that would probably break to
		 * many existing configurations.
		 * rgerhards, 2007-06-28
		 */
	else
		TCPLstnPort = pPortEntry->pszPort;

	/* TODO: add capability to specify local listen address! */
	CHKiRet(netstrm.LstnInit(pThis->pNS, (void*)pPortEntry, addTcpLstn, TCPLstnPort, NULL, pThis->iSessMax));

finalize_it:
	RETiRet;
}


/* Initialize TCP sockets (for listener) and listens on them */
static rsRetVal
create_tcp_socket(tcpsrv_t *pThis)
{
	DEFiRet;
	rsRetVal localRet;
	tcpLstnPortList_t *pEntry;

	ISOBJ_TYPE_assert(pThis, tcpsrv);

	/* init all configured ports */
	pEntry = pThis->pLstnPorts;
	while(pEntry != NULL) {
		localRet = initTCPListener(pThis, pEntry);
		if(localRet != RS_RET_OK) {
			errmsg.LogError(0, localRet, "Could not create tcp listener, ignoring port %s.", pEntry->pszPort);
		}
		pEntry = pEntry->pNext;
	}

	/* OK, we had success. Now it is also time to
	 * initialize our connections
	 */
	if(TCPSessTblInit(pThis) != 0) {
		/* OK, we are in some trouble - we could not initialize the
		 * session table, so we can not continue. We need to free all
		 * we have assigned so far, because we can not really use it...
		 */
		errmsg.LogError(0, RS_RET_ERR, "Could not initialize TCP session table, suspending TCP message reception.");
		ABORT_FINALIZE(RS_RET_ERR);
	}

finalize_it:
	RETiRet;
}


/* Accept new TCP connection; make entry in session table. If there
 * is no more space left in the connection table, the new TCP
 * connection is immediately dropped.
 * ppSess has a pointer to the newly created session, if it succeeds.
 * If it does not succeed, no session is created and ppSess is
 * undefined. If the user has provided an OnSessAccept Callback,
 * this one is executed immediately after creation of the 
 * session object, so that it can do its own initialization.
 * rgerhards, 2008-03-02
 */
static rsRetVal
SessAccept(tcpsrv_t *pThis, tcpLstnPortList_t *pLstnInfo, tcps_sess_t **ppSess, netstrm_t *pStrm)
{
	DEFiRet;
	tcps_sess_t *pSess = NULL;
	netstrm_t *pNewStrm = NULL;
	int iSess = -1;
	struct sockaddr_storage *addr;
	uchar *fromHostFQDN = NULL;
	uchar *fromHostIP = NULL;

	ISOBJ_TYPE_assert(pThis, tcpsrv);
	assert(pLstnInfo != NULL);

	CHKiRet(netstrm.AcceptConnReq(pStrm, &pNewStrm));

	/* Add to session list */
	iSess = TCPSessTblFindFreeSpot(pThis);
	if(iSess == -1) {
		errno = 0;
		errmsg.LogError(0, RS_RET_MAX_SESS_REACHED, "too many tcp sessions - dropping incoming request");
		ABORT_FINALIZE(RS_RET_MAX_SESS_REACHED);
	}

	if(pThis->bUseKeepAlive) {
		CHKiRet(netstrm.EnableKeepAlive(pNewStrm));
	}

	/* we found a free spot and can construct our session object */
	CHKiRet(tcps_sess.Construct(&pSess));
	CHKiRet(tcps_sess.SetTcpsrv(pSess, pThis));
	CHKiRet(tcps_sess.SetLstnInfo(pSess, pLstnInfo));
	if(pThis->OnMsgReceive != NULL)
		CHKiRet(tcps_sess.SetOnMsgReceive(pSess, pThis->OnMsgReceive));

	/* get the host name */
	CHKiRet(netstrm.GetRemoteHName(pNewStrm, &fromHostFQDN));
	CHKiRet(netstrm.GetRemoteIP(pNewStrm, &fromHostIP));
	CHKiRet(netstrm.GetRemAddr(pNewStrm, &addr));
	/* TODO: check if we need to strip the domain name here -- rgerhards, 2008-04-24 */

	/* Here we check if a host is permitted to send us messages. If it isn't, we do not further
	 * process the message but log a warning (if we are configured to do this).
	 * rgerhards, 2005-09-26
	 */
	if(!pThis->pIsPermittedHost((struct sockaddr*) addr, (char*) fromHostFQDN, pThis->pUsr, pSess->pUsr)) {
		DBGPRINTF("%s is not an allowed sender\n", fromHostFQDN);
		if(glbl.GetOption_DisallowWarning()) {
			errno = 0;
			errmsg.LogError(0, RS_RET_HOST_NOT_PERMITTED, "TCP message from disallowed sender %s discarded", fromHostFQDN);
		}
		ABORT_FINALIZE(RS_RET_HOST_NOT_PERMITTED);
	}

	/* OK, we have an allowed sender, so let's continue, what
	 * means we can finally fill in the session object.
	 */
	CHKiRet(tcps_sess.SetHost(pSess, fromHostFQDN));
	fromHostFQDN = NULL; /* we handed this string over */
	CHKiRet(tcps_sess.SetHostIP(pSess, fromHostIP));
	fromHostIP = NULL; /* we handed this string over */
	CHKiRet(tcps_sess.SetStrm(pSess, pNewStrm));
	pNewStrm = NULL; /* prevent it from being freed in error handler, now done in tcps_sess! */
	CHKiRet(tcps_sess.SetMsgIdx(pSess, 0));
	CHKiRet(tcps_sess.ConstructFinalize(pSess));

	/* check if we need to call our callback */
	if(pThis->pOnSessAccept != NULL) {
		CHKiRet(pThis->pOnSessAccept(pThis, pSess));
	}

	*ppSess = pSess;
	if(!pThis->bUsingEPoll)
		pThis->pSessions[iSess] = pSess;
	pSess = NULL; /* this is now also handed over */

finalize_it:
	if(iRet != RS_RET_OK) {
		if(pSess != NULL)
			tcps_sess.Destruct(&pSess);
		if(pNewStrm != NULL)
			netstrm.Destruct(&pNewStrm);
		free(fromHostFQDN);
		free(fromHostIP);
	}

	RETiRet;
}


static void
RunCancelCleanup(void *arg)
{
	nssel_t **ppSel = (nssel_t**) arg;

	if(*ppSel != NULL)
		nssel.Destruct(ppSel);
}


/* helper to close a session. Takes status of poll vs. select into consideration.
 * rgerhards, 2009-11-25
 */
static inline rsRetVal
closeSess(tcpsrv_t *pThis, tcps_sess_t **ppSess, nspoll_t *pPoll) {
	DEFiRet;
	if(pPoll != NULL) {
		CHKiRet(nspoll.Ctl(pPoll, (*ppSess)->pStrm, 0, *ppSess, NSDPOLL_IN, NSDPOLL_DEL));
	}
	pThis->pOnRegularClose(*ppSess);
	tcps_sess.Destruct(ppSess);
finalize_it:
	RETiRet;
}


/* process a receive request on one of the streams
 * If pPoll is non-NULL, we have a netstream in epoll mode, which means we need
 * to remove any descriptor we close from the epoll set.
 * rgerhards, 2009-07-020
 */
static rsRetVal
doReceive(tcpsrv_t *pThis, tcps_sess_t **ppSess, nspoll_t *pPoll)
{
	char buf[128*1024]; /* reception buffer - may hold a partial or multiple messages */
	ssize_t iRcvd;
	rsRetVal localRet;
	DEFiRet;

	ISOBJ_TYPE_assert(pThis, tcpsrv);
	DBGPRINTF("netstream %p with new data\n", (*ppSess)->pStrm);
	/* Receive message */
	iRet = pThis->pRcvData(*ppSess, buf, sizeof(buf), &iRcvd);
	switch(iRet) {
	case RS_RET_CLOSED:
		if(pThis->bEmitMsgOnClose) {
			uchar *pszPeer;
			int lenPeer;
			errno = 0;
			prop.GetString((*ppSess)->fromHostIP, &pszPeer, &lenPeer);
			errmsg.LogError(0, RS_RET_PEER_CLOSED_CONN, "Netstream session %p closed by remote peer %s.\n",
					(*ppSess)->pStrm, pszPeer);
		}
		CHKiRet(closeSess(pThis, ppSess, pPoll));
		break;
	case RS_RET_RETRY:
		/* we simply ignore retry - this is not an error, but we also have not received anything */
		break;
	case RS_RET_OK:
		/* valid data received, process it! */
		localRet = tcps_sess.DataRcvd(*ppSess, buf, iRcvd);
		if(localRet != RS_RET_OK && localRet != RS_RET_QUEUE_FULL) {
			/* in this case, something went awfully wrong.
			 * We are instructed to terminate the session.
			 */
			errmsg.LogError(0, localRet, "Tearing down TCP Session - see "
					    "previous messages for reason(s)\n");
			CHKiRet(closeSess(pThis, ppSess, pPoll));
		}
		break;
	default:
		errno = 0;
		errmsg.LogError(0, iRet, "netstream session %p will be closed due to error\n",
				(*ppSess)->pStrm);
		CHKiRet(closeSess(pThis, ppSess, pPoll));
		break;
	}

finalize_it:
	RETiRet;
}

/* process a single workset item
 */
static inline rsRetVal
processWorksetItem(tcpsrv_t *pThis, nspoll_t *pPoll, int idx, void *pUsr)
{
	tcps_sess_t *pNewSess = NULL;
	DEFiRet;

	DBGPRINTF("tcpsrv: processing item %d, pUsr %p, bAbortConn\n", idx, pUsr);
	if(pUsr == pThis->ppLstn) {
		DBGPRINTF("New connect on NSD %p.\n", pThis->ppLstn[idx]);
		iRet = SessAccept(pThis, pThis->ppLstnPort[idx], &pNewSess, pThis->ppLstn[idx]);
		if(iRet == RS_RET_OK) {
			if(pPoll != NULL) {
<<<<<<< HEAD
=======
				dbgprintf("XXXXXX: processWorksetItem trying nspoll.ctl\n");
>>>>>>> 68627044
				CHKiRet(nspoll.Ctl(pPoll, pNewSess->pStrm, 0, pNewSess, NSDPOLL_IN, NSDPOLL_ADD));
			}
			DBGPRINTF("New session created with NSD %p.\n", pNewSess);
		} else {
			DBGPRINTF("tcpsrv: error %d during accept\n", iRet);
		}
	} else {
		pNewSess = (tcps_sess_t*) pUsr;
		doReceive(pThis, &pNewSess, pPoll);
		if(pPoll == NULL && pNewSess == NULL) {
			pThis->pSessions[idx] = NULL;
		}
	}

finalize_it:
	RETiRet;
}


/* worker to process incoming requests
 */
static void *
wrkr(void *myself)
{
	struct wrkrInfo_s *me = (struct wrkrInfo_s*) myself;
	
	pthread_mutex_lock(&wrkrMut);
	while(1) {
		while(me->pSrv == NULL && glbl.GetGlobalInputTermState() == 0) {
			pthread_cond_wait(&me->run, &wrkrMut);
		}
		if(glbl.GetGlobalInputTermState() == 1) {
			--wrkrRunning;
			break;
		}
		pthread_mutex_unlock(&wrkrMut);

		++me->numCalled;
		processWorksetItem(me->pSrv, me->pPoll, me->idx, me->pUsr);

		pthread_mutex_lock(&wrkrMut);
		me->pSrv = NULL;	/* indicate we are free again */
		--wrkrRunning;
		pthread_cond_signal(&wrkrIdle);
	}
	me->enabled = 0; /* indicate we are no longer available */
	pthread_mutex_unlock(&wrkrMut);

	return NULL;
}


/* Process a workset, that is handle io. We become activated
 * from either select or epoll handler. We split the workload
 * out to a pool of threads, but try to avoid context switches
 * as much as possible.
 */
static rsRetVal
processWorkset(tcpsrv_t *pThis, nspoll_t *pPoll, int numEntries, nsd_epworkset_t workset[])
{
	int i;
	int origEntries = numEntries;
	DEFiRet;

<<<<<<< HEAD
	DBGPRINTF("tcpsrv: ready to process %d event entries\n", numEntries);
=======
	dbgprintf("tcpsrv: ready to process %d event entries\n", numEntries);
>>>>>>> 68627044

	while(numEntries > 0) {
		if(glbl.GetGlobalInputTermState() == 1)
			ABORT_FINALIZE(RS_RET_FORCE_TERM);
		if(numEntries == 1) {
			/* process self, save context switch */
			processWorksetItem(pThis, pPoll, workset[numEntries-1].id, workset[numEntries-1].pUsr);
		} else {
			pthread_mutex_lock(&wrkrMut);
			/* check if there is a free worker */
			for(i = 0 ; (i < wrkrMax) && ((wrkrInfo[i].pSrv != NULL) || (wrkrInfo[i].enabled == 0)) ; ++i)
				/*do search*/;
			if(i < wrkrMax) {
				/* worker free -> use it! */
				wrkrInfo[i].pSrv = pThis;
				wrkrInfo[i].pPoll = pPoll;
				wrkrInfo[i].idx = workset[numEntries -1].id;
				wrkrInfo[i].pUsr = workset[numEntries -1].pUsr;
				/* Note: we must increment wrkrRunning HERE and not inside the worker's
				 * code. This is because a worker may actually never start, and thus
				 * increment wrkrRunning, before we finish and check the running worker
				 * count. We can only avoid this by incrementing it here.
				 */
				++wrkrRunning;
				pthread_cond_signal(&wrkrInfo[i].run);
				pthread_mutex_unlock(&wrkrMut);
			} else {
				pthread_mutex_unlock(&wrkrMut);
				/* no free worker, so we process this one ourselfs */
				processWorksetItem(pThis, pPoll, workset[numEntries-1].id,
						   workset[numEntries-1].pUsr);
			}
		}
		--numEntries;
	}

	if(origEntries > 1) {
		/* we now need to wait until all workers finish. This is because the
		 * rest of this module can not handle the concurrency introduced
		 * by workers running during the epoll call.
		 */
		pthread_mutex_lock(&wrkrMut);
		while(wrkrRunning > 0) {
			pthread_cond_wait(&wrkrIdle, &wrkrMut);
		}
		pthread_mutex_unlock(&wrkrMut);
	}

finalize_it:
	RETiRet;
}


/* This function is called to gather input.
 * This variant here is only used if we need to work with a netstream driver
 * that does not support epoll().
 */
#pragma GCC diagnostic ignored "-Wempty-body"
static inline rsRetVal
RunSelect(tcpsrv_t *pThis, nsd_epworkset_t workset[], size_t sizeWorkset)
{
	DEFiRet;
	int nfds;
	int i;
	int iWorkset;
	int iTCPSess;
	int bIsReady;
	nssel_t *pSel = NULL;
	rsRetVal localRet;

	ISOBJ_TYPE_assert(pThis, tcpsrv);

	/* this is an endless loop - it is terminated by the framework canelling
	 * this thread. Thus, we also need to instantiate a cancel cleanup handler
	 * to prevent us from leaking anything. -- rgerhards, 20080-04-24
	 */
	pthread_cleanup_push(RunCancelCleanup, (void*) &pSel);
	while(1) {
		CHKiRet(nssel.Construct(&pSel));
		// TODO: set driver
		CHKiRet(nssel.ConstructFinalize(pSel));

		/* Add the TCP listen sockets to the list of read descriptors. */
		for(i = 0 ; i < pThis->iLstnCurr ; ++i) {
			CHKiRet(nssel.Add(pSel, pThis->ppLstn[i], NSDSEL_RD));
		}

		/* do the sessions */
		iTCPSess = TCPSessGetNxtSess(pThis, -1);
		while(iTCPSess != -1) {
			/* TODO: access to pNsd is NOT really CLEAN, use method... */
			CHKiRet(nssel.Add(pSel, pThis->pSessions[iTCPSess]->pStrm, NSDSEL_RD));
			/* now get next... */
			iTCPSess = TCPSessGetNxtSess(pThis, iTCPSess);
		}

		/* wait for io to become ready */
		CHKiRet(nssel.Wait(pSel, &nfds));
		if(glbl.GetGlobalInputTermState() == 1)
			break; /* terminate input! */

		iWorkset = 0;
		for(i = 0 ; i < pThis->iLstnCurr ; ++i) {
			if(glbl.GetGlobalInputTermState() == 1)
				ABORT_FINALIZE(RS_RET_FORCE_TERM);
			CHKiRet(nssel.IsReady(pSel, pThis->ppLstn[i], NSDSEL_RD, &bIsReady, &nfds));
			if(bIsReady) {
				workset[iWorkset].id = i;
				workset[iWorkset].pUsr = (void*) pThis->ppLstn; /* this is a flag to indicate listen sock */
				++iWorkset;
				if(iWorkset >= (int) sizeWorkset) {
					processWorkset(pThis, NULL, iWorkset, workset);
					iWorkset = 0;
				}
				//DBGPRINTF("New connect on NSD %p.\n", pThis->ppLstn[i]);
				//SessAccept(pThis, pThis->ppLstnPort[i], &pNewSess, pThis->ppLstn[i]);
				--nfds; /* indicate we have processed one */
			}
		}

		/* now check the sessions */
		iTCPSess = TCPSessGetNxtSess(pThis, -1);
		while(nfds && iTCPSess != -1) {
			if(glbl.GetGlobalInputTermState() == 1)
				ABORT_FINALIZE(RS_RET_FORCE_TERM);
			localRet = nssel.IsReady(pSel, pThis->pSessions[iTCPSess]->pStrm, NSDSEL_RD, &bIsReady, &nfds);
			if(bIsReady || localRet != RS_RET_OK) {
				workset[iWorkset].id = iTCPSess;
				workset[iWorkset].pUsr = (void*) pThis->pSessions[iTCPSess];
				++iWorkset;
				if(iWorkset >= (int) sizeWorkset) {
					processWorkset(pThis, NULL, iWorkset, workset);
					iWorkset = 0;
				}
				--nfds; /* indicate we have processed one */
			}
			iTCPSess = TCPSessGetNxtSess(pThis, iTCPSess);
		}

		if(iWorkset > 0)
			processWorkset(pThis, NULL, iWorkset, workset);

		/* we need to copy back close descriptors */
		CHKiRet(nssel.Destruct(&pSel));
finalize_it: /* this is a very special case - this time only we do not exit the function,
	      * because that would not help us either. So we simply retry it. Let's see
	      * if that actually is a better idea. Exiting the loop wasn't we always
	      * crashed, which made sense (the rest of the engine was not prepared for
	      * that) -- rgerhards, 2008-05-19
	      */
		if(pSel != NULL) { /* cleanup missing? happens during err exit! */
			nssel.Destruct(&pSel);
		}
	}

	/* note that this point is usually not reached */
	pthread_cleanup_pop(1); /* remove cleanup handler */

	RETiRet;
}
#pragma GCC diagnostic warning "-Wempty-body"


/* This function is called to gather input. It tries doing that via the epoll()
 * interface. If the driver does not support that, it falls back to calling its
 * select() equivalent.
 * rgerhards, 2009-11-18
 */
static rsRetVal
Run(tcpsrv_t *pThis)
{
	DEFiRet;
	int i;
	nsd_epworkset_t workset[128]; /* 128 is currently fixed num of concurrent requests */
	int numEntries;
	nspoll_t *pPoll = NULL;
	rsRetVal localRet;

	ISOBJ_TYPE_assert(pThis, tcpsrv);

	/* check if we need to start the worker pool. Once it is running, all is
	 * well. Shutdown is done on modExit.
	 */
	d_pthread_mutex_lock(&wrkrMut);
	if(!bWrkrRunning) {
		bWrkrRunning = 1;
		startWorkerPool();
	}
	d_pthread_mutex_unlock(&wrkrMut);

	/* this is an endless loop - it is terminated by the framework canelling
	 * this thread. Thus, we also need to instantiate a cancel cleanup handler
	 * to prevent us from leaking anything. -- rgerhards, 20080-04-24
	 */
	if((localRet = nspoll.Construct(&pPoll)) == RS_RET_OK) {
		// TODO: set driver
		localRet = nspoll.ConstructFinalize(pPoll);
	}
	if(localRet != RS_RET_OK) {
		/* fall back to select */
<<<<<<< HEAD
		DBGPRINTF("tcpsrv could not use epoll() interface, iRet=%d, using select()\n", localRet);
=======
		dbgprintf("tcpsrv could not use epoll() interface, iRet=%d, using select()\n", localRet);
>>>>>>> 68627044
		iRet = RunSelect(pThis, workset, sizeof(workset)/sizeof(nsd_epworkset_t));
		FINALIZE;
	}

<<<<<<< HEAD
	DBGPRINTF("tcpsrv uses epoll() interface, nsdpoll driver found\n");
=======
	dbgprintf("tcpsrv uses epoll() interface, nsdpoll driver found\n");
>>>>>>> 68627044

	/* flag that we are in epoll mode */
	pThis->bUsingEPoll = TRUE;

	/* Add the TCP listen sockets to the list of sockets to monitor */
	for(i = 0 ; i < pThis->iLstnCurr ; ++i) {
		DBGPRINTF("Trying to add listener %d, pUsr=%p\n", i, pThis->ppLstn);
		CHKiRet(nspoll.Ctl(pPoll, pThis->ppLstn[i], i, pThis->ppLstn, NSDPOLL_IN, NSDPOLL_ADD));
		DBGPRINTF("Added listener %d\n", i);
	}

	while(1) {
		numEntries = sizeof(workset)/sizeof(nsd_epworkset_t);
		localRet = nspoll.Wait(pPoll, -1, &numEntries, workset);
		if(glbl.GetGlobalInputTermState() == 1)
			break; /* terminate input! */

		/* check if we need to ignore the i/o ready state. We do this if we got an invalid
		 * return state. Validly, this can happen for RS_RET_EINTR, for other cases it may
		 * not be the right thing, but what is the right thing is really hard at this point...
		 */
		if(localRet != RS_RET_OK)
			continue;

		processWorkset(pThis, pPoll, numEntries, workset);
	}

	/* remove the tcp listen sockets from the epoll set */
	for(i = 0 ; i < pThis->iLstnCurr ; ++i) {
		CHKiRet(nspoll.Ctl(pPoll, pThis->ppLstn[i], i, pThis->ppLstn, NSDPOLL_IN, NSDPOLL_DEL));
	}

finalize_it:
	if(pPoll != NULL)
		nspoll.Destruct(&pPoll);
	RETiRet;
}


/* Standard-Constructor */
BEGINobjConstruct(tcpsrv) /* be sure to specify the object type also in END macro! */
	pThis->iSessMax = TCPSESS_MAX_DEFAULT;
	pThis->iLstnMax = TCPLSTN_MAX_DEFAULT;
	pThis->addtlFrameDelim = TCPSRV_NO_ADDTL_DELIMITER;
	pThis->bDisableLFDelim = 0;
	pThis->OnMsgReceive = NULL;
	pThis->bUseFlowControl = 1;
ENDobjConstruct(tcpsrv)


/* ConstructionFinalizer */
static rsRetVal
tcpsrvConstructFinalize(tcpsrv_t *pThis)
{
	DEFiRet;
	ISOBJ_TYPE_assert(pThis, tcpsrv);

	/* prepare network stream subsystem */
	CHKiRet(netstrms.Construct(&pThis->pNS));
	CHKiRet(netstrms.SetDrvrMode(pThis->pNS, pThis->iDrvrMode));
	if(pThis->pszDrvrAuthMode != NULL)
		CHKiRet(netstrms.SetDrvrAuthMode(pThis->pNS, pThis->pszDrvrAuthMode));
	if(pThis->pPermPeers != NULL)
		CHKiRet(netstrms.SetDrvrPermPeers(pThis->pNS, pThis->pPermPeers));
	// TODO: set driver!
	CHKiRet(netstrms.ConstructFinalize(pThis->pNS));

	/* set up listeners */
	CHKmalloc(pThis->ppLstn = calloc(pThis->iLstnMax, sizeof(netstrm_t*)));
	CHKmalloc(pThis->ppLstnPort = calloc(pThis->iLstnMax, sizeof(tcpLstnPortList_t*)));
	iRet = pThis->OpenLstnSocks(pThis);

finalize_it:
	if(iRet != RS_RET_OK) {
		if(pThis->pNS != NULL)
			netstrms.Destruct(&pThis->pNS);
	}
	RETiRet;
}


/* destructor for the tcpsrv object */
BEGINobjDestruct(tcpsrv) /* be sure to specify the object type also in END and CODESTART macros! */
CODESTARTobjDestruct(tcpsrv)
	if(pThis->OnDestruct != NULL)
		pThis->OnDestruct(pThis->pUsr);

	deinit_tcp_listener(pThis);

	if(pThis->pNS != NULL)
		netstrms.Destruct(&pThis->pNS);
	free(pThis->pszDrvrAuthMode);
	free(pThis->ppLstn);
	free(pThis->ppLstnPort);
	free(pThis->pszInputName);
ENDobjDestruct(tcpsrv)


/* debugprint for the tcpsrv object */
BEGINobjDebugPrint(tcpsrv) /* be sure to specify the object type also in END and CODESTART macros! */
CODESTARTobjDebugPrint(tcpsrv)
ENDobjDebugPrint(tcpsrv)

/* set functions */
static rsRetVal
SetCBIsPermittedHost(tcpsrv_t *pThis, int (*pCB)(struct sockaddr *addr, char *fromHostFQDN, void*, void*))
{
	DEFiRet;
	pThis->pIsPermittedHost = pCB;
	RETiRet;
}

static rsRetVal
SetCBRcvData(tcpsrv_t *pThis, rsRetVal (*pRcvData)(tcps_sess_t*, char*, size_t, ssize_t*))
{
	DEFiRet;
	pThis->pRcvData = pRcvData;
	RETiRet;
}

static rsRetVal
SetCBOnListenDeinit(tcpsrv_t *pThis, int (*pCB)(void*))
{
	DEFiRet;
	pThis->pOnListenDeinit = pCB;
	RETiRet;
}

static rsRetVal
SetCBOnSessAccept(tcpsrv_t *pThis, rsRetVal (*pCB)(tcpsrv_t*, tcps_sess_t*))
{
	DEFiRet;
	pThis->pOnSessAccept = pCB;
	RETiRet;
}

static rsRetVal
SetCBOnDestruct(tcpsrv_t *pThis, rsRetVal (*pCB)(void*))
{
	DEFiRet;
	pThis->OnDestruct = pCB;
	RETiRet;
}

static rsRetVal
SetCBOnSessConstructFinalize(tcpsrv_t *pThis, rsRetVal (*pCB)(void*))
{
	DEFiRet;
	pThis->OnSessConstructFinalize = pCB;
	RETiRet;
}

static rsRetVal
SetCBOnSessDestruct(tcpsrv_t *pThis, rsRetVal (*pCB)(void*))
{
	DEFiRet;
	pThis->pOnSessDestruct = pCB;
	RETiRet;
}

static rsRetVal
SetCBOnRegularClose(tcpsrv_t *pThis, rsRetVal (*pCB)(tcps_sess_t*))
{
	DEFiRet;
	pThis->pOnRegularClose = pCB;
	RETiRet;
}

static rsRetVal
SetCBOnErrClose(tcpsrv_t *pThis, rsRetVal (*pCB)(tcps_sess_t*))
{
	DEFiRet;
	pThis->pOnErrClose = pCB;
	RETiRet;
}

static rsRetVal
SetCBOpenLstnSocks(tcpsrv_t *pThis, rsRetVal (*pCB)(tcpsrv_t*))
{
	DEFiRet;
	pThis->OpenLstnSocks = pCB;
	RETiRet;
}

static rsRetVal
SetUsrP(tcpsrv_t *pThis, void *pUsr)
{
	DEFiRet;
	pThis->pUsr = pUsr;
	RETiRet;
}

static rsRetVal
SetKeepAlive(tcpsrv_t *pThis, int iVal)
{
	DEFiRet;
<<<<<<< HEAD
	DBGPRINTF("tcpsrv: keep-alive set to %d\n", iVal);
=======
	dbgprintf("tcpsrv: keep-alive set to %d\n", iVal);
>>>>>>> 68627044
	pThis->bUseKeepAlive = iVal;
	RETiRet;
}

static rsRetVal
SetOnMsgReceive(tcpsrv_t *pThis, rsRetVal (*OnMsgReceive)(tcps_sess_t*, uchar*, int))
{
	DEFiRet;
	assert(OnMsgReceive != NULL);
	pThis->OnMsgReceive = OnMsgReceive;
	RETiRet;
}


/* set enable/disable standard LF frame delimiter (use with care!)
 * -- rgerhards, 2010-01-03
 */
static rsRetVal
SetbDisableLFDelim(tcpsrv_t *pThis, int bVal)
{
	DEFiRet;
	ISOBJ_TYPE_assert(pThis, tcpsrv);
	pThis->bDisableLFDelim = bVal;
	RETiRet;
}


/* Set additional framing to use (if any) -- rgerhards, 2008-12-10 */
static rsRetVal
SetAddtlFrameDelim(tcpsrv_t *pThis, int iDelim)
{
	DEFiRet;
	ISOBJ_TYPE_assert(pThis, tcpsrv);
	pThis->addtlFrameDelim = iDelim;
	RETiRet;
}


/* Set the input name to use -- rgerhards, 2008-12-10 */
static rsRetVal
SetInputName(tcpsrv_t *pThis, uchar *name)
{
	uchar *pszName;
	DEFiRet;
	ISOBJ_TYPE_assert(pThis, tcpsrv);
	if(name == NULL)
		pszName = NULL;
	else
		CHKmalloc(pszName = ustrdup(name));
	free(pThis->pszInputName);
	pThis->pszInputName = pszName;
finalize_it:
	RETiRet;
}


/* Set the ruleset (ptr) to use */
static rsRetVal
SetRuleset(tcpsrv_t *pThis, ruleset_t *pRuleset)
{
	DEFiRet;
	pThis->pRuleset = pRuleset;
	RETiRet;
}


/* Set connection close notification */
static rsRetVal
SetNotificationOnRemoteClose(tcpsrv_t *pThis, int bNewVal)
{
	DEFiRet;
	pThis->bEmitMsgOnClose = bNewVal;
	RETiRet;
}


/* here follows a number of methods that shuffle authentication settings down
 * to the drivers. Drivers not supporting these settings may return an error
 * state.
 * -------------------------------------------------------------------------- */   

/* set the driver mode -- rgerhards, 2008-04-30 */
static rsRetVal
SetDrvrMode(tcpsrv_t *pThis, int iMode)
{
	DEFiRet;
	ISOBJ_TYPE_assert(pThis, tcpsrv);
	pThis->iDrvrMode = iMode;
	RETiRet;
}


/* set the driver authentication mode -- rgerhards, 2008-05-19 */
static rsRetVal
SetDrvrAuthMode(tcpsrv_t *pThis, uchar *mode)
{
	DEFiRet;
	ISOBJ_TYPE_assert(pThis, tcpsrv);
	CHKmalloc(pThis->pszDrvrAuthMode = ustrdup(mode));
finalize_it:
	RETiRet;
}


/* set the driver's permitted peers -- rgerhards, 2008-05-19 */
static rsRetVal
SetDrvrPermPeers(tcpsrv_t *pThis, permittedPeers_t *pPermPeers)
{
	DEFiRet;
	ISOBJ_TYPE_assert(pThis, tcpsrv);
	pThis->pPermPeers = pPermPeers;
	RETiRet;
}


/* End of methods to shuffle autentication settings to the driver.;

 * -------------------------------------------------------------------------- */


/* set max number of listeners
 * this must be called before ConstructFinalize, or it will have no effect!
 * rgerhards, 2009-08-17
 */
static rsRetVal
SetLstnMax(tcpsrv_t *pThis, int iMax)
{
	DEFiRet;
	ISOBJ_TYPE_assert(pThis, tcpsrv);
	pThis->iLstnMax = iMax;
	RETiRet;
}


/* set if flow control shall be supported
 */
static rsRetVal
SetUseFlowControl(tcpsrv_t *pThis, int bUseFlowControl)
{
	DEFiRet;
	ISOBJ_TYPE_assert(pThis, tcpsrv);
	pThis->bUseFlowControl = bUseFlowControl;
	RETiRet;
}


/* set max number of sessions
 * this must be called before ConstructFinalize, or it will have no effect!
 * rgerhards, 2009-04-09
 */
static rsRetVal
SetSessMax(tcpsrv_t *pThis, int iMax)
{
	DEFiRet;
	ISOBJ_TYPE_assert(pThis, tcpsrv);
	pThis->iSessMax = iMax;
	RETiRet;
}


/* queryInterface function
 * rgerhards, 2008-02-29
 */
BEGINobjQueryInterface(tcpsrv)
CODESTARTobjQueryInterface(tcpsrv)
	if(pIf->ifVersion != tcpsrvCURR_IF_VERSION) { /* check for current version, increment on each change */
		ABORT_FINALIZE(RS_RET_INTERFACE_NOT_SUPPORTED);
	}

	/* ok, we have the right interface, so let's fill it
	 * Please note that we may also do some backwards-compatibility
	 * work here (if we can support an older interface version - that,
	 * of course, also affects the "if" above).
	 */
	pIf->DebugPrint = tcpsrvDebugPrint;
	pIf->Construct = tcpsrvConstruct;
	pIf->ConstructFinalize = tcpsrvConstructFinalize;
	pIf->Destruct = tcpsrvDestruct;

	pIf->configureTCPListen = configureTCPListen;
	pIf->create_tcp_socket = create_tcp_socket;
	pIf->Run = Run;

	pIf->SetKeepAlive = SetKeepAlive;
	pIf->SetUsrP = SetUsrP;
	pIf->SetInputName = SetInputName;
	pIf->SetAddtlFrameDelim = SetAddtlFrameDelim;
	pIf->SetbDisableLFDelim = SetbDisableLFDelim;
	pIf->SetSessMax = SetSessMax;
	pIf->SetUseFlowControl = SetUseFlowControl;
	pIf->SetLstnMax = SetLstnMax;
	pIf->SetDrvrMode = SetDrvrMode;
	pIf->SetDrvrAuthMode = SetDrvrAuthMode;
	pIf->SetDrvrPermPeers = SetDrvrPermPeers;
	pIf->SetCBIsPermittedHost = SetCBIsPermittedHost;
	pIf->SetCBOpenLstnSocks = SetCBOpenLstnSocks;
	pIf->SetCBRcvData = SetCBRcvData;
	pIf->SetCBOnListenDeinit = SetCBOnListenDeinit;
	pIf->SetCBOnSessAccept = SetCBOnSessAccept;
	pIf->SetCBOnSessConstructFinalize = SetCBOnSessConstructFinalize;
	pIf->SetCBOnSessDestruct = SetCBOnSessDestruct;
	pIf->SetCBOnDestruct = SetCBOnDestruct;
	pIf->SetCBOnRegularClose = SetCBOnRegularClose;
	pIf->SetCBOnErrClose = SetCBOnErrClose;
	pIf->SetOnMsgReceive = SetOnMsgReceive;
	pIf->SetRuleset = SetRuleset;
	pIf->SetNotificationOnRemoteClose = SetNotificationOnRemoteClose;

finalize_it:
ENDobjQueryInterface(tcpsrv)


/* exit our class
 * rgerhards, 2008-03-10
 */
BEGINObjClassExit(tcpsrv, OBJ_IS_LOADABLE_MODULE) /* CHANGE class also in END MACRO! */
CODESTARTObjClassExit(tcpsrv)
	/* release objects we no longer need */
	objRelease(tcps_sess, DONT_LOAD_LIB);
	objRelease(conf, CORE_COMPONENT);
	objRelease(prop, CORE_COMPONENT);
	objRelease(statsobj, CORE_COMPONENT);
	objRelease(ruleset, CORE_COMPONENT);
	objRelease(glbl, CORE_COMPONENT);
	objRelease(errmsg, CORE_COMPONENT);
	objRelease(netstrms, DONT_LOAD_LIB);
	objRelease(nssel, DONT_LOAD_LIB);
	objRelease(netstrm, LM_NETSTRMS_FILENAME);
	objRelease(net, LM_NET_FILENAME);
ENDObjClassExit(tcpsrv)


/* Initialize our class. Must be called as the very first method
 * before anything else is called inside this class.
 * rgerhards, 2008-02-29
 */
BEGINObjClassInit(tcpsrv, 1, OBJ_IS_LOADABLE_MODULE) /* class, version - CHANGE class also in END MACRO! */
	/* request objects we use */
	CHKiRet(objUse(errmsg, CORE_COMPONENT));
	CHKiRet(objUse(net, LM_NET_FILENAME));
	CHKiRet(objUse(netstrms, LM_NETSTRMS_FILENAME));
	CHKiRet(objUse(netstrm, DONT_LOAD_LIB));
	CHKiRet(objUse(nssel, DONT_LOAD_LIB));
	CHKiRet(objUse(nspoll, DONT_LOAD_LIB));
	CHKiRet(objUse(tcps_sess, DONT_LOAD_LIB));
	CHKiRet(objUse(conf, CORE_COMPONENT));
	CHKiRet(objUse(glbl, CORE_COMPONENT));
	CHKiRet(objUse(ruleset, CORE_COMPONENT));
	CHKiRet(objUse(statsobj, CORE_COMPONENT));
	CHKiRet(objUse(prop, CORE_COMPONENT));

	/* set our own handlers */
	OBJSetMethodHandler(objMethod_DEBUGPRINT, tcpsrvDebugPrint);
	OBJSetMethodHandler(objMethod_CONSTRUCTION_FINALIZER, tcpsrvConstructFinalize);
ENDObjClassInit(tcpsrv)


/* start worker threads
 * Important: if we fork, this MUST be done AFTER forking
 */
static void
startWorkerPool(void)
{
	int i;
	int r;
	pthread_attr_t sessThrdAttr;

	wrkrRunning = 0;
	pthread_cond_init(&wrkrIdle, NULL);
	pthread_attr_init(&sessThrdAttr);
<<<<<<< HEAD
	pthread_attr_setstacksize(&sessThrdAttr, 200*1024);
=======
	pthread_attr_setstacksize(&sessThrdAttr, 4096*1024);
>>>>>>> 68627044
	for(i = 0 ; i < wrkrMax ; ++i) {
		/* init worker info structure! */
		pthread_cond_init(&wrkrInfo[i].run, NULL);
		wrkrInfo[i].pSrv = NULL;
		wrkrInfo[i].numCalled = 0;
		r = pthread_create(&wrkrInfo[i].tid, &sessThrdAttr, wrkr, &(wrkrInfo[i]));
		if(r == 0) {
			wrkrInfo[i].enabled = 1;
		} else {
			char errStr[1024];
			wrkrInfo[i].enabled = 0;
			rs_strerror_r(errno, errStr, sizeof(errStr));
			errmsg.LogError(0, NO_ERRCODE, "tcpsrv error creating thread %d: "
			                "%s", i, errStr);
		}
	}
	pthread_attr_destroy(&sessThrdAttr);
}

/* destroy worker pool structures and wait for workers to terminate
 */
static void
stopWorkerPool(void)
{
	int i;
	for(i = 0 ; i < wrkrMax ; ++i) {
		pthread_cond_signal(&wrkrInfo[i].run); /* awake wrkr if not running */
		pthread_join(wrkrInfo[i].tid, NULL);
		DBGPRINTF("tcpsrv: info: worker %d was called %llu times\n", i, wrkrInfo[i].numCalled);
		pthread_cond_destroy(&wrkrInfo[i].run);
	}
	pthread_cond_destroy(&wrkrIdle);
	pthread_mutex_destroy(&wrkrMut);

}


/* --------------- here now comes the plumbing that makes as a library module --------------- */

BEGINmodExit
CODESTARTmodExit
	stopWorkerPool();
	/* de-init in reverse order! */
	tcpsrvClassExit();
	tcps_sessClassExit();
ENDmodExit


BEGINqueryEtryPt
CODESTARTqueryEtryPt
CODEqueryEtryPt_STD_LIB_QUERIES
ENDqueryEtryPt


BEGINmodInit()
CODESTARTmodInit
	*ipIFVersProvided = CURR_MOD_IF_VERSION; /* we only support the current interface specification */
	/* we just init the worker mutex, but do not start the workers themselves. This is deferred
	 * to the first call of Run(). Reasons for this:
	 * 1. depending on load order, tcpsrv gets loaded during rsyslog startup BEFORE 
	 *    it forks, in which case the workers would be running in the then-killed parent,
	 *    leading to a defuncnt child (we actually had this bug).
	 * 2. depending on circumstances, Run() would possibly never be called, in which case
	 *    the worker threads would be totally useless.
	 * Note that in order to guarantee a non-racy worker start, we need to guard the
	 * startup sequence by a mutex, which is why we init it here (no problem with fork()
	 * in this case as the mutex is a pure-memory structure).
	 * rgerhards, 2012-05-18
	 */
	pthread_mutex_init(&wrkrMut, NULL);
	bWrkrRunning = 0;

	/* Initialize all classes that are in our module - this includes ourselfs */
	CHKiRet(tcps_sessClassInit(pModInfo));
	CHKiRet(tcpsrvClassInit(pModInfo)); /* must be done after tcps_sess, as we use it */
ENDmodInit

/* vim:set ai:
 */<|MERGE_RESOLUTION|>--- conflicted
+++ resolved
@@ -596,10 +596,6 @@
 		iRet = SessAccept(pThis, pThis->ppLstnPort[idx], &pNewSess, pThis->ppLstn[idx]);
 		if(iRet == RS_RET_OK) {
 			if(pPoll != NULL) {
-<<<<<<< HEAD
-=======
-				dbgprintf("XXXXXX: processWorksetItem trying nspoll.ctl\n");
->>>>>>> 68627044
 				CHKiRet(nspoll.Ctl(pPoll, pNewSess->pStrm, 0, pNewSess, NSDPOLL_IN, NSDPOLL_ADD));
 			}
 			DBGPRINTF("New session created with NSD %p.\n", pNewSess);
@@ -664,11 +660,7 @@
 	int origEntries = numEntries;
 	DEFiRet;
 
-<<<<<<< HEAD
 	DBGPRINTF("tcpsrv: ready to process %d event entries\n", numEntries);
-=======
-	dbgprintf("tcpsrv: ready to process %d event entries\n", numEntries);
->>>>>>> 68627044
 
 	while(numEntries > 0) {
 		if(glbl.GetGlobalInputTermState() == 1)
@@ -869,20 +861,12 @@
 	}
 	if(localRet != RS_RET_OK) {
 		/* fall back to select */
-<<<<<<< HEAD
 		DBGPRINTF("tcpsrv could not use epoll() interface, iRet=%d, using select()\n", localRet);
-=======
-		dbgprintf("tcpsrv could not use epoll() interface, iRet=%d, using select()\n", localRet);
->>>>>>> 68627044
 		iRet = RunSelect(pThis, workset, sizeof(workset)/sizeof(nsd_epworkset_t));
 		FINALIZE;
 	}
 
-<<<<<<< HEAD
 	DBGPRINTF("tcpsrv uses epoll() interface, nsdpoll driver found\n");
-=======
-	dbgprintf("tcpsrv uses epoll() interface, nsdpoll driver found\n");
->>>>>>> 68627044
 
 	/* flag that we are in epoll mode */
 	pThis->bUsingEPoll = TRUE;
@@ -1079,11 +1063,7 @@
 SetKeepAlive(tcpsrv_t *pThis, int iVal)
 {
 	DEFiRet;
-<<<<<<< HEAD
 	DBGPRINTF("tcpsrv: keep-alive set to %d\n", iVal);
-=======
-	dbgprintf("tcpsrv: keep-alive set to %d\n", iVal);
->>>>>>> 68627044
 	pThis->bUseKeepAlive = iVal;
 	RETiRet;
 }
@@ -1354,11 +1334,7 @@
 	wrkrRunning = 0;
 	pthread_cond_init(&wrkrIdle, NULL);
 	pthread_attr_init(&sessThrdAttr);
-<<<<<<< HEAD
-	pthread_attr_setstacksize(&sessThrdAttr, 200*1024);
-=======
 	pthread_attr_setstacksize(&sessThrdAttr, 4096*1024);
->>>>>>> 68627044
 	for(i = 0 ; i < wrkrMax ; ++i) {
 		/* init worker info structure! */
 		pthread_cond_init(&wrkrInfo[i].run, NULL);
