/* tcpsrv.c
 *
 * Common code for plain TCP syslog based servers. This is currently being
 * utilized by imtcp and imgssapi.
 *
 * NOTE: this is *not* a generic TCP server, but one for syslog servers. For
 *       generic stream servers, please use ./runtime/strmsrv.c!
 *
 * There are actually two classes within the tcpserver code: one is
 * the tcpsrv itself, the other one is its sessions. This is a helper
 * class to tcpsrv.
 *
 * The common code here calls upon specific functionality by using
 * callbacks. The specialised input modules need to set the proper
 * callbacks before the code is run. The tcpsrv then calls back
 * into the specific input modules at the appropriate time.
 *
 * NOTE: read comments in module-template.h to understand how this file
 *       works!
 *
 * File begun on 2007-12-21 by RGerhards (extracted from syslogd.c[which was
 * licensed under BSD at the time of the rsyslog fork])
 *
 * Copyright 2007-2012 Adiscon GmbH.
 *
 * This file is part of rsyslog.
 *
 * Licensed under the Apache License, Version 2.0 (the "License");
 * you may not use this file except in compliance with the License.
 * You may obtain a copy of the License at
 * 
 *       http://www.apache.org/licenses/LICENSE-2.0
 *       -or-
 *       see COPYING.ASL20 in the source distribution
 * 
 * Unless required by applicable law or agreed to in writing, software
 * distributed under the License is distributed on an "AS IS" BASIS,
 * WITHOUT WARRANTIES OR CONDITIONS OF ANY KIND, either express or implied.
 * See the License for the specific language governing permissions and
 * limitations under the License.
 */
#include "config.h"
#include <stdio.h>
#include <stdlib.h>
#include <assert.h>
#include <string.h>
#include <errno.h>
#include <unistd.h>
#include <stdarg.h>
#include <ctype.h>
#include <netinet/in.h>
#include <netdb.h>
#include <pthread.h>
#include <sys/types.h>
#include <sys/socket.h>
#if HAVE_FCNTL_H
#include <fcntl.h>
#endif
#include "rsyslog.h"
#include "dirty.h"
#include "cfsysline.h"
#include "module-template.h"
#include "net.h"
#include "srUtils.h"
#include "conf.h"
#include "tcpsrv.h"
#include "obj.h"
#include "glbl.h"
#include "netstrms.h"
#include "netstrm.h"
#include "nssel.h"
#include "nspoll.h"
#include "errmsg.h"
#include "ruleset.h"
#include "unicode-helper.h"


MODULE_TYPE_LIB
MODULE_TYPE_NOKEEP

/* defines */
#define TCPSESS_MAX_DEFAULT 200 /* default for nbr of tcp sessions if no number is given */
#define TCPLSTN_MAX_DEFAULT 20 /* default for nbr of listeners */

/* static data */
DEFobjStaticHelpers
DEFobjCurrIf(conf)
DEFobjCurrIf(glbl)
DEFobjCurrIf(ruleset)
DEFobjCurrIf(tcps_sess)
DEFobjCurrIf(errmsg)
DEFobjCurrIf(net)
DEFobjCurrIf(netstrms)
DEFobjCurrIf(netstrm)
DEFobjCurrIf(nssel)
DEFobjCurrIf(nspoll)
DEFobjCurrIf(prop)
DEFobjCurrIf(statsobj)

static void startWorkerPool(void);

/* The following structure controls the worker threads. Global data is
 * needed for their access.
 */
static struct wrkrInfo_s {
	pthread_t tid;	/* the worker's thread ID */
	pthread_cond_t run;
	int idx;
	tcpsrv_t *pSrv; /* pSrv == NULL -> idle */
	nspoll_t *pPoll;
	void *pUsr;
	sbool enabled;
	long long unsigned numCalled;	/* how often was this called */
} wrkrInfo[4];
static sbool bWrkrRunning; /* are the worker threads running? */
static pthread_mutex_t wrkrMut;
static pthread_cond_t wrkrIdle;
static int wrkrMax = 4;
static int wrkrRunning;

/* The following structure controls the worker threads. Global data is
 * needed for their access.
 */
static struct wrkrInfo_s {
	pthread_t tid;	/* the worker's thread ID */
	pthread_cond_t run;
	int idx;
	tcpsrv_t *pSrv; /* pSrv == NULL -> idle */
	nspoll_t *pPoll;
	void *pUsr;
	long long unsigned numCalled;	/* how often was this called */
} wrkrInfo[4];
static pthread_mutex_t wrkrMut;
static pthread_cond_t wrkrIdle;
static int wrkrMax = 4;
static int wrkrRunning;

/* add new listener port to listener port list
 * rgerhards, 2009-05-21
 */
static inline rsRetVal
addNewLstnPort(tcpsrv_t *pThis, uchar *pszPort, int bSuppOctetFram)
{
	tcpLstnPortList_t *pEntry;
	uchar statname[64];
	DEFiRet;

	ISOBJ_TYPE_assert(pThis, tcpsrv);

	/* create entry */
	CHKmalloc(pEntry = MALLOC(sizeof(tcpLstnPortList_t)));
	pEntry->pszPort = pszPort;
	pEntry->pSrv = pThis;
	pEntry->pRuleset = pThis->pRuleset;
	pEntry->bSuppOctetFram = bSuppOctetFram;

	/* we need to create a property */ 
	CHKiRet(prop.Construct(&pEntry->pInputName));
	CHKiRet(prop.SetString(pEntry->pInputName, pThis->pszInputName, ustrlen(pThis->pszInputName)));
	CHKiRet(prop.ConstructFinalize(pEntry->pInputName));

	/* and add to list */
	pEntry->pNext = pThis->pLstnPorts;
	pThis->pLstnPorts = pEntry;

	/* support statistics gathering */
	CHKiRet(statsobj.Construct(&(pEntry->stats)));
	snprintf((char*)statname, sizeof(statname), "%s(%s)", pThis->pszInputName, pszPort);
	statname[sizeof(statname)-1] = '\0'; /* just to be on the save side... */
	CHKiRet(statsobj.SetName(pEntry->stats, statname));
	STATSCOUNTER_INIT(pEntry->ctrSubmit, pEntry->mutCtrSubmit);
	CHKiRet(statsobj.AddCounter(pEntry->stats, UCHAR_CONSTANT("submitted"),
		ctrType_IntCtr, &(pEntry->ctrSubmit)));
	CHKiRet(statsobj.ConstructFinalize(pEntry->stats));

finalize_it:
	RETiRet;
}


/* configure TCP listener settings.
 * Note: pszPort is handed over to us - the caller MUST NOT free it!
 * rgerhards, 2008-03-20
 */
static rsRetVal
configureTCPListen(tcpsrv_t *pThis, uchar *pszPort, int bSuppOctetFram)
{
	int i;
	uchar *pPort = pszPort;
	DEFiRet;

	assert(pszPort != NULL);
	ISOBJ_TYPE_assert(pThis, tcpsrv);

	/* extract port */
	i = 0;
	while(isdigit((int) *pPort)) {
		i = i * 10 + *pPort++ - '0';
	}

	if(i >= 0 && i <= 65535) {
		CHKiRet(addNewLstnPort(pThis, pszPort, bSuppOctetFram));
	} else {
		errmsg.LogError(0, NO_ERRCODE, "Invalid TCP listen port %s - ignored.\n", pszPort);
	}

finalize_it:
	RETiRet;
}


/* Initialize the session table
 * returns 0 if OK, somewhat else otherwise
 */
static rsRetVal
TCPSessTblInit(tcpsrv_t *pThis)
{
	DEFiRet;

	ISOBJ_TYPE_assert(pThis, tcpsrv);
	assert(pThis->pSessions == NULL);

	DBGPRINTF("Allocating buffer for %d TCP sessions.\n", pThis->iSessMax);
	if((pThis->pSessions = (tcps_sess_t **) calloc(pThis->iSessMax, sizeof(tcps_sess_t *))) == NULL) {
		DBGPRINTF("Error: TCPSessInit() could not alloc memory for TCP session table.\n");
		ABORT_FINALIZE(RS_RET_OUT_OF_MEMORY);
	}

finalize_it:
	RETiRet;
}


/* find a free spot in the session table. If the table
 * is full, -1 is returned, else the index of the free
 * entry (0 or higher).
 */
static int
TCPSessTblFindFreeSpot(tcpsrv_t *pThis)
{
	register int i;

	ISOBJ_TYPE_assert(pThis, tcpsrv);

	for(i = 0 ; i < pThis->iSessMax ; ++i) {
		if(pThis->pSessions[i] == NULL)
			break;
	}

	return((i < pThis->iSessMax) ? i : -1);
}


/* Get the next session index. Free session tables entries are
 * skipped. This function is provided the index of the last
 * session entry, or -1 if no previous entry was obtained. It
 * returns the index of the next session or -1, if there is no
 * further entry in the table. Please note that the initial call
 * might as well return -1, if there is no session at all in the
 * session table.
 */
static int
TCPSessGetNxtSess(tcpsrv_t *pThis, int iCurr)
{
	register int i;

	BEGINfunc
	ISOBJ_TYPE_assert(pThis, tcpsrv);
	assert(pThis->pSessions != NULL);
	for(i = iCurr + 1 ; i < pThis->iSessMax ; ++i) {
		if(pThis->pSessions[i] != NULL)
			break;
	}

	ENDfunc
	return((i < pThis->iSessMax) ? i : -1);
}


/* De-Initialize TCP listner sockets.
 * This function deinitializes everything, including freeing the
 * session table. No TCP listen receive operations are permitted
 * unless the subsystem is reinitialized.
 * rgerhards, 2007-06-21
 */
static void deinit_tcp_listener(tcpsrv_t *pThis)
{
	int i;
	tcpLstnPortList_t *pEntry;
	tcpLstnPortList_t *pDel;

	ISOBJ_TYPE_assert(pThis, tcpsrv);

	if(pThis->pSessions != NULL) {
		/* close all TCP connections! */
		if(!pThis->bUsingEPoll) {
			i = TCPSessGetNxtSess(pThis, -1);
			while(i != -1) {
				tcps_sess.Destruct(&pThis->pSessions[i]);
				/* now get next... */
				i = TCPSessGetNxtSess(pThis, i);
			}
		}
		
		/* we are done with the session table - so get rid of it...  */
		free(pThis->pSessions);
		pThis->pSessions = NULL; /* just to make sure... */
	}

	/* free list of tcp listen ports */
	pEntry = pThis->pLstnPorts;
	while(pEntry != NULL) {
		free(pEntry->pszPort);
		prop.Destruct(&pEntry->pInputName);
		pDel = pEntry;
		pEntry = pEntry->pNext;
		free(pDel);
	}

	/* finally close our listen streams */
	for(i = 0 ; i < pThis->iLstnCurr ; ++i) {
		netstrm.Destruct(pThis->ppLstn + i);
	}
}


/* add a listen socket to our listen socket array. This is a callback
 * invoked from the netstrm class. -- rgerhards, 2008-04-23
 */
static rsRetVal
addTcpLstn(void *pUsr, netstrm_t *pLstn)
{
	tcpLstnPortList_t *pPortList = (tcpLstnPortList_t *) pUsr;
	tcpsrv_t *pThis = pPortList->pSrv;
	DEFiRet;

	ISOBJ_TYPE_assert(pThis, tcpsrv);
	ISOBJ_TYPE_assert(pLstn, netstrm);

	if(pThis->iLstnCurr >= pThis->iLstnMax)
		ABORT_FINALIZE(RS_RET_MAX_LSTN_REACHED);

	pThis->ppLstn[pThis->iLstnCurr] = pLstn;
	pThis->ppLstnPort[pThis->iLstnCurr] = pPortList;
	++pThis->iLstnCurr;

finalize_it:
	RETiRet;
}


/* Initialize TCP listener socket for a single port
 * rgerhards, 2009-05-21
 */
static inline rsRetVal
initTCPListener(tcpsrv_t *pThis, tcpLstnPortList_t *pPortEntry)
{
	DEFiRet;
	uchar *TCPLstnPort;

	ISOBJ_TYPE_assert(pThis, tcpsrv);
	assert(pPortEntry != NULL);

	if(!ustrcmp(pPortEntry->pszPort, UCHAR_CONSTANT("0")))
		TCPLstnPort = UCHAR_CONSTANT("514");
		/* use default - we can not do service db update, because there is
		 * no IANA-assignment for syslog/tcp. In the long term, we might
		 * re-use RFC 3195 port of 601, but that would probably break to
		 * many existing configurations.
		 * rgerhards, 2007-06-28
		 */
	else
		TCPLstnPort = pPortEntry->pszPort;

	/* TODO: add capability to specify local listen address! */
	CHKiRet(netstrm.LstnInit(pThis->pNS, (void*)pPortEntry, addTcpLstn, TCPLstnPort, NULL, pThis->iSessMax));

finalize_it:
	RETiRet;
}


/* Initialize TCP sockets (for listener) and listens on them */
static rsRetVal
create_tcp_socket(tcpsrv_t *pThis)
{
	DEFiRet;
	rsRetVal localRet;
	tcpLstnPortList_t *pEntry;

	ISOBJ_TYPE_assert(pThis, tcpsrv);

	/* init all configured ports */
	pEntry = pThis->pLstnPorts;
	while(pEntry != NULL) {
		localRet = initTCPListener(pThis, pEntry);
		if(localRet != RS_RET_OK) {
			errmsg.LogError(0, localRet, "Could not create tcp listener, ignoring port %s.", pEntry->pszPort);
		}
		pEntry = pEntry->pNext;
	}

	/* OK, we had success. Now it is also time to
	 * initialize our connections
	 */
	if(TCPSessTblInit(pThis) != 0) {
		/* OK, we are in some trouble - we could not initialize the
		 * session table, so we can not continue. We need to free all
		 * we have assigned so far, because we can not really use it...
		 */
		errmsg.LogError(0, RS_RET_ERR, "Could not initialize TCP session table, suspending TCP message reception.");
		ABORT_FINALIZE(RS_RET_ERR);
	}

finalize_it:
	RETiRet;
}


/* Accept new TCP connection; make entry in session table. If there
 * is no more space left in the connection table, the new TCP
 * connection is immediately dropped.
 * ppSess has a pointer to the newly created session, if it succeeds.
 * If it does not succeed, no session is created and ppSess is
 * undefined. If the user has provided an OnSessAccept Callback,
 * this one is executed immediately after creation of the 
 * session object, so that it can do its own initialization.
 * rgerhards, 2008-03-02
 */
static rsRetVal
SessAccept(tcpsrv_t *pThis, tcpLstnPortList_t *pLstnInfo, tcps_sess_t **ppSess, netstrm_t *pStrm)
{
	DEFiRet;
	tcps_sess_t *pSess = NULL;
	netstrm_t *pNewStrm = NULL;
	int iSess = -1;
	struct sockaddr_storage *addr;
	uchar *fromHostFQDN = NULL;
	uchar *fromHostIP = NULL;

	ISOBJ_TYPE_assert(pThis, tcpsrv);
	assert(pLstnInfo != NULL);

	CHKiRet(netstrm.AcceptConnReq(pStrm, &pNewStrm));

	/* Add to session list */
	iSess = TCPSessTblFindFreeSpot(pThis);
	if(iSess == -1) {
		errno = 0;
		errmsg.LogError(0, RS_RET_MAX_SESS_REACHED, "too many tcp sessions - dropping incoming request");
		ABORT_FINALIZE(RS_RET_MAX_SESS_REACHED);
	}

	if(pThis->bUseKeepAlive) {
		CHKiRet(netstrm.EnableKeepAlive(pNewStrm));
	}

	/* we found a free spot and can construct our session object */
	CHKiRet(tcps_sess.Construct(&pSess));
	CHKiRet(tcps_sess.SetTcpsrv(pSess, pThis));
	CHKiRet(tcps_sess.SetLstnInfo(pSess, pLstnInfo));
	if(pThis->OnMsgReceive != NULL)
		CHKiRet(tcps_sess.SetOnMsgReceive(pSess, pThis->OnMsgReceive));

	/* get the host name */
	CHKiRet(netstrm.GetRemoteHName(pNewStrm, &fromHostFQDN));
	CHKiRet(netstrm.GetRemoteIP(pNewStrm, &fromHostIP));
	CHKiRet(netstrm.GetRemAddr(pNewStrm, &addr));
	/* TODO: check if we need to strip the domain name here -- rgerhards, 2008-04-24 */

	/* Here we check if a host is permitted to send us messages. If it isn't, we do not further
	 * process the message but log a warning (if we are configured to do this).
	 * rgerhards, 2005-09-26
	 */
	if(!pThis->pIsPermittedHost((struct sockaddr*) addr, (char*) fromHostFQDN, pThis->pUsr, pSess->pUsr)) {
		DBGPRINTF("%s is not an allowed sender\n", fromHostFQDN);
		if(glbl.GetOption_DisallowWarning()) {
			errno = 0;
			errmsg.LogError(0, RS_RET_HOST_NOT_PERMITTED, "TCP message from disallowed sender %s discarded", fromHostFQDN);
		}
		ABORT_FINALIZE(RS_RET_HOST_NOT_PERMITTED);
	}

	/* OK, we have an allowed sender, so let's continue, what
	 * means we can finally fill in the session object.
	 */
	CHKiRet(tcps_sess.SetHost(pSess, fromHostFQDN));
	fromHostFQDN = NULL; /* we handed this string over */
	CHKiRet(tcps_sess.SetHostIP(pSess, fromHostIP));
	fromHostIP = NULL; /* we handed this string over */
	CHKiRet(tcps_sess.SetStrm(pSess, pNewStrm));
	pNewStrm = NULL; /* prevent it from being freed in error handler, now done in tcps_sess! */
	CHKiRet(tcps_sess.SetMsgIdx(pSess, 0));
	CHKiRet(tcps_sess.ConstructFinalize(pSess));

	/* check if we need to call our callback */
	if(pThis->pOnSessAccept != NULL) {
		CHKiRet(pThis->pOnSessAccept(pThis, pSess));
	}

	*ppSess = pSess;
	if(!pThis->bUsingEPoll)
		pThis->pSessions[iSess] = pSess;
	pSess = NULL; /* this is now also handed over */

finalize_it:
	if(iRet != RS_RET_OK) {
		if(pSess != NULL)
			tcps_sess.Destruct(&pSess);
		if(pNewStrm != NULL)
			netstrm.Destruct(&pNewStrm);
		free(fromHostFQDN);
		free(fromHostIP);
	}

	RETiRet;
}


static void
RunCancelCleanup(void *arg)
{
	nssel_t **ppSel = (nssel_t**) arg;

	if(*ppSel != NULL)
		nssel.Destruct(ppSel);
}


/* helper to close a session. Takes status of poll vs. select into consideration.
 * rgerhards, 2009-11-25
 */
static inline rsRetVal
closeSess(tcpsrv_t *pThis, tcps_sess_t **ppSess, nspoll_t *pPoll) {
	DEFiRet;
	if(pPoll != NULL) {
		CHKiRet(nspoll.Ctl(pPoll, (*ppSess)->pStrm, 0, *ppSess, NSDPOLL_IN, NSDPOLL_DEL));
	}
	pThis->pOnRegularClose(*ppSess);
	tcps_sess.Destruct(ppSess);
finalize_it:
	RETiRet;
}


/* process a receive request on one of the streams
 * If pPoll is non-NULL, we have a netstream in epoll mode, which means we need
 * to remove any descriptor we close from the epoll set.
 * rgerhards, 2009-07-020
 */
static rsRetVal
doReceive(tcpsrv_t *pThis, tcps_sess_t **ppSess, nspoll_t *pPoll)
{
	char buf[128*1024]; /* reception buffer - may hold a partial or multiple messages */
	ssize_t iRcvd;
	rsRetVal localRet;
	DEFiRet;

	ISOBJ_TYPE_assert(pThis, tcpsrv);
	DBGPRINTF("netstream %p with new data\n", (*ppSess)->pStrm);
	/* Receive message */
	iRet = pThis->pRcvData(*ppSess, buf, sizeof(buf), &iRcvd);
	switch(iRet) {
	case RS_RET_CLOSED:
		if(pThis->bEmitMsgOnClose) {
			uchar *pszPeer;
			int lenPeer;
			errno = 0;
			prop.GetString((*ppSess)->fromHostIP, &pszPeer, &lenPeer);
			errmsg.LogError(0, RS_RET_PEER_CLOSED_CONN, "Netstream session %p closed by remote peer %s.\n",
					(*ppSess)->pStrm, pszPeer);
		}
		//pthread_mutex_lock(&mut);
		CHKiRet(closeSess(pThis, ppSess, pPoll));
		//pthread_mutex_unlock(&mut);
		break;
	case RS_RET_RETRY:
		/* we simply ignore retry - this is not an error, but we also have not received anything */
		break;
	case RS_RET_OK:
		/* valid data received, process it! */
		localRet = tcps_sess.DataRcvd(*ppSess, buf, iRcvd);
		if(localRet != RS_RET_OK && localRet != RS_RET_QUEUE_FULL) {
			/* in this case, something went awfully wrong.
			 * We are instructed to terminate the session.
			 */
			errmsg.LogError(0, localRet, "Tearing down TCP Session - see "
					    "previous messages for reason(s)\n");
			CHKiRet(closeSess(pThis, ppSess, pPoll));
		}
		break;
	default:
		errno = 0;
		errmsg.LogError(0, iRet, "netstream session %p will be closed due to error\n",
				(*ppSess)->pStrm);
		CHKiRet(closeSess(pThis, ppSess, pPoll));
		break;
	}

finalize_it:
	RETiRet;
}

/* process a single workset item
 */
static inline rsRetVal
processWorksetItem(tcpsrv_t *pThis, nspoll_t *pPoll, int idx, void *pUsr)
{
<<<<<<< HEAD
	tcps_sess_t *pNewSess;
	DEFiRet;

	dbgprintf("tcpsrv: processing item %d, pUsr %p\n", idx, pUsr);
=======
	tcps_sess_t *pNewSess = NULL;
	DEFiRet;

	DBGPRINTF("tcpsrv: processing item %d, pUsr %p, bAbortConn\n", idx, pUsr);
>>>>>>> 4a24d8e1
	if(pUsr == pThis->ppLstn) {
		DBGPRINTF("New connect on NSD %p.\n", pThis->ppLstn[idx]);
		iRet = SessAccept(pThis, pThis->ppLstnPort[idx], &pNewSess, pThis->ppLstn[idx]);
		if(iRet == RS_RET_OK) {
<<<<<<< HEAD
			if(pPoll != NULL)
				CHKiRet(nspoll.Ctl(pPoll, pNewSess->pStrm, 0, pNewSess, NSDPOLL_IN, NSDPOLL_ADD));
=======
			if(pPoll != NULL) {
				dbgprintf("XXXXXX: processWorksetItem trying nspoll.ctl\n");
				CHKiRet(nspoll.Ctl(pPoll, pNewSess->pStrm, 0, pNewSess, NSDPOLL_IN, NSDPOLL_ADD));
			}
>>>>>>> 4a24d8e1
			DBGPRINTF("New session created with NSD %p.\n", pNewSess);
		} else {
			DBGPRINTF("tcpsrv: error %d during accept\n", iRet);
		}
	} else {
		pNewSess = (tcps_sess_t*) pUsr;
		doReceive(pThis, &pNewSess, pPoll);
		if(pPoll == NULL && pNewSess == NULL) {
			pThis->pSessions[idx] = NULL;
		}
	}

finalize_it:
	RETiRet;
}


/* worker to process incoming requests
 */
static void *
wrkr(void *myself)
{
	struct wrkrInfo_s *me = (struct wrkrInfo_s*) myself;
	
	pthread_mutex_lock(&wrkrMut);
	while(1) {
		while(me->pSrv == NULL && glbl.GetGlobalInputTermState() == 0) {
			pthread_cond_wait(&me->run, &wrkrMut);
		}
<<<<<<< HEAD
		if(glbl.GetGlobalInputTermState() == 1)
			break;
=======
		if(glbl.GetGlobalInputTermState() == 1) {
			--wrkrRunning;
			break;
		}
>>>>>>> 4a24d8e1
		pthread_mutex_unlock(&wrkrMut);

		++me->numCalled;
		processWorksetItem(me->pSrv, me->pPoll, me->idx, me->pUsr);

		pthread_mutex_lock(&wrkrMut);
		me->pSrv = NULL;	/* indicate we are free again */
		--wrkrRunning;
		pthread_cond_signal(&wrkrIdle);
	}
<<<<<<< HEAD
=======
	me->enabled = 0; /* indicate we are no longer available */
>>>>>>> 4a24d8e1
	pthread_mutex_unlock(&wrkrMut);

	return NULL;
}


/* Process a workset, that is handle io. We become activated
 * from either select or epoll handler. We split the workload
 * out to a pool of threads, but try to avoid context switches
 * as much as possible.
 */
static rsRetVal
processWorkset(tcpsrv_t *pThis, nspoll_t *pPoll, int numEntries, nsd_epworkset_t workset[])
{
	int i;
	int origEntries = numEntries;
	DEFiRet;

	dbgprintf("tcpsrv: ready to process %d event entries\n", numEntries);

	while(numEntries > 0) {
		if(glbl.GetGlobalInputTermState() == 1)
			ABORT_FINALIZE(RS_RET_FORCE_TERM);
		if(numEntries == 1) {
			/* process self, save context switch */
			processWorksetItem(pThis, pPoll, workset[numEntries-1].id, workset[numEntries-1].pUsr);
		} else {
			pthread_mutex_lock(&wrkrMut);
			/* check if there is a free worker */
<<<<<<< HEAD
			for(i = 0 ; (i < wrkrMax) && (wrkrInfo[i].pSrv != NULL) ; ++i)
=======
			for(i = 0 ; (i < wrkrMax) && ((wrkrInfo[i].pSrv != NULL) || (wrkrInfo[i].enabled == 0)) ; ++i)
>>>>>>> 4a24d8e1
				/*do search*/;
			if(i < wrkrMax) {
				/* worker free -> use it! */
				wrkrInfo[i].pSrv = pThis;
				wrkrInfo[i].pPoll = pPoll;
				wrkrInfo[i].idx = workset[numEntries -1].id;
				wrkrInfo[i].pUsr = workset[numEntries -1].pUsr;
				/* Note: we must increment wrkrRunning HERE and not inside the worker's
				 * code. This is because a worker may actually never start, and thus
				 * increment wrkrRunning, before we finish and check the running worker
				 * count. We can only avoid this by incrementing it here.
				 */
				++wrkrRunning;
				pthread_cond_signal(&wrkrInfo[i].run);
				pthread_mutex_unlock(&wrkrMut);
			} else {
				pthread_mutex_unlock(&wrkrMut);
				/* no free worker, so we process this one ourselfs */
				processWorksetItem(pThis, pPoll, workset[numEntries-1].id,
						   workset[numEntries-1].pUsr);
			}
		}
		--numEntries;
	}

	if(origEntries > 1) {
		/* we now need to wait until all workers finish. This is because the
		 * rest of this module can not handle the concurrency introduced
		 * by workers running during the epoll call.
		 */
		pthread_mutex_lock(&wrkrMut);
		while(wrkrRunning > 0) {
			pthread_cond_wait(&wrkrIdle, &wrkrMut);
		}
		pthread_mutex_unlock(&wrkrMut);
	}

finalize_it:
	RETiRet;
}


/* This function is called to gather input.
 * This variant here is only used if we need to work with a netstream driver
 * that does not support epoll().
 */
#pragma GCC diagnostic ignored "-Wempty-body"
static inline rsRetVal
RunSelect(tcpsrv_t *pThis, nsd_epworkset_t workset[], size_t sizeWorkset)
{
	DEFiRet;
	int nfds;
	int i;
	int iWorkset;
	int iTCPSess;
	int bIsReady;
	nssel_t *pSel = NULL;
	rsRetVal localRet;

	ISOBJ_TYPE_assert(pThis, tcpsrv);

	/* this is an endless loop - it is terminated by the framework canelling
	 * this thread. Thus, we also need to instantiate a cancel cleanup handler
	 * to prevent us from leaking anything. -- rgerhards, 20080-04-24
	 */
	pthread_cleanup_push(RunCancelCleanup, (void*) &pSel);
	while(1) {
		CHKiRet(nssel.Construct(&pSel));
		// TODO: set driver
		CHKiRet(nssel.ConstructFinalize(pSel));

		/* Add the TCP listen sockets to the list of read descriptors. */
		for(i = 0 ; i < pThis->iLstnCurr ; ++i) {
			CHKiRet(nssel.Add(pSel, pThis->ppLstn[i], NSDSEL_RD));
		}

		/* do the sessions */
		iTCPSess = TCPSessGetNxtSess(pThis, -1);
		while(iTCPSess != -1) {
			/* TODO: access to pNsd is NOT really CLEAN, use method... */
			CHKiRet(nssel.Add(pSel, pThis->pSessions[iTCPSess]->pStrm, NSDSEL_RD));
			/* now get next... */
			iTCPSess = TCPSessGetNxtSess(pThis, iTCPSess);
		}

		/* wait for io to become ready */
		CHKiRet(nssel.Wait(pSel, &nfds));
		if(glbl.GetGlobalInputTermState() == 1)
			break; /* terminate input! */

		iWorkset = 0;
		for(i = 0 ; i < pThis->iLstnCurr ; ++i) {
			if(glbl.GetGlobalInputTermState() == 1)
				ABORT_FINALIZE(RS_RET_FORCE_TERM);
			CHKiRet(nssel.IsReady(pSel, pThis->ppLstn[i], NSDSEL_RD, &bIsReady, &nfds));
			if(bIsReady) {
				workset[iWorkset].id = i;
				workset[iWorkset].pUsr = (void*) pThis->ppLstn; /* this is a flag to indicate listen sock */
				++iWorkset;
				if(iWorkset >= (int) sizeWorkset) {
					processWorkset(pThis, NULL, iWorkset, workset);
					iWorkset = 0;
				}
				//DBGPRINTF("New connect on NSD %p.\n", pThis->ppLstn[i]);
				//SessAccept(pThis, pThis->ppLstnPort[i], &pNewSess, pThis->ppLstn[i]);
				--nfds; /* indicate we have processed one */
			}
		}

		/* now check the sessions */
		iTCPSess = TCPSessGetNxtSess(pThis, -1);
		while(nfds && iTCPSess != -1) {
			if(glbl.GetGlobalInputTermState() == 1)
				ABORT_FINALIZE(RS_RET_FORCE_TERM);
			localRet = nssel.IsReady(pSel, pThis->pSessions[iTCPSess]->pStrm, NSDSEL_RD, &bIsReady, &nfds);
			if(bIsReady || localRet != RS_RET_OK) {
				workset[iWorkset].id = iTCPSess;
				workset[iWorkset].pUsr = (void*) pThis->pSessions[iTCPSess];
				++iWorkset;
				if(iWorkset >= (int) sizeWorkset) {
					processWorkset(pThis, NULL, iWorkset, workset);
					iWorkset = 0;
				}
				--nfds; /* indicate we have processed one */
			}
			iTCPSess = TCPSessGetNxtSess(pThis, iTCPSess);
		}

		if(iWorkset > 0)
			processWorkset(pThis, NULL, iWorkset, workset);

		/* we need to copy back close descriptors */
		CHKiRet(nssel.Destruct(&pSel));
finalize_it: /* this is a very special case - this time only we do not exit the function,
	      * because that would not help us either. So we simply retry it. Let's see
	      * if that actually is a better idea. Exiting the loop wasn't we always
	      * crashed, which made sense (the rest of the engine was not prepared for
	      * that) -- rgerhards, 2008-05-19
	      */
		if(pSel != NULL) { /* cleanup missing? happens during err exit! */
			nssel.Destruct(&pSel);
		}
	}

	/* note that this point is usually not reached */
	pthread_cleanup_pop(1); /* remove cleanup handler */

	RETiRet;
}
#pragma GCC diagnostic warning "-Wempty-body"


/* This function is called to gather input. It tries doing that via the epoll()
 * interface. If the driver does not support that, it falls back to calling its
 * select() equivalent.
 * rgerhards, 2009-11-18
 */
static rsRetVal
Run(tcpsrv_t *pThis)
{
	DEFiRet;
	int i;
	nsd_epworkset_t workset[128]; /* 128 is currently fixed num of concurrent requests */
	int numEntries;
	nspoll_t *pPoll = NULL;
	rsRetVal localRet;

	ISOBJ_TYPE_assert(pThis, tcpsrv);

	/* check if we need to start the worker pool. Once it is running, all is
	 * well. Shutdown is done on modExit.
	 */
	d_pthread_mutex_lock(&wrkrMut);
	if(!bWrkrRunning) {
		bWrkrRunning = 1;
		startWorkerPool();
	}
	d_pthread_mutex_unlock(&wrkrMut);

	/* this is an endless loop - it is terminated by the framework canelling
	 * this thread. Thus, we also need to instantiate a cancel cleanup handler
	 * to prevent us from leaking anything. -- rgerhards, 20080-04-24
	 */
	if((localRet = nspoll.Construct(&pPoll)) == RS_RET_OK) {
		// TODO: set driver
		localRet = nspoll.ConstructFinalize(pPoll);
	}
	if(localRet != RS_RET_OK) {
		/* fall back to select */
		dbgprintf("tcpsrv could not use epoll() interface, iRet=%d, using select()\n", localRet);
		iRet = RunSelect(pThis, workset, sizeof(workset)/sizeof(nsd_epworkset_t));
		FINALIZE;
	}

	dbgprintf("tcpsrv uses epoll() interface, nsdpoll driver found\n");

	/* flag that we are in epoll mode */
	pThis->bUsingEPoll = TRUE;

	/* Add the TCP listen sockets to the list of sockets to monitor */
	for(i = 0 ; i < pThis->iLstnCurr ; ++i) {
		dbgprintf("Trying to add listener %d, pUsr=%p\n", i, pThis->ppLstn);
		CHKiRet(nspoll.Ctl(pPoll, pThis->ppLstn[i], i, pThis->ppLstn, NSDPOLL_IN, NSDPOLL_ADD));
		dbgprintf("Added listener %d\n", i);
	}

	while(1) {
		numEntries = sizeof(workset)/sizeof(nsd_epworkset_t);
		localRet = nspoll.Wait(pPoll, -1, &numEntries, workset);
		if(glbl.GetGlobalInputTermState() == 1)
			break; /* terminate input! */

		/* check if we need to ignore the i/o ready state. We do this if we got an invalid
		 * return state. Validly, this can happen for RS_RET_EINTR, for other cases it may
		 * not be the right thing, but what is the right thing is really hard at this point...
		 */
		if(localRet != RS_RET_OK)
			continue;

		processWorkset(pThis, pPoll, numEntries, workset);
	}

	/* remove the tcp listen sockets from the epoll set */
	for(i = 0 ; i < pThis->iLstnCurr ; ++i) {
		CHKiRet(nspoll.Ctl(pPoll, pThis->ppLstn[i], i, pThis->ppLstn, NSDPOLL_IN, NSDPOLL_DEL));
	}

finalize_it:
	if(pPoll != NULL)
		nspoll.Destruct(&pPoll);
	RETiRet;
}


/* Standard-Constructor */
BEGINobjConstruct(tcpsrv) /* be sure to specify the object type also in END macro! */
	pThis->iSessMax = TCPSESS_MAX_DEFAULT;
	pThis->iLstnMax = TCPLSTN_MAX_DEFAULT;
	pThis->addtlFrameDelim = TCPSRV_NO_ADDTL_DELIMITER;
	pThis->bDisableLFDelim = 0;
	pThis->OnMsgReceive = NULL;
	pThis->bUseFlowControl = 1;
ENDobjConstruct(tcpsrv)


/* ConstructionFinalizer */
static rsRetVal
tcpsrvConstructFinalize(tcpsrv_t *pThis)
{
	DEFiRet;
	ISOBJ_TYPE_assert(pThis, tcpsrv);

	/* prepare network stream subsystem */
	CHKiRet(netstrms.Construct(&pThis->pNS));
	CHKiRet(netstrms.SetDrvrMode(pThis->pNS, pThis->iDrvrMode));
	if(pThis->pszDrvrAuthMode != NULL)
		CHKiRet(netstrms.SetDrvrAuthMode(pThis->pNS, pThis->pszDrvrAuthMode));
	if(pThis->pPermPeers != NULL)
		CHKiRet(netstrms.SetDrvrPermPeers(pThis->pNS, pThis->pPermPeers));
	// TODO: set driver!
	CHKiRet(netstrms.ConstructFinalize(pThis->pNS));

	/* set up listeners */
	CHKmalloc(pThis->ppLstn = calloc(pThis->iLstnMax, sizeof(netstrm_t*)));
	CHKmalloc(pThis->ppLstnPort = calloc(pThis->iLstnMax, sizeof(tcpLstnPortList_t*)));
	iRet = pThis->OpenLstnSocks(pThis);

finalize_it:
	if(iRet != RS_RET_OK) {
		if(pThis->pNS != NULL)
			netstrms.Destruct(&pThis->pNS);
	}
	RETiRet;
}


/* destructor for the tcpsrv object */
BEGINobjDestruct(tcpsrv) /* be sure to specify the object type also in END and CODESTART macros! */
CODESTARTobjDestruct(tcpsrv)
	if(pThis->OnDestruct != NULL)
		pThis->OnDestruct(pThis->pUsr);

	deinit_tcp_listener(pThis);

	if(pThis->pNS != NULL)
		netstrms.Destruct(&pThis->pNS);
	free(pThis->pszDrvrAuthMode);
	free(pThis->ppLstn);
	free(pThis->ppLstnPort);
	free(pThis->pszInputName);
ENDobjDestruct(tcpsrv)


/* debugprint for the tcpsrv object */
BEGINobjDebugPrint(tcpsrv) /* be sure to specify the object type also in END and CODESTART macros! */
CODESTARTobjDebugPrint(tcpsrv)
ENDobjDebugPrint(tcpsrv)

/* set functions */
static rsRetVal
SetCBIsPermittedHost(tcpsrv_t *pThis, int (*pCB)(struct sockaddr *addr, char *fromHostFQDN, void*, void*))
{
	DEFiRet;
	pThis->pIsPermittedHost = pCB;
	RETiRet;
}

static rsRetVal
SetCBRcvData(tcpsrv_t *pThis, rsRetVal (*pRcvData)(tcps_sess_t*, char*, size_t, ssize_t*))
{
	DEFiRet;
	pThis->pRcvData = pRcvData;
	RETiRet;
}

static rsRetVal
SetCBOnListenDeinit(tcpsrv_t *pThis, int (*pCB)(void*))
{
	DEFiRet;
	pThis->pOnListenDeinit = pCB;
	RETiRet;
}

static rsRetVal
SetCBOnSessAccept(tcpsrv_t *pThis, rsRetVal (*pCB)(tcpsrv_t*, tcps_sess_t*))
{
	DEFiRet;
	pThis->pOnSessAccept = pCB;
	RETiRet;
}

static rsRetVal
SetCBOnDestruct(tcpsrv_t *pThis, rsRetVal (*pCB)(void*))
{
	DEFiRet;
	pThis->OnDestruct = pCB;
	RETiRet;
}

static rsRetVal
SetCBOnSessConstructFinalize(tcpsrv_t *pThis, rsRetVal (*pCB)(void*))
{
	DEFiRet;
	pThis->OnSessConstructFinalize = pCB;
	RETiRet;
}

static rsRetVal
SetCBOnSessDestruct(tcpsrv_t *pThis, rsRetVal (*pCB)(void*))
{
	DEFiRet;
	pThis->pOnSessDestruct = pCB;
	RETiRet;
}

static rsRetVal
SetCBOnRegularClose(tcpsrv_t *pThis, rsRetVal (*pCB)(tcps_sess_t*))
{
	DEFiRet;
	pThis->pOnRegularClose = pCB;
	RETiRet;
}

static rsRetVal
SetCBOnErrClose(tcpsrv_t *pThis, rsRetVal (*pCB)(tcps_sess_t*))
{
	DEFiRet;
	pThis->pOnErrClose = pCB;
	RETiRet;
}

static rsRetVal
SetCBOpenLstnSocks(tcpsrv_t *pThis, rsRetVal (*pCB)(tcpsrv_t*))
{
	DEFiRet;
	pThis->OpenLstnSocks = pCB;
	RETiRet;
}

static rsRetVal
SetUsrP(tcpsrv_t *pThis, void *pUsr)
{
	DEFiRet;
	pThis->pUsr = pUsr;
	RETiRet;
}

static rsRetVal
SetKeepAlive(tcpsrv_t *pThis, int iVal)
{
	DEFiRet;
	dbgprintf("tcpsrv: keep-alive set to %d\n", iVal);
	pThis->bUseKeepAlive = iVal;
	RETiRet;
}

static rsRetVal
SetOnMsgReceive(tcpsrv_t *pThis, rsRetVal (*OnMsgReceive)(tcps_sess_t*, uchar*, int))
{
	DEFiRet;
	assert(OnMsgReceive != NULL);
	pThis->OnMsgReceive = OnMsgReceive;
	RETiRet;
}


/* set enable/disable standard LF frame delimiter (use with care!)
 * -- rgerhards, 2010-01-03
 */
static rsRetVal
SetbDisableLFDelim(tcpsrv_t *pThis, int bVal)
{
	DEFiRet;
	ISOBJ_TYPE_assert(pThis, tcpsrv);
	pThis->bDisableLFDelim = bVal;
	RETiRet;
}


/* Set additional framing to use (if any) -- rgerhards, 2008-12-10 */
static rsRetVal
SetAddtlFrameDelim(tcpsrv_t *pThis, int iDelim)
{
	DEFiRet;
	ISOBJ_TYPE_assert(pThis, tcpsrv);
	pThis->addtlFrameDelim = iDelim;
	RETiRet;
}


/* Set the input name to use -- rgerhards, 2008-12-10 */
static rsRetVal
SetInputName(tcpsrv_t *pThis, uchar *name)
{
	uchar *pszName;
	DEFiRet;
	ISOBJ_TYPE_assert(pThis, tcpsrv);
	if(name == NULL)
		pszName = NULL;
	else
		CHKmalloc(pszName = ustrdup(name));
	free(pThis->pszInputName);
	pThis->pszInputName = pszName;
finalize_it:
	RETiRet;
}


/* Set the ruleset (ptr) to use */
static rsRetVal
SetRuleset(tcpsrv_t *pThis, ruleset_t *pRuleset)
{
	DEFiRet;
	pThis->pRuleset = pRuleset;
	RETiRet;
}


/* Set connection close notification */
static rsRetVal
SetNotificationOnRemoteClose(tcpsrv_t *pThis, int bNewVal)
{
	DEFiRet;
	pThis->bEmitMsgOnClose = bNewVal;
	RETiRet;
}


/* here follows a number of methods that shuffle authentication settings down
 * to the drivers. Drivers not supporting these settings may return an error
 * state.
 * -------------------------------------------------------------------------- */   

/* set the driver mode -- rgerhards, 2008-04-30 */
static rsRetVal
SetDrvrMode(tcpsrv_t *pThis, int iMode)
{
	DEFiRet;
	ISOBJ_TYPE_assert(pThis, tcpsrv);
	pThis->iDrvrMode = iMode;
	RETiRet;
}


/* set the driver authentication mode -- rgerhards, 2008-05-19 */
static rsRetVal
SetDrvrAuthMode(tcpsrv_t *pThis, uchar *mode)
{
	DEFiRet;
	ISOBJ_TYPE_assert(pThis, tcpsrv);
	CHKmalloc(pThis->pszDrvrAuthMode = ustrdup(mode));
finalize_it:
	RETiRet;
}


/* set the driver's permitted peers -- rgerhards, 2008-05-19 */
static rsRetVal
SetDrvrPermPeers(tcpsrv_t *pThis, permittedPeers_t *pPermPeers)
{
	DEFiRet;
	ISOBJ_TYPE_assert(pThis, tcpsrv);
	pThis->pPermPeers = pPermPeers;
	RETiRet;
}


/* End of methods to shuffle autentication settings to the driver.;

 * -------------------------------------------------------------------------- */


/* set max number of listeners
 * this must be called before ConstructFinalize, or it will have no effect!
 * rgerhards, 2009-08-17
 */
static rsRetVal
SetLstnMax(tcpsrv_t *pThis, int iMax)
{
	DEFiRet;
	ISOBJ_TYPE_assert(pThis, tcpsrv);
	pThis->iLstnMax = iMax;
	RETiRet;
}


/* set if flow control shall be supported
 */
static rsRetVal
SetUseFlowControl(tcpsrv_t *pThis, int bUseFlowControl)
{
	DEFiRet;
	ISOBJ_TYPE_assert(pThis, tcpsrv);
	pThis->bUseFlowControl = bUseFlowControl;
	RETiRet;
}


/* set max number of sessions
 * this must be called before ConstructFinalize, or it will have no effect!
 * rgerhards, 2009-04-09
 */
static rsRetVal
SetSessMax(tcpsrv_t *pThis, int iMax)
{
	DEFiRet;
	ISOBJ_TYPE_assert(pThis, tcpsrv);
	pThis->iSessMax = iMax;
	RETiRet;
}


/* queryInterface function
 * rgerhards, 2008-02-29
 */
BEGINobjQueryInterface(tcpsrv)
CODESTARTobjQueryInterface(tcpsrv)
	if(pIf->ifVersion != tcpsrvCURR_IF_VERSION) { /* check for current version, increment on each change */
		ABORT_FINALIZE(RS_RET_INTERFACE_NOT_SUPPORTED);
	}

	/* ok, we have the right interface, so let's fill it
	 * Please note that we may also do some backwards-compatibility
	 * work here (if we can support an older interface version - that,
	 * of course, also affects the "if" above).
	 */
	pIf->DebugPrint = tcpsrvDebugPrint;
	pIf->Construct = tcpsrvConstruct;
	pIf->ConstructFinalize = tcpsrvConstructFinalize;
	pIf->Destruct = tcpsrvDestruct;

	pIf->configureTCPListen = configureTCPListen;
	pIf->create_tcp_socket = create_tcp_socket;
	pIf->Run = Run;

	pIf->SetKeepAlive = SetKeepAlive;
	pIf->SetUsrP = SetUsrP;
	pIf->SetInputName = SetInputName;
	pIf->SetAddtlFrameDelim = SetAddtlFrameDelim;
	pIf->SetbDisableLFDelim = SetbDisableLFDelim;
	pIf->SetSessMax = SetSessMax;
	pIf->SetUseFlowControl = SetUseFlowControl;
	pIf->SetLstnMax = SetLstnMax;
	pIf->SetDrvrMode = SetDrvrMode;
	pIf->SetDrvrAuthMode = SetDrvrAuthMode;
	pIf->SetDrvrPermPeers = SetDrvrPermPeers;
	pIf->SetCBIsPermittedHost = SetCBIsPermittedHost;
	pIf->SetCBOpenLstnSocks = SetCBOpenLstnSocks;
	pIf->SetCBRcvData = SetCBRcvData;
	pIf->SetCBOnListenDeinit = SetCBOnListenDeinit;
	pIf->SetCBOnSessAccept = SetCBOnSessAccept;
	pIf->SetCBOnSessConstructFinalize = SetCBOnSessConstructFinalize;
	pIf->SetCBOnSessDestruct = SetCBOnSessDestruct;
	pIf->SetCBOnDestruct = SetCBOnDestruct;
	pIf->SetCBOnRegularClose = SetCBOnRegularClose;
	pIf->SetCBOnErrClose = SetCBOnErrClose;
	pIf->SetOnMsgReceive = SetOnMsgReceive;
	pIf->SetRuleset = SetRuleset;
	pIf->SetNotificationOnRemoteClose = SetNotificationOnRemoteClose;

finalize_it:
ENDobjQueryInterface(tcpsrv)


/* exit our class
 * rgerhards, 2008-03-10
 */
BEGINObjClassExit(tcpsrv, OBJ_IS_LOADABLE_MODULE) /* CHANGE class also in END MACRO! */
CODESTARTObjClassExit(tcpsrv)
	/* release objects we no longer need */
	objRelease(tcps_sess, DONT_LOAD_LIB);
	objRelease(conf, CORE_COMPONENT);
	objRelease(prop, CORE_COMPONENT);
	objRelease(statsobj, CORE_COMPONENT);
	objRelease(ruleset, CORE_COMPONENT);
	objRelease(glbl, CORE_COMPONENT);
	objRelease(errmsg, CORE_COMPONENT);
	objRelease(netstrms, DONT_LOAD_LIB);
	objRelease(nssel, DONT_LOAD_LIB);
	objRelease(netstrm, LM_NETSTRMS_FILENAME);
	objRelease(net, LM_NET_FILENAME);
ENDObjClassExit(tcpsrv)


/* Initialize our class. Must be called as the very first method
 * before anything else is called inside this class.
 * rgerhards, 2008-02-29
 */
BEGINObjClassInit(tcpsrv, 1, OBJ_IS_LOADABLE_MODULE) /* class, version - CHANGE class also in END MACRO! */
	/* request objects we use */
	CHKiRet(objUse(errmsg, CORE_COMPONENT));
	CHKiRet(objUse(net, LM_NET_FILENAME));
	CHKiRet(objUse(netstrms, LM_NETSTRMS_FILENAME));
	CHKiRet(objUse(netstrm, DONT_LOAD_LIB));
	CHKiRet(objUse(nssel, DONT_LOAD_LIB));
	CHKiRet(objUse(nspoll, DONT_LOAD_LIB));
	CHKiRet(objUse(tcps_sess, DONT_LOAD_LIB));
	CHKiRet(objUse(conf, CORE_COMPONENT));
	CHKiRet(objUse(glbl, CORE_COMPONENT));
	CHKiRet(objUse(ruleset, CORE_COMPONENT));
	CHKiRet(objUse(statsobj, CORE_COMPONENT));
	CHKiRet(objUse(prop, CORE_COMPONENT));

	/* set our own handlers */
	OBJSetMethodHandler(objMethod_DEBUGPRINT, tcpsrvDebugPrint);
	OBJSetMethodHandler(objMethod_CONSTRUCTION_FINALIZER, tcpsrvConstructFinalize);
ENDObjClassInit(tcpsrv)


<<<<<<< HEAD
/* destroy worker pool structures and wait for workers to terminate
 */
static inline void
startWorkerPool(void)
{
	int i;
	wrkrRunning = 0;
	pthread_mutex_init(&wrkrMut, NULL);
	pthread_cond_init(&wrkrIdle, NULL);
=======
/* start worker threads
 * Important: if we fork, this MUST be done AFTER forking
 */
static void
startWorkerPool(void)
{
	int i;
	int r;
	pthread_attr_t sessThrdAttr;

	wrkrRunning = 0;
	pthread_cond_init(&wrkrIdle, NULL);
	pthread_attr_init(&sessThrdAttr);
	pthread_attr_setstacksize(&sessThrdAttr, 4096*1024);
>>>>>>> 4a24d8e1
	for(i = 0 ; i < wrkrMax ; ++i) {
		/* init worker info structure! */
		pthread_cond_init(&wrkrInfo[i].run, NULL);
		wrkrInfo[i].pSrv = NULL;
		wrkrInfo[i].numCalled = 0;
<<<<<<< HEAD
		pthread_create(&wrkrInfo[i].tid, NULL, wrkr, &(wrkrInfo[i]));
	}

}

/* destroy worker pool structures and wait for workers to terminate
 */
static inline void
=======
		r = pthread_create(&wrkrInfo[i].tid, &sessThrdAttr, wrkr, &(wrkrInfo[i]));
		if(r == 0) {
			wrkrInfo[i].enabled = 1;
		} else {
			char errStr[1024];
			wrkrInfo[i].enabled = 0;
			rs_strerror_r(errno, errStr, sizeof(errStr));
			errmsg.LogError(0, NO_ERRCODE, "tcpsrv error creating thread %d: "
			                "%s", i, errStr);
		}
	}
	pthread_attr_destroy(&sessThrdAttr);
}

/* destroy worker pool structures and wait for workers to terminate
 */
static void
>>>>>>> 4a24d8e1
stopWorkerPool(void)
{
	int i;
	for(i = 0 ; i < wrkrMax ; ++i) {
		pthread_cond_signal(&wrkrInfo[i].run); /* awake wrkr if not running */
		pthread_join(wrkrInfo[i].tid, NULL);
		DBGPRINTF("tcpsrv: info: worker %d was called %llu times\n", i, wrkrInfo[i].numCalled);
		pthread_cond_destroy(&wrkrInfo[i].run);
	}
	pthread_cond_destroy(&wrkrIdle);
	pthread_mutex_destroy(&wrkrMut);

}


/* --------------- here now comes the plumbing that makes as a library module --------------- */

BEGINmodExit
CODESTARTmodExit
<<<<<<< HEAD
dbgprintf("tcpsrv: modExit\n");
	stopWorkerPool();

=======
	stopWorkerPool();
>>>>>>> 4a24d8e1
	/* de-init in reverse order! */
	tcpsrvClassExit();
	tcps_sessClassExit();
ENDmodExit


BEGINqueryEtryPt
CODESTARTqueryEtryPt
CODEqueryEtryPt_STD_LIB_QUERIES
ENDqueryEtryPt


BEGINmodInit()
CODESTARTmodInit
	*ipIFVersProvided = CURR_MOD_IF_VERSION; /* we only support the current interface specification */
	/* we just init the worker mutex, but do not start the workers themselves. This is deferred
	 * to the first call of Run(). Reasons for this:
	 * 1. depending on load order, tcpsrv gets loaded during rsyslog startup BEFORE 
	 *    it forks, in which case the workers would be running in the then-killed parent,
	 *    leading to a defuncnt child (we actually had this bug).
	 * 2. depending on circumstances, Run() would possibly never be called, in which case
	 *    the worker threads would be totally useless.
	 * Note that in order to guarantee a non-racy worker start, we need to guard the
	 * startup sequence by a mutex, which is why we init it here (no problem with fork()
	 * in this case as the mutex is a pure-memory structure).
	 * rgerhards, 2012-05-18
	 */
	pthread_mutex_init(&wrkrMut, NULL);
	bWrkrRunning = 0;

	/* Initialize all classes that are in our module - this includes ourselfs */
	CHKiRet(tcps_sessClassInit(pModInfo));
	CHKiRet(tcpsrvClassInit(pModInfo)); /* must be done after tcps_sess, as we use it */

	startWorkerPool();

ENDmodInit

/* vim:set ai:
 */<|MERGE_RESOLUTION|>--- conflicted
+++ resolved
@@ -118,23 +118,6 @@
 static int wrkrMax = 4;
 static int wrkrRunning;
 
-/* The following structure controls the worker threads. Global data is
- * needed for their access.
- */
-static struct wrkrInfo_s {
-	pthread_t tid;	/* the worker's thread ID */
-	pthread_cond_t run;
-	int idx;
-	tcpsrv_t *pSrv; /* pSrv == NULL -> idle */
-	nspoll_t *pPoll;
-	void *pUsr;
-	long long unsigned numCalled;	/* how often was this called */
-} wrkrInfo[4];
-static pthread_mutex_t wrkrMut;
-static pthread_cond_t wrkrIdle;
-static int wrkrMax = 4;
-static int wrkrRunning;
-
 /* add new listener port to listener port list
  * rgerhards, 2009-05-21
  */
@@ -570,9 +553,7 @@
 			errmsg.LogError(0, RS_RET_PEER_CLOSED_CONN, "Netstream session %p closed by remote peer %s.\n",
 					(*ppSess)->pStrm, pszPeer);
 		}
-		//pthread_mutex_lock(&mut);
 		CHKiRet(closeSess(pThis, ppSess, pPoll));
-		//pthread_mutex_unlock(&mut);
 		break;
 	case RS_RET_RETRY:
 		/* we simply ignore retry - this is not an error, but we also have not received anything */
@@ -606,30 +587,18 @@
 static inline rsRetVal
 processWorksetItem(tcpsrv_t *pThis, nspoll_t *pPoll, int idx, void *pUsr)
 {
-<<<<<<< HEAD
-	tcps_sess_t *pNewSess;
-	DEFiRet;
-
-	dbgprintf("tcpsrv: processing item %d, pUsr %p\n", idx, pUsr);
-=======
 	tcps_sess_t *pNewSess = NULL;
 	DEFiRet;
 
 	DBGPRINTF("tcpsrv: processing item %d, pUsr %p, bAbortConn\n", idx, pUsr);
->>>>>>> 4a24d8e1
 	if(pUsr == pThis->ppLstn) {
 		DBGPRINTF("New connect on NSD %p.\n", pThis->ppLstn[idx]);
 		iRet = SessAccept(pThis, pThis->ppLstnPort[idx], &pNewSess, pThis->ppLstn[idx]);
 		if(iRet == RS_RET_OK) {
-<<<<<<< HEAD
-			if(pPoll != NULL)
-				CHKiRet(nspoll.Ctl(pPoll, pNewSess->pStrm, 0, pNewSess, NSDPOLL_IN, NSDPOLL_ADD));
-=======
 			if(pPoll != NULL) {
 				dbgprintf("XXXXXX: processWorksetItem trying nspoll.ctl\n");
 				CHKiRet(nspoll.Ctl(pPoll, pNewSess->pStrm, 0, pNewSess, NSDPOLL_IN, NSDPOLL_ADD));
 			}
->>>>>>> 4a24d8e1
 			DBGPRINTF("New session created with NSD %p.\n", pNewSess);
 		} else {
 			DBGPRINTF("tcpsrv: error %d during accept\n", iRet);
@@ -659,15 +628,10 @@
 		while(me->pSrv == NULL && glbl.GetGlobalInputTermState() == 0) {
 			pthread_cond_wait(&me->run, &wrkrMut);
 		}
-<<<<<<< HEAD
-		if(glbl.GetGlobalInputTermState() == 1)
-			break;
-=======
 		if(glbl.GetGlobalInputTermState() == 1) {
 			--wrkrRunning;
 			break;
 		}
->>>>>>> 4a24d8e1
 		pthread_mutex_unlock(&wrkrMut);
 
 		++me->numCalled;
@@ -678,10 +642,7 @@
 		--wrkrRunning;
 		pthread_cond_signal(&wrkrIdle);
 	}
-<<<<<<< HEAD
-=======
 	me->enabled = 0; /* indicate we are no longer available */
->>>>>>> 4a24d8e1
 	pthread_mutex_unlock(&wrkrMut);
 
 	return NULL;
@@ -711,11 +672,7 @@
 		} else {
 			pthread_mutex_lock(&wrkrMut);
 			/* check if there is a free worker */
-<<<<<<< HEAD
-			for(i = 0 ; (i < wrkrMax) && (wrkrInfo[i].pSrv != NULL) ; ++i)
-=======
 			for(i = 0 ; (i < wrkrMax) && ((wrkrInfo[i].pSrv != NULL) || (wrkrInfo[i].enabled == 0)) ; ++i)
->>>>>>> 4a24d8e1
 				/*do search*/;
 			if(i < wrkrMax) {
 				/* worker free -> use it! */
@@ -1365,17 +1322,6 @@
 ENDObjClassInit(tcpsrv)
 
 
-<<<<<<< HEAD
-/* destroy worker pool structures and wait for workers to terminate
- */
-static inline void
-startWorkerPool(void)
-{
-	int i;
-	wrkrRunning = 0;
-	pthread_mutex_init(&wrkrMut, NULL);
-	pthread_cond_init(&wrkrIdle, NULL);
-=======
 /* start worker threads
  * Important: if we fork, this MUST be done AFTER forking
  */
@@ -1390,22 +1336,11 @@
 	pthread_cond_init(&wrkrIdle, NULL);
 	pthread_attr_init(&sessThrdAttr);
 	pthread_attr_setstacksize(&sessThrdAttr, 4096*1024);
->>>>>>> 4a24d8e1
 	for(i = 0 ; i < wrkrMax ; ++i) {
 		/* init worker info structure! */
 		pthread_cond_init(&wrkrInfo[i].run, NULL);
 		wrkrInfo[i].pSrv = NULL;
 		wrkrInfo[i].numCalled = 0;
-<<<<<<< HEAD
-		pthread_create(&wrkrInfo[i].tid, NULL, wrkr, &(wrkrInfo[i]));
-	}
-
-}
-
-/* destroy worker pool structures and wait for workers to terminate
- */
-static inline void
-=======
 		r = pthread_create(&wrkrInfo[i].tid, &sessThrdAttr, wrkr, &(wrkrInfo[i]));
 		if(r == 0) {
 			wrkrInfo[i].enabled = 1;
@@ -1423,7 +1358,6 @@
 /* destroy worker pool structures and wait for workers to terminate
  */
 static void
->>>>>>> 4a24d8e1
 stopWorkerPool(void)
 {
 	int i;
@@ -1443,13 +1377,7 @@
 
 BEGINmodExit
 CODESTARTmodExit
-<<<<<<< HEAD
-dbgprintf("tcpsrv: modExit\n");
 	stopWorkerPool();
-
-=======
-	stopWorkerPool();
->>>>>>> 4a24d8e1
 	/* de-init in reverse order! */
 	tcpsrvClassExit();
 	tcps_sessClassExit();
@@ -1483,9 +1411,6 @@
 	/* Initialize all classes that are in our module - this includes ourselfs */
 	CHKiRet(tcps_sessClassInit(pModInfo));
 	CHKiRet(tcpsrvClassInit(pModInfo)); /* must be done after tcps_sess, as we use it */
-
-	startWorkerPool();
-
 ENDmodInit
 
 /* vim:set ai:
