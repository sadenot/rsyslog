--- conflicted
+++ resolved
@@ -2,7 +2,7 @@
  *
  * Module begun 2011-07-01 by Rainer Gerhards
  *
- * Copyright 2011-2012 Rainer Gerhards and Adiscon GmbH.
+ * Copyright 2011-2013 Rainer Gerhards and Adiscon GmbH.
  *
  * This file is part of the rsyslog runtime library.
  *
@@ -1591,13 +1591,7 @@
 	int bMustFree, bMustFree2;
 	long long n_r, n_l;
 
-<<<<<<< HEAD
 	dbgprintf("eval expr %p, type '%s'\n", expr, tokenToString(expr->nodetype));
-=======
-	DBGPRINTF("eval expr %p, type '%c'[%s](%u)\n", expr, expr->nodetype,
-
-		  tokenval2str(expr->nodetype), expr->nodetype);
->>>>>>> 2de4a04b
 	switch(expr->nodetype) {
 	/* note: comparison operations are extremely similar. The code can be copyied, only
 	 * places flagged with "CMP" need to be changed.
