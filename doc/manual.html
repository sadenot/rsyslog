<!DOCTYPE HTML PUBLIC "-//W3C//DTD HTML 4.01 Transitional//EN">
<html><head><title>rsyslog documentation</title></head>
<body>
<h1>RSyslog - Documentation</h1>
<p><b><a href="http://www.rsyslog.com/">Rsyslog</a>
is an enhanced syslogd
supporting, among others, <a href="rsyslog_mysql.html">MySQL</a>,
PostgreSQL, <a href="http://wiki.rsyslog.com/index.php/FailoverSyslogServer">failover
log destinations</a>, syslog/tcp, fine grain output format
control, high precision timestamps, queued operations and the ability to filter on any message
part.</b>
It is quite compatible to stock sysklogd and can be used as a drop-in
replacement. Its <a href="features.html">
advanced features</a> make it suitable for enterprise-class, <a href="rsyslog_tls.html">encryption protected syslog</a>
relay chains while at the same time being very easy to setup for the
novice user. And as we know what enterprise users really need, there is
also <a href="professional_support.html">professional
rsyslog support</a> available directly from the source!</p>
<<<<<<< HEAD
<p><b>This documentation is for version 3.19.11 (beta branch) of rsyslog.</b>
=======
<p><b>This documentation is for version 3.18.4 (v3-stable branch) of rsyslog.</b>
>>>>>>> fcc4d77d
Visit the <i> <a href="http://www.rsyslog.com/doc-status.html">rsyslog status page</a></i></b> to obtain current
version information and project status.
</p><p><b>If you like rsyslog, you might
want to lend us a helping hand. </b>It doesn't require a lot of
time - even a single mouse click helps. Learn <a href="how2help.html">how to help the rsyslog project</a>.
Due to popular demand, there is now a <a href="rsyslog_ng_comparison.html">side-by-side comparison
between rsyslog and syslog-ng</a>.</p>
<p>If you are upgrading from rsyslog v2 or stock sysklogd,
<a href="v3compatibility.html">be
sure to read the rsyslog v3 compatibility document!</a> It will work even
if you do not read the doc, but doing so will definitely improve your experience.</p>
<p><span style="font-weight: bold;"></span><b>Follow
the links below for the</b><br></p><ul>

<li><a href="troubleshoot.html">troubleshooting rsyslog problems</a></li>
<li><a href="rsyslog_conf.html">configuration file syntax (rsyslog.conf)</a></li>
<li> <a href="property_replacer.html">property
replacer, an important core component</a></li>
<li>a commented <a href="sample.conf.html">sample
rsyslog.conf</a>
</li>
<li><a href="bugs.html">rsyslog bug list</a></li>
<li><a href="rsyslog_packages.html"> rsyslog
packages</a></li>
<li><a href="generic_design.html">backgrounder on
generic syslog application design</a><!-- not good as it currently is ;) <li><a href="contributors.html">contributor &quot;Hall of Fame&quot;</a>--></li>
<li><a href="modules.html">description of rsyslog
modules</a></li><li><a href="man_rsyslogd.html">rsyslogd man page</a>
(heavily outdated)</li>
</ul>
<p><b>We have some in-depth papers on</b></p>
<ul>
<li><a href="install.html">installing rsyslog</a></li>
<li><a href="ipv6.html">rsyslog and IPv6</a> (which is fully supported)</li>
<li><a href="rsyslog_tls.html">native TLS encryption for syslog</a></li>
<li><a href="rsyslog_stunnel.html">ssl-encrypting syslog with stunnel</a></li>
<li><a href="rsyslog_mysql.html">writing syslog messages to MySQL (and other databases as well)</a></li>
<li><a href="rsyslog_high_database_rate.html">writing massive amounts of syslog messages to a database</a></li>
<li><a href="rsyslog_reliable_forwarding.html">reliable forwarding to a remote server</a></li>
<li><a href="rsyslog_php_syslog_ng.html">using
php-syslog-ng with rsyslog</a></li>
<li><a href="rsyslog_recording_pri.html">recording
the syslog priority (severity and facility) to the log file</a></li>
<li><a href="http://www.rsyslog.com/Article19.phtml">preserving
syslog sender over NAT</a> (online only)</li>
<li><a href="gssapi.html">an overview and howto of rsyslog gssapi support</a></li>
<li><a href="debug.html">debug support in rsyslog</a></li>
<li><a href="dev_queue.html">the rsyslog message queue object (developer's view)</a></li>
</ul>
<p>Our <a href="history.html">rsyslog history</a>
page is for you if you would like to learn a little more
on why there is an rsyslog at all. If you are interested why you should
care about rsyslog at all, you may want to read Rainer's essay on "<a href="http://rgerhards.blogspot.com/2007/08/why-does-world-need-another-syslogd.html">why
the world needs another syslogd</a>".</p>
<p>Documentation is added continuously. Please note that the
documentation here
matches only the current version of rsyslog. If you use an older
version, be sure
to use the doc that came with it.</p>
<p><b>You can also browse the following online resources:</b></p>
<ul>
<li>the <a href="http://wiki.rsyslog.com/">rsyslog
wiki</a>, a community resource which&nbsp;includes <a href="http://wiki.rsyslog.com/index.php/Configuration_Samples">rsyslog configuration examples</a></li>
<li><a href="http://www.rsyslog.com/module-Static_Docs-view-f-manual.html.phtml">rsyslog
online documentation (most current version only)</a></li>

<li><a href="http://www.rsyslog.com/PNphpBB2.phtml">rsyslog
discussion forum - use this for technical support</a></li>
<li><a href="http://www.rsyslog.com/Topic4.phtml">rsyslog
change log</a></li>
<li><a href="http://www.rsyslog.com/Topic3.phtml">rsyslog
FAQ</a></li><li><a href="http://www.monitorware.com/en/syslog-enabled-products/">syslog
device configuration guide</a> (off-site)</li>
</ul>
<p>And don't forget about the <a href="http://lists.adiscon.net/mailman/listinfo/rsyslog">rsyslog
mailing list</a>. If you are interested in the "backstage", you
may find
<a href="http://www.gerhards.net/rainer">Rainer</a>'s
<a href="http://rgerhards.blogspot.com/">blog</a> an
interesting read (filter on syslog and rsyslog tags).
If you would like to use rsyslog source code inside your open source project, you can do that without
any restriction as long as your license is GPLv3 compatible. If your license is incompatible to GPLv3,
you may even be still permitted to use rsyslog source code. However, then you need to look at the way
<a href="licensing.html">rsyslog is licensed</a>.</p>
</body></html><|MERGE_RESOLUTION|>--- conflicted
+++ resolved
@@ -16,11 +16,7 @@
 novice user. And as we know what enterprise users really need, there is
 also <a href="professional_support.html">professional
 rsyslog support</a> available directly from the source!</p>
-<<<<<<< HEAD
-<p><b>This documentation is for version 3.19.11 (beta branch) of rsyslog.</b>
-=======
-<p><b>This documentation is for version 3.18.4 (v3-stable branch) of rsyslog.</b>
->>>>>>> fcc4d77d
+<p><b>This documentation is for version 3.19.12 (beta branch) of rsyslog.</b>
 Visit the <i> <a href="http://www.rsyslog.com/doc-status.html">rsyslog status page</a></i></b> to obtain current
 version information and project status.
 </p><p><b>If you like rsyslog, you might
