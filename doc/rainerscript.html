--- conflicted
+++ resolved
@@ -34,7 +34,16 @@
 concatenate them, use the concatenation operator &amp;).
 &nbsp;However, all type conversions are automatically done by the
 script interpreter when there is need to do so.<br>
-<<<<<<< HEAD
+<h3>Constant Strings</h3>
+<p>String constants are necessary in many places: comparisons,
+configuration parameter values and function arguments, to name a
+few important ones.
+<p>In constant strings, special characters are escape by prepending a
+backslash in front of them -- just in the same way this is done in the
+C programming language or PHP.
+<p>If in doubt how to properly escape, use the
+<a href="http://www.rsyslog.com/rainerscript-constant-string-escaper/">RainerScript
+String Escape Online Tool</a>.
 <h2>Variable (Property) types</h2>
 <p>All rsyslog properties (see the <a href="property_replacer.html">property
 replacer</a> page for a list) can be used in RainerScript. In addition, it also
@@ -74,18 +83,6 @@
 <h3>global()</h3>
 <p>This is used to set global configuration parameters. For details, please
 see the <a href="rsyslog_global">rsyslog global configuration object</a>.
-=======
-<h3>Constant Strings</h3>
-<p>String constants are necessary in many places: comparisons,
-configuration parameter values and function arguments, to name a
-few important ones.
-<p>In constant strings, special characters are escape by prepending a
-backslash in front of them -- just in the same way this is done in the
-C programming language or PHP.
-<p>If in doubt how to properly escape, use the
-<a href="http://www.rsyslog.com/rainerscript-constant-string-escaper/">RainerScript
-String Escape Online Tool</a>.
->>>>>>> 270ebcc7
 <h2>Expressions</h2>
 The language supports arbitrary complex expressions. All usual
 operators are supported. The precedence of operations is as follows
