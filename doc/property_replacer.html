--- conflicted
+++ resolved
@@ -284,15 +284,11 @@
 <td>format as RFC 3339 date</td>
 </tr>
 <tr>
-<<<<<<< HEAD
 <td><b>date-subseconds</b></td>
 <td>just the subseconds of a timestamp (always 0 for a low precision timestamp)</td>
 </tr>
 <tr>
-<td><b>escape-cc</b></td>
-=======
 <td valign="top"><b>escape-cc</b></td>
->>>>>>> 73abfd1f
 <td>replace control characters (ASCII value 127 and values
 less then 32) with an escape sequence. The sequnce is
 "#&lt;charval&gt;" where charval is the 3-digit decimal value
