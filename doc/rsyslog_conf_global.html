<!DOCTYPE HTML PUBLIC "-//W3C//DTD HTML 4.01 Transitional//EN">
<html><head><title>Configuration Directives - rsyslog.conf</title></head>
<body>
<p>This is a part of the rsyslog.conf documentation.</p>
<a href="rsyslog_conf.html">back</a>
<h2>Configuration Directives</h2>
<p>All configuration directives need to be specified on a line by their
own and must start with a dollar-sign. Note that those starting with
the word "Action" modify the next action and should be specified
in front of it.
<p>Here is a list in alphabetical order. Follow links for a description.</p>
<p>Not all directives have an in-depth description right now.
Default values for them are in bold. A more in-depth description will
appear as implementation progresses.
</p>
<p><b>Be sure to read information about <a href="queues.html">queues in rsyslog</a></b> -
many parameter settings modify queue parameters. If in doubt, use the
default, it is usually well-chosen and applicable in most cases.</p>
<ul>
<li><a href="rsconf1_abortonuncleanconfig.html">$AbortOnUncleanConfig</a> - abort startup if there is
any issue with the config file</li>
<li><a href="rsconf1_actionexeconlywhenpreviousissuspended.html">$ActionExecOnlyWhenPreviousIsSuspended</a></li>
<li>$ActionName &lt;a_single_word&gt; - used primarily for documentation, e.g. when
generating a configuration graph. Available sice 4.3.1.
<li>$ActionExecOnlyOnceEveryInterval &lt;seconds&gt; -
execute action only if the last execute is at last
&lt;seconds&gt; seconds in the past (more info in <a href="ommail.html">ommail</a>,
but may be used with any action)</li>
<li><i><b>$ActionExecOnlyEveryNthTime</b> &lt;number&gt;</i> - If configured, the next action will
only be executed every n-th time. For example, if configured to 3, the first two messages
that go into the action will be dropped, the 3rd will actually cause the action to execute,
the 4th and 5th will be dropped, the 6th executed under the action, ... and so on. Note:
this setting is automatically re-set when the actual action is defined.</li>
<li><i><b>$ActionExecOnlyEveryNthTimeTimeout</b> &lt;number-of-seconds&gt;</i> - has a meaning only if
$ActionExecOnlyEveryNthTime is also configured for the same action. If so, the timeout
setting specifies after which period the counting of "previous actions" expires and
a new action count is begun. Specify 0 (the default) to disable timeouts.
<br>
<i>Why is this option needed?</i> Consider this case: a message comes in at, eg., 10am. That's
count 1. Then, nothing happens for the next 10 hours. At 8pm, the next
one occurs. That's count 2. Another 5 hours later, the next message
occurs, bringing the total count to 3. Thus, this message now triggers
the rule.
<br>
The question is if this is desired behavior? Or should the rule only be
triggered if the messages occur within an e.g. 20 minute window? If the
later is the case, you need a
<br>
$ActionExecOnlyEveryNthTimeTimeout 1200
<br>
This directive will timeout previous messages seen if they are older
than 20 minutes. In the example above, the count would now be always 1
and consequently no rule would ever be triggered.

<li>$ActionFileDefaultTemplate [templateName] - sets a new default template for file actions</li>
<li>$ActionFileEnableSync [on/<span style="font-weight: bold;">off</span>] - enables file
syncing capability of omfile</li>
<li>$ActionForwardDefaultTemplate [templateName] - sets a new
default template for UDP and plain TCP forwarding action</li>
<li>$ActionGSSForwardDefaultTemplate [templateName] - sets a
new default template for GSS-API forwarding action</li>
<li>$ActionQueueCheckpointInterval &lt;number&gt;</li>
<li>$ActionQueueDequeueBatchSize &lt;number&gt; [default 16]</li>
<li>$ActionQueueDequeueSlowdown &lt;number&gt; [number
is timeout in <i> micro</i>seconds (1000000us is 1sec!),
default 0 (no delay). Simple rate-limiting!]</li>
<li>$ActionQueueDiscardMark &lt;number&gt; [default
9750]</li>
<li>$ActionQueueDiscardSeverity &lt;number&gt;
[*numerical* severity! default 4 (warning)]</li>
<li>$ActionQueueFileName &lt;name&gt;</li>
<li>$ActionQueueHighWaterMark &lt;number&gt; [default
8000]</li>
<li>$ActionQueueImmediateShutdown [on/<b>off</b>]</li>
<li>$ActionQueueSize &lt;number&gt;</li>
<li>$ActionQueueLowWaterMark &lt;number&gt; [default
2000]</li>
<li>$ActionQueueMaxFileSize &lt;size_nbr&gt;, default 1m</li>
<li>$ActionQueueTimeoutActionCompletion &lt;number&gt;
[number is timeout in ms (1000ms is 1sec!), default 1000, 0 means
immediate!]</li>
<li>$ActionQueueTimeoutEnqueue &lt;number&gt; [number
is timeout in ms (1000ms is 1sec!), default 2000, 0 means indefinite]</li>
<li>$ActionQueueTimeoutShutdown &lt;number&gt; [number
is timeout in ms (1000ms is 1sec!), default 0 (indefinite)]</li>
<li>$ActionQueueWorkerTimeoutThreadShutdown
&lt;number&gt; [number is timeout in ms (1000ms is 1sec!),
default 60000 (1 minute)]</li>
<li>$ActionQueueType [FixedArray/LinkedList/<b>Direct</b>/Disk]</li>
<li>$ActionQueueSaveOnShutdown&nbsp; [on/<b>off</b>]
</li>
<li>$ActionQueueWorkerThreads &lt;number&gt;, num worker threads, default 1, recommended 1</li>
<li>$ActionQueueWorkerThreadMinumumMessages &lt;number&gt;, default 100</li>
<li><a href="rsconf1_actionresumeinterval.html">$ActionResumeInterval</a></li>
<li>$ActionResumeRetryCount &lt;number&gt; [default 0, -1 means eternal]</li>
<li>$ActionSendResendLastMsgOnReconnect &lt;[on/<b>off</b>]&gt; specifies if the last message is to be resend when a connecition breaks and has been reconnected. May increase reliability, but comes at the risk of message duplication.
<li>$ActionSendStreamDriver &lt;driver basename&gt; just like $DefaultNetstreamDriver, but for the specific action</li>
<li>$ActionSendStreamDriverMode &lt;mode&gt;, default 0, mode to use with the stream driver (driver-specific)</li>
<li>$ActionSendStreamDriverAuthMode &lt;mode&gt;,&nbsp; authentication mode to use with the stream driver. Note that this directive requires TLS
netstream drivers. For all others, it will be ignored.
(driver-specific)</li>
<li>$ActionSendStreamDriverPermittedPeer &lt;ID&gt;,&nbsp; accepted fingerprint (SHA1) or name of remote peer. Note that this directive requires TLS
netstream drivers. For all others, it will be ignored.
(driver-specific) -<span style="font-weight: bold;"> directive may go away</span>!</li>
<li><b>$ActionSendTCPRebindInterval</b> nbr</a>- [available since 4.5.1] - instructs the TCP send
action to close and re-open the connection to the remote host every nbr of messages sent.
Zero, the default, means that no such processing is done. This directive is useful for
use with load-balancers. Note that there is some performance overhead associated with it,
so it is advisable to not too often &quot;rebind&quot; the connection (what
&quot;too often&quot; actually means depends on your configuration, a rule of thumb is
that it should be not be much more often than once per second).</li>
<li><b>$ActionSendUDPRebindInterval</b> nbr</a>- [available since 4.3.2] - instructs the UDP send
action to rebind the send socket every nbr of messages sent. Zero, the default, means
that no rebind is done. This directive is useful for use with load-balancers.</li>
<li><b>$ActionWriteAllMarkMessages</b> [on/<b>off</b>]- [available since 5.1.5] - normally, mark messages
are written to actions only if the action was not recently executed (by default, recently means within the
past 20 minutes). If this setting is switched to &quot;on&quot;, mark messages are always sent to actions,
no matter how recently they have been executed. In this mode, mark messages can be used as a kind of
heartbeat. Note that this option auto-resets to &quot;off&quot;, so if you intend to use it with multiple
actions, it must be specified in front off <b>all</b> selector lines that should provide this 
functionality.
</li>
<li><a href="rsconf1_allowedsender.html">$AllowedSender</a></li>
<li><a href="rsconf1_controlcharacterescapeprefix.html">$ControlCharacterEscapePrefix</a></li>
<li><a href="rsconf1_debugprintcfsyslinehandlerlist.html">$DebugPrintCFSyslineHandlerList</a></li>

<li><a href="rsconf1_debugprintmodulelist.html">$DebugPrintModuleList</a></li>
<li><a href="rsconf1_debugprinttemplatelist.html">$DebugPrintTemplateList</a></li>
<li>$DefaultNetstreamDriver &lt;drivername&gt;, the default <a href="netstream.html">network stream driver</a> to use. Defaults to&nbsp;ptcp.$DefaultNetstreamDriverCAFile &lt;/path/to/cafile.pem&gt;</li>
<li>$DefaultNetstreamDriverCertFile &lt;/path/to/certfile.pem&gt;</li>
<li>$DefaultNetstreamDriverKeyFile &lt;/path/to/keyfile.pem&gt;</li>
<li><b>$DefaultRuleset</b> <i>name</i> - changes the default ruleset for unbound inputs to
the provided <i>name</i> (the default default ruleset is named
&quot;RSYSLOG_DefaultRuleset&quot;).  It is advised to also read
our paper on <a href="multi_ruleset.html">using multiple rule sets in rsyslog</a>.</li>
<li><b>$CreateDirs</b> [<b>on</b>/off] - create directories on an as-needed basis</li>
<li><a href="rsconf1_dircreatemode.html">$DirCreateMode</a></li>
<li><a href="rsconf1_dirgroup.html">$DirGroup</a></li>
<li><a href="rsconf1_dirowner.html">$DirOwner</a></li>
<li><a href="rsconf1_dropmsgswithmaliciousdnsptrrecords.html">$DropMsgsWithMaliciousDnsPTRRecords</a></li>
<li><a href="rsconf1_droptrailinglfonreception.html">$DropTrailingLFOnReception</a></li>
<li><a href="rsconf1_dynafilecachesize.html">$DynaFileCacheSize</a></li>
<li><a href="rsconf1_escape8bitcharsonreceive.html">$Escape8BitCharactersOnReceive</a></li>
<li><a href="rsconf1_escapecontrolcharactersonreceive.html">$EscapeControlCharactersOnReceive</a></li>
<li><b>$EscapeControlCharactersOnReceive</b> [<b>on</b>|off] - escape USASCII HT character</li>
<li>$ErrorMessagesToStderr [<b>on</b>|off] - direct rsyslogd error message to stderr (in addition to other targets)</li>
<li><a href="rsconf1_failonchownfailure.html">$FailOnChownFailure</a></li>
<li><a href="rsconf1_filecreatemode.html">$FileCreateMode</a></li>
<li><a href="rsconf1_filegroup.html">$FileGroup</a></li>
<li><a href="rsconf1_fileowner.html">$FileOwner</a></li>
<li><a href="rsconf1_generateconfiggraph.html">$GenerateConfigGraph</a></li>
<li><a href="rsconf1_gssforwardservicename.html">$GssForwardServiceName</a></li>
<li><a href="rsconf1_gsslistenservicename.html">$GssListenServiceName</a></li>
<li><a href="rsconf1_gssmode.html">$GssMode</a></li>
<li>$HUPisRestart [on/<b>off</b>] - if set to on, a HUP is a full daemon restart. This means any queued messages are discarded (depending
on queue configuration, of course) all modules are unloaded and reloaded. This mode keeps compatible with sysklogd, but is
not recommended for use with rsyslog. To do a full restart, simply stop and start the daemon. The default (since 4.5.1) is "off".
If it is set to "off", a HUP will only close open files. This is a much quicker action and usually
the only one that is needed e.g. for log rotation. <b>Restart-type HUPs (value "on") are depricated</b> 
and will go away in rsyslog v5. So it is a good idea to change anything that needs it, now.
Usually that should not be a big issue, as the restart-type HUP can easily be replaced by
something along the lines of &quot;/etc/init.d/rsyslog restart&quot;.
</li>
<li><a href="rsconf1_includeconfig.html">$IncludeConfig</a></li><li>MainMsgQueueCheckpointInterval &lt;number&gt;</li>
<li><b>$LocalHostName</b> [name] - this directive permits to overwrite the system
hostname with the one specified in the directive. If the directive is given
multiple times, all but the last one will be ignored. Please note that startup
error messages may be issued with the real hostname. This is by design and not
a bug (but one may argue if the design should be changed ;)). Available since
4.7.4+, 5.7.3+, 6.1.3+.
<li><b>$LogRSyslogStatusMessages</b> [<b>on</b>/off] - If set to on (the default),
rsyslog emits message on startup and shutdown as well as when it is HUPed.
This information might be needed by some log analyzers. If set to off, no such
status messages are logged, what may be useful for other scenarios.
[available since 4.7.0 and 5.3.0]
<li><b>$MainMsgQueueDequeueBatchSize</b> &lt;number&gt; [default 32]</li>
<li>$MainMsgQueueDequeueSlowdown &lt;number&gt; [number
is timeout in <i> micro</i>seconds (1000000us is 1sec!),
default 0 (no delay). Simple rate-limiting!]</li>
<li>$MainMsgQueueDiscardMark &lt;number&gt; [default 9750]</li>
<li>$MainMsgQueueDiscardSeverity &lt;severity&gt;
[either a textual or numerical severity! default 4 (warning)]</li>
<li>$MainMsgQueueFileName &lt;name&gt;</li>
<li>$MainMsgQueueHighWaterMark &lt;number&gt; [default
8000]</li>
<li>$MainMsgQueueImmediateShutdown [on/<b>off</b>]</li>
<li><a href="rsconf1_mainmsgqueuesize.html">$MainMsgQueueSize</a></li>
<li>$MainMsgQueueLowWaterMark &lt;number&gt; [default
2000]</li>
<li>$MainMsgQueueMaxFileSize &lt;size_nbr&gt;, default
1m</li>
<li>$MainMsgQueueTimeoutActionCompletion
&lt;number&gt; [number is timeout in ms (1000ms is 1sec!),
default
1000, 0 means immediate!]</li>
<li>$MainMsgQueueTimeoutEnqueue &lt;number&gt; [number
is timeout in ms (1000ms is 1sec!), default 2000, 0 means indefinite]</li>
<li>$MainMsgQueueTimeoutShutdown &lt;number&gt; [number
is timeout in ms (1000ms is 1sec!), default 0 (indefinite)]</li>
<li>$MainMsgQueueWorkerTimeoutThreadShutdown
&lt;number&gt; [number is timeout in ms (1000ms is 1sec!),
default 60000 (1 minute)]</li>
<li>$MainMsgQueueType [<b>FixedArray</b>/LinkedList/Direct/Disk]</li>
<li>$MainMsgQueueSaveOnShutdown&nbsp; [on/<b>off</b>]
</li>
<li>$MainMsgQueueWorkerThreads &lt;number&gt;, num
worker threads, default 1, recommended 1</li>
<li>$MainMsgQueueWorkerThreadMinumumMessages &lt;number&gt;, default 100</li>
<li><a href="rsconf1_markmessageperiod.html">$MarkMessagePeriod</a> (immark)</li>
<li><b><i>$MaxMessageSize</i></b> &lt;size_nbr&gt;, default 2k - allows to specify maximum supported message size
(both for sending and receiving). The default
should be sufficient for almost all cases. Do not set this below 1k, as it would cause
interoperability problems with other syslog implementations.<br>
Change the setting to e.g. 32768 if you would like to
support large message sizes for IHE (32k is the current maximum
needed for IHE). I was initially tempted to set the default to 32k,
but there is a some memory footprint with the current
implementation in rsyslog.
<br>If you intend to receive Windows Event Log data (e.g. via
<a href="http://www.eventreporter.com/">EventReporter</a>), you might want to
increase this number to an even higher value, as event
log messages can be very lengthy ("$MaxMessageSize 64k" is not a bad idea).
Note: testing showed that 4k seems to be
the typical maximum for <b>UDP</b> based syslog. This is an IP stack
restriction. Not always ... but very often. If you go beyond
that value, be sure to test that rsyslogd actually does what
you think it should do ;) It is highly suggested to use a TCP based transport
instead of UDP (plain TCP syslog, RELP). This resolves the UDP stack size restrictions.
<br>Note that 2k, the current default, is the smallest size that must be
supported in order to be compliant to the upcoming new syslog RFC series.
</li>
<li><a href="rsconf1_maxopenfiles.html">$MaxOpenFiles</a></li>
<li><a href="rsconf1_moddir.html">$ModDir</a></li>
<li><a href="rsconf1_modload.html">$ModLoad</a></li>
<li><b>$OMFileAsyncWriting</b> [on/<b>off</b>], if turned on, the files will be written
in asynchronous mode via a separate thread. In that case, double buffers will be used so
that one buffer can be filled while the other buffer is being written. Note that in order
to enable $OMFileFlushInterval, $OMFileAsyncWriting must be set to "on". Otherwise, the flush
interval will be ignored. Also note that when $OMFileFlushOnTXEnd is "on" but 
$OMFileAsyncWriting is off, output will only be written when the buffer is full. This may take
several hours, or even require a rsyslog shutdown. However, a buffer flush can be forced
in that case by sending rsyslogd a HUP signal.
<li><b>$OMFileZipLevel</b> 0..9  [default 0] - if greater 0, turns on gzip compression
of the output file. The higher the number, the better the compression, but also the
more CPU is required for zipping.</li>
<li><b>$OMFileIOBufferSize</b> &lt;size_nbr&gt;, default 4k, size of the buffer used to writing output data. The larger the buffer, the potentially better performance is. The default of 4k is quite conservative, it is useful to go up to 64k, and 128K if you used gzip compression (then, even higher sizes may make sense)</li>
<li><b>$OMFileFlushOnTXEnd</b> &lt;[<b>on</b>/off]&gt;, default on. Omfile has the
capability to
write output using a buffered writer. Disk writes are only done when the buffer is
full. So if an error happens during that write, data is potentially lost. In cases where
this is unacceptable, set $OMFileFlushOnTXEnd to on. Then, data is written at the end
of each transaction (for pre-v5 this means after <b>each</b> log message) and the usual
error recovery thus can handle write errors without data loss. Note that this option
severely reduces the effect of zip compression and should be switched to off
for that use case. Note that the default -on- is primarily an aid to preserve
the traditional syslogd behaviour.</li>
<li><a href="rsconf1_omfileforcechown.html">$omfileForceChown</a> - force ownership change for all files</li>
<li><b>$RepeatedMsgContainsOriginalMsg</b> [on/<b>off</b>] - "last message repeated n times" messages, if generated,
have a different format that contains the message that is being repeated.
Note that only the first "n" characters are included, with n to be at least 80 characters, most
probably more (this may change from version to version, thus no specific limit is given). The bottom
line is that n is large enough to get a good idea which message was repeated but it is not necessarily
large enough for the whole message. (Introduced with 4.1.5). Once set, it affects all following actions.</li>
<li><a href="rsconf1_repeatedmsgreduction.html">$RepeatedMsgReduction</a></li>
<li><a href="rsconf1_resetconfigvariables.html">$ResetConfigVariables</a></li>
<li><b>$Ruleset</b> <i>name</i> - starts a new ruleset or switches back to one already defined.
All following actions belong to that new rule set.
the <i>name</i> does not yet exist, it is created. To switch back to rsyslog's
default ruleset, specify &quot;RSYSLOG_DefaultRuleset&quot;) as the name.
All following actions belong to that new rule set. It is advised to also read
our paper on <a href="multi_ruleset.html">using multiple rule sets in rsyslog</a>.</li>
<li><b><a href="rsconf1_rulesetcreatemainqueue.html">$RulesetCreateMainQueue</a></b> on - creates
a ruleset-specific main queue.
<li><b><a href="rsconf1_rulesetparser.html">$RulesetParser</a></b> - enables to set
a specific (list of) message parsers to be used with the ruleset.
<li><b>$OptimizeForUniprocessor</b> [on/<b>off</b>] - turns on optimizatons which lead to better
performance on uniprocessors. If you run on multicore-machiens, turning this off lessens CPU load. The
default may change as uniprocessor systems become less common. [available since 4.1.0]</li>
<li>$PreserveFQDN [on/<b>off</b>) - if set to off (legacy default to remain compatible
to sysklogd), the domain part from a name that is within the same domain as the receiving
system is stripped. If set to on, full names are always used.</li>
<<<<<<< HEAD
<li>$WorkDirectory &lt;name&gt; (directory for spool and other work files)</li>
=======
<li>$WorkDirectory &lt;name&gt; (directory for spool and other work files.
Do <b>not</b> use trailing slashes)</li>
<li>$UDPServerAddress &lt;IP&gt; (imudp) -- local IP
address (or name) the UDP listens should bind to</li>
<li>$UDPServerRun &lt;port&gt; (imudp) -- former
-r&lt;port&gt; option, default 514, start UDP server on this
port, "*" means all addresses</li>
<li>$UDPServerTimeRequery &lt;nbr-of-times&gt; (imudp) -- this is a performance
optimization. Getting the system time is very costly. With this setting, imudp can
be instructed to obtain the precise time only once every n-times. This logic is
only activated if messages come in at a very fast rate, so doing less frequent
time calls should usually be acceptable. The default value is two, because we have
seen that even without optimization the kernel often returns twice the identical time.
You can set this value as high as you like, but do so at your own risk. The higher
the value, the less precise the timestamp.
>>>>>>> a201de79
<li><a href="droppriv.html">$PrivDropToGroup</a></li>
<li><a href="droppriv.html">$PrivDropToGroupID</a></li>
<li><a href="droppriv.html">$PrivDropToUser</a></li>
<li><a href="droppriv.html">$PrivDropToUserID</a></li>
<li><b>$Sleep</b> &lt;seconds&gt; - puts the rsyslog main thread to sleep for the specified
number of seconds immediately when the directive is encountered. You should have a
good reason for using this directive!</li>
<li><a href="rsconf1_umask.html">$UMASK</a></li>
</ul>
<p><b>Where &lt;size_nbr&gt; is specified above,</b>
modifiers can be used after the number part. For example, 1k means
1024. Supported are k(ilo), m(ega), g(iga), t(era), p(eta) and e(xa).
Lower case letters refer to the traditional binary defintion (e.g. 1m
equals 1,048,576) whereas upper case letters refer to their new
1000-based definition (e.g 1M equals 1,000,000).</p>
<p>Numbers may include '.' and ',' for readability. So you can
for example specify either "1000" or "1,000" with the same result.
Please note that rsyslogd simply ignores the punctuation. Form it's
point of view, "1,,0.0.,.,0" also has the value 1000. </p>

<p>[<a href="manual.html">manual index</a>]
[<a href="rsyslog_conf.html">rsyslog.conf</a>]
[<a href="http://www.rsyslog.com/">rsyslog site</a>]</p>
<p><font size="2">This documentation is part of the
<a href="http://www.rsyslog.com/">rsyslog</a> project.<br>
Copyright &copy; 2008-2010 by <a href="http://www.gerhards.net/rainer">Rainer Gerhards</a> and
<a href="http://www.adiscon.com/">Adiscon</a>. Released under the GNU GPL
version 3 or higher.</font></p>
</body>
</html>

<|MERGE_RESOLUTION|>--- conflicted
+++ resolved
@@ -279,9 +279,6 @@
 <li>$PreserveFQDN [on/<b>off</b>) - if set to off (legacy default to remain compatible
 to sysklogd), the domain part from a name that is within the same domain as the receiving
 system is stripped. If set to on, full names are always used.</li>
-<<<<<<< HEAD
-<li>$WorkDirectory &lt;name&gt; (directory for spool and other work files)</li>
-=======
 <li>$WorkDirectory &lt;name&gt; (directory for spool and other work files.
 Do <b>not</b> use trailing slashes)</li>
 <li>$UDPServerAddress &lt;IP&gt; (imudp) -- local IP
@@ -297,7 +294,6 @@
 seen that even without optimization the kernel often returns twice the identical time.
 You can set this value as high as you like, but do so at your own risk. The higher
 the value, the less precise the timestamp.
->>>>>>> a201de79
 <li><a href="droppriv.html">$PrivDropToGroup</a></li>
 <li><a href="droppriv.html">$PrivDropToGroupID</a></li>
 <li><a href="droppriv.html">$PrivDropToUser</a></li>
