<!DOCTYPE HTML PUBLIC "-//W3C//DTD HTML 4.01 Transitional//EN">
<html><head><title>Actions - rsyslog.conf</title></head>
<body>
<p>This is a part of the rsyslog.conf documentation.</p>
<a href="rsyslog_conf.html">back</a>
<p><b><i>Note: this documentation describes features present in v7+ of
rsyslog. If you use an older version, scroll down to "legacy parameters".</i></b>
If you prefer, you can also
<a href="http://www.rsyslog.com/how-to-obtain-a-specific-doc-version/">obtain
a specific version of the rsyslog documentation</a>.
<h2>Actions</h2>
Action object describe what is to be done with a message. They are
implemented via <a href="rsyslog_conf_modules.html#om">output modules</a>.
<p>The action object has different parameters:
<ul>
<li>those that apply to all actions and are action specific. These
    are documented below.
<li>parameters for the action queue. While they also apply to 
    all parameters, they are queue-specific, not action-specific (they
    are the same that are used in rulesets, for example).
    The are documented separately under
    <a href="queue_parameters.html">queue parameters</a>.
<li>action-specific parameters. These are specific to a certain
    type of actions. They are documented by the
    <a href="rsyslog_conf_modules.html#om">output module</a>
    in question.
</ul>
<h3>General Action Parameters</h3>
<ul>
	<li><b>name</b> word
	<br>used for statistics gathering and documentation
	<li><b>type</b> string
	<br>Mandatory parameter for every action. The name of the module that should be used. </li>
<<<<<<< HEAD
	<li><b>action.writeAllMarkMessages</b> <i>on</i>/off
	<br>This setting tells if mark messages are always written ("on", the default) or only
	if the action was not recently executed ("off"). By default, recently means within the
	past 20 minutes. If this setting is "on", mark messages are always sent to actions, no
	matter how recently they have been executed. In this mode, mark messages can be used as
	a kind of heartbeat. This mode also enables faster processing inside the rule engine. So
	it should be set to "off" only when there is a good reason to do so.
	</li>
=======
	<li><b>action.writeAllMarkMessages</b> on/off
	<br>Normally, mark messages are written to actions only if the action was not recently executed (by default, recently means within the past 20 minutes). If this setting is switched to "on", mark messages are always sent to actions, no matter how recently they have been executed. In this mode, mark messages can be used as a kind of heartbeat.</li>
>>>>>>> ec32919c
	<li><b>action.execOnlyEveryNthTime</b> integer
	<br>If configured, the next action will only be executed every n-th time. For example, if configured to 3, the first two messages that go into the action will be dropped, the 3rd will actually cause the action to execute, the 4th and 5th will be dropped, the 6th executed under the action, ... and so on.</li>
	<li><b>action.execOnlyEveryNthTimeout</b> integer
	<br>Has a meaning only if Action.ExecOnlyEveryNthTime is also configured for the same action. If so, the timeout setting specifies after which period the counting of "previous actions" expires and a new action count is begun. Specify 0 (the default) to disable timeouts.
Why is this option needed? Consider this case: a message comes in at, eg., 10am. That's count 1. Then, nothing happens for the next 10 hours. At 8pm, the next one occurs. That's count 2. Another 5 hours later, the next message occurs, bringing the total count to 3. Thus, this message now triggers the rule.
The question is if this is desired behavior? Or should the rule only be triggered if the messages occur within an e.g. 20 minute window? If the later is the case, you need a
<br>Action.ExecOnlyEveryNthTimeTimeout="1200"
<br>This directive will timeout previous messages seen if they are older than 20 minutes. In the example above, the count would now be always 1 and consequently no rule would ever be triggered. </li>
	<li><b>action.execOnlyOnceEveryInterval</b> integer
	<br>Execute action only if the last execute is at last <seconds> seconds in the past (more info in ommail, but may be used with any action)</li>
	<li><b>action.execOnlyWhenPreviousIsSuspended</b> on/off
	<br>This directive allows to specify if actions should always be executed ("off," the default) or only if the previous action is suspended ("on").
	This directive works hand-in-hand with the multiple actions per selector feature. It can be used, for example,
	to create rules that automatically switch destination servers or databases to a (set of) backup(s), if the
	primary server fails. Note that this feature depends on proper implementation of the suspend feature in the
	output module. All built-in output modules properly support it (most importantly the database write
	and the syslog message forwarder).<br>
	Note, however, that a failed action may not immediately be detected. For more information, see the
	<a href="http://www.rsyslog.com/action-execonlywhenpreviousissuspended-preciseness/">rsyslog
	execOnlyWhenPreviousIsSpuspended preciseness</a> FAQ article.
	</li>
	<li><b>action.repeatedmsgcontainsoriginalmsg</b> on/off
	<br>"last message repeated n times" messages, if generated, have a different format that contains the message that is being repeated. Note that only the first "n" characters are included, with n to be at least 80 characters, most probably more (this may change from version to version, thus no specific limit is given). The bottom line is that n is large enough to get a good idea which message was repeated but it is not necessarily large enough for the whole message. (Introduced with 4.1.5).</li>
	<li><b>action.resumeRetryCount</b> integer
	<br>[default 0, -1 means eternal]</li>
	<li><b>action.resumeInterval</b> integer
	<br>Sets the ActionResumeInterval for the action. The interval provided is always in seconds. Thus, multiply by 60 if you need minutes and 3,600 if you need hours (not recommended).
When an action is suspended (e.g. destination can not be connected), the action is resumed for the configured interval. Thereafter, it is retried. If multiple retires fail, the interval is automatically extended. This is to prevent excessive ressource use for retires. After each 10 retries, the interval is extended by itself. To be precise, the actual interval is (numRetries / 10 + 1) * Action.ResumeInterval. so after the 10th try, it by default is 60 and after the 100th try it is 330.</li>
</ul>


<h2>Useful Links</h2>
<ul>
<li>Rainer's blog posting on the performance of
    <a href="http://blog.gerhards.net/2013/06/rsyslog-performance-main-and-action.html">main
    and action queue worker threads</a>
</ul>

<br>
<br>
<br>


<h1>Legacy Format</h1>
<p><b>Be warned that legacy action format is hard to get right. It is
recommended to use RainerScript-Style action format whenever possible!</b>
A key problem with legacy format is that a single action is defined via
multiple configurations lines, which may be spread all across rsyslog.conf.
Even the definition of multiple actions may be intermixed (often not
intentional!). If legacy actions format needs to be used (e.g. some modules
may not yet implement the RainerScript format), it is strongly recommended
to place all configuration statements pertaining to a single action
closely together.
<p>Please also note that legacy action parameters <b>do not</b> affect
RainerScript action objects. So if you define for example:

<code><pre>
$actionResumeRetryCount 10
action(type="omfwd" target="server1.example.net")
@@server2.example.net
</pre></code>

server1's "action.resumeRetryCount" parameter is <b>not</b> set, instead
server2's is!
<p>A goal of the new RainerScript action format was to avoid confusion
which parameters are actually used. As such, it would be counter-productive
to honor legacy action parameters inside a RainerScript definition. As 
result, both types of action definitions are strictly (and nicely)
separated from each other. The bottom line is that if RainerScript actions
are used, one does not need to care about which legacy action parameters may 
(still...) be in effect.
<p>
<p>Note that not all modules necessarily support legacy action format.
Especially newer modules are recommended to NOT support it.
<h3>Legacy Description</h3>
<p>Templates can be used with many actions. If used, the specified template
is used to generate the message content (instead of the default
template). To specify a template, write a semicolon after the action
value immediately followed by the template name.<br>
<br>
Beware: templates MUST be defined BEFORE they are used. It is OK to
define some templates, then use them in selector lines, define more
templates and use use them in the following selector lines. But it is
NOT permitted to use a template in a selector line that is above its
definition. If you do this, the action will be ignored.</p>
<p><b>You can have multiple actions for a single selector </b>&nbsp;(or
more precisely a single filter of such a selector line). Each action
must be on its own line and the line must start with an ampersand
('&amp;') character and have no filters. An example would be</p>
<p><code><b>*.=crit :omusrmsg:rger<br>
&amp; root<br>
&amp; /var/log/critmsgs</b></code></p>
<p>These three lines send critical messages to the user rger and
root and also store them in /var/log/critmsgs. <b>Using multiple
actions per selector is</b> convenient and also <b>offers
a performance benefit</b>. As the filter needs to be evaluated
only once, there is less computation required to process the directive
compared to the otherwise-equal config directives below:</p>
<p><code><b>*.=crit :omusrmsg:rger<br>
*.=crit root<br>
*.=crit /var/log/critmsgs</b></code></p>
<p>&nbsp;</p>
<h3>Regular File</h3>
<p>Typically messages are logged to real files. The file usually is
specified by full pathname, beginning with a slash "/".
Starting with version 4.6.2 and 5.4.1 (previous v5 version do NOT support this)
relative file names can also be specified. To do so, these must begin with a
dot. For example, use "./file-in-current-dir.log" to specify a file in the
current directory. Please note that rsyslogd usually changes its working 
directory to the root, so relative file names must be tested with care (they
were introduced primarily as a debugging vehicle, but may have useful other applications
as well).<br>
<br>
<br>
You may prefix each entry with the minus "-'' sign to omit syncing the
file after every logging. Note that you might lose information if the
system crashes right behind a write attempt. Nevertheless this might
give you back some performance, especially if you run programs that use
logging in a very verbose manner.</p>
<p>If your system is connected to a reliable UPS and you receive
lots of log data (e.g. firewall logs), it might be a very good idea to
turn of
syncing by specifying the "-" in front of the file name. </p>
<p><b>The filename can be either static </b>(always
the same) or <b>dynamic</b> (different based on message
received). The later is useful if you would automatically split
messages into different files based on some message criteria. For
example, dynamic file name selectors allow you to split messages into
different files based on the host that sent them. With dynamic file
names, everything is automatic and you do not need any filters. </p>
<p>It works via the template system. First, you define a template
for the file name. An example can be seen above in the description of
template. We will use the "DynFile" template defined there. Dynamic
filenames are indicated by specifying a questions mark "?" instead of a
slash, followed by the template name. Thus, the selector line for our
dynamic file name would look as follows:</p>
<blockquote>
<code>*.* ?DynFile</code>
</blockquote>
<p>That's all you need to do. Rsyslog will now automatically
generate file names for you and store the right messages into the right
files. Please note that the minus sign also works with dynamic file
name selectors. Thus, to avoid syncing, you may use</p>
<blockquote>
<code>*.* -?DynFile</code></blockquote>
<p>And of course you can use templates to specify the output
format:</p>
<blockquote>
<code>*.* ?DynFile;MyTemplate</code></blockquote>
<p><b>A word of caution:</b> rsyslog creates files as
needed. So if a new host is using your syslog server, rsyslog will
automatically create a new file for it.</p>
<p><b>Creating directories is also supported</b>. For
example you can use the hostname as directory and the program name as
file name:</p>
<blockquote>
<code>$template DynFile,"/var/log/%HOSTNAME%/%programname%.log"</code></blockquote>
<h3>Named Pipes</h3>
<p>This version of rsyslogd(8) has support for logging output to
named pipes (fifos). A fifo or named pipe can be used as a destination
for log messages by prepending a pipe symbol ("|'') to the name of the
file. This is handy for debugging. Note that the fifo must be created
with the mkfifo(1) command before rsyslogd(8) is started.</p>
<h3>Terminal and Console</h3>
<p>If the file you specified is a tty, special tty-handling is
done, same with /dev/console.</p>
<h3>Remote Machine</h3>
<p>Rsyslogd provides full remote logging, i.e. is able to send
messages to a remote host running rsyslogd(8) and to receive messages
from remote hosts. Using this feature you're able to control all syslog
messages on one host, if all other machines will log remotely to that.
This tears down administration needs.</p>
<p>To forward messages to another host, prepend the hostname with
the at sign ("@"). A single at sign means that messages will
be forwarded via UDP protocol (the standard for syslog). If you prepend
two at signs ("@@"), the messages will be transmitted via TCP. Please
note that plain TCP based syslog is not officially standardized, but
most major syslogds support it (e.g. syslog-ng or
<a href="http://www.winsyslog.com/">WinSyslog</a>). The
forwarding action indicator (at-sign) can be followed by one or more
options. If they are given, they must be immediately (without a space)
following the final at sign and be enclosed in parenthesis. The
individual options must be separated by commas. The following options
are right now defined:</p>
<table id="table2" border="1" width="100%">
<tbody>
<tr>
<td>
<p align="center"><b>z&lt;number&gt;</b></p>
</td>
<td>Enable zlib-compression for the message. The
&lt;number&gt; is the compression level. It can be 1 (lowest
gain, lowest CPU overhead) to 9 (maximum compression, highest CPU
overhead). The level can also be 0, which means "no compression". If
given, the "z" option is ignored. So this does not make an awful lot of
sense. There is hardly a difference between level 1 and 9 for typical
syslog messages. You can expect a compression gain between 0% and 30%
for typical messages. Very chatty messages may compress up to 50%, but
this is seldom seen with typically traffic. Please note that rsyslogd
checks the compression gain. Messages with 60 bytes or less will never
be compressed. This is because compression gain is pretty unlikely and
we prefer to save CPU cycles. Messages over that size are always
compressed. However, it is checked if there is a gain in compression
and only if there is, the compressed message is transmitted. Otherwise,
the uncompressed messages is transmitted. This saves the receiver CPU
cycles for decompression. It also prevents small message to actually
become larger in compressed form.
<p><b>Please note that when a TCP transport is used,
compression will also turn on syslog-transport-tls framing. See the "o"
option for important information on the implications.</b></p>
<p>Compressed messages are automatically detected and
decompressed by the receiver. There is nothing that needs to be
configured on the receiver side.</p>
</td>
</tr>
<tr>
<td>
<p align="center"><b>o</b></p>
</td>
<td><b>This option is experimental. Use at your own
risk and only if you know why you need it! If in doubt, do NOT turn it
on.</b>
<p>This option is only valid for plain TCP based
transports. It selects a different framing based on IETF internet draft
syslog-transport-tls-06. This framing offers some benefits over
traditional LF-based framing. However, the standardization effort is
not yet complete. There may be changes in upcoming versions of this
standard. Rsyslog will be kept in line with the standard. There is some
chance that upcoming changes will be incompatible to the current
specification. In this case, all systems using -transport-tls framing
must be upgraded. There will be no effort made to retain compatibility
between different versions of rsyslog. The primary reason for that is
that it seems technically impossible to provide compatibility between
some of those changes. So you should take this note very serious. It is
not something we do not *like* to do (and may change our mind if enough
people beg...), it is something we most probably *can not* do for
technical reasons (aka: you can beg as much as you like, it won't
change anything...).</p>
<p>The most important implication is that compressed syslog
messages via TCP must be considered with care. Unfortunately, it is
technically impossible to transfer compressed records over traditional
syslog plain tcp transports, so you are left with two evil choices...</p>
</td>
</tr>
</tbody>
</table>
<p><br>
The hostname may be followed by a colon and the destination port.</p>
<p>The following is an example selector line with forwarding:</p>
<p>*.*&nbsp;&nbsp;&nbsp; @@(o,z9)192.168.0.1:1470</p>
<p>In this example, messages are forwarded via plain TCP with
experimental framing and maximum compression to the host 192.168.0.1 at
port 1470.</p>
<p>*.* @192.168.0.1</p>
<p>In the example above, messages are forwarded via UDP to the
machine 192.168.0.1, the destination port defaults to 514. Messages
will not be compressed.</p>
<p>Note that IPv6 addresses contain colons. So if an IPv6 address is specified
in the hostname part, rsyslogd could not detect where the IP address ends
and where the port starts. There is a syntax extension to support this:
put squary brackets around the address (e.g. "[2001::1]"). Square
brackets also work with real host names and IPv4 addresses, too.
<p>A valid sample to send messages to the IPv6 host 2001::1 at port 515
is as follows:
<p>*.* @[2001::1]:515
<p>This works with TCP, too.
<p><b>Note to sysklogd users:</b> sysklogd does <b>not</b>
support RFC 3164 format, which is the default forwarding template in
rsyslog. As such, you will experience duplicate hostnames if rsyslog is
the sender and sysklogd is the receiver. The fix is simple: you need to
use a different template. Use that one:</p>
<p class="MsoPlainText">$template
sysklogd,"&lt;%PRI%&gt;%TIMESTAMP% %syslogtag%%msg%\""<br>
*.* @192.168.0.1;sysklogd</p>
<h3>List of Users</h3>
<p>Usually critical messages are also directed to "root'' on
that machine. You can specify a list of users that shall get the
message by simply writing ":omusrmsg: followed by the login name. For example,
the send messages to root, use ":omusrmsg:root".
You may specify more than one user
by separating them with commas (",''). Do not repeat the ":omusrmsg:" prefix in
this case. For example, to send data to users root and rger, use
":omusrmsg:root,rger" (do not use ":omusrmsg:root,:omusrmsg:rger", this is invalid).
If they're logged in they get
the message.</p>
<h3>Everyone logged on</h3>
<p>Emergency messages often go to all users currently online to
notify them that something strange is happening with the system. To
specify this wall(1)-feature use an asterisk as the user message
destination(":omusrmsg:*'').</p>
<h3>Call Plugin</h3>
<p>This is a generic way to call an output plugin. The plugin
must support this functionality. Actual parameters depend on the
module, so see the module's doc on what to supply. The general syntax
is as follows:</p>
<p>:modname:params;template</p>
<p>Currently, the ommysql database output module supports this
syntax (in addtion to the "&gt;" syntax it traditionally
supported). For ommysql, the module name is "ommysql" and the params
are the traditional ones. The ;template part is not module specific, it
is generic rsyslog functionality available to all modules.</p>
<p>As an example, the ommysql module may be called as follows:</p>
<p>:ommysql:dbhost,dbname,dbuser,dbpassword;dbtemplate</p>
<p>For details, please see the "Database Table" section of this
documentation.</p>
<p>Note: as of this writing, the ":modname:" part is hardcoded
into the module. So the name to use is not necessarily the name the
module's plugin file is called.</p>
<h3>Database Table</h3>
<p>This allows logging of the message to a database table.
Currently, only MySQL databases are supported. However, other database
drivers will most probably be developed as plugins. By default, a <a href="http://www.monitorware.com/">MonitorWare</a>-compatible
schema is required for this to work. You can create that schema with
the createDB.SQL file that came with the rsyslog package. You can also<br>
use any other schema of your liking - you just need to define a proper
template and assign this template to the action.<br>
<br>
The database writer is called by specifying a greater-then sign
("&gt;") in front of the database connect information. Immediately
after that<br>
sign the database host name must be given, a comma, the database name,
another comma, the database user, a comma and then the user's password.
If a specific template is to be used, a semicolon followed by the
template name can follow the connect information. This is as follows:<br>
<br>
&gt;dbhost,dbname,dbuser,dbpassword;dbtemplate</p>
<p><b>Important: to use the database functionality, the
MySQL output module must be loaded in the config file</b> BEFORE
the first database table action is used. This is done by placing the</p>
<p><code><b>$ModLoad ommysql</b></code></p>
<p>directive some place above the first use of the database write
(we recommend doing at the the beginning of the config file).</p>
<h3>Discard</h3>
<p>If the discard action is carried out, the received message is
immediately discarded. No further processing of it occurs. Discard has
primarily been added to filter out messages before carrying on any
further processing. For obvious reasons, the results of "discard" are
depending on where in the configuration file it is being used. Please
note that once a message has been discarded there is no way to retrieve
it in later configuration file lines.</p>
<p>Discard can be highly effective if you want to filter out some
annoying messages that otherwise would fill your log files. To do that,
place the discard actions early in your log files. This often plays
well with property-based filters, giving you great freedom in
specifying what you do not want.</p>
<p>Discard is just the single tilde character with no further
parameters:</p>
<p>~</p>
<p>For example,</p>
<p>*.*&nbsp;&nbsp; ~</p>
<p>discards everything (ok, you can achive the same by not
running rsyslogd at all...).</p>
<h3>Output Channel</h3>
<p>Binds an output channel definition (see there for details) to
this action. Output channel actions must start with a $-sign, e.g. if
you would like to bind your output channel definition "mychannel" to
the action, use "$mychannel". Output channels support template
definitions like all all other actions.</p>
<h3>Shell Execute</h3>
<p>This executes a program in a subshell. The program is passed
the template-generated message as the only command line parameter.
Rsyslog waits until the program terminates and only then continues to
run.</p>
<p>^program-to-execute;template</p>
<p>The program-to-execute can be any valid executable. It
receives the template string as a single parameter (argv[1]).</p>
<p><b>WARNING:</b> The Shell Execute action was added
to serve an urgent need. While it is considered reasonable save when
used with some thinking, its implications must be considered. The
current implementation uses a system() call to execute the command.
This is not the best way to do it (and will hopefully changed in
further releases). Also, proper escaping of special characters is done
to prevent command injection. However, attackers always find smart ways
to circumvent escaping, so we can not say if the escaping applied will
really safe you from all hassles. Lastly, rsyslog will wait until the
shell command terminates. Thus, a program error in it (e.g. an infinite
loop) can actually disable rsyslog. Even without that, during the
programs run-time no messages are processed by rsyslog. As the IP
stacks buffers are quickly overflowed, this bears an increased risk of
message loss. You must be aware of these implications. Even though they
are severe, there are several cases where the "shell execute" action is
very useful. This is the reason why we have included it in its current
form. To mitigate its risks, always a) test your program thoroughly, b)
make sure its runtime is as short as possible (if it requires a longer
run-time, you might want to spawn your own sub-shell asynchronously),
c) apply proper firewalling so that only known senders can send syslog
messages to rsyslog. Point c) is especially important: if rsyslog is
accepting message from any hosts, chances are much higher that an
attacker might try to exploit the "shell execute" action.</p>
<h3>Template Name</h3>
<p>Every ACTION can be followed by a template name. If so, that
template is used for message formatting. If no name is given, a
hard-coded default template is used for the action. There can only be
one template name for each given action. The default template is
specific to each action. For a description of what a template is and
what you can do with it, see "TEMPLATES" at the top of this document.</p>

<p>[<a href="manual.html">manual index</a>]
[<a href="rsyslog_conf.html">rsyslog.conf</a>]
[<a href="http://www.rsyslog.com/">rsyslog site</a>]</p>
<p><font size="2">This documentation is part of the
<a href="http://www.rsyslog.com/">rsyslog</a> project.<br>
Copyright &copy; 2008-2013 by <a href="http://www.gerhards.net/rainer">Rainer Gerhards</a> and
<a href="http://www.adiscon.com/">Adiscon</a>. Released under the GNU GPL
version 2 or higher.</font></p>
</body>
</html>
<|MERGE_RESOLUTION|>--- conflicted
+++ resolved
@@ -31,7 +31,6 @@
 	<br>used for statistics gathering and documentation
 	<li><b>type</b> string
 	<br>Mandatory parameter for every action. The name of the module that should be used. </li>
-<<<<<<< HEAD
 	<li><b>action.writeAllMarkMessages</b> <i>on</i>/off
 	<br>This setting tells if mark messages are always written ("on", the default) or only
 	if the action was not recently executed ("off"). By default, recently means within the
@@ -40,10 +39,6 @@
 	a kind of heartbeat. This mode also enables faster processing inside the rule engine. So
 	it should be set to "off" only when there is a good reason to do so.
 	</li>
-=======
-	<li><b>action.writeAllMarkMessages</b> on/off
-	<br>Normally, mark messages are written to actions only if the action was not recently executed (by default, recently means within the past 20 minutes). If this setting is switched to "on", mark messages are always sent to actions, no matter how recently they have been executed. In this mode, mark messages can be used as a kind of heartbeat.</li>
->>>>>>> ec32919c
 	<li><b>action.execOnlyEveryNthTime</b> integer
 	<br>If configured, the next action will only be executed every n-th time. For example, if configured to 3, the first two messages that go into the action will be dropped, the 3rd will actually cause the action to execute, the 4th and 5th will be dropped, the 6th executed under the action, ... and so on.</li>
 	<li><b>action.execOnlyEveryNthTimeout</b> integer
