--- conflicted
+++ resolved
@@ -17,11 +17,7 @@
 .\" along with this program; if not, write to the Free Software
 .\" Foundation, Inc., 59 Temple Place - Suite 330, Boston, MA 02111, USA.
 .\"
-<<<<<<< HEAD
-.TH RSYSLOG.CONF 5 "04 April 2008" "Version 3.15.0" "Linux System Administration"
-=======
-.TH RSYSLOG.CONF 5 "03 April 2008" "Version 3.14.0" "Linux System Administration"
->>>>>>> 2f8fb81b
+.TH RSYSLOG.CONF 5 "07 April 2008" "Version 3.15.1" "Linux System Administration"
 .SH NAME
 rsyslog.conf \- rsyslogd(8) configuration file
 .SH DESCRIPTION
@@ -59,7 +55,6 @@
 .I ommysql
 Output module for MySQL
 .TP
-<<<<<<< HEAD
 .I omprelp
 Output module for the reliable RELP protocol (prevents message loss). 
 For details, see below at imrelp and the html documentation.
@@ -69,8 +64,6 @@
 .IP
 *.*  :omrelp:192.168.0.1:2514 # actual sample
 .TP
-=======
->>>>>>> 2f8fb81b
 .I ompgsql
 Output module for PostgreSQL
 .TP
@@ -97,7 +90,6 @@
 .IP
 $InputTCPServerRun 514
 .TP
-<<<<<<< HEAD
 .TP
 .I imtcp
 Input plugin for the RELP protocol. RELP can be used instead
@@ -112,8 +104,6 @@
 .IP
 $InputRELPServerRun 2514
 .TP
-=======
->>>>>>> 2f8fb81b
 .I imgssapi
 Input plugin for plain TCP and GSS-enable syslog
 .TP
