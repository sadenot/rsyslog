--- conflicted
+++ resolved
@@ -219,17 +219,13 @@
 	pThis->pUsrThrdMain = thrdMain;
 	pThis->pAfterRun = afterRun;
 	pThis->bNeedsCancel = bNeedsCancel;
-<<<<<<< HEAD
-	pthread_create(&pThis->thrdID, NULL, thrdStarter, pThis);
-=======
-	i = pthread_create(&pThis->thrdID,
+	pthread_create(&pThis->thrdID,
 #ifdef HAVE_PTHREAD_SETSCHEDPARAM
 			   &default_thread_attr,
 #else
 			   NULL,
 #endif
 			   thrdStarter, pThis);
->>>>>>> 7742b218
 	CHKiRet(llAppend(&llThrds, NULL, pThis));
 
 finalize_it:
