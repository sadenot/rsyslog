/* threads.c
 *
 * This file implements threading support helpers (and maybe the thread object)
 * for rsyslog.
 * 
 * File begun on 2007-12-14 by RGerhards
 *
 * Copyright 2007-2012 Adiscon GmbH.
 *
 * This file is part of rsyslog.
 *
 * Licensed under the Apache License, Version 2.0 (the "License");
 * you may not use this file except in compliance with the License.
 * You may obtain a copy of the License at
 * 
 *       http://www.apache.org/licenses/LICENSE-2.0
 *       -or-
 *       see COPYING.ASL20 in the source distribution
 * 
 * Unless required by applicable law or agreed to in writing, software
 * distributed under the License is distributed on an "AS IS" BASIS,
 * WITHOUT WARRANTIES OR CONDITIONS OF ANY KIND, either express or implied.
 * See the License for the specific language governing permissions and
 * limitations under the License.
 */
#include "config.h"

#include <stdlib.h>
#include <string.h>
#include <signal.h>
#include <errno.h>
#include <pthread.h>
#include <assert.h>
#if HAVE_SYS_PRCTL_H
#  include <sys/prctl.h>
#endif

#include "rsyslog.h"
#include "dirty.h"
#include "linkedlist.h"
#include "threads.h"
#include "srUtils.h"
#include "unicode-helper.h"

/* linked list of currently-known threads */
static linkedList_t llThrds;

/* methods */

/* Construct a new thread object
 */
static rsRetVal
thrdConstruct(thrdInfo_t **ppThis)
{
	DEFiRet;
	thrdInfo_t *pThis;

	assert(ppThis != NULL);

	CHKmalloc(pThis = calloc(1, sizeof(thrdInfo_t)));
	pthread_mutex_init(&pThis->mutThrd, NULL);
	pthread_cond_init(&pThis->condThrdTerm, NULL);
	*ppThis = pThis;

finalize_it:
	RETiRet;
}


/* Destructs a thread object. The object must not be linked to the
 * linked list of threads. Please note that the thread should have been
 * stopped before. If not, we try to do it.
 */
static rsRetVal thrdDestruct(thrdInfo_t *pThis)
{
	DEFiRet;
	assert(pThis != NULL);

	if(pThis->bIsActive == 1) {
		thrdTerminate(pThis);
	}
	pthread_mutex_destroy(&pThis->mutThrd);
	pthread_cond_destroy(&pThis->condThrdTerm);
	free(pThis->name);
	free(pThis);

	RETiRet;
}


/* terminate a thread via the non-cancel interface
 * This is a separate function as it involves a bit more of code.
 * rgerhads, 2009-10-15
 */
static inline rsRetVal
thrdTerminateNonCancel(thrdInfo_t *pThis)
{
	struct timespec tTimeout;
	int ret;
	DEFiRet;
	assert(pThis != NULL);

<<<<<<< HEAD
	DBGPRINTF("request term via SIGTTIN for input thread '%s' 0x%x\n",
		  pThis->name, (unsigned) pThis->thrdID);
	pThis->bShallStop = TRUE;
=======
	DBGPRINTF("request term via SIGTTIN for input thread 0x%x\n", (unsigned) pThis->thrdID);
	pThis->bShallStop = RSTRUE;
>>>>>>> 0c65e629
	do {
		d_pthread_mutex_lock(&pThis->mutThrd);
		pthread_kill(pThis->thrdID, SIGTTIN);
		timeoutComp(&tTimeout, 1000); /* a fixed 1sec timeout */
		ret = d_pthread_cond_timedwait(&pThis->condThrdTerm, &pThis->mutThrd, &tTimeout);
		d_pthread_mutex_unlock(&pThis->mutThrd);
		if(Debug) {
			if(ret == ETIMEDOUT) {
				dbgprintf("input thread term: timeout expired waiting on thread %s termination - canceling\n", pThis->name);
				pthread_cancel(pThis->thrdID);
				pThis->bIsActive = 0;
			} else if(ret == 0) {
				dbgprintf("input thread term: thread %s returned normally and is terminated\n", pThis->name);
			} else {
				char errStr[1024];
				int err = errno;
				rs_strerror_r(err, errStr, sizeof(errStr));
				dbgprintf("input thread term: cond_wait returned with error %d: %s\n",
					  err, errStr);
			}
		}
	} while(pThis->bIsActive);
	DBGPRINTF("non-cancel input thread termination succeeded for thread %s 0x%x\n",
		  pThis->name, (unsigned) pThis->thrdID);

	RETiRet;
}


/* terminate a thread gracefully.
 */
rsRetVal thrdTerminate(thrdInfo_t *pThis)
{
	DEFiRet;
	assert(pThis != NULL);
	
	if(pThis->bNeedsCancel) {
		DBGPRINTF("request term via canceling for input thread 0x%x\n", (unsigned) pThis->thrdID);
		pthread_cancel(pThis->thrdID);
		pThis->bIsActive = 0;
	} else {
		thrdTerminateNonCancel(pThis);
	}
	pthread_join(pThis->thrdID, NULL); /* wait for input thread to complete */

	/* call cleanup function, if any */
	if(pThis->pAfterRun != NULL)
		pThis->pAfterRun(pThis);
	
	RETiRet;
}


/* terminate all known threads gracefully.
 */
rsRetVal thrdTerminateAll(void)
{
	DEFiRet;
	llDestroy(&llThrds);
	RETiRet;
}


/* This is an internal wrapper around the user thread function. Its
 * purpose is to handle all the necessary housekeeping stuff so that the
 * user function needs not to be aware of the threading calls. The user
 * function call has just "normal", non-threading semantics.
 * rgerhards, 2007-12-17
 */
static void* thrdStarter(void *arg)
{
	DEFiRet;
	thrdInfo_t *pThis = (thrdInfo_t*) arg;
#	if HAVE_PRCTL && defined PR_SET_NAME
	uchar thrdName[32] = "in:";
#	endif

	assert(pThis != NULL);
	assert(pThis->pUsrThrdMain != NULL);

#	if HAVE_PRCTL && defined PR_SET_NAME
	/* set thread name - we ignore if the call fails, has no harsh consequences... */
	ustrncpy(thrdName+3, pThis->name, 20);
	if(prctl(PR_SET_NAME, thrdName, 0, 0, 0) != 0) {
		DBGPRINTF("prctl failed, not setting thread name for '%s'\n", pThis->name);
	} else {
		DBGPRINTF("set thread name to '%s'\n", thrdName);
	}
#	endif

	/* block all signals */
	sigset_t sigSet;
	sigfillset(&sigSet);
	pthread_sigmask(SIG_BLOCK, &sigSet, NULL);

	/* but ignore SIGTTN, which we (ab)use to signal the thread to shutdown -- rgerhards, 2009-07-20 */
	sigemptyset(&sigSet);
	sigaddset(&sigSet, SIGTTIN);
	pthread_sigmask(SIG_UNBLOCK, &sigSet, NULL);

	/* setup complete, we are now ready to execute the user code. We will not
	 * regain control until the user code is finished, in which case we terminate
	 * the thread.
	 */
	iRet = pThis->pUsrThrdMain(pThis);

	dbgprintf("thrdStarter: usrThrdMain %s - 0x%lx returned with iRet %d, exiting now.\n",
		  pThis->name, (unsigned long) pThis->thrdID, iRet);

	/* signal master control that we exit (we do the mutex lock mostly to 
	 * keep the thread debugger happer, it would not really be necessary with
	 * the logic we employ...)
	 */
	d_pthread_mutex_lock(&pThis->mutThrd);
	pThis->bIsActive = 0;
	pthread_cond_signal(&pThis->condThrdTerm);
	d_pthread_mutex_unlock(&pThis->mutThrd);

	ENDfunc
	pthread_exit(0);
}

/* Start a new thread and add it to the list of currently
 * executing threads. It is added at the end of the list.
 * rgerhards, 2007-12-14
 */
rsRetVal thrdCreate(rsRetVal (*thrdMain)(thrdInfo_t*), rsRetVal(*afterRun)(thrdInfo_t *), sbool bNeedsCancel, uchar *name)
{
	DEFiRet;
	thrdInfo_t *pThis;

	assert(thrdMain != NULL);

	CHKiRet(thrdConstruct(&pThis));
	pThis->bIsActive = 1;
	pThis->pUsrThrdMain = thrdMain;
	pThis->pAfterRun = afterRun;
	pThis->bNeedsCancel = bNeedsCancel;
	pThis->name = ustrdup(name);
	pthread_create(&pThis->thrdID,
#ifdef HAVE_PTHREAD_SETSCHEDPARAM
			   &default_thread_attr,
#else
			   NULL,
#endif
			   thrdStarter, pThis);
	CHKiRet(llAppend(&llThrds, NULL, pThis));

finalize_it:
	RETiRet;
}


/* initialize the thread-support subsystem
 * must be called once at the start of the program
 */
rsRetVal thrdInit(void)
{
	DEFiRet;
	iRet = llInit(&llThrds, thrdDestruct, NULL, NULL);
	RETiRet;
}


/* de-initialize the thread subsystem
 * must be called once at the end of the program
 */
rsRetVal thrdExit(void)
{
	DEFiRet;
	iRet = llDestroy(&llThrds);
	RETiRet;
}


/* vi:set ai:
 */<|MERGE_RESOLUTION|>--- conflicted
+++ resolved
@@ -100,14 +100,9 @@
 	DEFiRet;
 	assert(pThis != NULL);
 
-<<<<<<< HEAD
 	DBGPRINTF("request term via SIGTTIN for input thread '%s' 0x%x\n",
 		  pThis->name, (unsigned) pThis->thrdID);
-	pThis->bShallStop = TRUE;
-=======
-	DBGPRINTF("request term via SIGTTIN for input thread 0x%x\n", (unsigned) pThis->thrdID);
 	pThis->bShallStop = RSTRUE;
->>>>>>> 0c65e629
 	do {
 		d_pthread_mutex_lock(&pThis->mutThrd);
 		pthread_kill(pThis->thrdID, SIGTTIN);
